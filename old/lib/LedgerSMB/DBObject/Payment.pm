--- conflicted
+++ resolved
@@ -766,11 +766,7 @@
             }
         }
         $self->{transactions} = $invoice_array;
-<<<<<<< HEAD
-    $self->{source} = $self->{"source_$contact_id"};
-=======
         $self->{source} = $contact->{source};
->>>>>>> 52af46fa
         if ($queue_payments){
             $self->{batch_class} = BC_PAYMENT;
              $self->call_dbmethod(
