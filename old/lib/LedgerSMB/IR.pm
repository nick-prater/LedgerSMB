=head1 NAME

LedgerSMB::IR - Inventory received module

=cut

#=====================================================================
# LedgerSMB
# Small Medium Business Accounting software
# http://www.ledgersmb.org/
#
# Copyright (C) 2006
# This work contains copyrighted information from a number of sources all used
# with permission.
#
# This file contains source code included with or based on SQL-Ledger which
# is Copyright Dieter Simader and DWS Systems Inc. 2000-2005 and licensed
# under the GNU General Public License version 2 or, at your option, any later
# version.  For a full list including contact information of contributors,
# maintainers, and copyright holders, see the CONTRIBUTORS file.
#
# Original Copyright Notice from SQL-Ledger 2.6.17 (before the fork):
# Copyright (C) 2000
#
#  Author: DWS Systems Inc.
#     Web: http://www.sql-ledger.org
#
#  Contributors: Jim Rawlings <jim@your-dba.com>
#
#======================================================================
#
# This file has undergone whitespace cleanup.
#
#======================================================================
#
# Inventory received module
#
#======================================================================

package IR;
use LedgerSMB::Tax;
use LedgerSMB::PriceMatrix;
use LedgerSMB::Sysconfig;
use LedgerSMB::Setting;
use LedgerSMB::App_State;
use LedgerSMB::PGNumber;
use LedgerSMB::IIAA;

use LedgerSMB::Magic qw(BC_VENDOR_INVOICE);

=over

=item get_files

Returns a list of files associated with the existing transaction.  This is
provisional, and will change for 1.4 as the GL transaction functionality is
                  {ref_key => $self->{id}, file_class => 1}
rewritten

=cut

sub get_files {
     my ($self, $form, $locale) = @_;
     return if !$form->{id};
     my $file = LedgerSMB::File->new(%$form);
     @{$form->{files}} = $file->list({ref_key => $form->{id}, file_class => 1});
     @{$form->{file_links}} = $file->list_links(
                  {ref_key => $form->{id}, file_class => 1}
     );

}

sub add_cogs {
    my ($self, $form) = @_;
    my $dbh = $form->{dbh};
    my $query =
     "select cogs__add_for_ap_line(id) FROM invoice WHERE trans_id = ?";
    my $sth = $dbh->prepare($query) || $form->dberror($query);
    $sth->execute($form->{id}) || $form->dberror($query);
}

sub post_invoice {
    my ( $self, $myconfig, $form ) = @_;
    $form->{crdate} ||= 'now';
    delete $form->{reverse} unless $form->{reverse};

    $form->all_business_units;
    if ($form->{id}){
        delete_invoice($self, $myconfig, $form);
    }
    my $dbh = $LedgerSMB::App_State::DBH;
    $form->{invnumber} = $form->update_defaults( $myconfig, "vinumber", $dbh )
      if $form->should_update_defaults('invnumber');

    for ( 1 .. $form->{rowcount} ) {
        $form->{"qty_$_"} *= -1 if $form->{reverse};
        unless ( $form->{"deliverydate_$_"} ) {
            $form->{"deliverydate_$_"} = $form->{transdate};
        }

    }
    my $query;
    my $sth;
    my $ref;
    my $null;
    my $project_id;
    my $exchangerate = 0;
    my $allocated;
    my $taxrate;
    my $diff = 0;
    my $item;
    my $invoice_id;
<<<<<<< HEAD
=======
    my $keepcleared;
    my $fxdiff = 0;
>>>>>>> d691c0ec

    ( $null, $form->{employee_id} ) = split /--/, $form->{employee}
        if $form->{employee};

    unless ( $form->{employee_id} ) {
        ( $form->{employee}, $form->{employee_id} ) = $form->get_employee;
    }

    $form->{department_id} = 0;
    ( $null, $form->{department_id} ) = split( /--/, $form->{department} )
        if $form->{department};
    $form->{department_id} *= 1;

    $query = qq|
        SELECT inventory_accno_id, income_accno_id, expense_accno_id
          FROM parts
         WHERE id = ?|;

    my $pth = $dbh->prepare($query) || $form->dberror($query);

    my %updparts = ();

    if ( $form->{id} ) {
        $form->error("Can't re-post invoice!");
    }

    my $uid = localtime;
    $uid .= "$$";

    if ( !$form->{id} ) {

        $query = qq|
            INSERT INTO ap (invnumber, person_id, entity_credit_account)
            VALUES ('$uid', (SELECT entity_id FROM users
                              WHERE username = ?), ?)|;
        $sth = $dbh->prepare($query);
        $sth->execute( $form->{login}, $form->{vendor_id} ) || $form->dberror($query);

        $query = qq|SELECT id FROM ap WHERE invnumber = '$uid'|;
        $sth   = $dbh->prepare($query);
        $sth->execute || $form->dberror($query);

        ( $form->{id} ) = $sth->fetchrow_array;
        $sth->finish;

    }

    my $amount;
    my $grossamount;
    my $invamount    = 0;
    my $invnetamount = 0;

    if ( $form->{currency} eq $form->{defaultcurrency} ) {
        $form->{exchangerate} = 1;
    }
    else {
        $exchangerate = "";
    }

    $form->{exchangerate} = $form->parse_amount( $myconfig, $form->{exchangerate} );


    my $taxformfound=IR->taxform_exist($form,$form->{"vendor_id"});#tshvr this always returns true!!

    my $b_unit_sth = $dbh->prepare(
         "INSERT INTO business_unit_inv (entry_id, class_id, bu_id)
          VALUES (currval('invoice_id_seq'), ?, ?)"
    );

    my $b_unit_sth_ac = $dbh->prepare(
         "INSERT INTO business_unit_ac (entry_id, class_id, bu_id)
          VALUES (currval('acc_trans_entry_id_seq'), ?, ?)"
    );

    for my $i ( 1 .. $form->{rowcount} ) {
        $form->{"qty_$i"} = $form->parse_amount( $myconfig, $form->{"qty_$i"} );

        if ( $form->{"qty_$i"} ) {

            $pth->execute( $form->{"id_$i"} );
            $ref = $pth->fetchrow_hashref(NAME_lc);
            for ( keys %$ref ) {
                $form->{"${_}_$i"} = $ref->{$_};
            }
            $pth->finish;

<<<<<<< HEAD
            if ( $form->{"projectnumber_$i"} ne "" ) {
=======
            # project
            push( @{ $form->{runningnumber} }, $runningnumber++ );
            push( @{ $form->{number} },        $form->{"partnumber_$i"} );
            push( @{ $form->{image} },        $form->{"image_$i"} );
            push( @{ $form->{sku} },           $form->{"sku_$i"} );
            push( @{ $form->{serialnumber} },  $form->{"serialnumber_$i"} );

            push( @{ $form->{bin} },         $form->{"bin_$i"} );
            push( @{ $form->{item_description} }, $form->{"description_$i"} );
            push( @{ $form->{itemnotes} },   $form->{"notes_$i"} );
            push(
                @{ $form->{qty} },
                $form->format_amount( $myconfig, $form->{"qty_$i"} )
            );

            push(
                @{ $form->{ship} },
                $form->format_amount( $myconfig, $form->{"qty_$i"} )
            );

            push( @{ $form->{unit} },         $form->{"unit_$i"} );
            push( @{ $form->{deliverydate} }, $form->{"deliverydate_$i"} );

            push( @{ $form->{projectnumber} }, $form->{"projectnumber_$i"} );

            push( @{ $form->{sellprice} }, $form->{"sellprice_$i"} );
            $form->{discount} = [] if ref $form->{discount} ne 'ARRAY';
            push( @{ $form->{discount} }, $form->{"discount_$i"} );

            push( @{ $form->{listprice} }, $form->{"listprice_$i"} );

            $form->{"weight_$i"} = 0
                if ! defined($form->{"weight_$i"});
            push(
                @{ $form->{weight} },
                $form->format_amount(
                    $myconfig, $form->{"weight_$i"} * $form->{"qty_$i"}
                )
            );

            if ( $form->{"projectnumber_$i"} && $form->{"projectnumber_$i"} ne "" ) {
>>>>>>> d691c0ec
                ( $null, $project_id ) =
                  split /--/, $form->{"projectnumber_$i"};
            }

            # undo discount formatting
            $form->{"discount_$i"} =
              $form->parse_amount( $myconfig, $form->{"discount_$i"} ) / 100;

            # keep entered selling price
            my $fxsellprice =
              $form->parse_amount( $myconfig, $form->{"sellprice_$i"} );

            my ($dec) = ( $fxsellprice =~ /\.(\d+)/ );
            # deduct discount
            my $moneyplaces = LedgerSMB::Setting->get('decimal_places');
            $decimalplaces = ($form->{"precision_$i"} && $form->{"precision_$i"} > $moneyplaces)
                             ? $form->{"precision_$i"}
                             : $moneyplaces;
            $form->{"sellprice_$i"} = $fxsellprice -
              $form->round_amount( $fxsellprice * $form->{"discount_$i"},
                $decimalplaces );

            # linetotal
            my $fxlinetotal =
              $form->round_amount( $form->{"sellprice_$i"} * $form->{"qty_$i"},
                $moneyplaces );

            $amount = $fxlinetotal * $form->{exchangerate};
            my $linetotal = $form->round_amount( $amount, $moneyplaces );
            $fxdiff += $amount - $linetotal;

            if (!$form->{manual_tax}){
                @taxaccounts = Tax::init_taxes(
                    $form,
                    $form->{"taxaccounts_$i"},
                    $form->{'taxaccounts'}
                );

                $tax   = LedgerSMB::PGNumber->bzero();
                $fxtax = LedgerSMB::PGNumber->bzero();

                if ( $form->{taxincluded} ) {
                    $tax += $amount =
                      Tax::calculate_taxes( \@taxaccounts, $form, $linetotal, 1 );

                    $form->{"sellprice_$i"} -= $amount / $form->{"qty_$i"};
                }
                else {
                    $tax += $amount =
                      Tax::calculate_taxes( \@taxaccounts, $form, $linetotal, 0 );

                    $fxtax +=
                      Tax::calculate_taxes( \@taxaccounts, $form, $fxlinetotal, 0 );
                }

                for (@taxaccounts) {
                    $form->{acc_trans}{ $form->{id} }{ $_->account }{amount} +=
                      $_->value;
                }
            }
            $grossamount = $form->round_amount( $linetotal, $moneyplaces );

            if ( $form->{taxincluded} ) {
                $amount = $form->round_amount( $tax, $moneyplaces );
                $linetotal -= $form->round_amount( $tax - $diff, $moneyplaces );
                $diff = ( $amount - $tax );
            }

            $amount = $form->round_amount( $linetotal, $moneyplaces );
            $allocated = 0;

            # adjust and round sellprice
            $form->{"sellprice_$i"} =
              $form->round_amount(
                $form->{"sellprice_$i"} * $form->{exchangerate},
                $decimalplaces );

            # save detail record in invoice table
            $query = qq|
                INSERT INTO invoice (description)
                     VALUES ('$uid')|;
            $dbh->do($query) || $form->dberror($query);

            $query = qq|
                SELECT id FROM invoice
                 WHERE description = '$uid'|;
            ($invoice_id) = $dbh->selectrow_array($query);

            $query = qq|
                UPDATE invoice
                   SET trans_id = ?,
                       parts_id = ?,
                       description = ?,
                       qty = ?,
                       sellprice = ?,
                       fxsellprice = ?,
                       discount = ?,
                       allocated = ?,
                       unit = ?,
                       deliverydate = ?,
                       serialnumber = ?,
                                       precision = ?,
                       notes = ?,
                                       vendor_sku = ?
                 WHERE id = ?|;
            $sth = $dbh->prepare($query);
            $sth->execute(
                $form->{id},               $form->{"id_$i"},
                $form->{"description_$i"}, $form->{"qty_$i"} * -1,
                $form->{"sellprice_$i"},   $fxsellprice,
                $form->{"discount_$i"},    $allocated,
                $form->{"unit_$i"},        $form->{"deliverydate_$i"},
                $form->{"serialnumber_$i"},
                $form->{"precision_$i"},   $form->{"notes_$i"},
                $form->{"partnumber_$i"},
                $invoice_id
            ) || $form->dberror($query);

            for my $cls(@{$form->{bu_class}}){
                if ($form->{"b_unit_$cls->{id}_$i"}){
                 $b_unit_sth->execute($cls->{id}, $form->{"b_unit_$cls->{id}_$i"});
                }
            }

            if($taxformfound)
            {
             my $report=$form->{"taxformcheck_$i"}?"true":"false";
             IR->update_invoice_tax_form($form,$dbh,$invoice_id,$report);
            }

            if (defined $form->{approved}) {

                $query = qq| UPDATE ap SET approved = ? WHERE id = ?|;
                $dbh->prepare($query)->execute($form->{approved}, $form->{id})
                     || $form->dberror($query);
                if (!$form->{approved}){
                   if (not defined $form->{batch_id}){
                       $form->error('Batch ID Missing');
                   }
                   $query = qq|
            INSERT INTO voucher (batch_id, trans_id) VALUES (?, ?)|;
                   $sth = $dbh->prepare($query);
                   $sth->execute($form->{batch_id}, $form->{id}) ||
                        $form->dberror($query);
               }
            }

            if ( $form->{"inventory_accno_id_$i"} ) {
                my $totalqty = $form->{"qty_$i"};
        if($form->{"qty_$i"}<0) {
                    # check for unallocated entries at the same price to match our entry
                    $query = qq|
                  SELECT i.id, i.qty, i.allocated, a.transdate
                        FROM invoice i
                        JOIN parts p ON (p.id = i.parts_id)
                    JOIN ap a ON (a.id = i.trans_id)
                   WHERE i.parts_id = ? AND (i.qty + i.allocated) < 0 AND i.sellprice = ?
                    ORDER BY transdate
                    |;
                    $sth = $dbh->prepare($query);
                    $sth->execute( $form->{"id_$i"}, $form->{"sellprice_$i"}) || $form->dberror($query);
                    my $totalqty = $form->{"qty_$i"};
                    while ( my $ref = $sth->fetchrow_hashref(NAME_lc) ) {
                        $form->db_parse_numeric(sth=>$sth, hashref => $ref);
                        my $qty = $ref->{qty} + $ref->{allocated};
                        if ( ( $qty - $totalqty ) < 0 ) { $qty = $totalqty; }
                        # update allocated for sold item
                        $form->update_balance( $dbh, "invoice", "allocated", qq|id = $ref->{id}|, $qty * -1 );
                        $allocated += $qty;
                        last if ( ( $totalqty -= $qty ) >= 0 );
                    }
        }

                # add purchase to inventory
                push @{ $form->{acc_trans}{lineitems} },
                  {
                    chart_id      => $form->{"inventory_accno_id_$i"},
                    amount        => $amount,
                    fxlinetotal   => $fxlinetotal,
                    fxgrossamount => $fxlinetotal +
                      $form->round_amount( $fxtax, 2 ),
                    grossamount => $grossamount,
                    project_id  => $project_id,
                    invoice_id  => $invoice_id
                  };

                $updparts{ $form->{"id_$i"} } = 1;

                # update parts table
                $form->update_balance( $dbh, "parts", "onhand",
                    qq|id = $form->{"id_$i"}|,
                    $form->{"qty_$i"} );
                 # unless $form->{shipped};

            }
            else {

                # add purchase to expense
                push @{ $form->{acc_trans}{lineitems} },
                  {
                    chart_id      => $form->{"expense_accno_id_$i"},
                    amount        => $amount,
                    fxlinetotal   => $fxlinetotal,
                    fxgrossamount => $fxlinetotal +
                      $form->round_amount( $fxtax, 2 ),
                    grossamount => $grossamount,
                    project_id  => $project_id,
                    invoice_id  => $invoice_id
                  };

            }
        }
    }

    $form->{paid} = 0;
    foreach my $i ( 1 .. ( $form->{paidaccounts} || 0 )) {
        $form->{"paid_$i"} =
          $form->parse_amount( $myconfig, $form->{"paid_$i"} );
        $form->{"paid_$i"} *= -1 if $form->{reverse};
        $form->{paid} += $form->{"paid_$i"};
        $form->{datepaid} = $form->{"datepaid_$i"}
          if ( $form->{"datepaid_$i"} );
    }

    # add lineitems + tax
    $amount        = 0;
    $grossamount   = 0;
    $fxgrossamount = 0;
    for ( @{ $form->{acc_trans}{lineitems} } ) {
        $amount        += $_->{amount};
        $grossamount   += $_->{grossamount};
        $fxgrossamount += $_->{fxgrossamount};
    }
    $invnetamount = $amount;

    $amount = 0;
    if ($form->{taxaccounts}) {
        for ( split / /, $form->{taxaccounts} ) {
            $amount += $form->{acc_trans}{ $form->{id} }{$_}{amount} =
              $form->round_amount( $form->{acc_trans}{ $form->{id} }{$_}{amount},
                2 );

            $form->{acc_trans}{ $form->{id} }{$_}{amount} *= -1;
        }
    }
    $invamount = $invnetamount + $amount;

    $diff = 0;
    if ( $form->{taxincluded} ) {
        $diff = $form->round_amount( $grossamount - $invamount, 2 );
        $invamount += $diff;
    }
    $fxdiff = $form->round_amount( $fxdiff, 2 );
    $invnetamount += $fxdiff;
    $invamount    += $fxdiff;

    if ( $form->round_amount( $form->{paid} - $fxgrossamount, 2 ) == 0 ) {
        $form->{paid} = $invamount;
    }
    else {
        $form->{paid} =
          $form->round_amount( $form->{paid} * $form->{exchangerate}, 2 );
    }

    foreach my $ref ( sort { $b->{amount} <=> $a->{amount} }
        @{ $form->{acc_trans}{lineitems} } )
    {

        $amount = $ref->{amount} + $diff;
        $fxlinetotal = $ref->{fxlinetotal} + $diff/$form->{exchangerate};
        $query  = qq|
         INSERT INTO acc_trans (trans_id, chart_id, amount_bc, curr, amount_tc,
                     transdate, invoice_id)
                     VALUES (?, ?, ?, ?, ?, ?, ?)|;
        $sth = $dbh->prepare($query);
        $sth->execute(
            $form->{id},        $ref->{chart_id},  $amount * -1,
            $form->{currency},  $fxlinetotal * -1, $form->{transdate},
            $ref->{invoice_id}
        ) || $form->dberror($query);

        $diff   = 0;
        $fxdiff = 0;
        for my $cls(@{$form->{bu_class}}){
            if ($form->{"b_unit_$cls->{id}_$i"}){
             $b_unit_sth_ac->execute($cls->{id}, $form->{"b_unit_$cls->{id}_$i"});
            }
        }
    }

    $form->{payables} = $invamount;

    delete $form->{acc_trans}{lineitems};

    if ($form->{manual_tax}){
        $invamount +=
            IIAA->post_form_manual_tax($myconfig, $form, -1, "payables");
    }

    # record payable
    if ( $form->{payables} ) {
        ($accno) = split /--/, $form->{AP};

        $query = qq|
<<<<<<< HEAD
         INSERT INTO acc_trans (trans_id, chart_id,
                                amount_bc, curr, amount_tc, transdate)
                       VALUES (?, (SELECT id FROM account WHERE accno = ?),
                              ?, ?, ?, ?)|;
        $sth = $dbh->prepare($query)
            or $form->dberror($dbh->errstr);
=======
            INSERT INTO acc_trans (trans_id, chart_id, amount,
                                transdate, fx_transaction)
                         VALUES (?, (SELECT id FROM account WHERE accno = ?),
                                ?, ?, ?)|;
        $sth = $dbh->prepare($query);
        #The following generates a rounding error in PgNumber in tests
        #because Math::BigFloat doesn't handle subclassing andcorrectly and
        #and uses LedgerSMB::PGNumber to access its own internal data
>>>>>>> d691c0ec
        $sth->execute( $form->{id}, $accno,
                       $form->{payables}, $form->{currency},
                    $form->{payables}/$form->{exchangerate},
                       $form->{transdate})
          || $form->dberror($query);
    }

    # post taxes, if !$form->{manual} (see above)    
    foreach my $trans_id ( keys %{ $form->{acc_trans} } ) {
        foreach my $accno ( keys %{ $form->{acc_trans}{$trans_id} } ) {
            $amount =
              $form->round_amount(
                $form->{acc_trans}{$trans_id}{$accno}{amount}, 2 );

            if ($amount) {
                $query = qq|
                    INSERT INTO acc_trans
                           (trans_id, chart_id, amount_bc, curr, amount_tc,
                                transdate)
                            VALUES (?, (SELECT id FROM account
                                WHERE accno = ?),
                           ?, ?, ?, ?)|;
                $sth = $dbh->prepare($query)
                    || $form->dberror($dbh->errstr);
                $sth->execute( $trans_id, $accno,
                               $amount, $form->{defaultcurrency}, $amount,
                               $form->{transdate} )
                  || $form->dberror($query);
            }
        }
    }

    # if there is no amount but a payment record payable
    if ( $invamount == 0 ) {
        $form->{payables} = 1;
    }

    my $cleared = 0;

<<<<<<< HEAD
    IIAA->process_form_payments($myconfig, $form);
=======
    # record payments and offsetting AP
    for my $i ( 1 .. ( $form->{paidaccounts} || 0 )) {

        if ( $form->{"paid_$i"} ) {
            my ($accno) = split /--/, $form->{"AP_paid_$i"};
            $form->{"datepaid_$i"} = $form->{transdate}
              unless ( $form->{"datepaid_$i"} );

            $form->{datepaid} = $form->{"datepaid_$i"};

            $exchangerate = 0;

            if ( $form->{currency} eq $form->{defaultcurrency} ) {
                $form->{"exchangerate_$i"} = 1;
            }
            else {
                $exchangerate =
                  $form->check_exchangerate( $myconfig, $form->{currency},
                    $form->{"datepaid_$i"}, 'sell' );

                $form->{"exchangerate_$i"} =
                  ($exchangerate)
                  ? $exchangerate
                  : $form->parse_amount( $myconfig,
                    $form->{"exchangerate_$i"} );
            }

            # record AP
            $amount = (
                $form->round_amount(
                    $form->{"paid_$i"} * $form->{exchangerate}, 2
                )
            ) * -1;

            if ( $form->{payables} ) {
                $query = qq|
                    INSERT INTO acc_trans
                                (trans_id, chart_id, amount,
                                    transdate)
                        VALUES (?, (SELECT id FROM account
                                 WHERE accno = ?),
                                     ?, ?)|;

                $sth = $dbh->prepare($query);
                $sth->execute( $form->{id}, $form->{AP}, $amount,
                    $form->{"datepaid_$i"} )
                  || $form->dberror($query);
            }

            if ($keepcleared) {
                $cleared = ( $form->{"cleared_$i"} ) ? 1 : 0;
            }

            # record payment
            $query = qq|
                INSERT INTO acc_trans
                            (trans_id, chart_id, amount,
                            transdate, source, memo, cleared)
                     VALUES (?, (SELECT id FROM account
                                  WHERE accno = ?),
                            ?, ?, ?, ?, ?)|;

            $sth = $dbh->prepare($query);
            $sth->execute( $form->{id}, $accno, $form->{"paid_$i"},
                $form->{"datepaid_$i"},
                $form->{"source_$i"}, $form->{"memo_$i"}, $cleared )
              || $form->dberror($query);

            # exchangerate difference
            $amount = $form->round_amount(
                $form->{"paid_$i"} * $form->{"exchangerate_$i"} -
                  $form->{"paid_$i"},
                2
            );

            if ($amount) {
                $query = qq|
                    INSERT INTO acc_trans
                                (trans_id, chart_id, amount,
                                transdate, source,
                                fx_transaction, cleared)
                         VALUES (?, (SELECT id FROM account
                                      WHERE accno = ?),
                                ?, ?, ?, '1', ?)|;
                $sth = $dbh->prepare($query);
                $sth->execute( $form->{id}, $accno, $amount,
                    $form->{"datepaid_$i"},
                    $form->{"source_$i"}, $cleared )
                  || $form->dberror($query);

            }

            # gain/loss
            $amount = $form->round_amount(
                $form->round_amount( $form->{"paid_$i"} * $form->{exchangerate},
                    2 ) - $form->round_amount(
                    $form->{"paid_$i"} * $form->{"exchangerate_$i"}, 2
                    ),
                2
            );

            if ($amount) {
                my $accno_id =
                  ( $amount > 0 )
                  ? $fxgain_accno_id
                  : $fxloss_accno_id;
                $query = qq|
                    INSERT INTO acc_trans
                                (trans_id, chart_id, amount,
                                transdate, fx_transaction,
                                cleared)
                         VALUES (?, ?, ?, ?, '1', ?)|;

                $sth = $dbh->prepare($query);
                $sth->execute( $form->{id}, $accno_id, $amount,
                    $form->{"datepaid_$i"}, $cleared )
                  || $form->dberror($query);
            }

            # update exchange rate
            if ( ( $form->{currency} ne $form->{defaultcurrency} )
                && !$exchangerate )
            {

                $form->update_exchangerate( $dbh, $form->{currency},
                    $form->{"datepaid_$i"},
                    0, $form->{"exchangerate_$i"} );
            }
        }
    }
>>>>>>> d691c0ec

    # set values which could be empty
    $form->{taxincluded} //= 0;
    $form->{taxincluded} *= 1;

    my $approved = 1;
    $approved = 0 if $form->{separate_duties};

    # save AP record
    $query = qq|
        UPDATE ap
           SET invnumber = ?,
               ordnumber = ?,
               quonumber = ?,
                       description = ?,
               transdate = ?,
             amount_bc = ?,
             amount_tc = ?,
             netamount_bc = ?,
             netamount_tc = ?,
               duedate = ?,
               invoice = '1',
               shippingpoint = ?,
               shipvia = ?,
               taxincluded = ?,
               notes = ?,
               intnotes = ?,
               curr = ?,
               language_code = ?,
               ponumber = ?,
                       approved = ?,
                       reverse = ?,
               crdate = ?
         WHERE id = ?|;

    $sth = $dbh->prepare($query);
    $sth->execute(
        $form->{invnumber},     $form->{ordnumber},     $form->{quonumber},
        $form->{description},   $form->{transdate},     $invamount,
        $invamount/$form->{exchangerate},
        $invnetamount,          $invnetamount/$form->{exchangerate},
        $form->{duedate},       $form->{shippingpoint}, $form->{shipvia},
        $form->{taxincluded},   $form->{notes},         $form->{intnotes},
        $form->{currency},
        $form->{language_code}, $form->{ponumber},
        $approved,              $form->{reverse},       $form->{crdate},
        $form->{id}
    ) || $form->dberror($query);

    if ($form->{batch_id}){
        $sth = $dbh->prepare(
           'INSERT INTO voucher (batch_id, trans_id, batch_class)
            VALUES (?, ?, ?)');
        $sth->execute($form->{batch_id}, $form->{id}, BC_VENDOR_INVOICE);
    }

    # add shipto
    $form->{name} = $form->{vendor};
    $form->{name} =~ s/--$form->{vendor_id}//
        if $form->{vendor} && $form->{vendor_id};
    $form->add_shipto($form->{id});

    if (!$form->{separate_duties}){
        $self->add_cogs($form);
    }

    foreach my $item ( keys %updparts ) {
        $item  = $dbh->quote($item);
        $query = qq|
            UPDATE parts
               SET avgcost = avgcost($item),
                   lastcost = lastcost($item)
             WHERE id = $item|;
        $dbh->do($query) || $form->dberror($query);
    }

    return 1;
}

sub retrieve_invoice {
    my ( $self, $myconfig, $form ) = @_;

    # connect to database
    my $dbh = $form->{dbh};

    my $query;

    if ( $form->{id} ) {

        my $tax_sth = $dbh->prepare(
                  qq| SELECT amount_bc as amount, source, memo, tax_basis,
                             rate, accno
                        FROM acc_trans ac
                        JOIN tax_extended t USING(entry_id)
                        JOIN account c ON c.id = ac.chart_id
                       WHERE ac.trans_id = ?|);
        $tax_sth->execute($form->{id});
        while (my $taxref = $tax_sth->fetchrow_hashref('NAME_lc')){
              $form->db_parse_numeric(sth=>$tax_sth,hashref=>$taxref);
              $form->{manual_tax} = 1;
              my $taccno = $taxref->{accno};
              $form->{"mt_amount_$taccno"} = LedgerSMB::PGNumber->new($taxref->{amount} * -1);
              $form->{"mt_rate_$taccno"}  = $taxref->{rate};
              $form->{"mt_basis_$taccno"} = LedgerSMB::PGNumber->new($taxref->{tax_basis} * -1);
              $form->{"mt_memo_$taccno"}  = $taxref->{memo};
              $form->{"mt_ref_$taccno"}  = $taxref->{source};
        }

        # get default accounts and last invoice number
        $query = qq|
            SELECT (select c.accno FROM account c
                     WHERE c.id = (SELECT value::int FROM defaults
                                    WHERE setting_key =
                                          'inventory_accno_id'))
                   AS inventory_accno,

                   (SELECT c.accno FROM account c
                 WHERE c.id = (SELECT value::int FROM defaults
                                    WHERE setting_key =
                                          'income_accno_id'))
                   AS income_accno,

                   (SELECT c.accno FROM account c
                     WHERE c.id = (SELECT value::int FROM defaults
                                    WHERE setting_key =
                                          'expense_accno_id'))
                   AS expense_accno,

                   (SELECT c.accno FROM account c
                     WHERE c.id = (SELECT value::int FROM defaults
                                    WHERE setting_key =
                                          'fxgain_accno_id'))
                   AS fxgain_accno,

                   (SELECT c.accno FROM account c
                     WHERE c.id = (SELECT value::int FROM defaults
                                    WHERE setting_key =
                                          'fxloss_accno_id'))
                AS fxloss_accno|;
    }
    else {
        $query = qq|
            SELECT (select c.accno FROM account c
                     WHERE c.id = (SELECT value::int FROM defaults
                                    WHERE setting_key =
                                          'inventory_accno_id'))
                   AS inventory_accno,

                   (SELECT c.accno FROM account c
                 WHERE c.id = (SELECT value::int FROM defaults
                                    WHERE setting_key =
                                          'income_accno_id'))
                   AS income_accno,

                   (SELECT c.accno FROM account c
                     WHERE c.id = (SELECT value::int FROM defaults
                                    WHERE setting_key =
                                          'expense_accno_id'))
                   AS expense_accno,

                   (SELECT c.accno FROM account c
                     WHERE c.id = (SELECT value::int FROM defaults
                                    WHERE setting_key =
                                          'fxgain_accno_id'))
                   AS fxgain_accno,

                   (SELECT c.accno FROM account c
                     WHERE c.id = (SELECT value::int FROM defaults
                                    WHERE setting_key =
                                          'fxloss_accno_id'))
                   AS fxloss_accno,
                   current_date AS transdate|;
    }
    my $sth = $dbh->prepare($query);
    $sth->execute || $form->dberror($query);

    my $ref = $sth->fetchrow_hashref(NAME_lc);
    for ( keys %$ref ) {
        $form->{$_} = $ref->{$_};
    }
    $sth->finish;
    @{$form->{currencies}} = (LedgerSMB::Setting->new)->get_currencies;

    if ( $form->{id} ) {

        $query = qq|
            SELECT a.invnumber, a.transdate, a.duedate,
                   a.ordnumber, a.quonumber, a.taxincluded,
                   a.notes, a.intnotes, a.curr AS currency,
                   a.entity_credit_account as vendor_id, a.language_code, a.ponumber, a.crdate,
                   a.on_hold, a.reverse, a.description
              FROM ap a
             WHERE id = ?|;
        $sth = $dbh->prepare($query);
        $sth->execute( $form->{id} ) || $form->dberror($query);

        $ref = $sth->fetchrow_hashref(NAME_lc);
        $form->db_parse_numeric(sth=>$sth, hashref=>$ref);
        for ( keys %$ref ) {
            $form->{$_} = $ref->{$_};
        }
        $sth->finish;

        # get shipto
        $query = qq|SELECT ns.*, l.* FROM new_shipto ns JOIN location l ON ns.location_id = l.id WHERE ns.trans_id = ?|;
        $sth   = $dbh->prepare($query);
        $sth->execute( $form->{id} ) || $form->dberror($query);

        $ref = $sth->fetchrow_hashref(NAME_lc);
        for ( keys %$ref ) {
            $form->{$_} = $ref->{$_};
        }
        $sth->finish;

        # retrieve individual items
        $query = qq|
               SELECT i.id as invoice_id,
                                  coalesce(i.vendor_sku, p.partnumber)
                                        as partnumber,
                                  i.description, i.qty,
                      i.fxsellprice, i.sellprice, i.precision,
                      i.parts_id AS id, i.unit, p.bin,
                      i.deliverydate,
                      i.serialnumber,
                      i.discount, i.notes, pg.partsgroup,
                      p.partsgroup_id, p.partnumber AS sku,
                      p.weight, p.onhand, p.inventory_accno_id,
                      p.income_accno_id, p.expense_accno_id,
                      t.description AS partsgrouptranslation
                 FROM invoice i
                 JOIN parts p ON (i.parts_id = p.id)
            LEFT JOIN partsgroup pg ON (pg.id = p.partsgroup_id)
            LEFT JOIN translation t
                      ON (t.trans_id = p.partsgroup_id
                      AND t.language_code = ?)
                WHERE i.trans_id = ?
                 ORDER BY i.id|;
        $sth = $dbh->prepare($query);
        $sth->execute( $form->{language_code}, $form->{id} )
          || $form->dberror($query);

        my $bu_sth = $dbh->prepare(
            qq|SELECT * FROM business_unit_inv
                WHERE entry_id = ?  |
        );

        # price matrix and vendor partnumber
        my $pmh = PriceMatrix::price_matrix_query( $dbh, $form );

        # tax rates for part
        $query = qq|
            SELECT c.accno
              FROM account c
              JOIN partstax pt ON (pt.chart_id = c.id)
             WHERE pt.parts_id = ?|;
        my $tth = $dbh->prepare($query);

        my $ptref;

        while ( $ref = $sth->fetchrow_hashref(NAME_lc) ) {
            PriceMatrix::price_matrix( $pmh, $ref, '', $decimalplaces, $form,
                $myconfig );
            $form->db_parse_numeric(sth=>$sth, hashref=>$ref);
            $ref->{qty} *= -1 if $form->{reverse};
            my ($dec) = ( $ref->{fxsellprice} =~ /\.(\d+)/ );
            $dec = length $dec;
            my $decimalplaces = ( $dec > 2 ) ? $dec : 2;

            $bu_sth->execute($ref->{invoice_id});
            while ( $buref = $bu_sth->fetchrow_hashref(NAME_lc) ) {
                $ref->{"b_unit_$buref->{class_id}"} = $buref->{bu_id};
            }

            $tth->execute( $ref->{id} );
            $ref->{taxaccounts} = "";
            my $taxrate = 0;

            while ( $ptref = $tth->fetchrow_hashref(NAME_lc) ) {
                $form->db_parse_numeric(sth => $tth, hashref => $ptref);
                $ref->{taxaccounts} .= "$ptref->{accno} ";
                $taxrate += $form->{"$ptref->{accno}_rate"};
            }

            $tth->finish;
            chop $ref->{taxaccounts};

            # price matrix
            $ref->{sellprice} =
              $form->round_amount(
                $ref->{fxsellprice} * $form->{exchangerate},
                $decimalplaces );

            $ref->{sellprice} = $ref->{fxsellprice};
            $ref->{qty} *= -1;

            $ref->{partsgroup} = $ref->{partsgrouptranslation}
              if $ref->{partsgrouptranslation};

            push @{ $form->{invoice_details} }, $ref;

        }

        $sth->finish;

    }


}

sub retrieve_item {
    my ( $self, $myconfig, $form ) = @_;

    $dbh = $form->{dbh};
    my $i = $form->{rowcount};
    my $null;
    my $var;

    # don't include assemblies or obsolete parts
    my $where = "WHERE p.assembly = '0' AND p.obsolete = '0'";

    if ( $form->{"partnumber_$i"} ne "" ) {
        $var = $dbh->quote( $form->{"partnumber_$i"} );
        $where .= " AND p.partnumber = $var or mm.barcode is not null";
    }

    if ( $form->{"partsgroup_$i"} ne "" ) {
        ( $null, $var ) = split /--/, $form->{"partsgroup_$i"};
        $var = $dbh->quote($var);
        $where .= qq| AND p.partsgroup_id = $var|;
    }

    my $query = qq|
           SELECT p.id, coalesce(
                                CASE WHEN pv.partnumber <> '' THEN pv.partnumber
                                     ELSE NULL END, p.partnumber) as partnumber,
                          p.description, pg.partsgroup, p.partsgroup_id,
                  coalesce(pv.lastcost, p.lastcost) AS sellprice,
                          p.unit, p.bin, p.onhand,
                  p.notes, p.inventory_accno_id, p.income_accno_id,
                  p.expense_accno_id, p.partnumber AS sku, p.weight,
                  t1.description AS translation,
                  t2.description AS grouptranslation
             FROM parts p
                LEFT JOIN makemodel mm ON (mm.parts_id = p.id AND mm.barcode = |
                             . $dbh->quote($form->{"partnumber_$i"}) . qq|)
        LEFT JOIN partsgroup pg ON (pg.id = p.partsgroup_id)
                LEFT JOIN partsvendor pv ON (pv.parts_id = p.id
                                           AND pv.credit_id = ?)
        LEFT JOIN translation t1
                  ON (t1.trans_id = p.id AND t1.language_code = ?)
        LEFT JOIN translation t2
                  ON (t2.trans_id = p.partsgroup_id
                  AND t2.language_code = ?)
             $where
         ORDER BY 2|;
    my $sth = $dbh->prepare($query);
    #die "$query:$i";
    $sth->execute( $form->{vendor_id}, $form->{language_code},
                   $form->{language_code} )
      || $form->dberror($query);


    # taxes
    $query = qq|
        SELECT c.accno
          FROM account c
          JOIN partstax pt ON (pt.chart_id = c.id)
         WHERE pt.parts_id = ?|;
    my $tth = $dbh->prepare($query) || $form->dberror($query);
    $form->{item_list} = [];

    # price matrix
    my $pmh = PriceMatrix::price_matrix_query( $dbh, $form );

    my $ref;
    my $ptref;

    while ( $ref = $sth->fetchrow_hashref(NAME_lc) ) {
        PriceMatrix::price_matrix( $pmh, $ref, '', $decimalplaces, $form,
            $myconfig );
        $form->db_parse_numeric(sth=>$sth, hashref=>$ref);

        my ($dec) = ( $ref->{sellprice} =~ /\.(\d+)/ );
        my $moneyplaces = LedgerSMB::Setting->get('decimal_places');
        $dec = length $dec;
        my $decimalplaces = ( $dec > $moneyplaces ) ? $dec : $moneyplaces;

        # get taxes for part
        $tth->execute( $ref->{id} );

        $ref->{taxaccounts} = "";
        while ( $ptref = $tth->fetchrow_hashref(NAME_lc) ) {
            $ref->{taxaccounts} .= "$ptref->{accno} ";
        }
        $tth->finish;
        chop $ref->{taxaccounts};

        # get vendor price and partnumber

        $ref->{description} = $ref->{translation}
          if $ref->{translation};
        $ref->{partsgroup} = $ref->{grouptranslation}
          if $ref->{grouptranslation};

        push @{ $form->{item_list} }, $ref;

    }

    $sth->finish;

}


sub vendor_details {
    my ( $self, $myconfig, $form ) = @_;

    # connect to database
    my $dbh = $form->{dbh};

    # get rest for the vendor
    my $query = qq|
        SELECT meta_number as vendornumber, e.name,
                       line_one as address1, line_two as address2, city, state,
               mail_code as zipcode, c.name as country,
                       pay_to_name as contact,
                       phone as vendorphone, fax as vendorfax,
               tax_id AS vendortaxnumber, sic_code AS sic, iban, bic, remark,
               -- gifi_accno AS gifi,
                       startdate, enddate
          FROM entity_credit_account eca
                  JOIN entity e ON eca.entity_id = e.id
                  JOIN company co ON co.entity_id = e.id
             LEFT JOIN eca_to_location e2l ON eca.id = e2l.credit_id
                                     and e2l.location_class = 1
             LEFT JOIN entity_to_location el ON eca.entity_id = el.entity_id
                                     and el.location_class = 1
             LEFT JOIN location l ON l.id =
                                     coalesce(e2l.location_id, el.location_id)
             LEFT JOIN country c ON l.country_id = c.id
             LEFT JOIN (select max(phone) as phone, max(fax) as fax, credit_id
                          FROM (SELECT CASE WHEN contact_class_id =1 THEN contact
                                       END as phone,
                                       CASE WHEN contact_class_id =9 THEN contact
                                       END as fax,
                                       credit_id
                                  FROM eca_to_contact) ct_base
                        GROUP BY credit_id) ct ON ct.credit_id = eca.id
             LEFT JOIN entity_bank_account ba ON ba.id = eca.bank_account
         WHERE eca.id = ?|;
    my $sth = $dbh->prepare($query);
    $sth->execute( $form->{vendor_id} ) || $form->dberror($query);

    $ref = $sth->fetchrow_hashref(NAME_lc);
    for ( keys %$ref ) {
        $form->{$_} = $ref->{$_};
    }

    $sth->finish;

}

sub item_links {
    my ( $self, $myconfig, $form ) = @_;

    # connect to database
    my $dbh = $form->{dbh};

    my $query = qq|
           SELECT accno, description, as_array(l.description) as link
             FROM account a
             JOIN account_link l ON a.id = l.account-id
            WHERE l.description like 'IC%'
         ORDER BY accno|;
    my $sth = $dbh->prepare($query);
    $sth->execute || $form->dberror($query);

    while ( my $ref = $sth->fetchrow_hashref(NAME_lc) ) {
        foreach my $key ( @{$ref->{link}} ) {
            push @{ $form->{IC_links}{$key} },
                  {
                    accno       => $ref->{accno},
                    description => $ref->{description}
                  };
        }
    }

    $sth->finish;
}



sub toggle_on_hold {

    my $self = shift @_;
    my $form = shift @_;

    if ($form->{id}) { # it's an existing (.. probably) invoice.

        my $dbh = $form->{dbh};

        $sth = $dbh->prepare("update ap set on_hold = not on_hold where ap.id = ?");
        my $code = $sth->execute($form->{id});#tshvr4

        return 1;

    } else { # This shouldn't even be possible, but check for it anyway.

        # Definitely, DEFINITELY check it.
        # happily return 0. Find out about proper error states.
        return 0;
    }
}





sub taxform_exist
{

   my ( $self,$form,$vendor_id) = @_;

   my $query = "select taxform_id from entity_credit_account where id=?";

   my $sth = $form->{dbh}->prepare($query);

   $sth->execute($vendor_id) || $form->dberror($query);

   my $retval=0;

   while(my $val=$sth->fetchrow())
   {
        $retval=1;
   }

   return $retval;


}





sub update_invoice_tax_form
{

   my ( $self,$form,$dbh,$invoice_id,$report) = @_;

   my $query=qq|select count(*) from invoice_tax_form where invoice_id=?|;
   my $sth=$dbh->prepare($query);
   $sth->execute($invoice_id) ||  $form->dberror($query);

   my $found=0;

   while(my $ret1=$sth->fetchrow())
   {
      $found=1;

   }

   if($found)
   {
      my $query = qq|update invoice_tax_form set reportable=? where invoice_id=?|;
          my $sth = $dbh->prepare($query);
          $sth->execute($report,$invoice_id) || $form->dberror($query);
   }
  else
   {
          my $query = qq|insert into invoice_tax_form(invoice_id,reportable) values(?,?)|;
          my $sth = $dbh->prepare($query);
          $sth->execute($invoice_id,$report) || $form->dberror("$query");
   }


}






sub get_taxcheck
{

   my ( $self,$form,$invoice_id,$dbh) = @_;

   my $query=qq|select reportable from invoice_tax_form where invoice_id=?|;
   my $sth=$dbh->prepare($query);
   $sth->execute($invoice_id) ||  $form->dberror($query);

   my $found=0;

   while(my $ret1=$sth->fetchrow())
   {

      if($ret1 eq "t" || $ret1)   # this if is not required because when reportable is false, control would not come inside while itself.
      { $found=1;  }

   }

   return($found);

}

=back

=cut

1;<|MERGE_RESOLUTION|>--- conflicted
+++ resolved
@@ -110,11 +110,7 @@
     my $diff = 0;
     my $item;
     my $invoice_id;
-<<<<<<< HEAD
-=======
-    my $keepcleared;
     my $fxdiff = 0;
->>>>>>> d691c0ec
 
     ( $null, $form->{employee_id} ) = split /--/, $form->{employee}
         if $form->{employee};
@@ -201,51 +197,7 @@
             }
             $pth->finish;
 
-<<<<<<< HEAD
             if ( $form->{"projectnumber_$i"} ne "" ) {
-=======
-            # project
-            push( @{ $form->{runningnumber} }, $runningnumber++ );
-            push( @{ $form->{number} },        $form->{"partnumber_$i"} );
-            push( @{ $form->{image} },        $form->{"image_$i"} );
-            push( @{ $form->{sku} },           $form->{"sku_$i"} );
-            push( @{ $form->{serialnumber} },  $form->{"serialnumber_$i"} );
-
-            push( @{ $form->{bin} },         $form->{"bin_$i"} );
-            push( @{ $form->{item_description} }, $form->{"description_$i"} );
-            push( @{ $form->{itemnotes} },   $form->{"notes_$i"} );
-            push(
-                @{ $form->{qty} },
-                $form->format_amount( $myconfig, $form->{"qty_$i"} )
-            );
-
-            push(
-                @{ $form->{ship} },
-                $form->format_amount( $myconfig, $form->{"qty_$i"} )
-            );
-
-            push( @{ $form->{unit} },         $form->{"unit_$i"} );
-            push( @{ $form->{deliverydate} }, $form->{"deliverydate_$i"} );
-
-            push( @{ $form->{projectnumber} }, $form->{"projectnumber_$i"} );
-
-            push( @{ $form->{sellprice} }, $form->{"sellprice_$i"} );
-            $form->{discount} = [] if ref $form->{discount} ne 'ARRAY';
-            push( @{ $form->{discount} }, $form->{"discount_$i"} );
-
-            push( @{ $form->{listprice} }, $form->{"listprice_$i"} );
-
-            $form->{"weight_$i"} = 0
-                if ! defined($form->{"weight_$i"});
-            push(
-                @{ $form->{weight} },
-                $form->format_amount(
-                    $myconfig, $form->{"weight_$i"} * $form->{"qty_$i"}
-                )
-            );
-
-            if ( $form->{"projectnumber_$i"} && $form->{"projectnumber_$i"} ne "" ) {
->>>>>>> d691c0ec
                 ( $null, $project_id ) =
                   split /--/, $form->{"projectnumber_$i"};
             }
@@ -550,24 +502,13 @@
         ($accno) = split /--/, $form->{AP};
 
         $query = qq|
-<<<<<<< HEAD
-         INSERT INTO acc_trans (trans_id, chart_id,
+          INSERT INTO acc_trans (trans_id, chart_id,
                                 amount_bc, curr, amount_tc, transdate)
                        VALUES (?, (SELECT id FROM account WHERE accno = ?),
                               ?, ?, ?, ?)|;
         $sth = $dbh->prepare($query)
             or $form->dberror($dbh->errstr);
-=======
-            INSERT INTO acc_trans (trans_id, chart_id, amount,
-                                transdate, fx_transaction)
-                         VALUES (?, (SELECT id FROM account WHERE accno = ?),
-                                ?, ?, ?)|;
-        $sth = $dbh->prepare($query);
-        #The following generates a rounding error in PgNumber in tests
-        #because Math::BigFloat doesn't handle subclassing andcorrectly and
-        #and uses LedgerSMB::PGNumber to access its own internal data
->>>>>>> d691c0ec
-        $sth->execute( $form->{id}, $accno,
+         $sth->execute( $form->{id}, $accno,
                        $form->{payables}, $form->{currency},
                     $form->{payables}/$form->{exchangerate},
                        $form->{transdate})
@@ -606,140 +547,7 @@
 
     my $cleared = 0;
 
-<<<<<<< HEAD
     IIAA->process_form_payments($myconfig, $form);
-=======
-    # record payments and offsetting AP
-    for my $i ( 1 .. ( $form->{paidaccounts} || 0 )) {
-
-        if ( $form->{"paid_$i"} ) {
-            my ($accno) = split /--/, $form->{"AP_paid_$i"};
-            $form->{"datepaid_$i"} = $form->{transdate}
-              unless ( $form->{"datepaid_$i"} );
-
-            $form->{datepaid} = $form->{"datepaid_$i"};
-
-            $exchangerate = 0;
-
-            if ( $form->{currency} eq $form->{defaultcurrency} ) {
-                $form->{"exchangerate_$i"} = 1;
-            }
-            else {
-                $exchangerate =
-                  $form->check_exchangerate( $myconfig, $form->{currency},
-                    $form->{"datepaid_$i"}, 'sell' );
-
-                $form->{"exchangerate_$i"} =
-                  ($exchangerate)
-                  ? $exchangerate
-                  : $form->parse_amount( $myconfig,
-                    $form->{"exchangerate_$i"} );
-            }
-
-            # record AP
-            $amount = (
-                $form->round_amount(
-                    $form->{"paid_$i"} * $form->{exchangerate}, 2
-                )
-            ) * -1;
-
-            if ( $form->{payables} ) {
-                $query = qq|
-                    INSERT INTO acc_trans
-                                (trans_id, chart_id, amount,
-                                    transdate)
-                        VALUES (?, (SELECT id FROM account
-                                 WHERE accno = ?),
-                                     ?, ?)|;
-
-                $sth = $dbh->prepare($query);
-                $sth->execute( $form->{id}, $form->{AP}, $amount,
-                    $form->{"datepaid_$i"} )
-                  || $form->dberror($query);
-            }
-
-            if ($keepcleared) {
-                $cleared = ( $form->{"cleared_$i"} ) ? 1 : 0;
-            }
-
-            # record payment
-            $query = qq|
-                INSERT INTO acc_trans
-                            (trans_id, chart_id, amount,
-                            transdate, source, memo, cleared)
-                     VALUES (?, (SELECT id FROM account
-                                  WHERE accno = ?),
-                            ?, ?, ?, ?, ?)|;
-
-            $sth = $dbh->prepare($query);
-            $sth->execute( $form->{id}, $accno, $form->{"paid_$i"},
-                $form->{"datepaid_$i"},
-                $form->{"source_$i"}, $form->{"memo_$i"}, $cleared )
-              || $form->dberror($query);
-
-            # exchangerate difference
-            $amount = $form->round_amount(
-                $form->{"paid_$i"} * $form->{"exchangerate_$i"} -
-                  $form->{"paid_$i"},
-                2
-            );
-
-            if ($amount) {
-                $query = qq|
-                    INSERT INTO acc_trans
-                                (trans_id, chart_id, amount,
-                                transdate, source,
-                                fx_transaction, cleared)
-                         VALUES (?, (SELECT id FROM account
-                                      WHERE accno = ?),
-                                ?, ?, ?, '1', ?)|;
-                $sth = $dbh->prepare($query);
-                $sth->execute( $form->{id}, $accno, $amount,
-                    $form->{"datepaid_$i"},
-                    $form->{"source_$i"}, $cleared )
-                  || $form->dberror($query);
-
-            }
-
-            # gain/loss
-            $amount = $form->round_amount(
-                $form->round_amount( $form->{"paid_$i"} * $form->{exchangerate},
-                    2 ) - $form->round_amount(
-                    $form->{"paid_$i"} * $form->{"exchangerate_$i"}, 2
-                    ),
-                2
-            );
-
-            if ($amount) {
-                my $accno_id =
-                  ( $amount > 0 )
-                  ? $fxgain_accno_id
-                  : $fxloss_accno_id;
-                $query = qq|
-                    INSERT INTO acc_trans
-                                (trans_id, chart_id, amount,
-                                transdate, fx_transaction,
-                                cleared)
-                         VALUES (?, ?, ?, ?, '1', ?)|;
-
-                $sth = $dbh->prepare($query);
-                $sth->execute( $form->{id}, $accno_id, $amount,
-                    $form->{"datepaid_$i"}, $cleared )
-                  || $form->dberror($query);
-            }
-
-            # update exchange rate
-            if ( ( $form->{currency} ne $form->{defaultcurrency} )
-                && !$exchangerate )
-            {
-
-                $form->update_exchangerate( $dbh, $form->{currency},
-                    $form->{"datepaid_$i"},
-                    0, $form->{"exchangerate_$i"} );
-            }
-        }
-    }
->>>>>>> d691c0ec
 
     # set values which could be empty
     $form->{taxincluded} //= 0;
