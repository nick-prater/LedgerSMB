=head1 NAME

LedgerSMB::IR - Inventory received module

=cut

#=====================================================================
# LedgerSMB
# Small Medium Business Accounting software
# http://www.ledgersmb.org/
#
# Copyright (C) 2006
# This work contains copyrighted information from a number of sources all used
# with permission.
#
# This file contains source code included with or based on SQL-Ledger which
# is Copyright Dieter Simader and DWS Systems Inc. 2000-2005 and licensed
# under the GNU General Public License version 2 or, at your option, any later
# version.  For a full list including contact information of contributors,
# maintainers, and copyright holders, see the CONTRIBUTORS file.
#
# Original Copyright Notice from SQL-Ledger 2.6.17 (before the fork):
# Copyright (C) 2000
#
#  Author: DWS Systems Inc.
#     Web: http://www.sql-ledger.org
#
#  Contributors: Jim Rawlings <jim@your-dba.com>
#
#======================================================================
#
# This file has undergone whitespace cleanup.
#
#======================================================================
#
# Inventory received module
#
#======================================================================

package IR;
use LedgerSMB::Tax;
use LedgerSMB::PriceMatrix;
use LedgerSMB::Sysconfig;
use LedgerSMB::Setting;
use LedgerSMB::App_State;
use LedgerSMB::PGNumber;
use LedgerSMB::IIAA;

=over

=item get_files

Returns a list of files associated with the existing transaction.  This is
provisional, and will change for 1.4 as the GL transaction functionality is
                  {ref_key => $self->{id}, file_class => 1}
rewritten

=cut

sub get_files {
     my ($self, $form, $locale) = @_;
     return if !$form->{id};
     my $file = LedgerSMB::File->new(%$form);
     @{$form->{files}} = $file->list({ref_key => $form->{id}, file_class => 1});
     @{$form->{file_links}} = $file->list_links(
                  {ref_key => $form->{id}, file_class => 1}
     );

}

sub add_cogs {
    my ($self, $form) = @_;
    my $dbh = $form->{dbh};
    my $query =
     "select cogs__add_for_ap_line(id) FROM invoice WHERE trans_id = ?";
    my $sth = $dbh->prepare($query) || $form->dberror($query);
    $sth->execute($form->{id}) || $form->dberror($query);
}

sub post_invoice {
    my ( $self, $myconfig, $form ) = @_;
    $form->{crdate} ||= 'now';
    delete $form->{reverse} unless $form->{reverse};

    $form->all_business_units;
    if ($form->{id}){
        delete_invoice($self, $myconfig, $form);
    }
    my $dbh = $LedgerSMB::App_State::DBH;
    $form->{invnumber} = $form->update_defaults( $myconfig, "vinumber", $dbh )
      if $form->should_update_defaults('invnumber');

    for ( 1 .. $form->{rowcount} ) {
        $form->{"qty_$_"} *= -1 if $form->{reverse};
        unless ( $form->{"deliverydate_$_"} ) {
            $form->{"deliverydate_$_"} = $form->{transdate};
        }

    }
    my $query;
    my $sth;
    my $ref;
    my $null;
    my $project_id;
    my $exchangerate = 0;
    my $allocated;
    my $taxrate;
    my $taxamount;
    my $diff = 0;
    my $item;
    my $invoice_id;
    my $keepcleared;

    ( $null, $form->{employee_id} ) = split /--/, $form->{employee};

    unless ( $form->{employee_id} ) {
        ( $form->{employee}, $form->{employee_id} ) = $form->get_employee;
    }

    ( $null, $form->{department_id} ) = split( /--/, $form->{department} );
    $form->{department_id} *= 1;

    $query = qq|
        SELECT inventory_accno_id, income_accno_id, expense_accno_id
          FROM parts
         WHERE id = ?|;

    my $pth = $dbh->prepare($query) || $form->dberror($query);

    my %updparts = ();

    if ( $form->{id} ) {
        $form->error("Can't re-post invoice!");
    }

    my $uid = localtime;
    $uid .= "$$";

    if ( !$form->{id} ) {

        $query = qq|
            INSERT INTO ap (invnumber, person_id, entity_credit_account)
            VALUES ('$uid', (SELECT entity_id FROM users
                              WHERE username = ?), ?)|;
        $sth = $dbh->prepare($query);
        $sth->execute( $form->{login}, $form->{vendor_id} ) || $form->dberror($query);

        $query = qq|SELECT id FROM ap WHERE invnumber = '$uid'|;
        $sth   = $dbh->prepare($query);
        $sth->execute || $form->dberror($query);

        ( $form->{id} ) = $sth->fetchrow_array;
        $sth->finish;

    }

    my $amount;
    my $grossamount;
    my $invamount    = 0;
    my $invnetamount = 0;

    if ( $form->{currency} eq $form->{defaultcurrency} ) {
        $form->{exchangerate} = 1;
    }
    else {
        $exchangerate = "";
    }

    $form->{exchangerate} = $form->parse_amount( $myconfig, $form->{exchangerate} );


    my $taxformfound=IR->taxform_exist($form,$form->{"vendor_id"});#tshvr this always returns true!!

    my $b_unit_sth = $dbh->prepare(
         "INSERT INTO business_unit_inv (entry_id, class_id, bu_id)
          VALUES (currval('invoice_id_seq'), ?, ?)"
    );

    my $b_unit_sth_ac = $dbh->prepare(
         "INSERT INTO business_unit_ac (entry_id, class_id, bu_id)
          VALUES (currval('acc_trans_entry_id_seq'), ?, ?)"
    );

    for my $i ( 1 .. $form->{rowcount} ) {
        $form->{"qty_$i"} = $form->parse_amount( $myconfig, $form->{"qty_$i"} );

        if ( $form->{"qty_$i"} ) {

            $pth->execute( $form->{"id_$i"} );
            $ref = $pth->fetchrow_hashref(NAME_lc);
            for ( keys %$ref ) {
                $form->{"${_}_$i"} = $ref->{$_};
            }
            $pth->finish;

            if ( $form->{"projectnumber_$i"} ne "" ) {
                ( $null, $project_id ) =
                  split /--/, $form->{"projectnumber_$i"};
            }

            # undo discount formatting
            $form->{"discount_$i"} =
              $form->parse_amount( $myconfig, $form->{"discount_$i"} ) / 100;

            # keep entered selling price
            my $fxsellprice =
              $form->parse_amount( $myconfig, $form->{"sellprice_$i"} );

            my ($dec) = ( $fxsellprice =~ /\.(\d+)/ );
            # deduct discount
            my $moneyplaces = LedgerSMB::Setting->get('decimal_places');
            $decimalplaces = ($form->{"precision_$i"} > $moneyplaces)
                             ? $form->{"precision_$i"}
                             : $moneyplaces;
            $form->{"sellprice_$i"} = $fxsellprice -
              $form->round_amount( $fxsellprice * $form->{"discount_$i"},
                $decimalplaces );

            # linetotal
            my $fxlinetotal =
              $form->round_amount( $form->{"sellprice_$i"} * $form->{"qty_$i"},
                $moneyplaces );

            $amount = $fxlinetotal * $form->{exchangerate};
            my $linetotal = $form->round_amount( $amount, $moneyplaces );
            $fxdiff += $amount - $linetotal;

            if (!$form->{manual_tax}){
                @taxaccounts = Tax::init_taxes(
                    $form,
                    $form->{"taxaccounts_$i"},
                    $form->{'taxaccounts'}
                );

                $tax   = LedgerSMB::PGNumber->bzero();
                $fxtax = LedgerSMB::PGNumber->bzero();

                if ( $form->{taxincluded} ) {
                    $tax += $amount =
                      Tax::calculate_taxes( \@taxaccounts, $form, $linetotal, 1 );

                    $form->{"sellprice_$i"} -= $amount / $form->{"qty_$i"};
                }
                else {
                    $tax += $amount =
                      Tax::calculate_taxes( \@taxaccounts, $form, $linetotal, 0 );

                    $fxtax +=
                      Tax::calculate_taxes( \@taxaccounts, $form, $fxlinetotal, 0 );
                }

                for (@taxaccounts) {
                    $form->{acc_trans}{ $form->{id} }{ $_->account }{amount} +=
                      $_->value;
                }
            }
            $grossamount = $form->round_amount( $linetotal, $moneyplaces );

            if ( $form->{taxincluded} ) {
                $amount = $form->round_amount( $tax, $moneyplaces );
                $linetotal -= $form->round_amount( $tax - $diff, $moneyplaces );
                $diff = ( $amount - $tax );
            }

            $amount = $form->round_amount( $linetotal, $moneyplaces );
            $allocated = 0;

            # adjust and round sellprice
            $form->{"sellprice_$i"} =
              $form->round_amount(
                $form->{"sellprice_$i"} * $form->{exchangerate},
                $decimalplaces );

            # save detail record in invoice table
            $query = qq|
                INSERT INTO invoice (description)
                     VALUES ('$uid')|;
            $dbh->do($query) || $form->dberror($query);

            $query = qq|
                SELECT id FROM invoice
                 WHERE description = '$uid'|;
            ($invoice_id) = $dbh->selectrow_array($query);

            $query = qq|
                UPDATE invoice
                   SET trans_id = ?,
                       parts_id = ?,
                       description = ?,
                       qty = ?,
                       sellprice = ?,
                       fxsellprice = ?,
                       discount = ?,
                       allocated = ?,
                       unit = ?,
                       deliverydate = ?,
                       serialnumber = ?,
                                       precision = ?,
                       notes = ?,
                                       vendor_sku = ?
                 WHERE id = ?|;
            $sth = $dbh->prepare($query);
            $sth->execute(
                $form->{id},               $form->{"id_$i"},
                $form->{"description_$i"}, $form->{"qty_$i"} * -1,
                $form->{"sellprice_$i"},   $fxsellprice,
                $form->{"discount_$i"},    $allocated,
                $form->{"unit_$i"},        $form->{"deliverydate_$i"},
                $form->{"serialnumber_$i"},
                $form->{"precision_$i"},   $form->{"notes_$i"},
                $form->{"partnumber_$i"},
                $invoice_id
            ) || $form->dberror($query);

            for my $cls(@{$form->{bu_class}}){
                if ($form->{"b_unit_$cls->{id}_$i"}){
                 $b_unit_sth->execute($cls->{id}, $form->{"b_unit_$cls->{id}_$i"});
                }
            }

            if($taxformfound)
            {
             my $report=$form->{"taxformcheck_$i"}?"true":"false";
             IR->update_invoice_tax_form($form,$dbh,$invoice_id,$report);
            }

            if (defined $form->{approved}) {

                $query = qq| UPDATE ap SET approved = ? WHERE id = ?|;
                $dbh->prepare($query)->execute($form->{approved}, $form->{id})
                     || $form->dberror($query);
                if (!$form->{approved}){
                   if (not defined $form->{batch_id}){
                       $form->error($locale->text('Batch ID Missing'));
                   }
                   $query = qq|
            INSERT INTO voucher (batch_id, trans_id) VALUES (?, ?)|;
                   $sth = $dbh->prepare($query);
                   $sth->execute($form->{batch_id}, $form->{id}) ||
                        $form->dberror($query);
               }
            }

            if ( $form->{"inventory_accno_id_$i"} ) {
                my $totalqty = $form->{"qty_$i"};
        if($form->{"qty_$i"}<0) {
                    # check for unallocated entries at the same price to match our entry
                    $query = qq|
                  SELECT i.id, i.qty, i.allocated, a.transdate
                        FROM invoice i
                        JOIN parts p ON (p.id = i.parts_id)
                    JOIN ap a ON (a.id = i.trans_id)
                   WHERE i.parts_id = ? AND (i.qty + i.allocated) < 0 AND i.sellprice = ?
                    ORDER BY transdate
                    |;
                    $sth = $dbh->prepare($query);
                    $sth->execute( $form->{"id_$i"}, $form->{"sellprice_$i"}) || $form->dberror($query);
                    my $totalqty = $form->{"qty_$i"};
                    while ( my $ref = $sth->fetchrow_hashref(NAME_lc) ) {
                        $form->db_parse_numeric(sth=>$sth, hashref => $ref);
                        my $qty = $ref->{qty} + $ref->{allocated};
                        if ( ( $qty - $totalqty ) < 0 ) { $qty = $totalqty; }
                        # update allocated for sold item
                        $form->update_balance( $dbh, "invoice", "allocated", qq|id = $ref->{id}|, $qty * -1 );
                        $allocated += $qty;
                        last if ( ( $totalqty -= $qty ) >= 0 );
                    }
        }

                # add purchase to inventory
                push @{ $form->{acc_trans}{lineitems} },
                  {
                    chart_id      => $form->{"inventory_accno_id_$i"},
                    amount        => $amount,
                    fxlinetotal   => $fxlinetotal,
                    fxgrossamount => $fxlinetotal +
                      $form->round_amount( $fxtax, 2 ),
                    grossamount => $grossamount,
                    project_id  => $project_id,
                    invoice_id  => $invoice_id
                  };

                $updparts{ $form->{"id_$i"} } = 1;

                # update parts table
                $form->update_balance( $dbh, "parts", "onhand",
                    qq|id = $form->{"id_$i"}|,
                    $form->{"qty_$i"} );
                 # unless $form->{shipped};

            }
            else {

                # add purchase to expense
                push @{ $form->{acc_trans}{lineitems} },
                  {
                    chart_id      => $form->{"expense_accno_id_$i"},
                    amount        => $amount,
                    fxlinetotal   => $fxlinetotal,
                    fxgrossamount => $fxlinetotal +
                      $form->round_amount( $fxtax, 2 ),
                    grossamount => $grossamount,
                    project_id  => $project_id,
                    invoice_id  => $invoice_id
                  };

            }
        }
    }

    $form->{paid} = 0;
    foreach my $i ( 1 .. $form->{paidaccounts} ) {
        $form->{"paid_$i"} =
          $form->parse_amount( $myconfig, $form->{"paid_$i"} );
        $form->{"paid_$i"} *= -1 if $form->{reverse};
        $form->{paid} += $form->{"paid_$i"};
        $form->{datepaid} = $form->{"datepaid_$i"}
          if ( $form->{"datepaid_$i"} );
    }

    # add lineitems + tax
    $amount        = 0;
    $grossamount   = 0;
    $fxgrossamount = 0;
    for ( @{ $form->{acc_trans}{lineitems} } ) {
        $amount        += $_->{amount};
        $grossamount   += $_->{grossamount};
        $fxgrossamount += $_->{fxgrossamount};
    }
    $invnetamount = $amount;

    $amount = 0;
    for ( split / /, $form->{taxaccounts} ) {
        $amount += $form->{acc_trans}{ $form->{id} }{$_}{amount} =
          $form->round_amount( $form->{acc_trans}{ $form->{id} }{$_}{amount},
            2 );

        $form->{acc_trans}{ $form->{id} }{$_}{amount} *= -1;
    }
    $invamount = $invnetamount + $amount;

    $diff = 0;
    if ( $form->{taxincluded} ) {
        $diff = $form->round_amount( $grossamount - $invamount, 2 );
        $invamount += $diff;
    }
    $fxdiff = $form->round_amount( $fxdiff, 2 );
    $invnetamount += $fxdiff;
    $invamount    += $fxdiff;

    if ( $form->round_amount( $form->{paid} - $fxgrossamount, 2 ) == 0 ) {
        $form->{paid} = $invamount;
    }
    else {
        $form->{paid} =
          $form->round_amount( $form->{paid} * $form->{exchangerate}, 2 );
    }

    foreach my $ref ( sort { $b->{amount} <=> $a->{amount} }
        @{ $form->{acc_trans}{lineitems} } )
    {

        $amount = $ref->{amount} + $diff;
        $fxlinetotal = $ref->{fxlinetotal} + $diff/$form->{exchangerate};
        $query  = qq|
         INSERT INTO acc_trans (trans_id, chart_id, amount_bc, curr, amount_tc,
                     transdate, invoice_id)
                     VALUES (?, ?, ?, ?, ?, ?, ?)|;
        $sth = $dbh->prepare($query);
        $sth->execute(
            $form->{id},        $ref->{chart_id},  $amount * -1,
            $form->{currency},  $fxlinetotal * -1, $form->{transdate},
            $ref->{invoice_id}
        ) || $form->dberror($query);

        $diff   = 0;
        $fxdiff = 0;
        for my $cls(@{$form->{bu_class}}){
            if ($form->{"b_unit_$cls->{id}_$i"}){
             $b_unit_sth_ac->execute($cls->{id}, $form->{"b_unit_$cls->{id}_$i"});
            }
        }
    }

    $form->{payables} = $invamount;

    delete $form->{acc_trans}{lineitems};

    if ($form->{manual_tax}){
<<<<<<< HEAD
        $invamount +=
            IIAA->post_form_manual_tax($myconfig, $form, -1, "payables");
=======
        my $ac_sth = $dbh->prepare(
              "INSERT INTO acc_trans (chart_id, trans_id, amount, source, memo)
                    VALUES ((select id from account where accno = ?),
                            ?, ?, ?, ?)"
        );
        my $tax_sth = $dbh->prepare(
              "INSERT INTO tax_extended (entry_id, tax_basis, rate)
                    VALUES (currval('acc_trans_entry_id_seq'), ?, ?)"
        );
        foreach my $taccno (split / /, $form->{taxaccounts}){
            my $taxamount;
            my $taxbasis;
            my $taxrate;
            my $fx = $form->{exchangerate} || 1;
            $taxamount = $form->parse_amount($myconfig,
                                             $form->{"mt_amount_$taccno"});
            $taxbasis = $form->parse_amount($myconfig,
                                           $form->{"mt_basis_$taccno"});
            $taxrate=$form->parse_amount($myconfig,$form->{"mt_rate_$taccno"});
            my $fx_taxamount = $taxamount * $fx;
            my $fx_taxbasis = $taxbasis * $fx;
            $form->{payables} += $fx_taxamount;
            $invamount += $fx_taxamount;
            $ac_sth->execute($taccno, $form->{id}, $fx_taxamount * -1,
                             $form->{"mt_ref_$taccno"},
                             $form->{"mt_desc_$taccno"});
            $tax_sth->execute($fx_taxbasis * -1, $taxrate);
        }
        $ac_sth->finish;
        $tax_sth->finish;
>>>>>>> 28ea9104
    }


    # record payable
    if ( $form->{payables} ) {
        ($accno) = split /--/, $form->{AP};

        $query = qq|
         INSERT INTO acc_trans (trans_id, chart_id,
                                amount_bc, curr, amount_tc, transdate)
                       VALUES (?, (SELECT id FROM account WHERE accno = ?),
                              ?, ?, ?, ?)|;
        $sth = $dbh->prepare($query)
            or $form->dberror($dbh->errstr);
        $sth->execute( $form->{id}, $accno,
                       $form->{payables}, $form->{currency},
                    $form->{payables}/$form->{exchangerate},
                       $form->{transdate})
          || $form->dberror($query);
    }

    # post taxes, if !$form->{manual} (see above)    
    foreach my $trans_id ( keys %{ $form->{acc_trans} } ) {
        foreach my $accno ( keys %{ $form->{acc_trans}{$trans_id} } ) {
            $amount =
              $form->round_amount(
                $form->{acc_trans}{$trans_id}{$accno}{amount}, 2 );

            if ($amount) {
                $query = qq|
                    INSERT INTO acc_trans
                           (trans_id, chart_id, amount_bc, curr, amount_tc,
                                transdate)
                            VALUES (?, (SELECT id FROM account
                                WHERE accno = ?),
                           ?, ?, ?, ?)|;
                $sth = $dbh->prepare($query)
                    || $form->dberror($dbh->errstr);
                $sth->execute( $trans_id, $accno,
                               $amount, $form->{defaultcurrency}, $amount,
                               $form->{transdate} )
                  || $form->dberror($query);
            }
        }
    }

    # if there is no amount but a payment record payable
    if ( $invamount == 0 ) {
        $form->{payables} = 1;
    }

    my $cleared = 0;

    IIAA->process_form_payments($myconfig, $form);

    # set values which could be empty
    $form->{taxincluded} *= 1;

    my $approved = 1;
    $approved = 0 if $form->{separate_duties};

    # save AP record
    $query = qq|
        UPDATE ap
           SET invnumber = ?,
               ordnumber = ?,
               quonumber = ?,
                       description = ?,
               transdate = ?,
             amount_bc = ?,
             amount_tc = ?,
             netamount_bc = ?,
             netamount_tc = ?,
               duedate = ?,
               invoice = '1',
               shippingpoint = ?,
               shipvia = ?,
               taxincluded = ?,
               notes = ?,
               intnotes = ?,
               curr = ?,
               language_code = ?,
               ponumber = ?,
                       approved = ?,
                       reverse = ?,
               crdate = ?
         WHERE id = ?|;

    $sth = $dbh->prepare($query);
    $sth->execute(
        $form->{invnumber},     $form->{ordnumber},     $form->{quonumber},
        $form->{description},   $form->{transdate},     $invamount,
        $invamount/$form->{exchangerate},
        $invnetamount,          $invnetamount/$form->{exchangerate},
        $form->{duedate},       $form->{shippingpoint}, $form->{shipvia},
        $form->{taxincluded},   $form->{notes},         $form->{intnotes},
        $form->{currency},
        $form->{language_code}, $form->{ponumber},
        $approved,              $form->{reverse},       $form->{crdate},
        $form->{id}
    ) || $form->dberror($query);

    if ($form->{batch_id}){
        $sth = $dbh->prepare(
           'INSERT INTO voucher (batch_id, trans_id, batch_class)
            VALUES (?, ?, ?)');
        $sth->execute($form->{batch_id}, $form->{id}, 9);
    }

    # add shipto
    $form->{name} = $form->{vendor};
    $form->{name} =~ s/--$form->{vendor_id}//;
    $form->add_shipto($form->{id});

    if (!$form->{separate_duties}){
        $self->add_cogs($form);
    }

    foreach my $item ( keys %updparts ) {
        $item  = $dbh->quote($item);
        $query = qq|
            UPDATE parts
               SET avgcost = avgcost($item),
                   lastcost = lastcost($item)
             WHERE id = $item|;
        $dbh->do($query) || $form->dberror($query);
    }


}

sub retrieve_invoice {
    my ( $self, $myconfig, $form ) = @_;

    # connect to database
    my $dbh = $form->{dbh};

    my $query;

    if ( $form->{id} ) {

        my $tax_sth = $dbh->prepare(
                  qq| SELECT amount_bc as amount, source, memo, tax_basis,
                             rate, accno
                        FROM acc_trans ac
                        JOIN tax_extended t USING(entry_id)
                        JOIN account c ON c.id = ac.chart_id
                       WHERE ac.trans_id = ?|);
        $tax_sth->execute($form->{id});
        while (my $taxref = $tax_sth->fetchrow_hashref('NAME_lc')){
              $form->db_parse_numeric(sth=>$tax_sth,hashref=>$taxref);
              $form->{manual_tax} = 1;
              my $taccno = $taxref->{accno};
              $form->{"mt_amount_$taccno"} = LedgerSMB::PGNumber->new($taxref->{amount} * -1);
              $form->{"mt_rate_$taccno"}  = $taxref->{rate};
              $form->{"mt_basis_$taccno"} = LedgerSMB::PGNumber->new($taxref->{tax_basis} * -1);
              $form->{"mt_memo_$taccno"}  = $taxref->{memo};
              $form->{"mt_ref_$taccno"}  = $taxref->{source};
        }

        # get default accounts and last invoice number
        $query = qq|
            SELECT (select c.accno FROM account c
                     WHERE c.id = (SELECT value::int FROM defaults
                                    WHERE setting_key =
                                          'inventory_accno_id'))
                   AS inventory_accno,

                   (SELECT c.accno FROM account c
                 WHERE c.id = (SELECT value::int FROM defaults
                                    WHERE setting_key =
                                          'income_accno_id'))
                   AS income_accno,

                   (SELECT c.accno FROM account c
                     WHERE c.id = (SELECT value::int FROM defaults
                                    WHERE setting_key =
                                          'expense_accno_id'))
                   AS expense_accno,

                   (SELECT c.accno FROM account c
                     WHERE c.id = (SELECT value::int FROM defaults
                                    WHERE setting_key =
                                          'fxgain_accno_id'))
                   AS fxgain_accno,

                   (SELECT c.accno FROM account c
                     WHERE c.id = (SELECT value::int FROM defaults
                                    WHERE setting_key =
                                          'fxloss_accno_id'))
                AS fxloss_accno|;
    }
    else {
        $query = qq|
            SELECT (select c.accno FROM account c
                     WHERE c.id = (SELECT value::int FROM defaults
                                    WHERE setting_key =
                                          'inventory_accno_id'))
                   AS inventory_accno,

                   (SELECT c.accno FROM account c
                 WHERE c.id = (SELECT value::int FROM defaults
                                    WHERE setting_key =
                                          'income_accno_id'))
                   AS income_accno,

                   (SELECT c.accno FROM account c
                     WHERE c.id = (SELECT value::int FROM defaults
                                    WHERE setting_key =
                                          'expense_accno_id'))
                   AS expense_accno,

                   (SELECT c.accno FROM account c
                     WHERE c.id = (SELECT value::int FROM defaults
                                    WHERE setting_key =
                                          'fxgain_accno_id'))
                   AS fxgain_accno,

                   (SELECT c.accno FROM account c
                     WHERE c.id = (SELECT value::int FROM defaults
                                    WHERE setting_key =
                                          'fxloss_accno_id'))
                   AS fxloss_accno,
                   current_date AS transdate|;
    }
    my $sth = $dbh->prepare($query);
    $sth->execute || $form->dberror($query);

    my $ref = $sth->fetchrow_hashref(NAME_lc);
    for ( keys %$ref ) {
        $form->{$_} = $ref->{$_};
    }
    $sth->finish;
    @{$form->{currencies}} = (LedgerSMB::Setting->new)->get_currencies;

    if ( $form->{id} ) {

        $query = qq|
            SELECT a.invnumber, a.transdate, a.duedate,
                   a.ordnumber, a.quonumber, a.taxincluded,
                   a.notes, a.intnotes, a.curr AS currency,
                   a.entity_credit_account as vendor_id, a.language_code, a.ponumber, a.crdate,
                   a.on_hold, a.reverse, a.description
              FROM ap a
             WHERE id = ?|;
        $sth = $dbh->prepare($query);
        $sth->execute( $form->{id} ) || $form->dberror($query);

        $ref = $sth->fetchrow_hashref(NAME_lc);
        $form->db_parse_numeric(sth=>$sth, hashref=>$ref);
        for ( keys %$ref ) {
            $form->{$_} = $ref->{$_};
        }
        $sth->finish;

        # get shipto
        $query = qq|SELECT ns.*, l.* FROM new_shipto ns JOIN location l ON ns.location_id = l.id WHERE ns.trans_id = ?|;
        $sth   = $dbh->prepare($query);
        $sth->execute( $form->{id} ) || $form->dberror($query);

        $ref = $sth->fetchrow_hashref(NAME_lc);
        for ( keys %$ref ) {
            $form->{$_} = $ref->{$_};
        }
        $sth->finish;

        # retrieve individual items
        $query = qq|
               SELECT i.id as invoice_id,
                                  coalesce(i.vendor_sku, p.partnumber)
                                        as partnumber,
                                  i.description, i.qty,
                      i.fxsellprice, i.sellprice, i.precision,
                      i.parts_id AS id, i.unit, p.bin,
                      i.deliverydate,
                      i.serialnumber,
                      i.discount, i.notes, pg.partsgroup,
                      p.partsgroup_id, p.partnumber AS sku,
                      p.weight, p.onhand, p.inventory_accno_id,
                      p.income_accno_id, p.expense_accno_id,
                      t.description AS partsgrouptranslation
                 FROM invoice i
                 JOIN parts p ON (i.parts_id = p.id)
            LEFT JOIN partsgroup pg ON (pg.id = p.partsgroup_id)
            LEFT JOIN translation t
                      ON (t.trans_id = p.partsgroup_id
                      AND t.language_code = ?)
                WHERE i.trans_id = ?
                 ORDER BY i.id|;
        $sth = $dbh->prepare($query);
        $sth->execute( $form->{language_code}, $form->{id} )
          || $form->dberror($query);

        my $bu_sth = $dbh->prepare(
            qq|SELECT * FROM business_unit_inv
                WHERE entry_id = ?  |
        );

        # price matrix and vendor partnumber
        my $pmh = PriceMatrix::price_matrix_query( $dbh, $form );

        # tax rates for part
        $query = qq|
            SELECT c.accno
              FROM account c
              JOIN partstax pt ON (pt.chart_id = c.id)
             WHERE pt.parts_id = ?|;
        my $tth = $dbh->prepare($query);

        my $ptref;

        while ( $ref = $sth->fetchrow_hashref(NAME_lc) ) {
            PriceMatrix::price_matrix( $pmh, $ref, '', $decimalplaces, $form,
                $myconfig );
            $form->db_parse_numeric(sth=>$sth, hashref=>$ref);
            $ref->{qty} *= -1 if $form->{reverse};
            my ($dec) = ( $ref->{fxsellprice} =~ /\.(\d+)/ );
            $dec = length $dec;
            my $decimalplaces = ( $dec > 2 ) ? $dec : 2;

            $bu_sth->execute($ref->{invoice_id});
            while ( $buref = $bu_sth->fetchrow_hashref(NAME_lc) ) {
                $ref->{"b_unit_$buref->{class_id}"} = $buref->{bu_id};
            }

            $tth->execute( $ref->{id} );
            $ref->{taxaccounts} = "";
            my $taxrate = 0;

            while ( $ptref = $tth->fetchrow_hashref(NAME_lc) ) {
                $form->db_parse_numeric(sth => $tth, hashref => $ptref);
                $ref->{taxaccounts} .= "$ptref->{accno} ";
                $taxrate += $form->{"$ptref->{accno}_rate"};
            }

            $tth->finish;
            chop $ref->{taxaccounts};

            # price matrix
            $ref->{sellprice} =
              $form->round_amount(
                $ref->{fxsellprice} * $form->{exchangerate},
                $decimalplaces );

            $ref->{sellprice} = $ref->{fxsellprice};
            $ref->{qty} *= -1;

            $ref->{partsgroup} = $ref->{partsgrouptranslation}
              if $ref->{partsgrouptranslation};

            push @{ $form->{invoice_details} }, $ref;

        }

        $sth->finish;

    }


}

sub retrieve_item {
    my ( $self, $myconfig, $form ) = @_;

    $dbh = $form->{dbh};
    my $i = $form->{rowcount};
    my $null;
    my $var;

    # don't include assemblies or obsolete parts
    my $where = "WHERE p.assembly = '0' AND p.obsolete = '0'";

    if ( $form->{"partnumber_$i"} ne "" ) {
        $var = $dbh->quote( $form->{"partnumber_$i"} );
        $where .= " AND lower(p.partnumber) = $var or mm.barcode is not null";
    }

    if ( $form->{"partsgroup_$i"} ne "" ) {
        ( $null, $var ) = split /--/, $form->{"partsgroup_$i"};
        $var = $dbh->quote($var);
        $where .= qq| AND p.partsgroup_id = $var|;
    }

    my $query = qq|
           SELECT p.id, coalesce(
                                CASE WHEN pv.partnumber <> '' THEN pv.partnumber
                                     ELSE NULL END, p.partnumber) as partnumber,
                          p.description, pg.partsgroup, p.partsgroup_id,
                  coalesce(pv.lastcost, p.lastcost) AS sellprice,
                          p.unit, p.bin, p.onhand,
                  p.notes, p.inventory_accno_id, p.income_accno_id,
                  p.expense_accno_id, p.partnumber AS sku, p.weight,
                  t1.description AS translation,
                  t2.description AS grouptranslation
             FROM parts p
                LEFT JOIN makemodel mm ON (mm.parts_id = p.id AND mm.barcode = |
                             . $dbh->quote($form->{"partnumber_$i"}) . qq|)
        LEFT JOIN partsgroup pg ON (pg.id = p.partsgroup_id)
                LEFT JOIN partsvendor pv ON (pv.parts_id = p.id
                                           AND pv.credit_id = ?)
        LEFT JOIN translation t1
                  ON (t1.trans_id = p.id AND t1.language_code = ?)
        LEFT JOIN translation t2
                  ON (t2.trans_id = p.partsgroup_id
                  AND t2.language_code = ?)
             $where
         ORDER BY 2|;
    my $sth = $dbh->prepare($query);
    #die "$query:$i";
    $sth->execute( $form->{vendor_id}, $form->{language_code},
                   $form->{language_code} )
      || $form->dberror($query);


    # taxes
    $query = qq|
        SELECT c.accno
          FROM account c
          JOIN partstax pt ON (pt.chart_id = c.id)
         WHERE pt.parts_id = ?|;
    my $tth = $dbh->prepare($query) || $form->dberror($query);
    $form->{item_list} = [];

    # price matrix
    my $pmh = PriceMatrix::price_matrix_query( $dbh, $form );

    my $ref;
    my $ptref;

    while ( $ref = $sth->fetchrow_hashref(NAME_lc) ) {
        PriceMatrix::price_matrix( $pmh, $ref, '', $decimalplaces, $form,
            $myconfig );
        $form->db_parse_numeric(sth=>$sth, hashref=>$ref);

        my ($dec) = ( $ref->{sellprice} =~ /\.(\d+)/ );
        my $moneyplaces = LedgerSMB::Setting->get('decimal_places');
        $dec = length $dec;
        my $decimalplaces = ( $dec > $moneyplaces ) ? $dec : $moneyplaces;

        # get taxes for part
        $tth->execute( $ref->{id} );

        $ref->{taxaccounts} = "";
        while ( $ptref = $tth->fetchrow_hashref(NAME_lc) ) {
            $ref->{taxaccounts} .= "$ptref->{accno} ";
        }
        $tth->finish;
        chop $ref->{taxaccounts};

        # get vendor price and partnumber

        $ref->{description} = $ref->{translation}
          if $ref->{translation};
        $ref->{partsgroup} = $ref->{grouptranslation}
          if $ref->{grouptranslation};

        push @{ $form->{item_list} }, $ref;

    }

    $sth->finish;

}

<<<<<<< HEAD
=======
sub exchangerate_defaults {
    my ( $dbh, $form ) = @_;

    my $var;

    # get default currencies
    my $query = qq|
        SELECT substr(value,1,3), value FROM defaults
         WHERE setting_key = 'curr'|;
    my $eth = $dbh->prepare($query) || $form->dberror($query);
    $eth->execute;
    ( $form->{defaultcurrency}, $form->{currencies} ) = $eth->fetchrow_array;
    $eth->finish;

    $query = qq|
        SELECT sell
          FROM exchangerate
         WHERE curr = ?
               AND transdate = ?|;
    my $eth1 = $dbh->prepare($query) || $form->dberror($query);

    $query = qq/
        SELECT max(transdate || ' ' || sell || ' ' || curr)
          FROM exchangerate
         WHERE curr = ?/;
    my $eth2 = $dbh->prepare($query) || $form->dberror($query);

    # get exchange rates for transdate or max
    foreach my $var ( split /:/, substr( $form->{currencies}, 4 ) ) {
        $eth1->execute( $var, $form->{transdate} );
        @array = $eth1->fetchrow_array;
    $form->db_parse_numeric(sth=> $eth1, arrayref=>\@array);
        $form->{$var} = shift @array;
        if ( !$form->{$var} ) {
            $eth2->execute($var);

            ( $form->{$var} ) = $eth2->fetchrow_array;
            ( $null, $form->{$var} ) = split / /, $form->{$var};
            $form->{$var} = 1 unless $form->{$var};
            $eth2->finish;
        }
        $eth1->finish;
    }

    $form->{ $form->{currency} } = $form->{exchangerate}
      if $form->{exchangerate};
    $form->{ $form->{currency} } ||= 1;
    $form->{ $form->{defaultcurrency} } = 1;

}
>>>>>>> 28ea9104

sub vendor_details {
    my ( $self, $myconfig, $form ) = @_;

    # connect to database
    my $dbh = $form->{dbh};

    # get rest for the vendor
    my $query = qq|
        SELECT meta_number as vendornumber, e.name,
                       line_one as address1, line_two as address2, city, state,
               mail_code as zipcode, c.name as country,
                       pay_to_name as contact,
                       phone as vendorphone, fax as vendorfax,
               tax_id AS vendortaxnumber, sic_code AS sic, iban, bic, remark,
               -- gifi_accno AS gifi,
                       startdate, enddate
          FROM entity_credit_account eca
                  JOIN entity e ON eca.entity_id = e.id
                  JOIN company co ON co.entity_id = e.id
             LEFT JOIN eca_to_location e2l ON eca.id = e2l.credit_id
                                     and e2l.location_class = 1
             LEFT JOIN entity_to_location el ON eca.entity_id = el.entity_id
                                     and el.location_class = 1
             LEFT JOIN location l ON l.id =
                                     coalesce(e2l.location_id, el.location_id)
             LEFT JOIN country c ON l.country_id = c.id
             LEFT JOIN (select max(phone) as phone, max(fax) as fax, credit_id
                          FROM (SELECT CASE WHEN contact_class_id =1 THEN contact
                                       END as phone,
                                       CASE WHEN contact_class_id =9 THEN contact
                                       END as fax,
                                       credit_id
                                  FROM eca_to_contact) ct_base
                        GROUP BY credit_id) ct ON ct.credit_id = eca.id
             LEFT JOIN entity_bank_account ba ON ba.id = eca.bank_account
         WHERE eca.id = ?|;
    my $sth = $dbh->prepare($query);
    $sth->execute( $form->{vendor_id} ) || $form->dberror($query);

    $ref = $sth->fetchrow_hashref(NAME_lc);
    for ( keys %$ref ) {
        $form->{$_} = $ref->{$_};
    }

    $sth->finish;

}

sub item_links {
    my ( $self, $myconfig, $form ) = @_;

    # connect to database
    my $dbh = $form->{dbh};

    my $query = qq|
           SELECT accno, description, as_array(l.description) as link
             FROM account a
             JOIN account_link l ON a.id = l.account-id
            WHERE l.description like 'IC%'
         ORDER BY accno|;
    my $sth = $dbh->prepare($query);
    $sth->execute || $form->dberror($query);

    while ( my $ref = $sth->fetchrow_hashref(NAME_lc) ) {
        foreach my $key ( @{$ref->{link}} ) {
            push @{ $form->{IC_links}{$key} },
                  {
                    accno       => $ref->{accno},
                    description => $ref->{description}
                  };
        }
    }

    $sth->finish;
}



sub toggle_on_hold {

    my $self = shift @_;
    my $form = shift @_;

    if ($form->{id}) { # it's an existing (.. probably) invoice.

        my $dbh = $form->{dbh};

        $sth = $dbh->prepare("update ap set on_hold = not on_hold where ap.id = ?");
        my $code = $sth->execute($form->{id});#tshvr4

        return 1;

    } else { # This shouldn't even be possible, but check for it anyway.

        # Definitely, DEFINITELY check it.
        # happily return 0. Find out about proper error states.
        return 0;
    }
}





sub taxform_exist
{

   my ( $self,$form,$vendor_id) = @_;

   my $query = "select taxform_id from entity_credit_account where id=?";

   my $sth = $form->{dbh}->prepare($query);

   $sth->execute($vendor_id) || $form->dberror($query);

   my $retval=0;

   while(my $val=$sth->fetchrow())
   {
        $retval=1;
   }

   return $retval;


}





sub update_invoice_tax_form
{

   my ( $self,$form,$dbh,$invoice_id,$report) = @_;

   my $query=qq|select count(*) from invoice_tax_form where invoice_id=?|;
   my $sth=$dbh->prepare($query);
   $sth->execute($invoice_id) ||  $form->dberror($query);

   my $found=0;

   while(my $ret1=$sth->fetchrow())
   {
      $found=1;

   }

   if($found)
   {
      my $query = qq|update invoice_tax_form set reportable=? where invoice_id=?|;
          my $sth = $dbh->prepare($query);
          $sth->execute($report,$invoice_id) || $form->dberror($query);
   }
  else
   {
          my $query = qq|insert into invoice_tax_form(invoice_id,reportable) values(?,?)|;
          my $sth = $dbh->prepare($query);
          $sth->execute($invoice_id,$report) || $form->dberror("$query");
   }


}






sub get_taxcheck
{

   my ( $self,$form,$invoice_id,$dbh) = @_;

   my $query=qq|select reportable from invoice_tax_form where invoice_id=?|;
   my $sth=$dbh->prepare($query);
   $sth->execute($invoice_id) ||  $form->dberror($query);

   my $found=0;

   while(my $ret1=$sth->fetchrow())
   {

      if($ret1 eq "t" || $ret1)   # this if is not required because when reportable is false, control would not come inside while itself.
      { $found=1;  }

   }

   return($found);

}

=back

=cut

1;<|MERGE_RESOLUTION|>--- conflicted
+++ resolved
@@ -487,41 +487,8 @@
     delete $form->{acc_trans}{lineitems};
 
     if ($form->{manual_tax}){
-<<<<<<< HEAD
         $invamount +=
             IIAA->post_form_manual_tax($myconfig, $form, -1, "payables");
-=======
-        my $ac_sth = $dbh->prepare(
-              "INSERT INTO acc_trans (chart_id, trans_id, amount, source, memo)
-                    VALUES ((select id from account where accno = ?),
-                            ?, ?, ?, ?)"
-        );
-        my $tax_sth = $dbh->prepare(
-              "INSERT INTO tax_extended (entry_id, tax_basis, rate)
-                    VALUES (currval('acc_trans_entry_id_seq'), ?, ?)"
-        );
-        foreach my $taccno (split / /, $form->{taxaccounts}){
-            my $taxamount;
-            my $taxbasis;
-            my $taxrate;
-            my $fx = $form->{exchangerate} || 1;
-            $taxamount = $form->parse_amount($myconfig,
-                                             $form->{"mt_amount_$taccno"});
-            $taxbasis = $form->parse_amount($myconfig,
-                                           $form->{"mt_basis_$taccno"});
-            $taxrate=$form->parse_amount($myconfig,$form->{"mt_rate_$taccno"});
-            my $fx_taxamount = $taxamount * $fx;
-            my $fx_taxbasis = $taxbasis * $fx;
-            $form->{payables} += $fx_taxamount;
-            $invamount += $fx_taxamount;
-            $ac_sth->execute($taccno, $form->{id}, $fx_taxamount * -1,
-                             $form->{"mt_ref_$taccno"},
-                             $form->{"mt_desc_$taccno"});
-            $tax_sth->execute($fx_taxbasis * -1, $taxrate);
-        }
-        $ac_sth->finish;
-        $tax_sth->finish;
->>>>>>> 28ea9104
     }
 
 
@@ -986,59 +953,6 @@
 
 }
 
-<<<<<<< HEAD
-=======
-sub exchangerate_defaults {
-    my ( $dbh, $form ) = @_;
-
-    my $var;
-
-    # get default currencies
-    my $query = qq|
-        SELECT substr(value,1,3), value FROM defaults
-         WHERE setting_key = 'curr'|;
-    my $eth = $dbh->prepare($query) || $form->dberror($query);
-    $eth->execute;
-    ( $form->{defaultcurrency}, $form->{currencies} ) = $eth->fetchrow_array;
-    $eth->finish;
-
-    $query = qq|
-        SELECT sell
-          FROM exchangerate
-         WHERE curr = ?
-               AND transdate = ?|;
-    my $eth1 = $dbh->prepare($query) || $form->dberror($query);
-
-    $query = qq/
-        SELECT max(transdate || ' ' || sell || ' ' || curr)
-          FROM exchangerate
-         WHERE curr = ?/;
-    my $eth2 = $dbh->prepare($query) || $form->dberror($query);
-
-    # get exchange rates for transdate or max
-    foreach my $var ( split /:/, substr( $form->{currencies}, 4 ) ) {
-        $eth1->execute( $var, $form->{transdate} );
-        @array = $eth1->fetchrow_array;
-    $form->db_parse_numeric(sth=> $eth1, arrayref=>\@array);
-        $form->{$var} = shift @array;
-        if ( !$form->{$var} ) {
-            $eth2->execute($var);
-
-            ( $form->{$var} ) = $eth2->fetchrow_array;
-            ( $null, $form->{$var} ) = split / /, $form->{$var};
-            $form->{$var} = 1 unless $form->{$var};
-            $eth2->finish;
-        }
-        $eth1->finish;
-    }
-
-    $form->{ $form->{currency} } = $form->{exchangerate}
-      if $form->{exchangerate};
-    $form->{ $form->{currency} } ||= 1;
-    $form->{ $form->{defaultcurrency} } = 1;
-
-}
->>>>>>> 28ea9104
 
 sub vendor_details {
     my ( $self, $myconfig, $form ) = @_;
