=head1 NAME

LedgerSMB::IR - Inventory received module

=cut

#=====================================================================
# LedgerSMB
# Small Medium Business Accounting software
# http://www.ledgersmb.org/
#
# Copyright (C) 2006
# This work contains copyrighted information from a number of sources all used
# with permission.
#
# This file contains source code included with or based on SQL-Ledger which
# is Copyright Dieter Simader and DWS Systems Inc. 2000-2005 and licensed
# under the GNU General Public License version 2 or, at your option, any later
# version.  For a full list including contact information of contributors,
# maintainers, and copyright holders, see the CONTRIBUTORS file.
#
# Original Copyright Notice from SQL-Ledger 2.6.17 (before the fork):
# Copyright (C) 2000
#
#  Author: DWS Systems Inc.
#     Web: http://www.sql-ledger.org
#
#  Contributors: Jim Rawlings <jim@your-dba.com>
#
#======================================================================
#
# This file has undergone whitespace cleanup.
#
#======================================================================
#
# Inventory received module
#
#======================================================================

package IR;
use LedgerSMB::Tax;
use LedgerSMB::PriceMatrix;
use LedgerSMB::Sysconfig;
use LedgerSMB::Setting;
use LedgerSMB::App_State;
use LedgerSMB::PGNumber;
use LedgerSMB::IIAA;

use LedgerSMB::Magic qw(BC_VENDOR_INVOICE);

=over

=item get_files

Returns a list of files associated with the existing transaction.  This is
provisional, and will change for 1.4 as the GL transaction functionality is
                  {ref_key => $self->{id}, file_class => 1}
rewritten

=cut

sub get_files {
     my ($self, $form, $locale) = @_;
     return if !$form->{id};
     my $file = LedgerSMB::File->new(%$form);
     @{$form->{files}} = $file->list({ref_key => $form->{id}, file_class => 1});
     @{$form->{file_links}} = $file->list_links(
                  {ref_key => $form->{id}, file_class => 1}
     );

}

sub add_cogs {
    my ($self, $form) = @_;
    my $dbh = $form->{dbh};
    my $query =
     "select cogs__add_for_ap_line(id) FROM invoice WHERE trans_id = ?";
    my $sth = $dbh->prepare($query) || $form->dberror($query);
    $sth->execute($form->{id}) || $form->dberror($query);
}

sub post_invoice {
    my ( $self, $myconfig, $form ) = @_;
    $form->{crdate} ||= 'now';
    delete $form->{reverse} unless $form->{reverse};

    $form->all_business_units;
    if ($form->{id}){
        delete_invoice($self, $myconfig, $form);
    }
    my $dbh = $LedgerSMB::App_State::DBH;
    $form->{invnumber} = $form->update_defaults( $myconfig, "vinumber", $dbh )
      if $form->should_update_defaults('invnumber');

    for ( 1 .. $form->{rowcount} ) {
        $form->{"qty_$_"} *= -1 if $form->{reverse};
        unless ( $form->{"deliverydate_$_"} ) {
            $form->{"deliverydate_$_"} = $form->{transdate};
        }

    }
    my $query;
    my $sth;
    my $ref;
    my $null;
    my $project_id;
    my $exchangerate = 0;
    my $allocated;
    my $taxrate;
    my $diff = 0;
    my $item;
    my $invoice_id;

    ( $null, $form->{employee_id} ) = split /--/, $form->{employee};

    unless ( $form->{employee_id} ) {
        ( $form->{employee}, $form->{employee_id} ) = $form->get_employee;
    }

    ( $null, $form->{department_id} ) = split( /--/, $form->{department} );
    $form->{department_id} *= 1;

    $query = qq|
        SELECT inventory_accno_id, income_accno_id, expense_accno_id
          FROM parts
         WHERE id = ?|;

    my $pth = $dbh->prepare($query) || $form->dberror($query);

    my %updparts = ();

    if ( $form->{id} ) {
        $form->error("Can't re-post invoice!");
    }

    my $uid = localtime;
    $uid .= "$$";

    if ( !$form->{id} ) {

        $query = qq|
            INSERT INTO ap (invnumber, person_id, entity_credit_account)
            VALUES ('$uid', (SELECT entity_id FROM users
                              WHERE username = ?), ?)|;
        $sth = $dbh->prepare($query);
        $sth->execute( $form->{login}, $form->{vendor_id} ) || $form->dberror($query);

        $query = qq|SELECT id FROM ap WHERE invnumber = '$uid'|;
        $sth   = $dbh->prepare($query);
        $sth->execute || $form->dberror($query);

        ( $form->{id} ) = $sth->fetchrow_array;
        $sth->finish;

    }

    my $amount;
    my $grossamount;
    my $invamount    = 0;
    my $invnetamount = 0;

    if ( $form->{currency} eq $form->{defaultcurrency} ) {
        $form->{exchangerate} = 1;
    }
    else {
        $exchangerate = "";
    }

    $form->{exchangerate} = $form->parse_amount( $myconfig, $form->{exchangerate} );


    my $taxformfound=IR->taxform_exist($form,$form->{"vendor_id"});#tshvr this always returns true!!

    my $b_unit_sth = $dbh->prepare(
         "INSERT INTO business_unit_inv (entry_id, class_id, bu_id)
          VALUES (currval('invoice_id_seq'), ?, ?)"
    );

    my $b_unit_sth_ac = $dbh->prepare(
         "INSERT INTO business_unit_ac (entry_id, class_id, bu_id)
          VALUES (currval('acc_trans_entry_id_seq'), ?, ?)"
    );

    for my $i ( 1 .. $form->{rowcount} ) {
        $form->{"qty_$i"} = $form->parse_amount( $myconfig, $form->{"qty_$i"} );

        if ( $form->{"qty_$i"} ) {

            $pth->execute( $form->{"id_$i"} );
            $ref = $pth->fetchrow_hashref(NAME_lc);
            for ( keys %$ref ) {
                $form->{"${_}_$i"} = $ref->{$_};
            }
            $pth->finish;

            if ( $form->{"projectnumber_$i"} ne "" ) {
                ( $null, $project_id ) =
                  split /--/, $form->{"projectnumber_$i"};
            }

            # undo discount formatting
            $form->{"discount_$i"} =
              $form->parse_amount( $myconfig, $form->{"discount_$i"} ) / 100;

            # keep entered selling price
            my $fxsellprice =
              $form->parse_amount( $myconfig, $form->{"sellprice_$i"} );

            my ($dec) = ( $fxsellprice =~ /\.(\d+)/ );
            # deduct discount
            my $moneyplaces = LedgerSMB::Setting->get('decimal_places');
            $decimalplaces = ($form->{"precision_$i"} > $moneyplaces)
                             ? $form->{"precision_$i"}
                             : $moneyplaces;
            $form->{"sellprice_$i"} = $fxsellprice -
              $form->round_amount( $fxsellprice * $form->{"discount_$i"},
                $decimalplaces );

            # linetotal
            my $fxlinetotal =
              $form->round_amount( $form->{"sellprice_$i"} * $form->{"qty_$i"},
                $moneyplaces );

            $amount = $fxlinetotal * $form->{exchangerate};
            my $linetotal = $form->round_amount( $amount, $moneyplaces );
            $fxdiff += $amount - $linetotal;

            if (!$form->{manual_tax}){
                @taxaccounts = Tax::init_taxes(
                    $form,
                    $form->{"taxaccounts_$i"},
                    $form->{'taxaccounts'}
                );

                $tax   = LedgerSMB::PGNumber->bzero();
                $fxtax = LedgerSMB::PGNumber->bzero();

                if ( $form->{taxincluded} ) {
                    $tax += $amount =
                      Tax::calculate_taxes( \@taxaccounts, $form, $linetotal, 1 );

                    $form->{"sellprice_$i"} -= $amount / $form->{"qty_$i"};
                }
                else {
                    $tax += $amount =
                      Tax::calculate_taxes( \@taxaccounts, $form, $linetotal, 0 );

                    $fxtax +=
                      Tax::calculate_taxes( \@taxaccounts, $form, $fxlinetotal, 0 );
                }

                for (@taxaccounts) {
                    $form->{acc_trans}{ $form->{id} }{ $_->account }{amount} +=
                      $_->value;
                }
            }
            $grossamount = $form->round_amount( $linetotal, $moneyplaces );

            if ( $form->{taxincluded} ) {
                $amount = $form->round_amount( $tax, $moneyplaces );
                $linetotal -= $form->round_amount( $tax - $diff, $moneyplaces );
                $diff = ( $amount - $tax );
            }

            $amount = $form->round_amount( $linetotal, $moneyplaces );
            $allocated = 0;

            # adjust and round sellprice
            $form->{"sellprice_$i"} =
              $form->round_amount(
                $form->{"sellprice_$i"} * $form->{exchangerate},
                $decimalplaces );

            # save detail record in invoice table
            $query = qq|
                INSERT INTO invoice (description)
                     VALUES ('$uid')|;
            $dbh->do($query) || $form->dberror($query);

            $query = qq|
                SELECT id FROM invoice
                 WHERE description = '$uid'|;
            ($invoice_id) = $dbh->selectrow_array($query);

            $query = qq|
                UPDATE invoice
                   SET trans_id = ?,
                       parts_id = ?,
                       description = ?,
                       qty = ?,
                       sellprice = ?,
                       fxsellprice = ?,
                       discount = ?,
                       allocated = ?,
                       unit = ?,
                       deliverydate = ?,
                       serialnumber = ?,
                                       precision = ?,
                       notes = ?,
                                       vendor_sku = ?
                 WHERE id = ?|;
            $sth = $dbh->prepare($query);
            $sth->execute(
                $form->{id},               $form->{"id_$i"},
                $form->{"description_$i"}, $form->{"qty_$i"} * -1,
                $form->{"sellprice_$i"},   $fxsellprice,
                $form->{"discount_$i"},    $allocated,
                $form->{"unit_$i"},        $form->{"deliverydate_$i"},
                $form->{"serialnumber_$i"},
                $form->{"precision_$i"},   $form->{"notes_$i"},
                $form->{"partnumber_$i"},
                $invoice_id
            ) || $form->dberror($query);

            for my $cls(@{$form->{bu_class}}){
                if ($form->{"b_unit_$cls->{id}_$i"}){
                 $b_unit_sth->execute($cls->{id}, $form->{"b_unit_$cls->{id}_$i"});
                }
            }

            if($taxformfound)
            {
             my $report=$form->{"taxformcheck_$i"}?"true":"false";
             IR->update_invoice_tax_form($form,$dbh,$invoice_id,$report);
            }

            if (defined $form->{approved}) {

                $query = qq| UPDATE ap SET approved = ? WHERE id = ?|;
                $dbh->prepare($query)->execute($form->{approved}, $form->{id})
                     || $form->dberror($query);
                if (!$form->{approved}){
                   if (not defined $form->{batch_id}){
                       $form->error('Batch ID Missing');
                   }
                   $query = qq|
            INSERT INTO voucher (batch_id, trans_id) VALUES (?, ?)|;
                   $sth = $dbh->prepare($query);
                   $sth->execute($form->{batch_id}, $form->{id}) ||
                        $form->dberror($query);
               }
            }

            if ( $form->{"inventory_accno_id_$i"} ) {
                my $totalqty = $form->{"qty_$i"};
        if($form->{"qty_$i"}<0) {
                    # check for unallocated entries at the same price to match our entry
                    $query = qq|
                  SELECT i.id, i.qty, i.allocated, a.transdate
                        FROM invoice i
                        JOIN parts p ON (p.id = i.parts_id)
                    JOIN ap a ON (a.id = i.trans_id)
                   WHERE i.parts_id = ? AND (i.qty + i.allocated) < 0 AND i.sellprice = ?
                    ORDER BY transdate
                    |;
                    $sth = $dbh->prepare($query);
                    $sth->execute( $form->{"id_$i"}, $form->{"sellprice_$i"}) || $form->dberror($query);
                    my $totalqty = $form->{"qty_$i"};
                    while ( my $ref = $sth->fetchrow_hashref(NAME_lc) ) {
                        $form->db_parse_numeric(sth=>$sth, hashref => $ref);
                        my $qty = $ref->{qty} + $ref->{allocated};
                        if ( ( $qty - $totalqty ) < 0 ) { $qty = $totalqty; }
                        # update allocated for sold item
                        $form->update_balance( $dbh, "invoice", "allocated", qq|id = $ref->{id}|, $qty * -1 );
                        $allocated += $qty;
                        last if ( ( $totalqty -= $qty ) >= 0 );
                    }
        }

                # add purchase to inventory
                push @{ $form->{acc_trans}{lineitems} },
                  {
                    chart_id      => $form->{"inventory_accno_id_$i"},
                    amount        => $amount,
                    fxlinetotal   => $fxlinetotal,
                    fxgrossamount => $fxlinetotal +
                      $form->round_amount( $fxtax, 2 ),
                    grossamount => $grossamount,
                    project_id  => $project_id,
                    invoice_id  => $invoice_id
                  };

                $updparts{ $form->{"id_$i"} } = 1;

                # update parts table
                $form->update_balance( $dbh, "parts", "onhand",
                    qq|id = $form->{"id_$i"}|,
                    $form->{"qty_$i"} );
                 # unless $form->{shipped};

            }
            else {

                # add purchase to expense
                push @{ $form->{acc_trans}{lineitems} },
                  {
                    chart_id      => $form->{"expense_accno_id_$i"},
                    amount        => $amount,
                    fxlinetotal   => $fxlinetotal,
                    fxgrossamount => $fxlinetotal +
                      $form->round_amount( $fxtax, 2 ),
                    grossamount => $grossamount,
                    project_id  => $project_id,
                    invoice_id  => $invoice_id
                  };

            }
        }
    }

    $form->{paid} = 0;
    foreach my $i ( 1 .. $form->{paidaccounts} ) {
        $form->{"paid_$i"} =
          $form->parse_amount( $myconfig, $form->{"paid_$i"} );
        $form->{"paid_$i"} *= -1 if $form->{reverse};
        $form->{paid} += $form->{"paid_$i"};
        $form->{datepaid} = $form->{"datepaid_$i"}
          if ( $form->{"datepaid_$i"} );
    }

    # add lineitems + tax
    $amount        = 0;
    $grossamount   = 0;
    $fxgrossamount = 0;
    for ( @{ $form->{acc_trans}{lineitems} } ) {
        $amount        += $_->{amount};
        $grossamount   += $_->{grossamount};
        $fxgrossamount += $_->{fxgrossamount};
    }
    $invnetamount = $amount;

    $amount = 0;
    for ( split / /, $form->{taxaccounts} ) {
        $amount += $form->{acc_trans}{ $form->{id} }{$_}{amount} =
          $form->round_amount( $form->{acc_trans}{ $form->{id} }{$_}{amount},
            2 );

        $form->{acc_trans}{ $form->{id} }{$_}{amount} *= -1;
    }
    $invamount = $invnetamount + $amount;

    $diff = 0;
    if ( $form->{taxincluded} ) {
        $diff = $form->round_amount( $grossamount - $invamount, 2 );
        $invamount += $diff;
    }
    $fxdiff = $form->round_amount( $fxdiff, 2 );
    $invnetamount += $fxdiff;
    $invamount    += $fxdiff;

    if ( $form->round_amount( $form->{paid} - $fxgrossamount, 2 ) == 0 ) {
        $form->{paid} = $invamount;
    }
    else {
        $form->{paid} =
          $form->round_amount( $form->{paid} * $form->{exchangerate}, 2 );
    }

    foreach my $ref ( sort { $b->{amount} <=> $a->{amount} }
        @{ $form->{acc_trans}{lineitems} } )
    {

        $amount = $ref->{amount} + $diff;
        $fxlinetotal = $ref->{fxlinetotal} + $diff/$form->{exchangerate};
        $query  = qq|
         INSERT INTO acc_trans (trans_id, chart_id, amount_bc, curr, amount_tc,
                     transdate, invoice_id)
                     VALUES (?, ?, ?, ?, ?, ?, ?)|;
        $sth = $dbh->prepare($query);
        $sth->execute(
            $form->{id},        $ref->{chart_id},  $amount * -1,
            $form->{currency},  $fxlinetotal * -1, $form->{transdate},
            $ref->{invoice_id}
        ) || $form->dberror($query);

        $diff   = 0;
        $fxdiff = 0;
        for my $cls(@{$form->{bu_class}}){
            if ($form->{"b_unit_$cls->{id}_$i"}){
             $b_unit_sth_ac->execute($cls->{id}, $form->{"b_unit_$cls->{id}_$i"});
            }
        }
    }

    $form->{payables} = $invamount;

    delete $form->{acc_trans}{lineitems};

    if ($form->{manual_tax}){
        $invamount +=
            IIAA->post_form_manual_tax($myconfig, $form, -1, "payables");
    }


    # record payable
    if ( $form->{payables} ) {
        ($accno) = split /--/, $form->{AP};

        $query = qq|
         INSERT INTO acc_trans (trans_id, chart_id,
                                amount_bc, curr, amount_tc, transdate)
                       VALUES (?, (SELECT id FROM account WHERE accno = ?),
                              ?, ?, ?, ?)|;
        $sth = $dbh->prepare($query)
            or $form->dberror($dbh->errstr);
        $sth->execute( $form->{id}, $accno,
                       $form->{payables}, $form->{currency},
                    $form->{payables}/$form->{exchangerate},
                       $form->{transdate})
          || $form->dberror($query);
    }

    # post taxes, if !$form->{manual} (see above)    
    foreach my $trans_id ( keys %{ $form->{acc_trans} } ) {
        foreach my $accno ( keys %{ $form->{acc_trans}{$trans_id} } ) {
            $amount =
              $form->round_amount(
                $form->{acc_trans}{$trans_id}{$accno}{amount}, 2 );

            if ($amount) {
                $query = qq|
                    INSERT INTO acc_trans
                           (trans_id, chart_id, amount_bc, curr, amount_tc,
                                transdate)
                            VALUES (?, (SELECT id FROM account
                                WHERE accno = ?),
                           ?, ?, ?, ?)|;
                $sth = $dbh->prepare($query)
                    || $form->dberror($dbh->errstr);
                $sth->execute( $trans_id, $accno,
                               $amount, $form->{defaultcurrency}, $amount,
                               $form->{transdate} )
                  || $form->dberror($query);
            }
        }
    }

    # if there is no amount but a payment record payable
    if ( $invamount == 0 ) {
        $form->{payables} = 1;
    }

    my $cleared = 0;

    IIAA->process_form_payments($myconfig, $form);

    # set values which could be empty
    $form->{taxincluded} *= 1;

    my $approved = 1;
    $approved = 0 if $form->{separate_duties};

    # save AP record
    $query = qq|
        UPDATE ap
           SET invnumber = ?,
               ordnumber = ?,
               quonumber = ?,
                       description = ?,
               transdate = ?,
             amount_bc = ?,
             amount_tc = ?,
             netamount_bc = ?,
             netamount_tc = ?,
               duedate = ?,
               invoice = '1',
               shippingpoint = ?,
               shipvia = ?,
               taxincluded = ?,
               notes = ?,
               intnotes = ?,
               curr = ?,
               language_code = ?,
               ponumber = ?,
                       approved = ?,
                       reverse = ?,
               crdate = ?
         WHERE id = ?|;

    $sth = $dbh->prepare($query);
    $sth->execute(
        $form->{invnumber},     $form->{ordnumber},     $form->{quonumber},
        $form->{description},   $form->{transdate},     $invamount,
        $invamount/$form->{exchangerate},
        $invnetamount,          $invnetamount/$form->{exchangerate},
        $form->{duedate},       $form->{shippingpoint}, $form->{shipvia},
        $form->{taxincluded},   $form->{notes},         $form->{intnotes},
        $form->{currency},
        $form->{language_code}, $form->{ponumber},
        $approved,              $form->{reverse},       $form->{crdate},
        $form->{id}
    ) || $form->dberror($query);

    if ($form->{batch_id}){
        $sth = $dbh->prepare(
           'INSERT INTO voucher (batch_id, trans_id, batch_class)
            VALUES (?, ?, ?)');
        $sth->execute($form->{batch_id}, $form->{id}, BC_VENDOR_INVOICE);
    }

    # add shipto
    $form->{name} = $form->{vendor};
    $form->{name} =~ s/--$form->{vendor_id}//;
    $form->add_shipto($form->{id});

    if (!$form->{separate_duties}){
        $self->add_cogs($form);
    }

    foreach my $item ( keys %updparts ) {
        $item  = $dbh->quote($item);
        $query = qq|
            UPDATE parts
               SET avgcost = avgcost($item),
                   lastcost = lastcost($item)
             WHERE id = $item|;
        $dbh->do($query) || $form->dberror($query);
    }

    return 1;
}

sub retrieve_invoice {
    my ( $self, $myconfig, $form ) = @_;

    # connect to database
    my $dbh = $form->{dbh};

    my $query;

    if ( $form->{id} ) {

        my $tax_sth = $dbh->prepare(
                  qq| SELECT amount_bc as amount, source, memo, tax_basis,
                             rate, accno
                        FROM acc_trans ac
                        JOIN tax_extended t USING(entry_id)
                        JOIN account c ON c.id = ac.chart_id
                       WHERE ac.trans_id = ?|);
        $tax_sth->execute($form->{id});
        while (my $taxref = $tax_sth->fetchrow_hashref('NAME_lc')){
              $form->db_parse_numeric(sth=>$tax_sth,hashref=>$taxref);
              $form->{manual_tax} = 1;
              my $taccno = $taxref->{accno};
              $form->{"mt_amount_$taccno"} = LedgerSMB::PGNumber->new($taxref->{amount} * -1);
              $form->{"mt_rate_$taccno"}  = $taxref->{rate};
              $form->{"mt_basis_$taccno"} = LedgerSMB::PGNumber->new($taxref->{tax_basis} * -1);
              $form->{"mt_memo_$taccno"}  = $taxref->{memo};
              $form->{"mt_ref_$taccno"}  = $taxref->{source};
        }

        # get default accounts and last invoice number
        $query = qq|
            SELECT (select c.accno FROM account c
                     WHERE c.id = (SELECT value::int FROM defaults
                                    WHERE setting_key =
                                          'inventory_accno_id'))
                   AS inventory_accno,

                   (SELECT c.accno FROM account c
                 WHERE c.id = (SELECT value::int FROM defaults
                                    WHERE setting_key =
                                          'income_accno_id'))
                   AS income_accno,

                   (SELECT c.accno FROM account c
                     WHERE c.id = (SELECT value::int FROM defaults
                                    WHERE setting_key =
                                          'expense_accno_id'))
                   AS expense_accno,

                   (SELECT c.accno FROM account c
                     WHERE c.id = (SELECT value::int FROM defaults
                                    WHERE setting_key =
                                          'fxgain_accno_id'))
                   AS fxgain_accno,

                   (SELECT c.accno FROM account c
                     WHERE c.id = (SELECT value::int FROM defaults
                                    WHERE setting_key =
                                          'fxloss_accno_id'))
                AS fxloss_accno|;
    }
    else {
        $query = qq|
            SELECT (select c.accno FROM account c
                     WHERE c.id = (SELECT value::int FROM defaults
                                    WHERE setting_key =
                                          'inventory_accno_id'))
                   AS inventory_accno,

                   (SELECT c.accno FROM account c
                 WHERE c.id = (SELECT value::int FROM defaults
                                    WHERE setting_key =
                                          'income_accno_id'))
                   AS income_accno,

                   (SELECT c.accno FROM account c
                     WHERE c.id = (SELECT value::int FROM defaults
                                    WHERE setting_key =
                                          'expense_accno_id'))
                   AS expense_accno,

                   (SELECT c.accno FROM account c
                     WHERE c.id = (SELECT value::int FROM defaults
                                    WHERE setting_key =
                                          'fxgain_accno_id'))
                   AS fxgain_accno,

                   (SELECT c.accno FROM account c
                     WHERE c.id = (SELECT value::int FROM defaults
                                    WHERE setting_key =
                                          'fxloss_accno_id'))
                   AS fxloss_accno,
                   current_date AS transdate|;
    }
    my $sth = $dbh->prepare($query);
    $sth->execute || $form->dberror($query);

    my $ref = $sth->fetchrow_hashref(NAME_lc);
    for ( keys %$ref ) {
        $form->{$_} = $ref->{$_};
    }
    $sth->finish;
    @{$form->{currencies}} = (LedgerSMB::Setting->new)->get_currencies;

    if ( $form->{id} ) {

        $query = qq|
            SELECT a.invnumber, a.transdate, a.duedate,
                   a.ordnumber, a.quonumber, a.taxincluded,
                   a.notes, a.intnotes, a.curr AS currency,
                   a.entity_credit_account as vendor_id, a.language_code, a.ponumber, a.crdate,
                   a.on_hold, a.reverse, a.description
              FROM ap a
             WHERE id = ?|;
        $sth = $dbh->prepare($query);
        $sth->execute( $form->{id} ) || $form->dberror($query);

        $ref = $sth->fetchrow_hashref(NAME_lc);
        $form->db_parse_numeric(sth=>$sth, hashref=>$ref);
        for ( keys %$ref ) {
            $form->{$_} = $ref->{$_};
        }
        $sth->finish;

        # get shipto
        $query = qq|SELECT ns.*, l.* FROM new_shipto ns JOIN location l ON ns.location_id = l.id WHERE ns.trans_id = ?|;
        $sth   = $dbh->prepare($query);
        $sth->execute( $form->{id} ) || $form->dberror($query);

        $ref = $sth->fetchrow_hashref(NAME_lc);
        for ( keys %$ref ) {
            $form->{$_} = $ref->{$_};
        }
        $sth->finish;

        # retrieve individual items
        $query = qq|
               SELECT i.id as invoice_id,
                                  coalesce(i.vendor_sku, p.partnumber)
                                        as partnumber,
                                  i.description, i.qty,
                      i.fxsellprice, i.sellprice, i.precision,
                      i.parts_id AS id, i.unit, p.bin,
                      i.deliverydate,
                      i.serialnumber,
                      i.discount, i.notes, pg.partsgroup,
                      p.partsgroup_id, p.partnumber AS sku,
                      p.weight, p.onhand, p.inventory_accno_id,
                      p.income_accno_id, p.expense_accno_id,
                      t.description AS partsgrouptranslation
                 FROM invoice i
                 JOIN parts p ON (i.parts_id = p.id)
            LEFT JOIN partsgroup pg ON (pg.id = p.partsgroup_id)
            LEFT JOIN translation t
                      ON (t.trans_id = p.partsgroup_id
                      AND t.language_code = ?)
                WHERE i.trans_id = ?
                 ORDER BY i.id|;
        $sth = $dbh->prepare($query);
        $sth->execute( $form->{language_code}, $form->{id} )
          || $form->dberror($query);

        my $bu_sth = $dbh->prepare(
            qq|SELECT * FROM business_unit_inv
                WHERE entry_id = ?  |
        );

        # price matrix and vendor partnumber
        my $pmh = PriceMatrix::price_matrix_query( $dbh, $form );

        # tax rates for part
        $query = qq|
            SELECT c.accno
              FROM account c
              JOIN partstax pt ON (pt.chart_id = c.id)
             WHERE pt.parts_id = ?|;
        my $tth = $dbh->prepare($query);

        my $ptref;

        while ( $ref = $sth->fetchrow_hashref(NAME_lc) ) {
            PriceMatrix::price_matrix( $pmh, $ref, '', $decimalplaces, $form,
                $myconfig );
            $form->db_parse_numeric(sth=>$sth, hashref=>$ref);
            $ref->{qty} *= -1 if $form->{reverse};
            my ($dec) = ( $ref->{fxsellprice} =~ /\.(\d+)/ );
            $dec = length $dec;
            my $decimalplaces = ( $dec > 2 ) ? $dec : 2;

            $bu_sth->execute($ref->{invoice_id});
            while ( $buref = $bu_sth->fetchrow_hashref(NAME_lc) ) {
                $ref->{"b_unit_$buref->{class_id}"} = $buref->{bu_id};
            }

            $tth->execute( $ref->{id} );
            $ref->{taxaccounts} = "";
            my $taxrate = 0;

            while ( $ptref = $tth->fetchrow_hashref(NAME_lc) ) {
                $form->db_parse_numeric(sth => $tth, hashref => $ptref);
                $ref->{taxaccounts} .= "$ptref->{accno} ";
                $taxrate += $form->{"$ptref->{accno}_rate"};
            }

            $tth->finish;
            chop $ref->{taxaccounts};

            # price matrix
            $ref->{sellprice} =
              $form->round_amount(
                $ref->{fxsellprice} * $form->{exchangerate},
                $decimalplaces );

            $ref->{sellprice} = $ref->{fxsellprice};
            $ref->{qty} *= -1;

            $ref->{partsgroup} = $ref->{partsgrouptranslation}
              if $ref->{partsgrouptranslation};

            push @{ $form->{invoice_details} }, $ref;

        }

        $sth->finish;

    }


}

sub retrieve_item {
    my ( $self, $myconfig, $form ) = @_;

    $dbh = $form->{dbh};
    my $i = $form->{rowcount};
    my $null;
    my $var;

    # don't include assemblies or obsolete parts
    my $where = "WHERE p.assembly = '0' AND p.obsolete = '0'";

    if ( $form->{"partnumber_$i"} ne "" ) {
        $var = $dbh->quote( $form->{"partnumber_$i"} );
        $where .= " AND p.partnumber = $var or mm.barcode is not null";
    }

    if ( $form->{"partsgroup_$i"} ne "" ) {
        ( $null, $var ) = split /--/, $form->{"partsgroup_$i"};
        $var = $dbh->quote($var);
        $where .= qq| AND p.partsgroup_id = $var|;
    }

    my $query = qq|
           SELECT p.id, coalesce(
                                CASE WHEN pv.partnumber <> '' THEN pv.partnumber
                                     ELSE NULL END, p.partnumber) as partnumber,
                          p.description, pg.partsgroup, p.partsgroup_id,
                  coalesce(pv.lastcost, p.lastcost) AS sellprice,
                          p.unit, p.bin, p.onhand,
                  p.notes, p.inventory_accno_id, p.income_accno_id,
                  p.expense_accno_id, p.partnumber AS sku, p.weight,
                  t1.description AS translation,
                  t2.description AS grouptranslation
             FROM parts p
                LEFT JOIN makemodel mm ON (mm.parts_id = p.id AND mm.barcode = |
                             . $dbh->quote($form->{"partnumber_$i"}) . qq|)
        LEFT JOIN partsgroup pg ON (pg.id = p.partsgroup_id)
                LEFT JOIN partsvendor pv ON (pv.parts_id = p.id
                                           AND pv.credit_id = ?)
        LEFT JOIN translation t1
                  ON (t1.trans_id = p.id AND t1.language_code = ?)
        LEFT JOIN translation t2
                  ON (t2.trans_id = p.partsgroup_id
                  AND t2.language_code = ?)
             $where
         ORDER BY 2|;
    my $sth = $dbh->prepare($query);
    #die "$query:$i";
    $sth->execute( $form->{vendor_id}, $form->{language_code},
                   $form->{language_code} )
      || $form->dberror($query);


    # taxes
    $query = qq|
        SELECT c.accno
          FROM account c
          JOIN partstax pt ON (pt.chart_id = c.id)
         WHERE pt.parts_id = ?|;
    my $tth = $dbh->prepare($query) || $form->dberror($query);
    $form->{item_list} = [];

    # price matrix
    my $pmh = PriceMatrix::price_matrix_query( $dbh, $form );

    my $ref;
    my $ptref;

    while ( $ref = $sth->fetchrow_hashref(NAME_lc) ) {
        PriceMatrix::price_matrix( $pmh, $ref, '', $decimalplaces, $form,
            $myconfig );
        $form->db_parse_numeric(sth=>$sth, hashref=>$ref);

        my ($dec) = ( $ref->{sellprice} =~ /\.(\d+)/ );
        my $moneyplaces = LedgerSMB::Setting->get('decimal_places');
        $dec = length $dec;
        my $decimalplaces = ( $dec > $moneyplaces ) ? $dec : $moneyplaces;

        # get taxes for part
        $tth->execute( $ref->{id} );

        $ref->{taxaccounts} = "";
        while ( $ptref = $tth->fetchrow_hashref(NAME_lc) ) {
            $ref->{taxaccounts} .= "$ptref->{accno} ";
        }
        $tth->finish;
        chop $ref->{taxaccounts};

        # get vendor price and partnumber

        $ref->{description} = $ref->{translation}
          if $ref->{translation};
        $ref->{partsgroup} = $ref->{grouptranslation}
          if $ref->{grouptranslation};

        push @{ $form->{item_list} }, $ref;

    }

    $sth->finish;

}

<<<<<<< HEAD
=======
sub exchangerate_defaults {
    my ( $dbh, $form ) = @_;

    my $var;

    # get default currencies
    my $query = qq|
        SELECT substr(value,1,3), value FROM defaults
         WHERE setting_key = 'curr'|;
    my $eth = $dbh->prepare($query) || $form->dberror($query);
    $eth->execute;
    ( $form->{defaultcurrency}, $form->{currencies} ) = $eth->fetchrow_array;
    $eth->finish;

    $query = qq|
        SELECT sell
          FROM exchangerate
         WHERE curr = ?
               AND transdate = ?|;
    my $eth1 = $dbh->prepare($query) || $form->dberror($query);

    $query = qq/
        SELECT max(transdate || ' ' || sell || ' ' || curr)
          FROM exchangerate
         WHERE curr = ?/;
    my $eth2 = $dbh->prepare($query) || $form->dberror($query);

    # get exchange rates for transdate or max
    foreach my $var ( split /:/, substr( $form->{currencies}, 4 ) ) {  ## no critic (ProhibitMagicNumbers) sniff
        $eth1->execute( $var, $form->{transdate} );
        @array = $eth1->fetchrow_array;
    $form->db_parse_numeric(sth=> $eth1, arrayref=>\@array);
        $form->{$var} = shift @array;
        if ( !$form->{$var} ) {
            $eth2->execute($var);

            ( $form->{$var} ) = $eth2->fetchrow_array;
            ( $null, $form->{$var} ) = split / /, $form->{$var};
            $form->{$var} = 1 unless $form->{$var};
            $eth2->finish;
        }
        $eth1->finish;
    }

    $form->{ $form->{currency} } = $form->{exchangerate}
      if $form->{exchangerate};
    $form->{ $form->{currency} } ||= 1;
    $form->{ $form->{defaultcurrency} } = 1;

}
>>>>>>> 37c0fe66

sub vendor_details {
    my ( $self, $myconfig, $form ) = @_;

    # connect to database
    my $dbh = $form->{dbh};

    # get rest for the vendor
    my $query = qq|
        SELECT meta_number as vendornumber, e.name,
                       line_one as address1, line_two as address2, city, state,
               mail_code as zipcode, c.name as country,
                       pay_to_name as contact,
                       phone as vendorphone, fax as vendorfax,
               tax_id AS vendortaxnumber, sic_code AS sic, iban, bic, remark,
               -- gifi_accno AS gifi,
                       startdate, enddate
          FROM entity_credit_account eca
                  JOIN entity e ON eca.entity_id = e.id
                  JOIN company co ON co.entity_id = e.id
             LEFT JOIN eca_to_location e2l ON eca.id = e2l.credit_id
                                     and e2l.location_class = 1
             LEFT JOIN entity_to_location el ON eca.entity_id = el.entity_id
                                     and el.location_class = 1
             LEFT JOIN location l ON l.id =
                                     coalesce(e2l.location_id, el.location_id)
             LEFT JOIN country c ON l.country_id = c.id
             LEFT JOIN (select max(phone) as phone, max(fax) as fax, credit_id
                          FROM (SELECT CASE WHEN contact_class_id =1 THEN contact
                                       END as phone,
                                       CASE WHEN contact_class_id =9 THEN contact
                                       END as fax,
                                       credit_id
                                  FROM eca_to_contact) ct_base
                        GROUP BY credit_id) ct ON ct.credit_id = eca.id
             LEFT JOIN entity_bank_account ba ON ba.id = eca.bank_account
         WHERE eca.id = ?|;
    my $sth = $dbh->prepare($query);
    $sth->execute( $form->{vendor_id} ) || $form->dberror($query);

    $ref = $sth->fetchrow_hashref(NAME_lc);
    for ( keys %$ref ) {
        $form->{$_} = $ref->{$_};
    }

    $sth->finish;

}

sub item_links {
    my ( $self, $myconfig, $form ) = @_;

    # connect to database
    my $dbh = $form->{dbh};

    my $query = qq|
           SELECT accno, description, as_array(l.description) as link
             FROM account a
             JOIN account_link l ON a.id = l.account-id
            WHERE l.description like 'IC%'
         ORDER BY accno|;
    my $sth = $dbh->prepare($query);
    $sth->execute || $form->dberror($query);

    while ( my $ref = $sth->fetchrow_hashref(NAME_lc) ) {
        foreach my $key ( @{$ref->{link}} ) {
            push @{ $form->{IC_links}{$key} },
                  {
                    accno       => $ref->{accno},
                    description => $ref->{description}
                  };
        }
    }

    $sth->finish;
}



sub toggle_on_hold {

    my $self = shift @_;
    my $form = shift @_;

    if ($form->{id}) { # it's an existing (.. probably) invoice.

        my $dbh = $form->{dbh};

        $sth = $dbh->prepare("update ap set on_hold = not on_hold where ap.id = ?");
        my $code = $sth->execute($form->{id});#tshvr4

        return 1;

    } else { # This shouldn't even be possible, but check for it anyway.

        # Definitely, DEFINITELY check it.
        # happily return 0. Find out about proper error states.
        return 0;
    }
}





sub taxform_exist
{

   my ( $self,$form,$vendor_id) = @_;

   my $query = "select taxform_id from entity_credit_account where id=?";

   my $sth = $form->{dbh}->prepare($query);

   $sth->execute($vendor_id) || $form->dberror($query);

   my $retval=0;

   while(my $val=$sth->fetchrow())
   {
        $retval=1;
   }

   return $retval;


}





sub update_invoice_tax_form
{

   my ( $self,$form,$dbh,$invoice_id,$report) = @_;

   my $query=qq|select count(*) from invoice_tax_form where invoice_id=?|;
   my $sth=$dbh->prepare($query);
   $sth->execute($invoice_id) ||  $form->dberror($query);

   my $found=0;

   while(my $ret1=$sth->fetchrow())
   {
      $found=1;

   }

   if($found)
   {
      my $query = qq|update invoice_tax_form set reportable=? where invoice_id=?|;
          my $sth = $dbh->prepare($query);
          $sth->execute($report,$invoice_id) || $form->dberror($query);
   }
  else
   {
          my $query = qq|insert into invoice_tax_form(invoice_id,reportable) values(?,?)|;
          my $sth = $dbh->prepare($query);
          $sth->execute($invoice_id,$report) || $form->dberror("$query");
   }


}






sub get_taxcheck
{

   my ( $self,$form,$invoice_id,$dbh) = @_;

   my $query=qq|select reportable from invoice_tax_form where invoice_id=?|;
   my $sth=$dbh->prepare($query);
   $sth->execute($invoice_id) ||  $form->dberror($query);

   my $found=0;

   while(my $ret1=$sth->fetchrow())
   {

      if($ret1 eq "t" || $ret1)   # this if is not required because when reportable is false, control would not come inside while itself.
      { $found=1;  }

   }

   return($found);

}

=back

=cut

1;<|MERGE_RESOLUTION|>--- conflicted
+++ resolved
@@ -953,8 +953,6 @@
 
 }
 
-<<<<<<< HEAD
-=======
 sub exchangerate_defaults {
     my ( $dbh, $form ) = @_;
 
@@ -1005,7 +1003,6 @@
     $form->{ $form->{defaultcurrency} } = 1;
 
 }
->>>>>>> 37c0fe66
 
 sub vendor_details {
     my ( $self, $myconfig, $form ) = @_;
