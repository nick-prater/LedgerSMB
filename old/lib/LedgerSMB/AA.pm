=pod

=head1 NAME

LedgerSMB::AA - Contains the routines for managing AR and AP transactions.

=head1 SYNOPSIS

This module contains the routines for managing AR and AP transactions and
many of the reorts (a few others are found in LedgerSMB::RP.pm).

All routines require $form->{dbh} to be set so that database actions can
be performed.

This module is due to be deprecated for active development as soon as a
replacement is available.

=cut

#=====================================================================
#
# AR/AP backend routines
# common routines
#
#======================================================================



package AA;
use LedgerSMB::Sysconfig;
use LedgerSMB::App_State;
use Log::Log4perl;
use LedgerSMB::File;
use LedgerSMB::PGNumber;
use LedgerSMB::Setting;

my $logger = Log::Log4perl->get_logger("AA");

=pod

=over

=item post_transaction()
Post transaction uses the following variables in the $form variable:
 * dbh - the database connection handle
 * currency - The current users' currency
 * defaultcurrency - The "normal" currency
 * department - Unknown
 * department_id - ID for the department
 * exchangerate - Conversion between currency and defaultcurrency
 * invnumber - invoice number
 * reverse - ?
 * rowcount - Number of rows in the invoice
 * taxaccounts - Apply taxes?
 * taxincluded - ?
 * transdate - Date of the transaction
 * vc - Vendor or customer - determines transaction type

=cut

sub post_transaction {
    use strict;

    my ( $self, $myconfig, $form ) = @_;
    $form->all_business_units;

    my $exchangerate;
    my $batch_class;
    my %paid;
    my $paidamount;
    if ($form->{separate_duties}){
        $form->{approved} = '0';
    }
    for (1 .. $form->{rowcount}){
        $form->{"amount_$_"} = $form->parse_amount(
               $myconfig, $form->{"amount_$_"}
         );
        $form->{"amount_$_"} *= -1 if $form->{reverse};
    }

    $form->{crdate} ||= 'now';

    # connect to database
    my $dbh = $LedgerSMB::App_State::DBH;

    my $query;
    my $sth;

    my $null;
    ( $null, $form->{department_id} ) = split( /--/, $form->{department} );
    $form->{department_id} *= 1;

    my $ml        = 1;
    my $table     = 'ar';
    my $buysell   = 'buy';
    my $ARAP      = 'AR';
    my $invnumber = "sinumber";
    my $keepcleared;

    if ( $form->{vc} eq 'vendor' ) {
        $table     = 'ap';
        $buysell   = 'sell';
        $ARAP      = 'AP';
        $ml        = -1;
        $invnumber = "vinumber";
    }
    $form->{invnumber} = $form->update_defaults( $myconfig, $invnumber )
      if $form->should_update_defaults('invnumber');

    if ( $form->{currency} eq $form->{defaultcurrency} ) {
        $form->{exchangerate} = 1;
    }
    else {

        $form->{exchangerate} =
          $form->parse_amount( $myconfig, $form->{exchangerate} );
    }

    my @taxaccounts = split / /, $form->{taxaccounts};
    my $tax         = 0;
    my $fxtax       = 0;
    my $amount;
    my $diff        = 0;


    my %tax = ();
    my $accno;
    # add taxes
    foreach my $accno (@taxaccounts) {
        #tshvr HV parse first or problem at aa.pl create_links $form->{"${akey}_$form->{acc_trans}{$key}->[$i-1]->{accno}"}=$form->{acc_trans}{$key}->[ $i - 1 ]->{amount} * $ml; 123,45 * -1  gives 123 !!
        $form->{"tax_$accno"}=$form->parse_amount($myconfig,$form->{"tax_$accno"});
        $form->{"tax_$accno"} *= -1 if $form->{reverse};
        $fxtax += $tax{fxamount}{$accno} = $form->{"tax_$accno"};
        $tax += $tax{fxamount}{$accno};
        $amount = $tax{fxamount}{$accno} * $form->{exchangerate};
        $tax{amount}{$accno} = $form->round_amount( $amount - $diff, 2 );
        $diff = $tax{amount}{$accno} - ( $amount - $diff );
        $amount = $tax{amount}{$accno} - $tax{fxamount}{$accno};
        $tax += $amount;

            push @{ $form->{acc_trans}{taxes} },
              {
                accno          => $accno,
            amount_bc      => $amount,
            amount_tc      => $tax{fxamount}{$accno},
            curr           => $form->{currency},
                project_id     => undef,
              };

    }

    my %amount      = ();
    my $fxinvamount = 0;
    for ( 1 .. $form->{rowcount} ) {
        $fxinvamount += $amount{fxamount}{$_} = $form->{"amount_$_"};
    }

    $form->{taxincluded} *= 1;

    my $i;
    my $project_id;
    my $cleared = 0;

    $diff = 0;

<<<<<<< HEAD
    for $i ( 1 .. $form->{rowcount} ) {
=======
    # deduct tax from amounts if tax included
    foreach my $i ( 1 .. $form->{rowcount} ) {
>>>>>>> 28ea9104

        if ( $amount{fxamount}{$i} ) {

            # deduct tax from amounts if tax included
            if ( $form->{taxincluded} ) {
                $amount =
                  ($fxinvamount)
                  ? $fxtax * $amount{fxamount}{$i} / $fxinvamount
                  : 0;
                $amount{fxamount}{$i} -= $amount;
            }

            # multiply by exchangerate
            $amount = $amount{fxamount}{$i} * $form->{exchangerate};

        # The following line used to be
        # $amount{amount}{$i} =  $form->round_amount( $amount - $diff, 2 );
        # but that causes problems when processing the payments
        # due to the fact that the payments are un-rounded
            $amount{amount}{$i} = $amount;
            $diff = $amount{amount}{$i} - ( $amount - $diff );

            ( $null, $project_id ) = split /--/, $form->{"projectnumber_$i"};
            $project_id ||= undef;
            ($accno) = split /--/, $form->{"${ARAP}_amount_$i"};

            if ($keepcleared) {
                $cleared = ( $form->{"cleared_$i"} ) ? 1 : 0;
            }

            push @{ $form->{acc_trans}{lineitems} },
              {
                row_num        => $i,
                accno          => $accno,
                amount_tc      => $amount{fxamount}{$i},
                curr           => $form->{currency},
                amount_bc      => $amount{amount}{$i},
                project_id     => $project_id,
                description    => $form->{"description_$i"},
                taxformcheck   => $form->{"taxformcheck_$i"},
                cleared        => $cleared,
              };
        }
    }

    my $invnetamount = 0;
   my $fxinvnetamount = 0;
   for ( @{ $form->{acc_trans}{lineitems} } )
   {
       $invnetamount += $_->{amount_bc};
       $fxinvnetamount += $_->{amount_tc};
   }
    my $invamount = $invnetamount + $tax;
    $form->{invtotal} = $invnetamount;

    # adjust paidaccounts if there is no date in the last row
    $form->{paidaccounts}--
      unless ( $form->{"datepaid_$form->{paidaccounts}"} );

    if ( $form->{vc} ne "customer" ) {
        $form->{vc} = "vendor";
    }

    my $paid = 0;
    my $fxamount;

    $diff = 0;

    # add payments
    foreach my $i ( 1 .. $form->{paidaccounts} ) {
        $form->{"paid_$i"} = $form->parse_amount(
              $myconfig, $form->{"paid_$i"}
        );
        $form->{"paid_$i"} *= -1 if $form->{reverse};
        $fxamount = $form->{"paid_$i"};

        if ($fxamount) {
            $paid += $fxamount;

            $paidamount = $fxamount * $form->{exchangerate};

            $amount = $form->round_amount( $paidamount - $diff, 2 );
            $diff = $amount - ( $paidamount - $diff );

            $form->{datepaid} = $form->{"datepaid_$i"};

            $paid{fxamount}{$i} = $fxamount;
            $paid{amount}{$i}   = $amount;
        }
    }

    $fxinvamount += $fxtax unless $form->{taxincluded};
#   These lines are commented out because payments get posted without
#   rounding. Having rounded amounts on the AR/AP creation side leads
#   to unmatched payments
#    $fxinvamount = $form->round_amount( $fxinvamount, 2 );
#    $invamount   = $form->round_amount( $invamount,   2 );
#    $paid        = $form->round_amount( $paid,        2 );

    $paid =
      ( $fxinvamount == $paid )
      ? $invamount
      : $form->round_amount( $paid * $form->{exchangerate}, 2 );

    $query = q|
        SELECT (SELECT value FROM defaults
                 WHERE setting_key = 'fxgain_accno_id'),
               (SELECT value FROM defaults
                 WHERE setting_key = 'fxloss_accno_id')|;

    my ( $fxgain_accno_id, $fxloss_accno_id ) = $dbh->selectrow_array($query);

    #tshvr4 trunk svn-revison 6589,$form->login seems to contain id instead of name or '',so person_id not found,thus reports with join on person_id not working,quick fix,use employee_name
    #( $null, $form->{employee_id} ) = split /--/, $form->{employee};
    ( $form->{employee_name}, $form->{employee_id} ) = split /--/, $form->{employee};
    unless ( $form->{employee_id} ) {
        ( $form->{employee}, $form->{employee_id} ) = $form->get_employee;
    }

    # check if id really exists
    if ( $form->{id} ) {
        my $id = $dbh->quote( $form->{id} );
        $keepcleared = 1;
        $query       = qq|
            SELECT id
              FROM $table
             WHERE id = $id|;
        my ($exists) = $dbh->selectrow_array($query);
        if ($exists and $form->{batch_id}) {
           $query = "SELECT voucher__delete(id)
                       FROM voucher
                      where trans_id = ? and batch_class in (1, 2)";
           $dbh->prepare($query)->execute($form->{id}) || $form->dberror($query);
        } elsif ($exists) {

           # delete detail records

        $dbh->do($query) || $form->dberror($query);
            $query = qq|
                DELETE FROM ac_tax_form
                                       WHERE entry_id IN
                                             (SELECT entry_id FROM acc_trans
                              WHERE trans_id = $id)|;

            $dbh->do($query) || $form->dberror($query);

            $query = qq|
                DELETE FROM acc_trans
                 WHERE trans_id = $id|;

            $dbh->do($query) || $form->dberror($query);
            $dbh->do("DELETE FROM $table where id = $id");
        }

    }


   if ($table eq 'ar') {
    $query = qq|
      INSERT INTO ar
        (invnumber, description, ordnumber, transdate, taxincluded,
         amount_bc, netamount_bc, curr, amount_tc, netamount_tc, duedate,
         notes, intnotes, ponumber, crdate, reverse,
         person_id, entity_credit_account, approved,
         setting_sequence
        )
      VALUES (?, ?, ?, ?, ?, ?, ?, ?, ?, ?, ?, ?, ?, ?, ?, ?,
              (SELECT u.entity_id FROM users u WHERE u.username = ?), ?, ?, ?)
      RETURNING id
    |;
   }
   else {
    $query = qq|
      INSERT INTO $table
        (invnumber, description, ordnumber, transdate, taxincluded,
         amount_bc, netamount_bc, curr, amount_tc, netamount_tc, duedate,
         notes, intnotes, ponumber, crdate, reverse,
         person_id, entity_credit_account, approved
        )
      VALUES (?, ?, ?, ?, ?, ?, ?, ?, ?, ?, ?, ?, ?, ?, ?, ?,
              (SELECT u.entity_id FROM users u WHERE u.username = ?), ?, ?)
      RETURNING id
    |;
   }

    $form->{invnumber} = undef if $form->{invnumber} eq '';
    $form->{datepaid} = $form->{transdate} unless $form->{datepaid};
    my $datepaid = ($paid) ? qq|'$form->{datepaid}'| : undef;

    my @queryargs = (
        $form->{invnumber},        $form->{description},
        $form->{ordnumber},        $form->{transdate},
        $form->{taxincluded},
        $invamount,                $invnetamount,
        $form->{currency},
        $fxinvamount,              $fxinvnetamount,
        $form->{duedate},
        $form->{notes},            $form->{intnotes},
        $form->{ponumber},         $form->{crdate},
        $form->{reverse},          $form->{employee_name},
        $form->{"$form->{vc}_id"}, $form->{approved}
        );
   if ($table eq 'ar') {
       push @queryargs, $form->{setting_sequence}
   }

   $sth = $dbh->prepare($query) or $form->dberror($query);
   $sth->execute(@queryargs) or $form->dberror($query);
   ($form->{id}) = $sth->fetchrow_array() or $form->dberror($query);
   my @queries = $form->run_custom_queries( $table, 'INSERT' );


    if (defined $form->{approved}) {
        if (!$form->{approved} && $form->{batch_id}){
           if ($form->{ARAP} eq 'AR'){
               $batch_class = 'ar';
           } else {
               $batch_class = 'ap';
           }
           my $vqh = $dbh->prepare('SELECT * FROM batch__lock_for_update(?)');
           $vqh->execute($form->{batch_id});
           my $bref = $vqh->fetchrow_hashref('NAME_lc');
           # Change the below to die with localization in 1.4
           $form->error('Approved Batch') if $bref->{approved_by};
           $form->error('Locked Batch') if $bref->{locked_by};
           $query = qq|
        INSERT INTO voucher (batch_id, trans_id, batch_class)
        VALUES (?, ?, (select id from batch_class where class = ?))|;
           $dbh->prepare($query)->execute($form->{batch_id}, $form->{id},
                $batch_class) || $form->dberror($query);
        }

    }

    my $ref;

    # add individual transactions

    my $taxformfound=AA->taxform_exist($form,$form->{"$form->{vc}_id"});


    my $b_unit_sth = $dbh->prepare(
         "INSERT INTO business_unit_ac (entry_id, class_id, bu_id)
          VALUES (currval('acc_trans_entry_id_seq'), ?, ?)"
    );

    foreach my $ref ( @{ $form->{acc_trans}{lineitems} } ) {
        # insert detail records in acc_trans
        if ( $ref->{amount_bc} ) {
            $query = qq|
                INSERT INTO acc_trans
                        (trans_id, chart_id, amount_bc, curr, amount_tc,
                        transdate, memo, cleared)
                VALUES  (?, (SELECT id FROM account
                                  WHERE accno = ?),
                         ?, ?, ?, ?, ?, ?)|;

            @queryargs = (
                $form->{id},            $ref->{accno},
                $ref->{amount_bc} * $ml, $ref->{curr},
                $ref->{amount_tc} * $ml,
                $form->{transdate},
                $ref->{description},
                $ref->{cleared}
            );
           $dbh->prepare($query)->execute(@queryargs)
              || $form->dberror($query);
           if ($ref->{row_num} and !$ref->{fx_transaction}){
              my $i = $ref->{row_num};
              for my $cls(@{$form->{bu_class}}){
                  if ($form->{"b_unit_$cls->{id}_$i"}){
                     $b_unit_sth->execute($cls->{id}, $form->{"b_unit_$cls->{id}_$i"});
                  }
              }
           }

           if($taxformfound)
           {
            $query="select max(entry_id) from acc_trans;";
            my $sth1=$dbh->prepare($query);
            $sth1->execute();
            my $entry_id=$sth1->fetchrow()  || $form->dberror($query);
            my $report=($taxformfound and $ref->{taxformcheck})?"true":"false";
            AA->update_ac_tax_form($form,$dbh,$entry_id,$report);
           }
           else
           {
            $logger->debug("skipping ac_tax_form because no tax_form");
           }
        }
    }#foreach

    # save taxes
<<<<<<< HEAD
    foreach $ref ( @{ $form->{acc_trans}{taxes} } ) {
        if ( $ref->{amount_bc} ) {
=======
    foreach my $ref ( @{ $form->{acc_trans}{taxes} } ) {
        if ( $ref->{amount} ) {
>>>>>>> 28ea9104
            $query = qq|
                INSERT INTO acc_trans
                        (trans_id, chart_id, amount_bc, curr, amount_tc,
                            transdate, fx_transaction)
                     VALUES (?, (SELECT id FROM account
                              WHERE accno = ?),
                        ?, ?, ?, ?, ?)|;

            @queryargs = (
                $form->{id}, $ref->{accno}, $ref->{amount_bc} * $ml,
                $form->{currency}, $ref->{amount_tc} * $ml,
                $form->{transdate}, $ref->{fx_transaction}
            );
            $dbh->prepare($query)->execute(@queryargs)
              || $form->dberror($query);
        }
    }

    my $arap;

    # record ar/ap
    if ( ( $arap = $invamount ) ) {
        ($accno) = split /--/, $form->{$ARAP};
        $query = qq|
            INSERT INTO acc_trans
                     (trans_id, chart_id, amount_bc, curr, amount_tc, transdate)
              VALUES (?, (SELECT id FROM account
                              WHERE accno = ?),
                           ?, ?, ?, ?)|;
        @queryargs =
            ( $form->{id}, $accno,
              $invamount, $form->{currency},
              $invamount * -1 * $ml / $form->{exchangerate},
            $form->{transdate} );

        $dbh->prepare($query)->execute(@queryargs)
          || $form->dberror($query);
        # if ($form->{exchangerate} != 1){
        #    $dbh->prepare($query)->execute($form->{id}, $accno,
        #           ($invamount * -1 * $ml) -
        #           ($invamount * -1 * $ml / $form->{exchangerate}),
        #           $form->{transdate} );
        # }
    }

    # if there is no amount force ar/ap
    if ( $fxinvamount == 0 ) {
        $arap = 1;
    }

<<<<<<< HEAD
=======
    # add paid transactions
    foreach my $i ( 1 .. $form->{paidaccounts} ) {

        if ( $paid{fxamount}{$i} ) {

            ($accno) = split( /--/, $form->{"${ARAP}_paid_$i"} );
            $form->{"datepaid_$i"} = $form->{transdate}
              unless ( $form->{"datepaid_$i"} );

            $exchangerate = 0;

            if ( $form->{currency} eq $form->{defaultcurrency} ) {
                $form->{"exchangerate_$i"} = 1;
            }
            else {
                $exchangerate =
                  $form->check_exchangerate( $myconfig, $form->{currency},
                    $form->{"datepaid_$i"}, $buysell );

                $form->{"exchangerate_$i"} =
                  ($exchangerate)
                  ? $exchangerate
                  : $form->parse_amount( $myconfig,
                    $form->{"exchangerate_$i"} );
            }

            # if there is no amount
            if ( $fxinvamount == 0 ) {
                $form->{exchangerate} = $form->{"exchangerate_$i"};
            }

            # ar/ap amount
            if ($arap) {
                ($accno) = split /--/, $form->{$ARAP};

                # add ar/ap
                $query = qq|
                    INSERT INTO acc_trans
                                (trans_id, chart_id,
                                amount,transdate)
                         VALUES (?, (SELECT id FROM account
                                      WHERE accno = ?),
                                ?, ?)|;

                @queryargs = (
                    $form->{id}, $accno,
                    $paid{amount}{$i} * $ml,
                    $form->{"datepaid_$i"}
                );
                $dbh->prepare($query)->execute(@queryargs)
                  || $form->dberror($query);
            }

            $arap = $paid{amount}{$i};

            # add payment
            if ( $paid{fxamount}{$i} ) {
>>>>>>> 28ea9104

    IIAA->process_form_payments($myconfig, $form);

    # save printed and queued
    $form->save_status($dbh);
    return 1 unless $DBI::errstr;
}

=item get_files

Returns a list of files associated with the existing transaction.  This is
provisional, and will change for 1.4 as the GL transaction functionality is
                  {ref_key => $self->{id}, file_class => 1}
rewritten

=cut

sub get_files {
     my ($self, $form, $locale) = @_;
     return if !$form->{id};
     my $file = LedgerSMB::File->new(%$form);
     @{$form->{files}} = $file->list({ref_key => $form->{id}, file_class => 1});
     @{$form->{file_links}} = $file->list_links(
                  {ref_key => $form->{id}, file_class => 1}
     );

}

=item transactions(\%myconfig, $form)

Generates the transaction and outstanding reports.  Form variables used in this
function are:

approved: whether or not transactions must be approved to show up

transdatefrom: Earliest day of transactions

transdateto:  Latest day of transactions

month, year, interval:  Used in palce of transdatefrom and transdate to

vc:  'customer' for ar, 'vendor' for ap.

meta_number:  customer/vendor number

entity_id:  A specific entity id

parts_id:  Show transactions including a specific part

department_id:  Transactions for a department

entity_credit_account: As an alternate for meta_number to identify a customer
of vendor credit account

invoice_type:  3 for on-hold, 2 for active

The transaction list is stored at:
@{$form->{transactions}}

=cut

sub get_name {

    my ( $self, $myconfig, $form ) = @_;

    # sanitize $form->{vc}
    if ( $form->{vc} ne 'customer' ) {
        $form->{vc} = 'vendor';
    }
    else {
        $form->{vc} = 'customer';
    }

    # grab the db connection
    my $dbh = $form->{dbh};

    my $dateformat = $myconfig->{dateformat};

    if ( $myconfig->{dateformat} !~ /^y/ ) {
        my @a = split /\W/, $form->{transdate};
        $dateformat .= "yy" if ( length $a[2] > 2 );
    }

    if ( $form->{transdate} !~ /\W/ ) {
        $dateformat = 'yyyymmdd';
    }

    if ( $form->{transdate} =~ m/\d\d\d\d-\d\d-\d\d/ ) {
        $dateformat = 'yyyy-mm-dd';
    }

    my $duedate;

    $dateformat = $dbh->quote($dateformat);
    my $tdate = $dbh->quote( $form->{transdate} );
    $duedate = ( $form->{transdate} )
      ? "to_date($tdate, $dateformat)
            + c.terms"
      : "current_date + c.terms";

    $form->{"$form->{vc}_id"} *= 1;


    # get customer/vendor
    my $query = qq/
           SELECT entity.name AS $form->{vc}, c.discount,
                  c.creditlimit,
                  c.terms, c.taxincluded,
                  c.curr AS currency,
                  c.language_code, $duedate AS duedate,
              b.discount AS tradediscount,
                  b.description AS business,
              entity.control_code AS entity_control_code,
                          co.tax_id AS tax_id,
              c.meta_number, ctf.default_reportable,
                          c.cash_account_id, ca.accno as cash_accno,
                          c.id as eca_id,
                          coalesce(ecl.address, el.address) as address,
                          coalesce(ecl.city, el.city) as city
             FROM entity_credit_account c
             JOIN entity ON (entity.id = c.entity_id)
                LEFT JOIN account ca ON c.cash_account_id = ca.id
        LEFT JOIN business b ON (b.id = c.business_id)
                LEFT JOIN country_tax_form ctf ON ctf.id = c.taxform_id
                LEFT JOIN company co ON co.entity_id = c.entity_id
                LEFT JOIN (SELECT coalesce(line_one, '')
                               || ' ' || coalesce(line_two, '') as address,
                               l.city, etl.credit_id
                          FROM eca_to_location etl
                          JOIN location l ON etl.location_id = l.id
                          WHERE etl.location_class = 1) ecl
                        ON (c.id = ecl.credit_id)
                LEFT JOIN (SELECT coalesce(line_one, '')
                               || ' ' || coalesce(line_two, '') as address,
                               l.city, etl.entity_id
                          FROM entity_to_location etl
                          JOIN location l ON etl.location_id = l.id
                          WHERE etl.location_class = 1) el
                        ON (c.entity_id = el.entity_id)
            WHERE c.id = ?/;

    @queryargs = ( $form->{"$form->{vc}_id"} );
    my $sth = $dbh->prepare($query);

    $sth->execute(@queryargs) || $form->dberror($query);
    $ref = $sth->fetchrow_hashref(NAME_lc);
    $form->db_parse_numeric(sth => $sth, hashref => $ref);
    if ( $form->{id} ) {
        for (qw(currency employee employee_id intnotes)) {
            delete $ref->{$_};
        }
    }
    delete $ref->{duedate} if $form->{duedate};

    for ( keys %$ref ) { $form->{$_} = $ref->{$_} }
    $sth->finish;

    # get customer e-mail accounts
    $query = qq|SELECT * FROM eca__list_contacts(?)
                      WHERE class_id BETWEEN 12 AND ?
                      ORDER BY class_id DESC;|;
    my %id_map = ( 12 => 'email',
               13 => 'cc',
               14 => 'bcc',
               15 => 'email',
               16 => 'cc',
               17 => 'bcc' );
    $sth = $dbh->prepare($query);
    $sth->execute( $form->{eca_id}, 17) || $form->dberror( $query );

    my $ctype;
    my $billing_email = 0;

    # Set these variables to empty, otherwise in some cases it keeps earlier values and cause doubled
    # values, ie. when emailing invoice
    $form->{email} = '';
    $form->{cc} = '';
    $form->{bcc} = '';

    while ( $ref = $sth->fetchrow_hashref('NAME_lc') ) {
        $ctype = $ref->{class_id};
        $ctype = $id_map{$ctype};
        $billing_email = 1
        if $ref->{class_id} == 15;

        # If there's an explicit billing email, don't use
        # the standard email addresses; otherwise fall back to standard
        $form->{$ctype} .= ($form->{$ctype} ? ", " : "") . $ref->{contact}
        if (($ref->{class_id} < 15 && ! $billing_email)
            || $ref->{class_id} >= 15);
    }
    $sth->finish;

    my $buysell = ( $form->{vc} eq 'customer' ) ? "buy" : "sell";

    # if no currency use defaultcurrency
    $form->{currency} =
      ( $form->{currency} )
      ? $form->{currency}
      : $form->{defaultcurrency};
    $form->{exchangerate} = 0
      if $form->{currency} eq $form->{defaultcurrency};

<<<<<<< HEAD
=======
    if ( $form->{transdate}
        && ( $form->{currency} ne $form->{defaultcurrency} ) )
    {
        $form->{exchangerate} = $form->get_exchangerate(
            $form->{currency},
            $form->{transdate},
            $buysell
        );
    }

    $form->{forex} = $form->{exchangerate};

>>>>>>> 28ea9104
    # if no employee, default to login
    ( $form->{employee}, $form->{employee_id} ) = $form->get_employee
      unless $form->{employee_id};

    my $arap = ( $form->{vc} eq 'customer' ) ? 'ar' : 'ap';
    my $ARAP = uc $arap;

    if (LedgerSMB::Setting->get('show_creditlimit')){
        $form->{creditlimit} = LedgerSMB::PGNumber->from_input('0') unless
          $form->{creditlimit} > 0;
        $form->{creditremaining} = $form->{creditlimit};
        # acc_trans.approved is only false in the case of batch payments which
        # have not yet been approved.  Unapproved transactions set approved on
        # the ar or ap record level.  --CT
        $query = qq|
                SELECT sum(used) FROM (
        SELECT SUM(ac.amount)
                       * CASE WHEN '$arap' = 'ar' THEN -1 ELSE 1 END as used
          FROM $arap a
                  JOIN acc_trans ac ON a.id = ac.trans_id and ac.approved
                  JOIN account_link al ON al.account_id = ac.chart_id
                                       AND al.description IN ('AR', 'AP')
         WHERE entity_credit_account = ?
                 UNION
                SELECT sum(o.amount * coalesce(e.$buysell, 1)) as used
                  FROM oe o
             LEFT JOIN exchangerate e ON o.transdate = e.transdate
                                      AND o.curr = e.curr
                 WHERE not closed and oe_class_id in (1, 2)
                       and entity_credit_account = ?) s|;

        $sth = $dbh->prepare($query);
        $sth->execute( $form->{"$form->{vc}_id"}, $form->{"$form->{vc}_id"})
           || $form->dberror($query);
        my ($credit_rem) = $sth->fetchrow_array;
        ( $form->{creditremaining} ) -= LedgerSMB::PGNumber->new($credit_rem);

        $sth->finish;
    }

    # get taxes
    $query = qq|
        SELECT c.accno
          FROM account c
          JOIN eca_tax ct ON (ct.chart_id = c.id)
         WHERE ct.eca_id = ? AND NOT obsolete |;

    $sth = $dbh->prepare($query);
    $sth->execute( $form->{"$form->{vc}_id"} ) || $form->dberror($query);

    my %tax;

    while ( $ref = $sth->fetchrow_hashref(NAME_lc) ) {
        $tax{ $ref->{accno} } = 1;
    }

    $sth->finish;
    $transdate = $dbh->quote( $form->{transdate} );
    my $where = $form->{transdate}
              ? qq|WHERE (t.validto >= $transdate OR t.validto IS NULL)|
              : '';

    # get tax rates and description
    $query = qq|
           SELECT c.accno, c.description, t.rate, t.taxnumber
             FROM account c
             JOIN tax t ON (c.id = t.chart_id)
            $where
         ORDER BY accno, validto|;

    $sth = $dbh->prepare($query);
    $sth->execute || $form->dberror($query);

    $form->{taxaccounts} = "";
    my %a = ();

    while ( $ref = $sth->fetchrow_hashref(NAME_lc) ) {
        $form->db_parse_numeric(sth => $sth, hashref => $hashref);

        if ( $tax{ $ref->{accno} } ) {
            if ( not exists $a{ $ref->{accno} } ) {
                for (qw(rate description taxnumber)) {
                    $form->{"$ref->{accno}_$_"} = $ref->{$_};
                }
                $form->{taxaccounts} .= "$ref->{accno} ";
                $a{ $ref->{accno} } = 1;
            }
        }
    }
    #$logger->trace("\$form->{taxaccounts}=$form->{taxaccounts}");

    $sth->finish;
    chop $form->{taxaccounts};

}

=item taxform_exist($form, $cv_id)

Determines if a taxform attached to the entity_credit_account record (where
the id field is the same as $cv_id) exists. Returns true if it exists, false
if not.

=cut



sub taxform_exist
{

   my ( $self,$form,$cv_id) = @_;

   my $query = "select taxform_id from entity_credit_account where id=?";

   my $sth = $form->{dbh}->prepare($query);

   $sth->execute($cv_id) || $form->dberror($query);

   my $retval=0;

   while(my $val=$sth->fetchrow())
   {
        $retval=1;
   }

   return $retval;


}

=item update_ac_tax_form($form,$dbh,$entry_id,$report)

Updates the ac_tax_form checkbox for the acc_trans.entry_id (where it is the
same as $entry_id).  If $report is true, sets it to true, if false, sets it to
false.  $report must be a valid *postgresql* bool value (0/1, t/f,
'true'/'false').

=cut

sub update_ac_tax_form
{

   my ( $self,$form,$dbh,$entry_id,$report) = @_;

   my $query=qq|select count(*) from ac_tax_form where entry_id=?|;
   my $sth=$dbh->prepare($query);
   $sth->execute($entry_id) ||  $form->dberror($query);

   my $found=0;

   while(my $ret1=$sth->fetchrow())
   {
      $found=1;

   }

   if($found)
   {
      my $query = qq|update ac_tax_form set reportable=? where entry_id=?|;
          my $sth = $dbh->prepare($query);
          $sth->execute($report,$entry_id) || $form->dberror($query);
   }
  else
   {
          my $query = qq|insert into ac_tax_form(entry_id,reportable) values(?,?)|;
          my $sth = $dbh->prepare($query);
          $sth->execute($entry_id,$report) || $form->dberror("Sada $query");
   }


}

=item get_taxchech($entry_id,$dbh)

Returns true if the acc_trans record has been set to reportable in the past
false otherwise.

=cut

sub get_taxcheck
{

   my ( $self,$entry_id,$dbh) = @_;

   my $query=qq|select reportable from ac_tax_form where entry_id=?|;
   my $sth=$dbh->prepare($query);
   $sth->execute($entry_id) ||  $form->dberror($query);

   my $found=0;

   while(my $ret1=$sth->fetchrow())
   {

      if($ret1 eq "t" || $ret1)   # this if is not required because when reportable is false, control would not come inside while itself.
      { $found=1;  }

   }

   return($found);

}

=item save_intnotes($form)

Saves the $form->{intnotes} into the ar/ap.intnotes field.

=cut

sub save_intnotes {
    my ($self,$form) = @_;
    my $table;
    if ($form->{arap} eq 'ar') {
        $table = 'ar';
    } elsif ($form->{arap} eq 'ap') {
        $table = 'ap';
    } else {
        $form->error('Bad arap in save_intnotes');
    }
    my $sth = $form->{dbh}->prepare("UPDATE $table SET intnotes = ? " .
                                      "where id = ?");
    $sth->execute($form->{intnotes}, $form->{id});
}

=back

=head1 COPTYRIGHT

# LedgerSMB
# Small Medium Business Accounting software
# http://www.ledgersmb.org/
# Copyright (C) 2006-2010
# This work contains copyrighted information from a number of sources all used
# with permission.
#
# This file contains source code included with or based on SQL-Ledger which
# is Copyright Dieter Simader and DWS Systems Inc. 2000-2005 and licensed
# under the GNU General Public License version 2 or, at your option, any later
# version.  For a full list including contact information of contributors,
# maintainers, and copyright holders, see the CONTRIBUTORS file.
#
# Original Copyright Notice from SQL-Ledger 2.6.17 (before the fork):
# Copyright (C) 2006
#
#  Author: DWS Systems Inc.
#     Web: http://www.sql-ledger.org
#
#  Contributors:
#
#
# See COPYRIGHT file for copyright information

=cut

1;<|MERGE_RESOLUTION|>--- conflicted
+++ resolved
@@ -163,12 +163,8 @@
 
     $diff = 0;
 
-<<<<<<< HEAD
-    for $i ( 1 .. $form->{rowcount} ) {
-=======
     # deduct tax from amounts if tax included
     foreach my $i ( 1 .. $form->{rowcount} ) {
->>>>>>> 28ea9104
 
         if ( $amount{fxamount}{$i} ) {
 
@@ -462,13 +458,8 @@
     }#foreach
 
     # save taxes
-<<<<<<< HEAD
-    foreach $ref ( @{ $form->{acc_trans}{taxes} } ) {
+    foreach my $ref ( @{ $form->{acc_trans}{taxes} } ) {
         if ( $ref->{amount_bc} ) {
-=======
-    foreach my $ref ( @{ $form->{acc_trans}{taxes} } ) {
-        if ( $ref->{amount} ) {
->>>>>>> 28ea9104
             $query = qq|
                 INSERT INTO acc_trans
                         (trans_id, chart_id, amount_bc, curr, amount_tc,
@@ -518,67 +509,6 @@
     if ( $fxinvamount == 0 ) {
         $arap = 1;
     }
-
-<<<<<<< HEAD
-=======
-    # add paid transactions
-    foreach my $i ( 1 .. $form->{paidaccounts} ) {
-
-        if ( $paid{fxamount}{$i} ) {
-
-            ($accno) = split( /--/, $form->{"${ARAP}_paid_$i"} );
-            $form->{"datepaid_$i"} = $form->{transdate}
-              unless ( $form->{"datepaid_$i"} );
-
-            $exchangerate = 0;
-
-            if ( $form->{currency} eq $form->{defaultcurrency} ) {
-                $form->{"exchangerate_$i"} = 1;
-            }
-            else {
-                $exchangerate =
-                  $form->check_exchangerate( $myconfig, $form->{currency},
-                    $form->{"datepaid_$i"}, $buysell );
-
-                $form->{"exchangerate_$i"} =
-                  ($exchangerate)
-                  ? $exchangerate
-                  : $form->parse_amount( $myconfig,
-                    $form->{"exchangerate_$i"} );
-            }
-
-            # if there is no amount
-            if ( $fxinvamount == 0 ) {
-                $form->{exchangerate} = $form->{"exchangerate_$i"};
-            }
-
-            # ar/ap amount
-            if ($arap) {
-                ($accno) = split /--/, $form->{$ARAP};
-
-                # add ar/ap
-                $query = qq|
-                    INSERT INTO acc_trans
-                                (trans_id, chart_id,
-                                amount,transdate)
-                         VALUES (?, (SELECT id FROM account
-                                      WHERE accno = ?),
-                                ?, ?)|;
-
-                @queryargs = (
-                    $form->{id}, $accno,
-                    $paid{amount}{$i} * $ml,
-                    $form->{"datepaid_$i"}
-                );
-                $dbh->prepare($query)->execute(@queryargs)
-                  || $form->dberror($query);
-            }
-
-            $arap = $paid{amount}{$i};
-
-            # add payment
-            if ( $paid{fxamount}{$i} ) {
->>>>>>> 28ea9104
 
     IIAA->process_form_payments($myconfig, $form);
 
@@ -782,21 +712,6 @@
     $form->{exchangerate} = 0
       if $form->{currency} eq $form->{defaultcurrency};
 
-<<<<<<< HEAD
-=======
-    if ( $form->{transdate}
-        && ( $form->{currency} ne $form->{defaultcurrency} ) )
-    {
-        $form->{exchangerate} = $form->get_exchangerate(
-            $form->{currency},
-            $form->{transdate},
-            $buysell
-        );
-    }
-
-    $form->{forex} = $form->{exchangerate};
-
->>>>>>> 28ea9104
     # if no employee, default to login
     ( $form->{employee}, $form->{employee_id} ) = $form->get_employee
       unless $form->{employee_id};
@@ -864,7 +779,7 @@
            SELECT c.accno, c.description, t.rate, t.taxnumber
              FROM account c
              JOIN tax t ON (c.id = t.chart_id)
-            $where
+                  $where
          ORDER BY accno, validto|;
 
     $sth = $dbh->prepare($query);
