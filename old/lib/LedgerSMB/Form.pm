--- conflicted
+++ resolved
@@ -75,18 +75,15 @@
 use Try::Tiny;
 use Carp;
 use DBI;
+use LWP::Simple;
 
 use charnames qw(:full);
 use open ':utf8';
 use base qw(LedgerSMB::Request);
 use utf8;
 
-<<<<<<< HEAD
-=======
-use LWP::Simple;
-
-
->>>>>>> 563d13db
+
+
 our $logger = Log::Log4perl->get_logger('LedgerSMB::Form');
 
 # To be later set in config, but also hardwired in Template::HTML --CT
@@ -1630,7 +1627,6 @@
 
 =cut
 
-# TODO: Consider using http://currencies.apps.grandtrunk.net/getrate/2015-10-01/USD/CAD
 
 sub get_exchangerate {
 
@@ -1646,12 +1642,6 @@
         $sth->execute( $curr, $transdate );
 
         ($exchangerate) = $sth->fetchrow_array;
-<<<<<<< HEAD
-        $sth->finish;
-    }
-
-    return LedgerSMB::PGNumber->new($exchangerate);
-=======
         if (!$exchangerate) {
             my $default_buyexchange = LedgerSMB::Setting->get('default_buyexchange');
             $exchangerate = get("http://currencies.apps.grandtrunk.net/getrate/$transdate/$curr/$self->{defaultcurrency}")
@@ -1660,8 +1650,7 @@
         $exchangerate = LedgerSMB::PGNumber->new($exchangerate);
         $sth->finish;
     }
-    $exchangerate;
->>>>>>> 563d13db
+    return $exchangerate;
 }
 
 =item $form->check_exchangerate($myconfig, $currency, $transdate, $fld);
