--- conflicted
+++ resolved
@@ -125,13 +125,8 @@
     elsif ( $ENV{QUERY_STRING} ) {
         $_ = $ENV{QUERY_STRING};
     }
-<<<<<<< HEAD
-    elsif ( $ARGV[0] ) {
-        $_ = $ARGV[0];
-=======
     else {
         $_ = undef;
->>>>>>> d691c0ec
     }
 
     $logger->trace(" RequestIn=$_") if $_;
