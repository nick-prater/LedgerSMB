#=====================================================================
# LedgerSMB Small Medium Business Accounting
# http://www.ledgersmb.org/
#
# Copyright (C) 2006
# This work contains copyrighted information from a number of sources all used
# with permission.
#
# This file contains source code included with or based on SQL-Ledger which
# is Copyright Dieter Simader and DWS Systems Inc. 2000-2005 and licensed
# under the GNU General Public License version 2 or, at your option, any later
# version.  For a full list including contact information of contributors,
# maintainers, and copyright holders, see the CONTRIBUTORS file.
#
# Original Copyright Notice from SQL-Ledger 2.6.17 (before the fork):
# Copyright (c) 2005
#
#  Author: DWS Systems Inc.
#     Web: http://www.sql-ledger.org
#
#  Contributors:
#
#
#  Author: DWS Systems Inc.
#     Web: http://www.ledgersmb.org/
#
#  Contributors:
#
# This program is free software; you can redistribute it and/or modify
# it under the terms of the GNU General Public License as published by
# the Free Software Foundation; either version 2 of the License, or
# (at your option) any later version.
#
# This program is distributed in the hope that it will be useful,
# but WITHOUT ANY WARRANTY; without even the implied warranty of
# MERCHANTABILITY or FITNESS FOR A PARTICULAR PURPOSE.  See the
# GNU General Public License for more details.
# You should have received a copy of the GNU General Public License
# along with this program; if not, write to the Free Software
# Foundation, Inc., 675 Mass Ave, Cambridge, MA 02139, USA.
#======================================================================
#
# AR / AP
#
#======================================================================

package lsmb_legacy;
use LedgerSMB::Setting;
use LedgerSMB::Tax;
use LedgerSMB::Company_Config;

use Data::Dumper;

require 'old/bin/bridge.pl'; # needed for voucher dispatches
# any custom scripts for this one
if ( -f "old/bin/custom/aa.pl" ) {
    eval { require "old/bin/custom/aa.pl"; };
}
if ( -f "old/bin/custom/$form->{login}_aa.pl" ) {
    eval { require "old/bin/custom/$form->{login}_aa.pl"; };
}

my $is_update;

1;


# end of main

# this is for our long dates
# $locale->text('January')
# $locale->text('February')
# $locale->text('March')
# $locale->text('April')
# $locale->text('May ')
# $locale->text('June')
# $locale->text('July')
# $locale->text('August')
# $locale->text('September')
# $locale->text('October')
# $locale->text('November')
# $locale->text('December')

# this is for our short month
# $locale->text('Jan')
# $locale->text('Feb')
# $locale->text('Mar')
# $locale->text('Apr')
# $locale->text('May')
# $locale->text('Jun')
# $locale->text('Jul')
# $locale->text('Aug')
# $locale->text('Sep')
# $locale->text('Oct')
# $locale->text('Nov')
# $locale->text('Dec')

sub copy_to_new{
    delete $form->{id};
    delete $form->{invnumber};
    $form->{paidaccounts} = 1;
    if ($form->{paid_1}){
        delete $form->{paid_1};
    }
    update();
}

sub new_screen {
    use LedgerSMB::Form;
    my @reqprops = qw(ARAP vc dbh stylesheet batch_id script);
    $oldform = $form;
    $form = {};
    bless $form, Form;
    for (@reqprops){
        $form->{$_} = $oldform->{$_};
    }
    &add();
}

sub add {
    $form->{title} = "Add";

    $form->{callback} =
"$form->{script}?action=add&login=$form->{login}&sessionid=$form->{sessionid}"
      unless $form->{callback};
    if ($form->{type} eq "credit_note"){
        $form->{reverse} = 1;
        $form->{subtype} = 'credit_note';
        $form->{type} = 'transaction';
    } elsif ($form->{type} eq 'debit_note'){
        $form->{reverse} = 1;
        $form->{subtype} = 'debit_note';
        $form->{type} = 'transaction';
    }
    else {
        $form->{reverse} = 0;
    }

    &create_links;

    $form->{focus} = "amount_1";
    &display_form;
    return 1;
}

sub edit {

    &create_links;
    $form->{title} = $locale->text("Edit");
    if ($form->{reverse}){
        if ($form->{ARAP} eq 'AR'){
            $form->{subtype} = 'credit_note';
            $form->{type} = 'transaction';
        } elsif ($form->{ARAP} eq 'AP'){
            $form->{subtype} = 'debit_note';
            $form->{type} = 'transaction';
        } else {
            $form->error("Unknown AR/AP selection value: $form->{ARAP}");
        }

    }

    &display_form;
}

sub display_form {
    my $invnumber = "sinumber";
    if ( $form->{vc} eq 'vendor' ) {
        $invnumber = "vinumber";
    }
    $form->{sequence_select} = $form->sequence_dropdown($invnumber)
        unless $form->{id} and ($form->{vc} eq 'vendor');
    $form->{format} = $form->get_setting('format') unless $form->{format};
    $form->close_form;
    $form->open_form;
    AA->get_files($form, $locale);
    $form->generate_selects(\%myconfig);
    &form_header;
    &form_footer;

}

sub create_links {

    if ( $form->{script} eq 'ap.pl' ) {
        $form->{ARAP} = 'AP';
        $form->{vc}   = 'vendor';
    }
    elsif ( $form->{script} eq 'ar.pl' ) {
        $form->{ARAP} = 'AR';
        $form->{vc}   = 'customer';
    }

     $form->create_links( module => $form->{ARAP},
                                 myconfig => \%myconfig,
                                 vc => $form->{vc},
                                 billing => $form->{vc} eq 'customer'
                                      && $form->{type} eq 'invoice')
          unless defined $form->{"$form->{ARAP}_links"};


    $duedate     = $form->{duedate};
    $crdate     = $form->{crdate};

    $form->{formname} = "transaction";
    $form->{media}    //= $myconfig{printer};

    # currencies
    if (!$form->{currencies}){
        $form->error($locale->text(
           'No currencies defined.  Please set these up under System/Defaults.'
        ));
    }
    @curr = @{$form->{currencies}};

    for (@curr) {
        $form->{selectcurrency} .= "<option value=\"$_\">$_</option>\n"
    }

    my $vc = $form->{vc};
    AA->get_name( \%myconfig, \%$form )
            unless $form->{"old$vc"} eq $form->{$vc}
                    or $form->{"old$vc"} =~ /^\Q$form->{$vc}\E--/;

    $form->{currency} =~ s/ //g;
    $form->{duedate}     = $duedate     if $duedate;
    $form->{crdate}      = $crdate      if $crdate;

    if ($form->{"$form->{vc}"} !~ /--/){
        $form->{"old$form->{vc}"} = $form->{$form->{vc}} . '--' . $form->{"$form->{vc}_id"};
    } else {
        $form->{"old$form->{vc}"} = $form->{$form->{vc}};
    }
    $form->{oldtransdate} = $form->{transdate};

    # Business Reporting Units
    $form->all_business_units;

    # forex
    $form->{forex} = $form->{exchangerate};
    $exchangerate = ( $form->{exchangerate} ) ? $form->{exchangerate} : 1;

    $netamount = 0;
    $tax       = 0;
    $taxrate   = 0;
    #$ml        = ( $form->{ARAP} eq 'AR' ) ? 1 : -1;
    $ml        = new LedgerSMB::PGNumber( ( $form->{ARAP} eq 'AR' ) ? 1 : -1);


    foreach $key ( keys %{ $form->{"$form->{ARAP}_links"} } ) {


        # if there is a value we have an old entry
        for $i ( 1 .. scalar @{ $form->{acc_trans}{$key} } ) {


            if ( $key eq "$form->{ARAP}_paid" ) {

                $form->{"$form->{ARAP}_paid_$i"} =
"$form->{acc_trans}{$key}->[$i-1]->{accno}--$form->{acc_trans}{$key}->[$i-1]->{description}";
                $form->{"paid_$i"} =
                  $form->{acc_trans}{$key}->[ $i - 1 ]->{amount} * -1 * $ml;
                $form->{"datepaid_$i"} =
                  $form->{acc_trans}{$key}->[ $i - 1 ]->{transdate};
                $form->{"source_$i"} =
                  $form->{acc_trans}{$key}->[ $i - 1 ]->{source};
                $form->{"memo_$i"} =
                  $form->{acc_trans}{$key}->[ $i - 1 ]->{memo};

                $form->{"forex_$i"} = $form->{"exchangerate_$i"} =
                  $form->{acc_trans}{$key}->[ $i - 1 ]->{exchangerate};

                $form->{paidaccounts}++;
            }
            else {

                $akey = $key;
                $akey =~ s/$form->{ARAP}_//;

                if ( $key eq "$form->{ARAP}_tax" ) {
                    $form->{"${key}_$form->{acc_trans}{$key}->[$i-1]->{accno}"}
                      = "$form->{acc_trans}{$key}->[$i-1]->{accno}--$form->{acc_trans}{$key}->[$i-1]->{description}";
                    $form->{"${akey}_$form->{acc_trans}{$key}->[$i-1]->{accno}"}
                      = $form->{acc_trans}{$key}->[ $i - 1 ]->{amount} * $ml;

                    $tax +=
                      $form->{
                        "${akey}_$form->{acc_trans}{$key}->[$i-1]->{accno}"};
                    $taxrate +=
                      $form->{"$form->{acc_trans}{$key}->[$i-1]->{accno}_rate"};

                }
                else {


                    $form->{"${akey}_$i"} =
                      $form->{acc_trans}{$key}->[ $i - 1 ]->{amount} * $ml;

                    if ( $akey eq 'amount' ) {
                        $form->{"description_$i"} =
                          $form->{acc_trans}{$key}->[ $i - 1 ]->{memo};

             $form->{"entry_id_$i"} =
                          $form->{acc_trans}{$key}->[ $i - 1 ]->{entry_id};

            $form->{"taxformcheck_$i"}=1 if(AA->get_taxcheck($form->{"entry_id_$i"},$form->{dbh}));

                       $form->{rowcount}++;
                        $netamount += $form->{"${akey}_$i"};

                        my $ref = $form->{acc_trans}{$key}->[ $i - 1 ];
                        for my $cls (@{$form->{bu_class}}){
                           if ($ref->{"b_unit_$cls->{id}"}){
                              $form->{"b_unit_$cls->{id}_$i"}
                                                         = $ref->{"b_unit_$cls->{id}"};
                           }
                        }
                    }
                    else {
                        $form->{invtotal} =
                          $form->{acc_trans}{$key}->[ $i - 1 ]->{amount} * -1 * $ml;
                    }
                    $form->{"${key}_$i"} =
"$form->{acc_trans}{$key}->[$i-1]->{accno}--$form->{acc_trans}{$key}->[$i-1]->{description}";



                }
            }
        }
    }

    $form->{paidaccounts} = 1 if not defined $form->{paidaccounts};


    # check if calculated is equal to stored
    # taxincluded can't be calculated
    # this works only if all taxes are checked

    @taxaccounts = Tax::init_taxes( $form, $form->{taxaccounts} );

    if ( !$form->{oldinvtotal} ) { # first round loading (or amount was 0)
        for (@taxaccounts) { $form->{ "calctax_" . $_->account } = 1 }
    }

    $form->{rowcount}++ if ( $form->{id} || !$form->{rowcount} );

    $form->{ $form->{ARAP} } = $form->{"$form->{ARAP}_1"};
    $form->{rowcount} = 1 unless $form->{"$form->{ARAP}_amount_1"};

    $form->{locked} =
      ( $form->{revtrans} )
      ? '1'
      : ( $form->datetonum( \%myconfig, $form->{transdate} ) <=
          $form->datetonum( \%myconfig, $form->{closedto} ) );

    # readonly
    if ( !$form->{readonly} ) {
        $form->{readonly} = 1
          if $myconfig{acs} =~ /$form->{ARAP}--Add Transaction/;
    }
<<<<<<< HEAD
    delete $form->{selectcurrency};
=======
    #$form->generate_selects(\%myconfig);
>>>>>>> 94e7dae1
}

sub form_header {
     my $min_lines = $LedgerSMB::Company_Config::settings->{min_empty};

    $title = $form->{title};
    $form->all_business_units($form->{transdate},
                              $form->{"$form->{vc}_id"},
                              $form->{ARAP});

    if($form->{batch_id})
    {
        $form->{batch_control_code}=$form->get_batch_control_code($form->{dbh},$form->{batch_id});
        $form->{batch_description}=$form->get_batch_description($form->{dbh},$form->{batch_id});
    }
    #     $locale->text('Add AR Transaction');
    #     $locale->text('Add AP Transaction');
    #   $locale->text('Edit AR Transaction');
    #   $locale->text('Edit AP Transaction');
    if ($form->{ARAP} eq 'AP'){
        $eclass = '1';
    } elsif ($form->{ARAP} eq 'AR'){
        $eclass = '2';
    }
    my $title_msgid="$title $form->{ARAP} Transaction";
    my $status_div_id = $form->{ARAP} . '-transaction'
         . ($form->{reverse} ? '-reverse' : '');
    if ($form->{reverse} == 0){
       #$form->{title} = $locale->text("[_1] [_2] Transaction", $title, $form->{ARAP});
       $form->{title} = $locale->maketext($title_msgid);
    }
    elsif($form->{reverse} == 1) {
       if ($form->{subtype} eq 'credit_note'){
           $title_msgid="$title Credit Note";
           $form->{title}=$locale->maketext($title_msgid);
           #$form->{title} = $locale->text("[_1] Credit Note", $title);
       } elsif ($form->{subtype} eq 'debit_note'){
           $title_msgid="$title Debit Note";
           $form->{title}=$locale->maketext($title_msgid);
           #$form->{title} = $locale->text("[_1] Debit Note", $title);
       } else {
           $form->error("Unknown subtype $form->{subtype} in $form->{ARAP} "
              . "transaction.");
       }
    }
    else {
       $form->error('Reverse flag not true or false on AR/AP transaction');
    }

    $form->{taxincluded} = ( $form->{taxincluded} ) ? "checked" : "";

    # $locale->text('Add Debit Note')
    # $locale->text('Edit Debit Note')
    # $locale->text('Add Credit Note')
    # $locale->text('Edit Credit Note')
    # $locale->text('Add AP Transaction')
    # $locale->text('Edit AP Transaction')

    $form->{selectprojectnumber} =
      $form->unescape( $form->{selectprojectnumber} );

    # format amounts
    $form->{exchangerate} =
      $form->format_amount( \%myconfig, $form->{exchangerate} );

    $exchangerate = qq|<tr>|;
    $exchangerate .= qq|
                <th align=right nowrap>| . $locale->text('Currency') . qq|</th>
        <td><select data-dojo-type="dijit/form/Select" id=currency name=currency>$form->{selectcurrency}</select></td> |
      if $form->{defaultcurrency};
    if (   $form->{defaultcurrency}
        && $form->{currency} ne $form->{defaultcurrency} )
    {
            $exchangerate .= qq|
        <th align=right>| . $locale->text('Exchange Rate') . qq|</th>
        <td><input data-dojo-type="dijit/form/TextBox" name=exchangerate size=10 value=$form->{exchangerate}></td>
|;
    }
    $exchangerate .= qq|
</tr>
|;

    if ( ( $rows = $form->numtextrows( $form->{notes}, 50 ) - 1 ) < 2 ) {
        $rows = 2;
    }
    $notes =
qq|<textarea data-dojo-type="dijit/form/Textarea" name=notes rows=$rows cols=50 wrap=soft>$form->{notes}</textarea>|;
    $intnotes =
qq|<textarea data-dojo-type="dijit/form/Textarea" name=intnotes rows=$rows cols=35 wrap=soft>$form->{intnotes}</textarea>|;

    $department = qq|
          <tr>
        <th align="right" nowrap>| . $locale->text('Department') . qq|</th>
        <td colspan=3><select data-dojo-type="dijit/form/Select" id=department name=department>$form->{selectdepartment}</select>
        <input type=hidden name=selectdepartment value="|
      . $form->escape( $form->{selectdepartment}, 1 ) . qq|">
        </td>
          </tr>
| if $form->{selectdepartment};

    $n = ( $form->{creditremaining} < 0 ) ? "0" : "1";

    $name =
      ( $form->{"select$form->{vc}"} )
      ? qq|<select data-dojo-type="dijit/form/Select" id="$form->{vc}" name="$form->{vc}">$form->{"select$form->{vc}"}</select>|
      : qq|<input data-dojo-type="dijit/form/TextBox" name="$form->{vc}" value="$form->{$form->{vc}}" size=35>
                 <a href="login.pl?action=login&company=$form->{company}#/contact.pl?action=add&entity_class=$eclass"
                    target="new" id="new-contact">[|
                 .  $locale->text('New') . qq|]</a>|;

    $employee = qq|
                <input type=hidden name=employee value="$form->{employee}">
|;

    if ( $form->{selectemployee} ) {
        $label =
          ( $form->{ARAP} eq 'AR' )
          ? $locale->text('Salesperson')
          : $locale->text('Employee');

        $employee = qq|
          <tr>
        <th align=right nowrap>$label</th>
        <td><select data-dojo-type="dijit/form/Select" id=employee name=employee>$form->{selectemployee}</select></td>
        <input type=hidden name=selectemployee value="|
          . $form->escape( $form->{selectemployee}, 1 ) . qq|">
          </tr>
|;
    }

    $focus = ( $form->{focus} ) ? $form->{focus} : "amount_$form->{rowcount}";

    $form->header;

 print qq|
<body class="lsmb $form->{dojo_theme}"
      onload="document.forms[0].${focus}.focus()" /> | .
$form->open_status_div($status_div_id) . qq|
<form method="post" data-dojo-type="lsmb/Form" action=$form->{script}>
<input type=hidden name=type value="$form->{formname}">
<input type=hidden name=title value="$title">

|;
    if (!defined $form->{approved}){
        $form->{approved} = 1;
    }
    $form->hide_form(
        qw(batch_id approved id printed emailed sort closedto locked
           oldtransdate audittrail recurring checktax reverse batch_id subtype
           entity_control_code tax_id meta_number default_reportable address city)
    );

    if ( $form->{vc} eq 'customer' ) {
        $label = $locale->text('Customer');
    }
    else {
        $label = $locale->text('Vendor');
    }

    $form->hide_form(
        "old$form->{vc}",  "$form->{vc}_id",
        "terms",           "creditlimit",
        "creditremaining", "defaultcurrency",
        "rowcount"
    );

    print qq|

<table width=100%>
  <tr class=listtop>
    <th class=listtop>$form->{title}</th>
  </tr>
  <tr height="5"></tr>
  <tr valign=top>
    <td>
      <table width=100%>
        <tr valign=top>
      <td>
        <table>
          <tr>
        <th align="right" nowrap>$label</th>
        <td colspan=3>$name
                </td>
          </tr>
          <tr>
        <td colspan=3>
          <table width=100%>
            <tr> |;
    if (LedgerSMB::Setting ->get('show_creditlimit')){
       print qq|
              <th align=left nowrap>| . $locale->text('Credit Limit') . qq|</th>
              <td>$form->{creditlimit}</td>
              <th align=left nowrap>| . $locale->text('Remaining') . qq|</th>
              <td class="plus$n">|
      . $form->format_amount( \%myconfig, $form->{creditremaining}, 0, "0" )
      . qq|</td>|;
    } else {
       print qq|<td>&nbsp;</td>|;
    }
    print qq|
            </tr>
          </table>
        </td>
          </tr>
|;
        if($form->{batch_id})
        {
        print qq|    <tr>
        <th align="right" nowrap>| .
            $locale->text('Batch Control Code') . qq|</th>
        <td>$form->{batch_control_code}</td>
          </tr>
        <tr>
        <th align="right" nowrap>| .
            $locale->text('Batch Name') . qq|</th>
        <td>$form->{batch_description}</td>
          </tr>

|;

        }



        if ($form->{entity_control_code}){
            print qq|
            <tr>
        <th align="right" nowrap>| .
            $locale->text('Entity Control Code') . qq|</th>
        <td colspan=3>$form->{entity_control_code}</td>
          </tr>
            <tr>
        <th align="right" nowrap>| .
            $locale->text('Tax ID') . qq|</th>
        <td colspan=3>$form->{tax_id}</td>
          </tr>
            <tr>
        <th align="right" nowrap>| .
            $locale->text('Account') . qq|</th>
        <td colspan=3>$form->{meta_number}</td>
          </tr>
              <tr class="address_row">
                <th align="right" nowrap>| .
                        $locale->text('Address'). qq|</th>
                <td colspan=3>$form->{address}, $form->{city}</td>
              </tr>
        |;
           }
    print qq|
          $exchangerate
          $department
            <tr>
               <th align="right" nowrap>| . $locale->text('Description') . qq|
               </th>
               <td><input data-dojo-type="dijit/form/TextBox" type="text" name="description" id="description" size="40"
                   value="| . $form->{description} . qq|" /></td>
            </tr>
        </table>
      </td>
      <td align=right>
        <table>
          $employee
          <tr>
        <th align=right nowrap>| . $locale->text('Invoice Number') . qq|</th>
        <td><input data-dojo-type="dijit/form/TextBox" name=invnumber id=invnum size=20 value="$form->{invnumber}">
                      $form->{sequence_select}</td>
          </tr>
          <tr>
        <th align=right nowrap>| . $locale->text('Order Number') . qq|</th>
        <td><input data-dojo-type="dijit/form/TextBox" name=ordnumber id=ordnum size=20 value="$form->{ordnumber}"></td>
          </tr>
              <tr>
                <th align=right nowrap>| . $locale->text('Invoice Created') . qq|</th>
                <td><input class="date" data-dojo-type="lsmb/DateTextBox" name=crdate size=11 title="($myconfig{'dateformat'})" value=$form->{crdate}></td>
              </tr>
          <tr>
        <th align=right nowrap>| . $locale->text('Invoice Date') . qq|</th>
        <td><input class="date" data-dojo-type="lsmb/DateTextBox" name=transdate id=transdate size=11 title="($myconfig{'dateformat'})" value=$form->{transdate}></td>
          </tr>
          <tr>
        <th align=right nowrap>| . $locale->text('Due Date') . qq|</th>
        <td><input class="date" data-dojo-type="lsmb/DateTextBox" name=duedate id=duedate size=11 title="$myconfig{'dateformat'}" value=$form->{duedate}></td>
          </tr>
          <tr>
        <th align=right nowrap>| . $locale->text('PO Number') . qq|</th>
        <td><input data-dojo-type="dijit/form/TextBox" name=ponumber size=20 value="$form->{ponumber}"></td>
          </tr>
        </table>
      </td>
    </tr>
      </table>
    </td>
  </tr>
  <tr>
    <td>
      <table>
|;

    print qq|
    <tr>
      <th>| . $locale->text('Amount') . qq|</th>
     <th>| . (($form->{currency} ne $form->{defaultcurrency}) ? $form->{defaultcurrency} : '') . qq|</th>
      <th>| . $locale->text('Account') . qq|</th>
      <th>| . $locale->text('Description') . qq|</th>
      <th>| . $locale->text('Tax Form Applied') . qq|</th>|;
    for my $cls (@{$form->{bu_class}}){
        if (scalar @{$form->{b_units}->{"$cls->{id}"}}){
            print qq|<th>| . $locale->maketext($cls->{label}) . qq|</th>|;
        }
    }
    print qq|
    </tr>
|;


    # Display rows

    for $i ( 1 .. $form->{rowcount} + $min_lines) {

        # format amounts
        $form->{"amount_$i"} =
          $form->format_amount( \%myconfig,$form->{"amount_$i"}, 2 );

        $project = qq|
      <td align=right><select data-dojo-type="dijit/form/Select" id="projectnumber_$i" name="projectnumber_$i">$form->{"selectprojectnumber_$i"}</select></td>
| if $form->{selectprojectnumber};

        if ( ( $rows = $form->numtextrows( $form->{"description_$i"}, 40 ) ) >
            1 )
        {
            $description =
qq|<td><textarea data-dojo-type="dijit/form/Textarea" name="description_$i" rows=$rows cols=40>$form->{"description_$i"}</textarea></td>|;
        }
        else {
            $description =
qq|<td><input data-dojo-type="dijit/form/TextBox" name="description_$i" size=40 value="$form->{"description_$i"}"></td>|;
        }

    $taxchecked="";
    if($form->{"taxformcheck_$i"} or ($form->{default_reportable} and ($i == $form->{rowcount})))
    {
        $taxchecked=qq|CHECKED="CHECKED"|;

    }

    $taxformcheck=qq|<td><input type="checkbox" data-dojo-type="dijit/form/CheckBox" name="taxformcheck_$i" value="1" $taxchecked></td>|;
        print qq|
    <tr valign=top>
     <td><input data-dojo-type="dijit/form/TextBox" name="amount_$i" size=10 value="$form->{"amount_$i"}" accesskey="$i"></td>
     <td>| . (($form->{currency} ne $form->{defaultcurrency})
              ? $form->format_amount(\%myconfig, $form->{"amount_$i"}
                                                  * $form->{exchangerate},2)
              : '')  . qq|</td>
     <td><select data-dojo-type="dijit/form/Select" id="$form->{ARAP}_amount_$i" name="$form->{ARAP}_amount_$i">$selectamount</select></td>
      $description
          $taxformcheck
      $project|;

        for my $cls (@{$form->{bu_class}}){
            if (scalar @{$form->{b_units}->{"$cls->{id}"}}){
                print qq|<td><select data-dojo-type="dijit/form/Select" id="b_unit_$cls->{id}_$i" name="b_unit_$cls->{id}_$i">
                                    <option></option>|;
                      for my $bu (@{$form->{b_units}->{"$cls->{id}"}}){
                         my $selected = '';
                         if ($form->{"b_unit_$cls->{id}_$i"} eq $bu->{id}){
                            $selected = 'selected="selected"';
                         }
                         print qq|  <option value="$bu->{id}" $selected>
                                        $bu->{control_code}
                                    </option>|;
                      }
                print qq|
                             </select>
                        </th>|;
            }
        }
        print qq|
    </tr>
|;

    $form->hide_form( "entry_id_$i"); #New block of code to pass entry_id

    }
     my $tax_base = $form->{invtotal};
    foreach $item ( split / /, $form->{taxaccounts} ) {

   if($form->{"calctax_$item"} && $is_update){
            $form->{"tax_$item"} = $form->{"${item}_rate"} * $tax_base;
            $form->{invtotal} += $form->{"tax_$item"};
   }
        $form->{"calctax_$item"} =
          ( $form->{"calctax_$item"} ) ? "checked" : "";
        $form->{"tax_$item"} =
          $form->format_amount( \%myconfig, $form->{"tax_$item"}, 2 );
        print qq|
        <tr>
      <td><input data-dojo-type="dijit/form/TextBox" name="tax_$item" id="tax_$item"
                     size=10 value=$form->{"tax_$item"} /></td>
      <td align=right><input data-dojo-type="dijit/form/TextBox" id="calctax_$item" name="calctax_$item"
                                 class="checkbox" type="checkbox" data-dojo-type="dijit/form/CheckBox" value=1
                                 $form->{"calctax_$item"}
                            title="Calculate automatically"></td>
          <td><input type="hidden" name="$form->{ARAP}_tax_$item"
                id="$form->{ARAP}_tax_$item"
                value="$item" />$item--$form->{"${item}_description"}</td>
    </tr>
|;

        $form->hide_form(
            "${item}_rate",      "${item}_description",
            "${item}_taxnumber", "select$form->{ARAP}_tax_$item"
        );
    }

    $form->{invtotal} =
      $form->format_amount( \%myconfig, $form->{invtotal}, 2 );

    $form->hide_form( "oldinvtotal", "oldtotalpaid", "taxaccounts" );

    print qq|
        <tr>
      <th align=left>$form->{invtotal}</th>
     <td>| . (($form->{currency} ne $form->{defaultcurrency})
              ? $form->format_amount(\%myconfig,
                                     $form->{invtotal}
                                     * $form->{exchangerate}, 2) : '') . qq|</td>
     <td><select data-dojo-type="dijit/form/Select" name="$form->{ARAP}" id="$form->{ARAP}">
                 $form->{"select$form->{ARAP}"}
              </select></td>
        </tr>
        <tr>
           <td>&nbsp;</td>
           <td>&nbsp;</td>
           <th align=left>| . $locale->text('Notes') . qq|</th>
           <th align=left>| . $locale->text('Internal Notes') . qq|</th>
        </tr>
    <tr>
           <td>&nbsp;</td>
           <td>&nbsp;</td>
      <td>$notes</td>
          <td>$intnotes</td>
    </tr>
      </table>
    </td>
  </tr>

  <tr class=listheading id="transaction-payments-label">
    <th class=listheading>| . $locale->text('Payments') . qq|</th>
  </tr>

  <tr id="invoice-payments-table">
    <td>
      <table width=100%>
|;

    if ( $form->{currency} eq $form->{defaultcurrency} ) {
        @column_index = qw(datepaid source memo paid ARAP_paid);
    }
    else {
        @column_index = qw(datepaid source memo paid exchangerate ARAP_paid);
    }

    $column_data{datepaid}     = "<th>" . $locale->text('Date') . "</th>";
    $column_data{paid}         = "<th>" . $locale->text('Amount') . "</th>";
    $column_data{exchangerate} = "<th>" . $locale->text('Exch') . "</th>";
    $column_data{ARAP_paid}    = "<th>" . $locale->text('Account') . "</th>";
    $column_data{source}       = "<th>" . $locale->text('Source') . "</th>";
    $column_data{memo}         = "<th>" . $locale->text('Memo') . "</th>";

    print "
        <tr>
";

    for (@column_index) { print "$column_data{$_}\n" }

    print "
        </tr>
";

    $form->{paidaccounts}++ if ( $form->{"paid_$form->{paidaccounts}"} );
    $form->{"select$form->{ARAP}_paid"} =~ /($form->{cash_accno}--[^<]*)/;
    $form->{"$form->{ARAP}_paid_$form->{paidaccounts}"} = $1;
    for $i ( 1 .. $form->{paidaccounts} ) {

        $form->hide_form("cleared_$i");

        print "
        <tr>
";

        $form->{"select$form->{ARAP}_paid_$i"} =
          $form->{"select$form->{ARAP}_paid"};
        $form->{"select$form->{ARAP}_paid_$i"} =~
s/option>\Q$form->{"$form->{ARAP}_paid_$i"}\E/option selected="selected">$form->{"$form->{ARAP}_paid_$i"}/;

        # format amounts
        $form->{"paid_$i"} =
          $form->format_amount( \%myconfig, $form->{"paid_$i"}, 2 );
        $form->{"exchangerate_$i"} =
          $form->format_amount( \%myconfig, $form->{"exchangerate_$i"} );

        $exchangerate = qq|&nbsp;|;
        if ( $form->{currency} ne $form->{defaultcurrency} ) {
            if ( $form->{"forex_$i"} ) {
                $form->hide_form("exchangerate_$i");
                $exchangerate = qq|$form->{"exchangerate_$i"}|;
            }
            else {
                $exchangerate =
qq|<input data-dojo-type="dijit/form/TextBox" name="exchangerate_$i" size=10 value=$form->{"exchangerate_$i"}>|;
            }
        }

        $form->hide_form("forex_$i");

        $column_data{paid} =
qq|<td align=center><input data-dojo-type="dijit/form/TextBox" name="paid_$i" id="paid_$i" size=11 value=$form->{"paid_$i"}></td>|;
        $column_data{ARAP_paid} =
qq|<td align=center><select data-dojo-type="dijit/form/Select" name="$form->{ARAP}_paid_$i" id="$form->{ARAP}_paid_$i">$form->{"select$form->{ARAP}_paid_$i"}</select></td>|;
        $column_data{exchangerate} = qq|<td align=center>$exchangerate</td>|;
        $column_data{datepaid} =
qq|<td align=center><input class="date" data-dojo-type="lsmb/DateTextBox" name="datepaid_$i" id="datepaid_$i" size=11 value=$form->{"datepaid_$i"}></td>|;
        $column_data{source} =
qq|<td align=center><input data-dojo-type="dijit/form/TextBox" name="source_$i" id="source_$i" size=11 value="$form->{"source_$i"}"></td>|;
        $column_data{memo} =
qq|<td align=center><input data-dojo-type="dijit/form/TextBox" name="memo_$i" id="memo_$i" size=11 value="$form->{"memo_$i"}"></td>|;

        for (@column_index) { print qq|$column_data{$_}\n| }

        print "
        </tr>
";
    }

    $form->hide_form( "paidaccounts", 'cash_accno' );

    print qq|
      </table>
    </td>
  </tr>
  <tr>
    <td><hr size=3 noshade></td>
  </tr>
</table>
|;

}

sub form_footer {
    $form->hide_form(qw(callback path login sessionid form_id));

    $transdate = $form->datetonum( \%myconfig, $form->{transdate} );
    $closedto  = $form->datetonum( \%myconfig, $form->{closedto} );

    # type=submit $locale->text('Update')
    # type=submit $locale->text('Print')
    # type=submit $locale->text('Post')
    # type=submit $locale->text('Schedule')
    # type=submit $locale->text('Ship to')
    # type=submit $locale->text('Post as new')
    # type=submit $locale->text('Delete')

    if ( !$form->{readonly} ) {
        my $printops = &print_options;
        my $formname = { name => 'formname',
                     options => [
                                  {text=> $locale->text('Transaction'), value => 'transaction'},
                                ]
                   };
        print_select($form, $formname);
        print_select($form, $printops->{lang});
        print_select($form, $printops->{format});
        print_select($form, $printops->{media});

        print "<br>";
        my $hold_text;

        if ($form->{on_hold}) {
            $hold_text = $locale->text('Off Hold');
        } else {
            $hold_text = $locale->text('On Hold');
        }


        %button = (
            'update' =>
              { ndx => 1, key => 'U', value => $locale->text('Update') },
            'copy_to_new' => # Shares an index with copy because one or the other
                             # must be deleted.  One can only either copy or
                             # update, not both. --CT
              { ndx => 1, key => 'C', value => $locale->text('Copy to New') },
            'print' =>
              { ndx => 2, key => 'P', value => $locale->text('Print'),
                type => 'lsmb/PrintButton' },
            'post' => { ndx => 3, key => 'O', value => $locale->text('Post') },
            'schedule' =>
              { ndx => 7, key => 'H', value => $locale->text('Schedule') },
            'delete' =>
              { ndx => 8, key => 'D', value => $locale->text('Delete') },
            'on_hold' =>
              { ndx => 9, key => 'O', value => $hold_text },
            'save_info' =>
              { ndx => 10, key => 'I', value => $locale->text('Save Info') },
            'save_temp' =>
              { ndx => 11, key => 'T', value => $locale->text('Save Template')},
            'new_screen' => # Create a blank ar/ap invoice.
             { ndx => 12, key=> 'N', value => $locale->text('New') }
        );
        my $is_draft = 0;
        if (!$form->{approved} && !$form->{batch_id}){
           $is_draft = 1;
           $button{approve} = {
                   ndx   => 3,
                   key   => 'O',
                   value => $locale->text('Post') };
           if ($form->is_allowed_role(['draft_modify'])){
               $button{edit_and_save} = {
                   ndx   => 4,
                   key   => 'E',
                   value => $locale->text('Save Draft') };
           }
           delete $button{post_as_new};
           delete $button{post};
        }

        if ($form->{separate_duties} || $form->{batch_id}){
            $button{post}->{value} = $locale->text('Save');
            $button{post_as_new}->{value} = $locale->text('Save as New');
            $form->hide_form('separate_duties');
        }
        if ( $form->{id}) {
            for ( "post","delete" ) {
                delete $button{$_};
            }
        }
        elsif (!$form->{id}) {

            for ( "post_as_new","delete","save_info",
                  "print", 'copy_to_new', 'new_screen', 'on_hold') {
                delete $button{$_};
            }

            if ( $transdate && ($transdate <= $closedto) ) {
                for ( "post","save_info") {
                    delete $button{$_};
                }
            }
        }
        if ($form->{id}){
            for ( "post_as_new"){
               delete $button{$_};
            }
            delete $button{'update'} unless $is_draft;
        }

        for ( sort { $button{$a}->{ndx} <=> $button{$b}->{ndx} } keys %button )
        {
            $form->print_button( \%button, $_ );
        }

    }
    if ($form->{id}){
        print qq|
<a href="pnl.pl?action=generate_income_statement&pnl_type=invoice&id=$form->{id}">[| . $locale->text('Profit/Loss') . qq|]</a><br />
<table width="100%">
<tr class="listtop">
<th colspan="4">| . $locale->text('Attached and Linked Files') . qq|</th>
<tr class="listheading">
<th>| . $locale->text('File name') . qq|</th>
<th>| . $locale->text('File type') . qq|</th>
<th>| . $locale->text('Attached at') . qq|</th>
<th>| . $locale->text('Attached by') . qq|</th>
</tr> |;
        foreach my $file (@{$form->{files}}){
     use Data::Dumper;
              print qq|
<tr>
<td><a href="file.pl?action=get&file_class=1&ref_key=$form->{id}&id=$file->{id}"
       target="_download">$file->{file_name}</a></td>
<td>$file->{mime_type}</td>
<td>|. $file->{uploaded_at} .qq|</td>
<td>$file->{uploaded_by_name}</td>
</tr>
              |;
        }
        print qq|
<table width="100%">
<tr class="listheading">
<th>| . $locale->text('File name') . qq|</th>
<th>| . $locale->text('File type') . qq|</th>
<th>| . $locale->text('Attached To Type') . qq|</th>
<th>| . $locale->text('Attached To') . qq|</th>
<th>| . $locale->text('Attached at') . qq|</th>
<th>| . $locale->text('Attached by') . qq|</th>
</tr>|;
       foreach my $link (@{$form->{file_links}}){
            $aclass="&nbsp;";
            if ($link.src_class == 1){
                $aclass="Transaction";
            } elsif ($link.src_class == 2){
                $aclass="Order";
            }
            print qq|
<tr>
<td> $file->{file_name} </td>
<td> $file->{mime_type} </td>
<td> $aclass </td>
<td> $file->{reference} </td>
<td> | . $file->{attached_at}->to_output . qq| </td>
<td> $file->{attached_by} </td>
</tr>|;
       }
       print qq|
</table>|;
       $callback = $form->escape(
               lc($form->{ARAP}) . ".pl?action=edit&id=".$form->{id}
       );
       print qq|
<a href="file.pl?action=show_attachment_screen&ref_key=$form->{id}&file_class=1&callback=$callback"
   >[| . $locale->text('Attach') . qq|]</a>|;
    }

    print qq|
</form>
| . $form->close_status_div . qq|
</body>
</html>
|;
}

sub on_hold {
    use LedgerSMB::IS;
    use LedgerSMB::IR; # TODO: refactor this over time

    if ($form->{id}) {
        if ($form->{ARAP} eq 'AR'){
            my $toggled = IS->toggle_on_hold($form);
        } else {
            my $toggled = IR->toggle_on_hold($form);
        }
        &edit();
    }
}


sub save_temp {
    use LedgerSMB;
    use LedgerSMB::DBObject::TransTemplate;
    my $lsmb = LedgerSMB->new();
    $lsmb->merge($form);
    $lsmb->{is_invoice} = 1;
    $lsmb->{due} = $form->{invtotal};
    $lsmb->{credit_id} = $form->{customer_id} // $form->{vendor_id};
    my ($department_name, $department_id) = split/--/, $form->{department};
     if (!$lsmb->{language_code}){
        delete $lsmb->{language_code};
    }
    $lsmb->{credit_id} = $form->{"$form->{vc}_id"};
    $lsmb->{department_id} = $department_id;
    if ($form->{ARAP} eq 'AR'){
        $lsmb->{entity_class} = 2;
    } else {
        $lsmb->{entity_class} = 1;
    }
    $lsmb->{post_date} = $form->{transdate};
    for my $iter (0 .. $form->{rowcount}){
        if ($form->{"AP_amount_$iter"} and
                  ($form->{"amount_$iter"} != 0)){
             my ($acc_id, $acc_name) = split /--/, $form->{"AP_amount_$iter"};
             my $amount = $form->{"amount_$iter"};
             push @{$lsmb->{journal_lines}},
                  {accno => $acc_id,
                   amount => $amount,
                   cleared => false,
                  };
        }
    }
    $template = LedgerSMB::DBObject::TransTemplate->new({base => $lsmb});
    $template->save;
    $form->redirect( $locale->text('Template Saved!') );
}

sub edit_and_save {
    use LedgerSMB::DBObject::Draft;
    use LedgerSMB;
    my $lsmb = LedgerSMB->new();
    $lsmb->merge($form);
    my $draft = LedgerSMB::DBObject::Draft->new({base => $lsmb});
    $draft->delete();
    delete $form->{id};
    AA->post_transaction( \%myconfig, \%$form );
    edit();
}

sub approve {
    use LedgerSMB::DBObject::Draft;
    use LedgerSMB;
    my $lsmb = LedgerSMB->new();
    $lsmb->merge($form);
    $form->update_invnumber;

    my $draft = LedgerSMB::DBObject::Draft->new({base => $lsmb});

    $draft->approve();

    if ($form->{callback}){
        print "Location: $form->{callback}\n";
        print "Status: 302 Found\n\n";
        print qq|<html><body class="lsmb $form->{dojo_theme}">|;
        my $url = $form->{callback};
        print qq|If you are not redirected automatically, click <a href="$url">|
                . qq|here</a>.</body></html>|;

    } else {
        $form->info($locale->text('Draft Posted'));
    }
}

sub update {
    my $display = shift;
    $form->open_form() unless $form->check_form();
    $is_update = 1;
    if ( !$display ) {
        $form->{invtotal} = 0;

        $form->{exchangerate} =
          $form->parse_amount( \%myconfig, $form->{exchangerate} );

        @flds =
          ( "amount", "$form->{ARAP}_amount", "projectnumber", "description","taxformcheck" );
        $count = 0;
        @a     = ();
        for $i ( 1 .. $form->{rowcount} ) {
            $form->{"amount_$i"} =
              $form->parse_amount( \%myconfig, $form->{"amount_$i"} );
            if ( $form->{"amount_$i"} ) {
                push @a, {};
                $j = $#a;

                for (@flds) { $a[$j]->{$_} = $form->{"${_}_$i"} }
                $count++;
            }
        }

        $form->redo_rows( \@flds, \@a, $count, $form->{rowcount} );
        $form->{rowcount} = $count + 1;

        for ( 1 .. $form->{rowcount} ) {
            $form->{invtotal} += $form->{"amount_$_"};
        }

        if ( $newname = &check_name( $form->{vc} ) ) {
            $form->{notes} = $form->{intnotes} unless $form->{id};
            &rebuild_vc( $form->{vc}, $form->{ARAP}, $form->{transdate} );

        }
        if ( $form->{transdate} ne $form->{oldtransdate} ) {
            $form->{duedate} =
              $form->current_date( \%myconfig, $form->{transdate},
                $form->{terms} * 1 );
            $form->{oldtransdate} = $form->{transdate};
            $newproj =
              &rebuild_vc( $form->{vc}, $form->{ARAP}, $form->{transdate} )
              if !$newname;
        }
    }#!$display
    @taxaccounts = split / /, $form->{taxaccounts};

    for (@taxaccounts) {
        $form->{"tax_$_"} =
          $form->parse_amount( \%myconfig, $form->{"tax_$_"} );
    }

    @taxaccounts = Tax::init_taxes( $form, $form->{taxaccounts} );

    $j = 1;
    for $i ( 1 .. $form->{paidaccounts} ) {
        if ( $form->{"paid_$i"} and $form->{"paid_$i"} != 0 ) {
            for (qw(datepaid source memo cleared)) {
                $form->{"${_}_$j"} = $form->{"${_}_$i"};
            }
            for (qw(paid exchangerate)) {
                $form->{"${_}_$j"} =
                  $form->parse_amount( \%myconfig, $form->{"${_}_$i"} );
            }

            $totalpaid += $form->{"paid_$j"};

            if ( $j++ != $i ) {
                for (qw(datepaid source memo paid exchangerate forex cleared)) {
                    delete $form->{"${_}_$i"};
                }
            }
        }
        else {
            for (qw(datepaid source memo paid exchangerate forex cleared)) {
                delete $form->{"${_}_$i"};
            }
        }
    }
    $form->{paidaccounts} = $j;

    $form->{creditremaining} -=
      ( $form->parse_amount(\%myconfig, $form->{invtotal})
        - $form->parse_amount(\%myconfig, $totalpaid)
        + $form->parse_amount(\%myconfig, $form->{oldtotalpaid})
        - $form->parse_amount(\%myconfig, $form->{oldinvtotal}) );
    $form->{oldinvtotal}  = $form->{invtotal};
    $form->{oldtotalpaid} = $totalpaid;

    $form->generate_selects(\%myconfig);
    &display_form;

}

sub post {
    if (!$form->close_form){
       $form->info(
          $locale->text('Data not saved.  Please try again.')
       );
       &update;
       $form->finalize_request();
    }
    if (!$form->{duedate}){
          $form->{duedate} = $form->{transdate};
    }
    $label =
      ( $form->{vc} eq 'customer' )
      ? $locale->text('Customer missing!')
      : $locale->text('Vendor missing!');

    # check if there is an invoice number, invoice and due date
    $form->isblank( "transdate", $locale->text('Invoice Date missing!') );
    $form->isblank( "duedate",   $locale->text('Due Date missing!') );
    #$form->isblank( "crdate",    $locale->text('Invoice Created Date missing!') );
    # pongraczi: we silently fill crdate with transdate if the user left empty to do not break existing workflow
    if (!$form->{crdate}){
          $form->{crdate} = $form->{transdate};
    }

    $form->isblank( $form->{vc}, $label );

    $closedto  = $form->datetonum( \%myconfig, $form->{closedto} );
    $transdate = $form->datetonum( \%myconfig, $form->{transdate} );

    $form->error(
        $locale->text('Cannot post transaction for a closed period!') )
      if ( $transdate <= $closedto );

    $form->isblank( "exchangerate", $locale->text('Exchange rate missing!') )
      if ( $form->{currency} ne $form->{defaultcurrency} );

    for $i ( 1 .. $form->{paidaccounts} ) {
        if ( $form->{"paid_$i"} and $form->{"paid_$i"} != 0) {
            $datepaid = $form->datetonum( \%myconfig, $form->{"datepaid_$i"} );

            $form->isblank( "datepaid_$i",
                $locale->text('Payment date missing!') );

            $form->error(
                $locale->text('Cannot post payment for a closed period!') )
              if ( $datepaid <= $closedto );

            if ( $form->{currency} ne $form->{defaultcurrency} ) {
                $form->{"exchangerate_$i"} = $form->{exchangerate}
                  if ( $transdate == $datepaid );
                $form->isblank( "exchangerate_$i",
                    $locale->text('Exchange rate for payment missing!') );
            }
        }
    }

    # if oldname ne name redo form
    ($name) = split /--/, $form->{ $form->{vc} };
    if ( $form->{"old$form->{vc}"} ne qq|$name--$form->{"$form->{vc}_id"}|
        and $form->{"old$form->{vc}"} ne $name) {
        &update;
        $form->finalize_request();
    }

    if ( !$form->{repost} ) {
        if ( $form->{id} ) {
            &repost;
            $form->finalize_request();
        }
    }



    if ( AA->post_transaction( \%myconfig, \%$form ) ) {

       $form->update_status( \%myconfig );
       if ( $form->{printandpost} ) {
           &{"print_$form->{formname}"}( $old_form, 1 );
        }

        if(defined($form->{batch_id}) and $form->{batch_id}
           and ($form->{callback} !~ /vouchers/))
    {
            $form->{callback}.= qq|&batch_id=$form->{batch_id}|;
    }
        if ($form->{separate_duties}){
            $form->{rowcount} = 0;
            edit();
        }
        else { edit(); }
    }
    else {
        $form->error( $locale->text('Cannot post transaction!') );
    }

}#post end

# New Function Body starts Here



sub save_info {

        my $taxformfound=0;

        $taxformfound=AA->taxform_exist($form,$form->{"$form->{vc}_id"});
            $form->{arap} = lc($form->{ARAP});
            AA->save_intnotes($form);

        foreach my $i(1..($form->{rowcount}))
        {

        if($form->{"taxformcheck_$i"} and $taxformfound)
        {

          AA->update_ac_tax_form($form,$form->{dbh},$form->{"entry_id_$i"},"true") if($form->{"entry_id_$i"});

        }
        else
        {

            AA->update_ac_tax_form($form,$form->{dbh},$form->{"entry_id_$i"},"false") if($form->{"entry_id_$i"});

        }

        }

        if ($form->{callback}){
        print "Location: $form->{callback}\n";
        print "Status: 302 Found\n\n";
        print qq|<html><body class="lsmb $form->{dojo_theme}">|;
        my $url = $form->{callback};
        print qq|If you are not redirected automatically, click <a href="$url">|
            . qq|here</a>.</body></html>|;

        } else {
        $form->info($locale->text('Draft Posted'));
        }

}


#New function starts Here


sub search {

    $form->create_links( module => $form->{ARAP},
             myconfig => \%myconfig,
             vc => $form->{vc},
             billing => 0);

    $form->{"select$form->{ARAP}"} = "<option></option>\n";
    for ( @{ $form->{"$form->{ARAP}_links"}{ $form->{ARAP} } } ) {
        $form->{"select$form->{ARAP}"} .=
          "<option value=\"$_->{accno}--$_->{description}\">$_->{accno}--$_->{description}</option>\n";
    }

    if ( @{ $form->{"all_$form->{vc}"} } ) {
        $selectname = "";
        for ( @{ $form->{"all_$form->{vc}"} } ) {
            $selectname .=
              qq|<option value="$_->{name}--$_->{id}">$_->{name}</option>\n|;
        }
        $selectname =
          qq|<select data-dojo-type="dijit/form/Select" id="$form->{vc}" name="$form->{vc}"><option>$selectname</select>|;
    }
    else {
        $selectname = qq|<input data-dojo-type="dijit/form/TextBox" name=$form->{vc} size=35>|;
    }


    if ( @{ $form->{all_employee} } ) {
        $form->{selectemployee} = "<option></option>\n";
        for ( @{ $form->{all_employee} } ) {
            $form->{selectemployee} .=
              qq|<option value="$_->{name}--$_->{id}">$_->{name}</option>\n|;
        }

        $employeelabel =
          ( $form->{ARAP} eq 'AR' )
          ? $locale->text('Salesperson')
          : $locale->text('Employee');

        $employee = qq|
        <tr>
      <th align=right nowrap>$employeelabel</th>
      <td colspan=3><select data-dojo-type="dijit/form/Select" id=employee name=employee>$form->{selectemployee}</select></td>
    </tr>
|;

        $l_employee =
qq|<input name="l_employee" class=checkbox type=checkbox data-dojo-type="dijit/form/CheckBox" value=Y> $employeelabel|;

        $l_manager =
          qq|<input name="l_manager" class=checkbox type=checkbox data-dojo-type="dijit/form/CheckBox" value=Y> |
          . $locale->text('Manager');
    }

    $form->{title} =
      ( $form->{ARAP} eq 'AR' )
      ? $locale->text('AR Transactions')
      : $locale->text('AP Transactions');

    $invnumber = qq|
    <tr>
      <th align=right nowrap>| . $locale->text('Invoice Number') . qq|</th>
      <td colspan=3><input data-dojo-type="dijit/form/TextBox" name=invnumber size=20></td>
    </tr>
    <tr>
      <th align=right nowrap>| . $locale->text('Order Number') . qq|</th>
      <td colspan=3><input data-dojo-type="dijit/form/TextBox" name=ordnumber size=20></td>
    </tr>
    <tr>
      <th align=right nowrap>| . $locale->text('PO Number') . qq|</th>
      <td colspan=3><input data-dojo-type="dijit/form/TextBox" name=ponumber size=20></td>
    </tr>
    <tr>
      <th align=right nowrap>| . $locale->text('Source') . qq|</th>
      <td colspan=3><input data-dojo-type="dijit/form/TextBox" name=source size=40></td>
    </tr>
    <tr>
      <th align=right nowrap>| . $locale->text('Description') . qq|</th>
      <td colspan=3><input data-dojo-type="dijit/form/TextBox" name=description size=40></td>
    </tr>
    <tr>
      <th align=right nowrap>| . $locale->text('Notes') . qq|</th>
      <td colspan=3><input data-dojo-type="dijit/form/TextBox" name=notes size=40></td>
    </tr>
|;

    $openclosed = qq|
          <tr>
        <td nowrap><input name=open class=checkbox type=checkbox data-dojo-type="dijit/form/CheckBox" value=Y checked> |
      . $locale->text('Open')
      . qq|</td>
        <td nowrap><input name=closed class=checkbox type=checkbox data-dojo-type="dijit/form/CheckBox" value=Y> |
      . $locale->text('Closed')
      . qq|</td>
          </tr>
|;

    if ( $form->{outstanding} ) {
        $form->{title} =
          ( $form->{ARAP} eq 'AR' )
          ? $locale->text('AR Outstanding')
          : $locale->text('AP Outstanding');
        $invnumber  = "";
        $openclosed = "";
        $summary    = "";
    }
    $summary = qq|
              <tr>
        <td><input name=summary type=radio data-dojo-type="dijit/form/RadioButton" class=radio value=1> |
      . $locale->text('Summary')
      . qq|</td>
        <td><input name=summary type=radio data-dojo-type="dijit/form/RadioButton" class=radio value=0 checked> |
      . $locale->text('Detail') . qq|
        </td>
          </tr>
|;


    if ( @{ $form->{all_years} } ) {

        # accounting years
        $form->{selectaccountingyear} = "<option></option>\n";
        for ( @{ $form->{all_years} } ) {
            $form->{selectaccountingyear} .= qq|<option>$_</option>\n|;
        }
        $form->{selectaccountingmonth} = "<option></option>\n";
        for ( sort keys %{ $form->{all_month} } ) {
            $form->{selectaccountingmonth} .=
              qq|<option value=$_>|
              . $locale->maketext( $form->{all_month}{$_} ) . qq|</option>\n|;
        }

        $selectfrom = qq|
        <tr>
    <th align=right>| . $locale->text('Period') . qq|</th>
    <td colspan=3>
    <select data-dojo-type="dijit/form/Select" id=month name=month>$form->{selectaccountingmonth}</select>
    <select data-dojo-type="dijit/form/Select" id=year name=year>$form->{selectaccountingyear}</select>
    <input name=interval class=radio type=radio data-dojo-type="dijit/form/RadioButton" value=0 checked>&nbsp;|
          . $locale->text('Current') . qq|
    <input name=interval class=radio type=radio data-dojo-type="dijit/form/RadioButton" value=1>&nbsp;|
          . $locale->text('Month') . qq|
    <input name=interval class=radio type=radio data-dojo-type="dijit/form/RadioButton" value=3>&nbsp;|
          . $locale->text('Quarter') . qq|
    <input name=interval class=radio type=radio data-dojo-type="dijit/form/RadioButton" value=12>&nbsp;|
          . $locale->text('Year') . qq|
    </td>
      </tr>
|;
    }

    $name = $locale->text('Customer');
    my $vc_number=$locale->text("Customer Number");
    $l_name =
qq|<input name="l_name" class=checkbox type=checkbox data-dojo-type="dijit/form/CheckBox" value=Y checked> $name|;
    $l_till =
      qq|<input name="l_till" class=checkbox type=checkbox data-dojo-type="dijit/form/CheckBox" value=Y> |
      . $locale->text('Till');

    if ( $form->{vc} eq 'vendor' ) {
        $name   = $locale->text('Vendor');
        $vc_number=$locale->text("Vendor Number");
        $l_till = "";
        $l_name =
qq|<input name="l_name" class=checkbox type=checkbox data-dojo-type="dijit/form/CheckBox" value=Y checked> $name|;
    }

    @a = ();
    push @a,
      qq|<input name="l_runningnumber" class=checkbox type=checkbox data-dojo-type="dijit/form/CheckBox" value=Y> |
      . $locale->text('No.');
    push @a, qq|<input name="l_id" class=checkbox type=checkbox data-dojo-type="dijit/form/CheckBox" value=Y> |
      . $locale->text('ID');
    push @a,
qq|<input name="l_invnumber" class=checkbox type=checkbox data-dojo-type="dijit/form/CheckBox" value=Y checked> |
      . $locale->text('Invoice Number');
    push @a,
      qq|<input name="l_ordnumber" class=checkbox type=checkbox data-dojo-type="dijit/form/CheckBox" value=Y> |
      . $locale->text('Order Number');
    push @a, qq|<input name="l_ponumber" class=checkbox type=checkbox data-dojo-type="dijit/form/CheckBox" value=Y> |
      . $locale->text('PO Number');
    push @a, qq|<input name="l_transdate" class=checkbox type=checkbox data-dojo-type="dijit/form/CheckBox" value=Y checked> |
      . $locale->text('Invoice Date');
    if (!$form->{outstanding}){
        push @a,
qq|<input name="l_projectnumber" class=checkbox type=checkbox data-dojo-type="dijit/form/CheckBox" value=Y checked> |
      . $locale->text('Project Numbers');
    }
    push @a, $l_name;
    push @a, $l_employee if $l_employee;
    push @a, $l_manager if $l_employee;
    push @a, $l_department if $l_department;
    push @a,
      qq|<input name="l_netamount" class=checkbox type=checkbox data-dojo-type="dijit/form/CheckBox" value=Y> |
      . $locale->text('Amount');
    push @a, qq|<input name="l_tax" class=checkbox type=checkbox data-dojo-type="dijit/form/CheckBox" value=Y> |
      . $locale->text('Tax');
    push @a,
      qq|<input name="l_amount" class=checkbox type=checkbox data-dojo-type="dijit/form/CheckBox" value=Y checked> |
      . $locale->text('Total');
    push @a, qq|<input name="l_curr" class=checkbox type=checkbox data-dojo-type="dijit/form/CheckBox" value=Y> |
      . $locale->text('Currency');
    push @a, qq|<input name="l_datepaid" class=checkbox type=checkbox data-dojo-type="dijit/form/CheckBox" value=Y> |
      . $locale->text('Date Paid');
    push @a,
      qq|<input name="l_paid" class=checkbox type=checkbox data-dojo-type="dijit/form/CheckBox" value=Y checked> |
      . $locale->text('Paid');
    push @a, qq|<input name="l_crdate" class=checkbox type=checkbox data-dojo-type="dijit/form/CheckBox" value=Y> |
      . $locale->text('Invoice Created');
    push @a, qq|<input name="l_duedate" class=checkbox type=checkbox data-dojo-type="dijit/form/CheckBox" value=Y> |
      . $locale->text('Due Date');
    push @a, qq|<input name="l_due" class=checkbox type=checkbox data-dojo-type="dijit/form/CheckBox" value=Y> |
      . $locale->text('Amount Due');
    push @a, qq|<input name="l_notes" class=checkbox type=checkbox data-dojo-type="dijit/form/CheckBox" value=Y> |
      . $locale->text('Notes');
    push @a, $l_till if $l_till;
    push @a,
      qq|<input name="l_shippingpoint" class=checkbox type=checkbox data-dojo-type="dijit/form/CheckBox" value=Y> |
      . $locale->text('Shipping Point');
    push @a, qq|<input name="l_shipvia" class=checkbox type=checkbox data-dojo-type="dijit/form/CheckBox" value=Y> |
      . $locale->text('Ship via');

    $form->header;

    print qq|
<body class="lsmb $form->{dojo_theme}">

<form method="post" data-dojo-type="lsmb/Form" action=$form->{script}>

<table width=100%>
  <tr><th class=listtop>$form->{title}</th></tr>
  <tr height="5"></tr>
  <tr>
    <td>
      <table>
        <tr>
      <th align=right>| . $locale->text('Account') . qq|</th>
      <td colspan=3><select data-dojo-type="dijit/form/Select" id=$from->{ARAP} name=$form->{ARAP}>$form->{"select$form->{ARAP}"}</select></td>
    </tr>
    <tr>
      <th align=right>$name</th>
      <td colspan=3>$selectname</td>
    </tr>
    <tr><th align="right">|.$vc_number.qq|</th>
        <td colspan="3"><input data-dojo-type="dijit/form/TextBox" name="meta_number" size="36">
        </tr>
    $employee
    $department
    $invnumber
    <tr>
      <th align=right>| . $locale->text('Ship via') . qq|</th>
      <td colspan=3><input data-dojo-type="dijit/form/TextBox" name=shipvia size=40></td>
    </tr>
    <tr>
      <th align=right nowrap>| . $locale->text('From') . qq|</th>
      <td><input class="date" data-dojo-type="lsmb/DateTextBox" name=transdatefrom size=11 title="$myconfig{dateformat}"></td>
      <th align=right>| . $locale->text('Date to') . qq|</th>
      <td><input class="date" data-dojo-type="lsmb/DateTextBox" name=transdateto size=11 title="$myconfig{dateformat}"></td>
    </tr>
    $selectfrom
      </table>
    </td>
  </tr>

  <tr>
    <td>
        |.$locale->text('All Invoices').qq|: <input type="radio" data-dojo-type="dijit/form/RadioButton" name="invoice_type" checked value="1">
        |.$locale->text('Active').qq|: <input type="radio" data-dojo-type="dijit/form/RadioButton" name="invoice_type" value="2">
        |.$locale->text('On Hold').qq|: <input type="radio" data-dojo-type="dijit/form/RadioButton" name="invoice_type" value="3">
        <br/>
    </td>
  </tr>

  <tr>
    <td>
      <table>
    <tr>
      <th align=right nowrap>| . $locale->text('Include in Report') . qq|</th>
      <td>
        <table width=100%>
          $openclosed
          $summary
|;

    $form->{sort} = "transdate";
    $form->hide_form(qw(title outstanding sort));

    while (@a) {
        for ( 1 .. 5 ) {
            print qq|<td nowrap>| . shift @a;
            print qq|</td>\n|;
        }
        print qq|</tr>\n|;
    }

    print qq|
          <tr>
        <td nowrap><input name="l_subtotal" class=checkbox type=checkbox data-dojo-type="dijit/form/CheckBox" value=Y> |
      . $locale->text('Subtotal')
      . qq|</td>
          </tr>
        </table>
      </td>
    </tr>
      </table>
    </td>
  </tr>
  <tr>
    <td><hr size=3 noshade></td>
  </tr>
</table>

<br>
<input type="hidden" name="action" value="continue">
<button data-dojo-type="dijit/form/Button" class="submit" type="submit" name="action" value="continue">|
      . $locale->text('Continue')
      . qq|</button>|;

    $form->hide_form(qw(nextsub path login sessionid));

    print qq|
</form>
|;

    print qq|

</body>
</html>
|;

}<|MERGE_RESOLUTION|>--- conflicted
+++ resolved
@@ -359,11 +359,8 @@
         $form->{readonly} = 1
           if $myconfig{acs} =~ /$form->{ARAP}--Add Transaction/;
     }
-<<<<<<< HEAD
     delete $form->{selectcurrency};
-=======
     #$form->generate_selects(\%myconfig);
->>>>>>> 94e7dae1
 }
 
 sub form_header {
