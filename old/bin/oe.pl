--- conflicted
+++ resolved
@@ -1244,19 +1244,12 @@
 
     if ( !$form->{repost}  && $form->{id}) {
        $form->{repost} = 1;
-<<<<<<< HEAD
-       my $template = LedgerSMB::Template->new_UI(
-           $form,
-        template => 'oe-save_warn',
-       );
-=======
     my $template = LedgerSMB::Template->new(
         format => 'HTML',
         path => 'UI',
         template => 'oe-save_warn',
         user => $form->{_user},
         locale => $form->{_locale});
->>>>>>> 333becf4
 
        return LedgerSMB::Legacy_Util::render_template($template, {
           hiddens => $form
