#=====================================================================
# LedgerSMB Small Medium Business Accounting
# http://www.ledgersmb.org/
#

# Copyright (C) 2006
# This work contains copyrighted information from a number of sources all used
# with permission.
#
# This file contains source code included with or based on SQL-Ledger which
# is Copyright Dieter Simader and DWS Systems Inc. 2000-2005 and licensed
# under the GNU General Public License version 2 or, at your option, any later
# version.  For a full list including contact information of contributors,
# maintainers, and copyright holders, see the CONTRIBUTORS file.
#
# Original Copyright Notice from SQL-Ledger 2.6.17 (before the fork):
# Copyright (c) 2001
#
#  Author: DWS Systems Inc.
#     Web: http://www.sql-ledger.org
#
# Contributors:
#
#
#  Author: DWS Systems Inc.
#     Web: http://www.ledgersmb.org/
#
# Contributors:
#
# This program is free software; you can redistribute it and/or modify
# it under the terms of the GNU General Public License as published by
# the Free Software Foundation; either version 2 of the License, or
# (at your option) any later version.
#
# This program is distributed in the hope that it will be useful,
# but WITHOUT ANY WARRANTY; without even the implied warranty of
# MERCHANTABILITY or FITNESS FOR A PARTICULAR PURPOSE.  See the
# GNU General Public License for more details.
# You should have received a copy of the GNU General Public License
# along with this program; if not, write to the Free Software
# Foundation, Inc., 675 Mass Ave, Cambridge, MA 02139, USA.
#======================================================================
#
# Genereal Ledger
#
#======================================================================

package lsmb_legacy;
use LedgerSMB::GL;
use LedgerSMB::PE;
use LedgerSMB::Template;
use LedgerSMB::Setting::Sequence;
use LedgerSMB::Company_Config;
use LedgerSMB::DBObject::Draft;
use LedgerSMB::DBObject::TransTemplate;

require 'old/bin/bridge.pl'; # needed for voucher dispatches
require "old/bin/arap.pl";

$form->{login} = 'test';
1;

# end of main

# this is for our long dates
# $locale->text('January')
# $locale->text('February')
# $locale->text('March')
# $locale->text('April')
# $locale->text('May ')
# $locale->text('June')
# $locale->text('July')
# $locale->text('August')
# $locale->text('September')
# $locale->text('October')
# $locale->text('November')
# $locale->text('December')

# this is for our short month
# $locale->text('Jan')
# $locale->text('Feb')
# $locale->text('Mar')
# $locale->text('Apr')
# $locale->text('May')
# $locale->text('Jun')
# $locale->text('Jul')
# $locale->text('Aug')
# $locale->text('Sep')
# $locale->text('Oct')
# $locale->text('Nov')
# $locale->text('Dec')


sub edit_and_save {
    check_balanced($form);
    my $draft = LedgerSMB::DBObject::Draft->new({base => $form});
    $draft->delete();
    GL->post_transaction( \%myconfig, \%$form, $locale);
    edit();
}

sub approve {
    my $draft = LedgerSMB::DBObject::Draft->new({base => $form});
    $draft->approve();
    if ($form->{callback}){
        print "Location: $form->{callback}\n";
        print "Status: 302 Found\n\n";
        print qq|<html><body class="lsmb $form->{dojo_theme}">|;
        my $url = $form->{callback};
        print qq|If you are not redirected automatically, click <a href="$url">|
                . qq|here</a>.</body></html>|;

    } else {
        $form->info($locale->text('Draft Posted'));
    }
}


sub new {
     for my $row (0 .. $form->{rowcount}){
         for my $fld(qw(accno projectnumber acc debit credit source memo)){
            delete $form->{"${fld}_${row}"};
         }
     }
     delete $form->{description};
     delete $form->{reference};
     delete $form->{rowcount};
     delete $form->{id};
     add();
}

sub copy_to_new {
     delete $form->{reference};
     delete $form->{id};
     update();
}

sub add {

    $form->{title} = "Add";

    $form->{callback} =
"$form->{script}?action=add&transfer=$form->{transfer}&login=$form->{login}&sessionid=$form->{sessionid}"
      unless $form->{callback};

    if (!$form->{rowcount}){
        $form->{rowcount} = ( $form->{transfer} ) ? 3 : 9;
    }
    $form->{oldtransdate} = $form->{transdate};
    $form->{focus}        = "reference";
    &create_links;
    display_form(1);

}


sub display_form
{
    $form->{separate_duties}
        = $LedgerSMB::Company_Config::settings->{separate_duties};
    #Add General Ledger Transaction

    # filter out '' transdates
    my $transdate = ($form->{transdate}) ? $from->{transdate} : undef;
    $form->all_business_units($transdate, undef, 'GL');
    @{$form->{sequences}} = LedgerSMB::Setting::Sequence->list('glnumber')
         unless $form->{id};
    $form->close_form;
    $form->open_form;
    my ($init) = @_;
    # Form header part begins -------------------------------------------
    if (@{$form->{all_department}}){
        unshift @{ $form->{all_department} }, {};
    }
    if (@{$form->{all_project}}){
       unshift @{ $form->{all_project} }, {};
    }
    $title = $locale->text("$form->{title}");
    if ( $form->{transfer} ) {
        $form->{title} = $locale->text("[_1] Cash Transfer Transaction", $title);
    }
    else {
        $form->{title} = $locale->text("[_1] General Ledger Transaction", $title);
    }

    for (qw(reference description notes)) {
        $form->{$_} = $form->quote( $form->{$_} );
    }

    if ( ( $rows = $form->numtextrows( $form->{description}, 50 ) ) > 1 ) {
         $form->{rowsdesc}=$rows; $form->{colsdesc}=50;
         $form->{colrowdesc}=1;
    }
    else {
         $form->{colrowdesc}=0;
     }

    if ( ( $rows = $form->numtextrows( $form->{notes}, 50 ) ) > 1 ) {
        $form->{rowsnotes}=$rows;$form->{colsnotes}=50;
    $form->{colrownotes}=1;
    }
    else {
               $form->{colrownotes}=0;
    }

    if (!defined $form->{approved}){
        $form->{approved} = '1';
    }

    $focus = ( $form->{focus} ) ? $form->{focus} : "debit_$form->{rowcount}";
    our %hiddens = (
    'direction' => $form->{direction},
    'oldsort' => $form->{oldsort},
    'login' => $form->{login},
    'session_id' => $form->{session_id},
    'batch_id' => $form->{batch_id},
    'id' => $form->{id},
    'transfer' => $form->{transfer},
    'closedto' => $form->{closedto},
    'locked' => $form->{locked},
    'oldtransdate' => $form->{oldtransdate},
    'recurring' => $form->{recurring},
    'title' => $title,
    'approved' => $form->{approved},
     'callback' => $form->{callback},
     'form_id' => $form->{form_id},
    );


    #Disply_Row Part  Begins-------------------------------------

    our @displayrows;
    &display_row($init);

    #Form footer  Begins------------------------------------------

  for (qw(totaldebit totalcredit)) {
      $form->{$_} =
    $form->format_amount( \%myconfig, $form->{$_}, 2, "0" );
  }

  $transdate = $form->datetonum( \%myconfig, $form->{transdate} );
  $closedto  = $form->datetonum( \%myconfig, $form->{closedto} );
  my @buttons;
  if ( !$form->{readonly} ) {
          my $i=1;
          %button = (
          'update' =>
            { ndx => 1, key => 'U', value => $locale->text('Update') },
          'post' => { ndx => 3, key => 'O', value => $locale->text('Post') },
                  'edit_and_save' => {ndx => 4, key => 'V',
                          value => $locale->text('Save Draft') },
                  'save_temp' =>
                    { ndx   => 9,
                      key   => 'T',
                      value => $locale->text('Save Template') },
          'save_as_new' =>
            { ndx => 6, key => 'N', value => $locale->text('Save as new') },
          'schedule' =>
            { ndx => 7, key => 'H', value => $locale->text('Schedule') },
          'new' =>
            { ndx => 9, key => 'N', value => $locale->text('New') },
          'copy_to_new' =>
            { ndx => 10, key => 'C', value => $locale->text('Copy to New') },
         );

          if ($form->{separate_duties}){
          $hiddens{separate_duties}=$form->{separate_duties};
          $button{post}->{value} = $locale->text('Save');
          }
          %a = ();
              $a{'save_temp'} = 1;

          if ( $form->{id}) {
              $a{'new'} = 1;

              for ( 'save_as_new', 'schedule', 'copy to new' ) { $a{$_} = 1 }

              for ( 'post', 'delete' ) { $a{$_} = 1 }
          } else {
              $a{'update'} = 1;
              if ( ! $closedto or ($transdate > $closedto ) ) {
                  for ( "post", "schedule" ) { $a{$_} = 1 }
              }
          }
          if ($form->{id} && (!$form->{approved} && !$form->{batch_id})){
        $button{approve} = {
            ndx   => 3,
            key   => 'S',
            value => $locale->text('Post') };
        $a{approve} = 1;
        $a{edit_and_save} = 1;
        $a{update} = 1;
        if ($form->is_allowed_role(['draft_modify'])) {
            $button{edit_and_save} = {
            ndx   => 4,
            key   => 'O',
            value => $locale->text('Save Draft') };
        }
        delete $button{post};
          }
          if ($form->{id} && ($form->{approved} || $form->{batch_id})) {
          delete $button{post};
          }

          for ( keys %button ) { delete $button{$_} if !$a{$_} }
          my $i=1;
          for ( sort { $button{$a}->{ndx} <=> $button{$b}->{ndx} } keys %button )
          {
                  push @buttons, {
                  name => 'action',
                  value => $_ ,
                  text => $button{$_}->{value},
                  type => 'submit',
                  class => 'submit',
                  accesskey => $button{$_}->{key},
                  order => $i
                        };
                  $i++;
          }

  }

  $form->{recurringset}=0;
  if ( $form->{recurring} ) {
      $form->{recurringset}=1;
  }
  my $template;
  my $template = LedgerSMB::Template->new(
                user => \%myconfig,
                locale => $locale,
                path => 'UI/journal',
                template => 'journal_entry',
                format => 'HTML',
                    );

  $template->render({
            form => \%$form,
            buttons => \@buttons,
            hiddens => \%hiddens,
            displayrows => \@displayrows
                   });

}


sub save_temp {
    my ($department_name, $department_id) = split/--/, $form->{department};
    $lsmb->{department_id} = $department_id;
    $lsmb->{reference} = $form->{reference};
    $lsmb->{description} = $form->{description};
    $lsmb->{department_id} = $department_id;
    $lsmb->{post_date} = $form->{transdate};
    $lsmb->{type} = 'gl';
    $lsmb->{journal_lines} = [];
    for my $iter (0 .. $form->{rowcount}){
        if ($form->{"accno_$iter"} and
            (($form->{"credit_$iter"} != 0) or
             ($form->{"debit_$iter"} != 0) or
             ($form->{"credit_fx_$iter"} != 0) or
             ($form->{"debit_fx_$iter"} != 0))){
             my ($acc_id, $acc_name) = split /--/, $form->{"accno_$iter"};
             my $amount = $form->{"credit_$iter"} ||
                 ( $form->{"debit_$iter"} * -1 );
             my $amount_fx = $form->{"credit_fx_$iter"} ||
                 ( $form->{"debit_fx_$iter"} * -1 );
             push @{$lsmb->{journal_lines}},
                  {accno => $acc_id,
                   amount => $amount,
                   amount_fx => $amount_fx,
                   curr => $form->{"curr_$iter"},
                   cleared => false,
                  };
        }
    }
    $template = LedgerSMB::DBObject::TransTemplate->new({base => $form});
    $template->save;
    $form->redirect( $locale->text('Template Saved!') );
}


sub display_row {
    my ($init) = @_;
    $form->{totaldebit}  = 0;
    $form->{totalcredit} = 0;

    for my $i ( 0 .. $form->{rowcount} ) {

        my $temphash1;
<<<<<<< HEAD
        $temphash1->{index}=$i;
        $temphash1->{source}=$form->{"source_$i"};#input box
    $temphash1->{memo}=$form->{"memo_$i"}; #input box;
        $temphash1->{curr}=$form->{"curr_$i"};
    $temphash1->{accnoset}=1;
        $temphash1->{projectset}=1;
        if (!defined $form->{"accno_$i"})
    {
                  $temphash1->{accnoset}=0;   #use  @{ $form->{all_accno} }
                  $temphash1->{projectset}=0; #use  @{ $form->{all_project} }
                  $temphash1->{fx_transactionset}=0;    #use checkbox and value=1 if transfer=1

        }
        else
    {
            $form->{"debit_$i"} =
                LedgerSMB::PGNumber->from_input($form->{"debit_$i"});
            $form->{"credit_$i"}=
                LedgerSMB::PGNumber->from_input($form->{"credit_$i"});
                  $form->{totaldebit}  += $form->{"debit_$i"};
                  $form->{totalcredit} += $form->{"credit_$i"};
            for (qw(debit debit_fx credit credit_fx)) {
                  $form->{"${_}_$i"} =
                    ( $form->{"${_}_$i"} )
                    ? $form->format_amount( \%myconfig, $form->{"${_}_$i"}, 2 )
                    : "";
                $temphash1->{$_} = $form->{"${_}_$i"};
                  }

                              for my $cls(@{$form->{bu_class}}){
                                  $temphash1->{"b_unit_$cls->{id}"} =
                                         $form->{"b_unit_$cls->{id}_$i"};
                              }

            if ( $i < $form->{rowcount} ) {
                            $temphash1->{accno}=$form->{"accno_$i"};

                            if ( $form->{projectset} and $form->{"projectnumber_$i"} ) {
                            $temphash1->{projectnumber}=$form->{"projectnumber_$i"};
                            $temphash1->{projectnumber}=~ s/--.*//;
                            }

                            $hiddens{"accno_$i"}=$form->{"accno_$i"};
                            $hiddens{"projectnumber_$i"}=$form->{"projectnumber_$i"};

                  }
            else {
                            $temphash1->{accnoset}=0;   #use  @{ $form->{all_accno} }
                            $temphash1->{projectset}=0;   #use  @{ $form->{all_accno} }
                  }
=======
        $temphash1->{index} = $i;
        $temphash1->{source} = $form->{"source_$i"}; #input box
        $temphash1->{memo} = $form->{"memo_$i"}; #input box;
        $temphash1->{accnoset} = 1;
        $temphash1->{projectset} = 1;
        $temphash1->{fx_transactionset} = 1;
        if (!defined $form->{"accno_$i"} || ! $form->{"accno_$i"}) {
            $temphash1->{accnoset} = 0;   #use  @{ $form->{all_accno} }
            $temphash1->{projectset} = 0; #use  @{ $form->{all_project} }
            $temphash1->{fx_transactionset} = 0;    #use checkbox and value=1 if transfer=1

        }
        else {
            $form->{"debit_$i"} = LedgerSMB::PGNumber->from_input($form->{"debit_$i"});
            $form->{"credit_$i"} = LedgerSMB::PGNumber->from_input($form->{"credit_$i"});
            $form->{totaldebit}  += $form->{"debit_$i"};
            $form->{totalcredit} += $form->{"credit_$i"};

            for (qw(debit credit)) {
                $form->{"${_}_$i"} = ($form->{"${_}_$i"})
                                   ? $form->format_amount( \%myconfig, $form->{"${_}_$i"}, 2 )
                                   : "";
            }

            $temphash1->{debit} = $form->{"debit_$i"};
            $temphash1->{credit} = $form->{"credit_$i"};

            for my $cls(@{$form->{bu_class}}) {
                $temphash1->{"b_unit_$cls->{id}"} = $form->{"b_unit_$cls->{id}_$i"};
            }

            if ($i < $form->{rowcount}) {
                $temphash1->{accno} = $form->{"accno_$i"};

                if ($form->{projectset} and $form->{"projectnumber_$i"}) {
                    $temphash1->{projectnumber} = $form->{"projectnumber_$i"};
                    $temphash1->{projectnumber} =~ s/--.*//;
                }

                if ($form->{transfer} and $form->{"fx_transaction_$i"}) {
                    $temphash1->{fx_transactionset} = 1;
                }
                else {
                    $temphash1->{fx_transactionset} = 0;
                }

                $hiddens{"accno_$i"} = $form->{"accno_$i"};
                $hiddens{"projectnumber_$i"} = $form->{"projectnumber_$i"};

            }
            else {
                $temphash1->{accnoset} = 0;   #use  @{ $form->{all_accno} }
                $temphash1->{projectset} = 0;   #use  @{ $form->{all_accno} }
                $temphash1->{fx_transactionset} = 0;
            }
>>>>>>> 28ea9104
         }

         push @displayrows,$temphash1;
    }

    $hiddens{rowcount} = $form->{rowcount};
}

sub edit {

    &create_links;

    $form->all_business_units($form->{transdate}, undef, 'GL');

    $form->{locked} =
      ( $form->{revtrans} )
      ? '1'
      : ( $form->datetonum( \%myconfig, $form->{transdate} ) <=
          $form->datetonum( \%myconfig, $form->{closedto} ) );
    # readonly
    if ( !$form->{readonly} ) {
        $form->{readonly} = 1
          if $myconfig{acs} =~ /General Ledger--Add Transaction/;
    }
    $form->{title} = "Edit";
    if ($form->{department_id}) {
         $form->{department}=$form->{departmentdesc}."--".$form->{department_id};
    }

    my $i = 0;
    my $minusOne = LedgerSMB::PGNumber->new(-1); #HV make sure BigFloat stays BigFloat
    my $plusOne  = LedgerSMB::PGNumber->new(1);  #HV make sure BigFloat stays BigFloat

    foreach my $ref (@{ $form->{GL} }) {
        $form->{"accno_$i"} = "$ref->{accno}--$ref->{description}";
        $form->{"projectnumber_$i"} = "$ref->{projectnumber}--$ref->{project_id}";
        for (qw(curr source memo)) { $form->{"${_}_$i"} = $ref->{$_} }
        if ( $ref->{amount_bc} < 0 ) {
            $form->{totaldebit} -= $ref->{amount_bc};
            $form->{"debit_$i"} =  $ref->{amount_bc} * $minusOne;
            $form->{"debit_fx_$i"} =  $ref->{amount_tc} * $minusOne;
        }
        else {
            $form->{totalcredit} += $ref->{amount_bc};
            $form->{"credit_$i"} =  $ref->{amount_bc} * $plusOne;
            $form->{"credit_fx_$i"} =  $ref->{amount_tc} * $plusOne;
        }
        for my $cls (@{$form->{bu_class}}){
            $form->{"b_unit_$cls->{id}_$i"} = $ref->{"b_unit_$cls->{id}"};
        }

        $i++;
    }

   if ($form->{id}){
       GL->get_files($form, $locale);
   }
   $form->{rowcount} = $i;
   $form->{focus}    = "debit_$i";
   &display_form;
}

sub create_links {

    GL->transaction( \%myconfig, \%$form );

}

sub gl_subtotal_tt {

    my %column_data;
    $subtotaldebit =
      $form->format_amount( \%myconfig, $subtotaldebit, 2, " " );
    $subtotalcredit =
      $form->format_amount( \%myconfig, $subtotalcredit, 2, " " );

    for (@column_index) { $column_data{$_} = " " }
    $column_data{class} = 'subtotal';

    $column_data{debit} = $subtotaldebit;
    $column_data{credit} = $subtotalcredit;

    $subtotaldebit  = 0;
    $subtotalcredit = 0;

    $sameitem = $ref->{ $form->{sort} };

    return \%column_data;
}

sub gl_subtotal {
    $subtotaldebit =
      $form->format_amount( \%myconfig, $subtotaldebit, 2, "&nbsp;" );
    $subtotalcredit =
      $form->format_amount( \%myconfig, $subtotalcredit, 2, "&nbsp;" );

    for (@column_index) { $column_data{$_} = "<td>&nbsp;</td>" }

    $column_data{debit} =
      "<th align=right class=listsubtotal>$subtotaldebit</td>";
    $column_data{credit} =
      "<th align=right class=listsubtotal>$subtotalcredit</td>";

    print "<tr class=listsubtotal>";
    for (@column_index) { print "$column_data{$_}\n" }
    print "</tr>";

    $subtotaldebit  = 0;
    $subtotalcredit = 0;

    $sameitem = $ref->{ $form->{sort} };

}


sub update {
<<<<<<< HEAD
    &create_links;
     my $min_lines = $LedgerSMB::Company_Config::settings->{min_empty};
     $form->open_form unless $form->check_form;
=======
    my $min_lines = $LedgerSMB::Company_Config::settings->{min_empty};
    $form->open_form unless $form->check_form;
>>>>>>> 28ea9104

    $form->{transdate} = LedgerSMB::PGDate->from_input($form->{transdate})->to_output();
    if ( $form->{transdate} ne $form->{oldtransdate} ) {
        $form->{oldtransdate} = $form->{transdate};
    }

    $form->all_business_units($form->{transdate}, undef, 'GL');
    GL->get_all_acc_dep_pro( \%myconfig, \%$form );

    @a     = ();
    $count = 0;
    @flds  = qw(accno debit debit_fx credit credit_fx curr
                projectnumber source memo);
    for my $cls (@{$form->{bu_class}}){
        if (scalar @{$form->{b_units}->{$cls->{id}}}) {
           push @flds, "b_unit_$cls->{id}";
        }
    }

    for my $i ( 0 .. $form->{rowcount} ) {
        $form->{"debit_$i"} =~ s/\s+//g;
        $form->{"credit_$i"} =~ s/\s+//g;
<<<<<<< HEAD
        $form->{"debit_fx_$i"} =~ s/\s+//g;
        $form->{"credit_fx_$i"} =~ s/\s+//g;
        unless ( ( $form->{"debit_$i"} eq "" )
            && ( $form->{"credit_$i"} eq "" )
            && ( $form->{"debit_fx_$i"} eq "" )
            && ( $form->{"credit_fx_$i"} eq "" ) )
        {
=======

        unless (($form->{"debit_$i"} eq "") && ($form->{"credit_$i"} eq "")) {
>>>>>>> 28ea9104
            my $found_acc = 0;
            for my $acc(@{ $form->{all_accno} }) {
                if ($form->{"accno_$i"} eq $acc->{accstyle}) {
                    $found_acc = 1;
                }
                elsif ($form->{"accno_$i"} eq $acc->{accno}) {
                    $form->{"accno_$i"} = $acc->{accstyle};
                    $found_acc = 1;
                }
            }

<<<<<<< HEAD
           }
           if (not $found_acc){
               $form->error($locale->text('Account [_1] not found.', $form->{"accno_$i"}));
           }
            for (qw(debit credit debit_fx credit_fx)) {
                $form->{"${_}_$i"} =
                  $form->parse_amount( \%myconfig, $form->{"${_}_$i"} );
=======
            if (not $found_acc){
                $form->error($locale->text('Account [_1] not found.', $form->{"accno_$i"}));
            }

            for my $tx_type (qw(debit credit)) {
                $form->{"${tx_type}_$i"} = $form->parse_amount(
                    \%myconfig,
                    $form->{"${tx_type}_$i"}
                );
>>>>>>> 28ea9104
            }

            push @a, {};
            my $j = $#a;

            for my $field (@flds) {
                $a[$j]->{$field} = $form->{"${field}_$i"};
            }
            $count++;
        }
    }

    for my $i (1 .. $count) {
        my $j = $i - 1;
        for (@flds) { $form->{"${_}_$j"} = $a[$j]->{$_} }
    }

    for my $i ($count .. $form->{rowcount}) {
        for (@flds) { delete $form->{"${_}_$i"} }
    }

    $form->{rowcount} = $count + $min_lines;

    &display_form;
}




sub post {
    if ($form->{id}){
       $form->error($locale->text('Cannot Repost Transaction'));
    }
    if (!$form->close_form){
        &update;
        $form->finalize_request();
    };
    $form->isblank( "transdate", $locale->text('Transaction Date missing!') );

    $transdate = $form->datetonum( \%myconfig, $form->{transdate} );
    $closedto  = $form->datetonum( \%myconfig, $form->{closedto} );

    $form->error(
        $locale->text('Cannot post transaction for a closed period!') )
      if ( $transdate <= $closedto );

    check_balanced($form);
    if ( !$form->{repost} ) {
        if ( $form->{id} ) {
            &repost;
            $form->finalize_request();
        }
    }

    GL->post_transaction( \%myconfig, \%$form, $locale);
    edit();

}

sub delete {
    $form->error($locale->text('Cannot delete posted transaction'))
       if ($form->{approved});
    my $draft = LedgerSMB::DBObject::Draft->new({base => $form});
    $draft->delete();
    delete $form->{id};
    delete $form->{reference};
    add();
}


sub check_balanced {
    my ($form) = @_;
    # add up debits and credits
    for my $i ( 0 .. $form->{rowcount} ) {
        $form->{"debit_$i"} =~ s/\s+//g;
        $form->{"credit_$i"} =~ s/\s+//g;
        $dr = $form->parse_amount( \%myconfig, $form->{"debit_$i"} );
        $cr = $form->parse_amount( \%myconfig, $form->{"credit_$i"} );

        if ( $dr && $cr ) {
            $form->error(
                $locale->text(
'Cannot post transaction with a debit and credit entry for the same account!'
                )
            );
        }
        $debit  += $dr;
        $credit += $cr;
    }

    if ($form->round_amount($debit, 2) != $form->round_amount($credit, 2)) {
        $form->error( $locale->text('Out of balance transaction!') );
    }
}

sub save_as_new {
    for (qw(id printed emailed queued)) { delete $form->{$_} }
    $form->{approved} = 0;
    &post;
}<|MERGE_RESOLUTION|>--- conflicted
+++ resolved
@@ -380,127 +380,68 @@
 
 
 sub display_row {
-    my ($init) = @_;
-    $form->{totaldebit}  = 0;
-    $form->{totalcredit} = 0;
+  my ($init) = @_;
+  $form->{totaldebit}  = 0;
+  $form->{totalcredit} = 0;
 
     for my $i ( 0 .. $form->{rowcount} ) {
 
         my $temphash1;
-<<<<<<< HEAD
         $temphash1->{index}=$i;
         $temphash1->{source}=$form->{"source_$i"};#input box
     $temphash1->{memo}=$form->{"memo_$i"}; #input box;
         $temphash1->{curr}=$form->{"curr_$i"};
     $temphash1->{accnoset}=1;
         $temphash1->{projectset}=1;
-        if (!defined $form->{"accno_$i"})
-    {
+        $temphash1->{fx_transactionset} = 1;
+        if (!defined $form->{"accno_$i"} || ! $form->{"accno_$i"}) {
                   $temphash1->{accnoset}=0;   #use  @{ $form->{all_accno} }
                   $temphash1->{projectset}=0; #use  @{ $form->{all_project} }
                   $temphash1->{fx_transactionset}=0;    #use checkbox and value=1 if transfer=1
 
         }
-        else
-    {
+        else {
             $form->{"debit_$i"} =
                 LedgerSMB::PGNumber->from_input($form->{"debit_$i"});
-            $form->{"credit_$i"}=
+            $form->{"credit_$i"} =
                 LedgerSMB::PGNumber->from_input($form->{"credit_$i"});
-                  $form->{totaldebit}  += $form->{"debit_$i"};
-                  $form->{totalcredit} += $form->{"credit_$i"};
-            for (qw(debit debit_fx credit credit_fx)) {
-                  $form->{"${_}_$i"} =
-                    ( $form->{"${_}_$i"} )
+            $form->{totaldebit}  += $form->{"debit_$i"};
+            $form->{totalcredit} += $form->{"credit_$i"};
+
+            for (qw(debit debit_fx credit credix_fx)) {
+                $form->{"${_}_$i"} = ($form->{"${_}_$i"})
                     ? $form->format_amount( \%myconfig, $form->{"${_}_$i"}, 2 )
                     : "";
                 $temphash1->{$_} = $form->{"${_}_$i"};
-                  }
-
-                              for my $cls(@{$form->{bu_class}}){
-                                  $temphash1->{"b_unit_$cls->{id}"} =
-                                         $form->{"b_unit_$cls->{id}_$i"};
-                              }
+            }
+
+            for my $cls(@{$form->{bu_class}}){
+                $temphash1->{"b_unit_$cls->{id}"} =
+                    $form->{"b_unit_$cls->{id}_$i"};
+            }
 
             if ( $i < $form->{rowcount} ) {
-                            $temphash1->{accno}=$form->{"accno_$i"};
-
-                            if ( $form->{projectset} and $form->{"projectnumber_$i"} ) {
-                            $temphash1->{projectnumber}=$form->{"projectnumber_$i"};
-                            $temphash1->{projectnumber}=~ s/--.*//;
-                            }
-
-                            $hiddens{"accno_$i"}=$form->{"accno_$i"};
-                            $hiddens{"projectnumber_$i"}=$form->{"projectnumber_$i"};
-
-                  }
-            else {
-                            $temphash1->{accnoset}=0;   #use  @{ $form->{all_accno} }
-                            $temphash1->{projectset}=0;   #use  @{ $form->{all_accno} }
-                  }
-=======
-        $temphash1->{index} = $i;
-        $temphash1->{source} = $form->{"source_$i"}; #input box
-        $temphash1->{memo} = $form->{"memo_$i"}; #input box;
-        $temphash1->{accnoset} = 1;
-        $temphash1->{projectset} = 1;
-        $temphash1->{fx_transactionset} = 1;
-        if (!defined $form->{"accno_$i"} || ! $form->{"accno_$i"}) {
-            $temphash1->{accnoset} = 0;   #use  @{ $form->{all_accno} }
-            $temphash1->{projectset} = 0; #use  @{ $form->{all_project} }
-            $temphash1->{fx_transactionset} = 0;    #use checkbox and value=1 if transfer=1
-
-        }
-        else {
-            $form->{"debit_$i"} = LedgerSMB::PGNumber->from_input($form->{"debit_$i"});
-            $form->{"credit_$i"} = LedgerSMB::PGNumber->from_input($form->{"credit_$i"});
-            $form->{totaldebit}  += $form->{"debit_$i"};
-            $form->{totalcredit} += $form->{"credit_$i"};
-
-            for (qw(debit credit)) {
-                $form->{"${_}_$i"} = ($form->{"${_}_$i"})
-                                   ? $form->format_amount( \%myconfig, $form->{"${_}_$i"}, 2 )
-                                   : "";
-            }
-
-            $temphash1->{debit} = $form->{"debit_$i"};
-            $temphash1->{credit} = $form->{"credit_$i"};
-
-            for my $cls(@{$form->{bu_class}}) {
-                $temphash1->{"b_unit_$cls->{id}"} = $form->{"b_unit_$cls->{id}_$i"};
-            }
-
-            if ($i < $form->{rowcount}) {
-                $temphash1->{accno} = $form->{"accno_$i"};
-
-                if ($form->{projectset} and $form->{"projectnumber_$i"}) {
-                    $temphash1->{projectnumber} = $form->{"projectnumber_$i"};
-                    $temphash1->{projectnumber} =~ s/--.*//;
+                $temphash1->{accno}=$form->{"accno_$i"};
+
+                if ( $form->{projectset} and $form->{"projectnumber_$i"} ) {
+                    $temphash1->{projectnumber}=$form->{"projectnumber_$i"};
+                    $temphash1->{projectnumber}=~ s/--.*//;
                 }
 
-                if ($form->{transfer} and $form->{"fx_transaction_$i"}) {
-                    $temphash1->{fx_transactionset} = 1;
-                }
-                else {
-                    $temphash1->{fx_transactionset} = 0;
-                }
-
-                $hiddens{"accno_$i"} = $form->{"accno_$i"};
-                $hiddens{"projectnumber_$i"} = $form->{"projectnumber_$i"};
+                $hiddens{"accno_$i"}=$form->{"accno_$i"};
+                $hiddens{"projectnumber_$i"}=$form->{"projectnumber_$i"};
 
             }
             else {
-                $temphash1->{accnoset} = 0;   #use  @{ $form->{all_accno} }
-                $temphash1->{projectset} = 0;   #use  @{ $form->{all_accno} }
-                $temphash1->{fx_transactionset} = 0;
+                $temphash1->{accnoset}=0;   #use  @{ $form->{all_accno} }
+                $temphash1->{projectset}=0;   #use  @{ $form->{all_accno} }
             }
->>>>>>> 28ea9104
-         }
-
-         push @displayrows,$temphash1;
-    }
-
-    $hiddens{rowcount} = $form->{rowcount};
+        }
+
+        push @displayrows,$temphash1;
+    }
+
+  $hiddens{rowcount}=$form->{rowcount};
 }
 
 sub edit {
@@ -611,19 +552,14 @@
 
 
 sub update {
-<<<<<<< HEAD
     &create_links;
      my $min_lines = $LedgerSMB::Company_Config::settings->{min_empty};
      $form->open_form unless $form->check_form;
-=======
-    my $min_lines = $LedgerSMB::Company_Config::settings->{min_empty};
-    $form->open_form unless $form->check_form;
->>>>>>> 28ea9104
-
-    $form->{transdate} = LedgerSMB::PGDate->from_input($form->{transdate})->to_output();
-    if ( $form->{transdate} ne $form->{oldtransdate} ) {
-        $form->{oldtransdate} = $form->{transdate};
-    }
+
+     $form->{transdate} = LedgerSMB::PGDate->from_input($form->{transdate})->to_output();
+     if ( $form->{transdate} ne $form->{oldtransdate} ) {
+         $form->{oldtransdate} = $form->{transdate};
+     }
 
     $form->all_business_units($form->{transdate}, undef, 'GL');
     GL->get_all_acc_dep_pro( \%myconfig, \%$form );
@@ -633,7 +569,7 @@
     @flds  = qw(accno debit debit_fx credit credit_fx curr
                 projectnumber source memo);
     for my $cls (@{$form->{bu_class}}){
-        if (scalar @{$form->{b_units}->{$cls->{id}}}) {
+        if (scalar @{$form->{b_units}->{$cls->{id}}}){
            push @flds, "b_unit_$cls->{id}";
         }
     }
@@ -641,7 +577,6 @@
     for my $i ( 0 .. $form->{rowcount} ) {
         $form->{"debit_$i"} =~ s/\s+//g;
         $form->{"credit_$i"} =~ s/\s+//g;
-<<<<<<< HEAD
         $form->{"debit_fx_$i"} =~ s/\s+//g;
         $form->{"credit_fx_$i"} =~ s/\s+//g;
         unless ( ( $form->{"debit_$i"} eq "" )
@@ -649,40 +584,24 @@
             && ( $form->{"debit_fx_$i"} eq "" )
             && ( $form->{"credit_fx_$i"} eq "" ) )
         {
-=======
-
-        unless (($form->{"debit_$i"} eq "") && ($form->{"credit_$i"} eq "")) {
->>>>>>> 28ea9104
             my $found_acc = 0;
-            for my $acc(@{ $form->{all_accno} }) {
-                if ($form->{"accno_$i"} eq $acc->{accstyle}) {
+            for my $acc(@{ $form->{all_accno} }){
+                if ($form->{"accno_$i"} eq $acc->{accstyle}){
                     $found_acc = 1;
                 }
                 elsif ($form->{"accno_$i"} eq $acc->{accno}) {
                     $form->{"accno_$i"} = $acc->{accstyle};
                     $found_acc = 1;
                 }
+           }
+
+            if (not $found_acc){
+                $form->error($locale->text('Account [_1] not found.',
+                                           $form->{"accno_$i"}));
             }
-
-<<<<<<< HEAD
-           }
-           if (not $found_acc){
-               $form->error($locale->text('Account [_1] not found.', $form->{"accno_$i"}));
-           }
-            for (qw(debit credit debit_fx credit_fx)) {
-                $form->{"${_}_$i"} =
-                  $form->parse_amount( \%myconfig, $form->{"${_}_$i"} );
-=======
-            if (not $found_acc){
-                $form->error($locale->text('Account [_1] not found.', $form->{"accno_$i"}));
-            }
-
-            for my $tx_type (qw(debit credit)) {
-                $form->{"${tx_type}_$i"} = $form->parse_amount(
-                    \%myconfig,
-                    $form->{"${tx_type}_$i"}
-                );
->>>>>>> 28ea9104
+            for my $tx_type (qw(debit credit debit_fx credit_fx)) {
+                $form->{"${tx_type}_$i"} =
+                    $form->parse_amount( \%myconfig, $form->{"${tx_type}_$i"} );
             }
 
             push @a, {};
