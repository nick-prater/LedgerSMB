--- conflicted
+++ resolved
@@ -1611,11 +1611,7 @@
     }
 
     $name = $locale->text('Customer');
-<<<<<<< HEAD
-    my $msgid_vc_number=$locale->text("Customer Number");
-=======
     my $vc_number=$locale->text("Customer Number");
->>>>>>> 334e4a79
     $l_name =
 qq|<input name="l_name" class=checkbox type=checkbox value=Y checked> $name|;
     $l_till =
@@ -1624,11 +1620,7 @@
 
     if ( $form->{vc} eq 'vendor' ) {
         $name   = $locale->text('Vendor');
-<<<<<<< HEAD
-        $msgid_vc_number=$locale->text("Vendor Number");
-=======
         $vc_number=$locale->text("Vendor Number");
->>>>>>> 334e4a79
         $l_till = "";
         $l_name =
 qq|<input name="l_name" class=checkbox type=checkbox value=Y checked> $name|;
@@ -1708,11 +1700,7 @@
 	  <th align=right>$name</th>
 	  <td colspan=3>$selectname</td>
 	</tr>
-<<<<<<< HEAD
-	<tr><th align="right">|$msgid_vc_number.qq|</th>
-=======
 	<tr><th align="right">|.$vc_number.qq|</th>
->>>>>>> 334e4a79
 	    <td colspan="3"><input name="meta_number" size="36">
         </tr>
 	$employee
