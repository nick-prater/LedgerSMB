#=====================================================================
# LedgerSMB Small Medium Business Accounting
# http://www.ledgersmb.org/
#
# Copyright (C) 2006
# This work contains copyrighted information from a number of sources all used
# with permission.
#
# This file contains source code included with or based on SQL-Ledger which
# is Copyright Dieter Simader and DWS Systems Inc. 2000-2005 and licensed
# under the GNU General Public License version 2 or, at your option, any later
# version.  For a full list including contact information of contributors,
# maintainers, and copyright holders, see the CONTRIBUTORS file.
#
# Original Copyright Notice from SQL-Ledger 2.6.17 (before the fork):
# Copyright (c) 2005
#
#  Author: DWS Systems Inc.
#     Web: http://www.sql-ledger.org
#
#  Contributors:
#
#
#  Author: DWS Systems Inc.
#     Web: http://www.ledgersmb.org/
#
#  Contributors:
#
# This program is free software; you can redistribute it and/or modify
# it under the terms of the GNU General Public License as published by
# the Free Software Foundation; either version 2 of the License, or
# (at your option) any later version.
#
# This program is distributed in the hope that it will be useful,
# but WITHOUT ANY WARRANTY; without even the implied warranty of
# MERCHANTABILITY or FITNESS FOR A PARTICULAR PURPOSE.  See the
# GNU General Public License for more details.
# You should have received a copy of the GNU General Public License
# along with this program; if not, write to the Free Software
# Foundation, Inc., 675 Mass Ave, Cambridge, MA 02139, USA.
#======================================================================
#
# AR / AP
#
#======================================================================

package lsmb_legacy;
use LedgerSMB::Setting;
use LedgerSMB::Tax;
use LedgerSMB::Company_Config;

use Data::Dumper;

require 'bin/bridge.pl'; # needed for voucher dispatches
# any custom scripts for this one
if ( -f "bin/custom/aa.pl" ) {
    eval { require "bin/custom/aa.pl"; };
}
if ( -f "bin/custom/$form->{login}_aa.pl" ) {
    eval { require "bin/custom/$form->{login}_aa.pl"; };
}

my $is_update;

1;


# end of main

# this is for our long dates
# $locale->text('January')
# $locale->text('February')
# $locale->text('March')
# $locale->text('April')
# $locale->text('May ')
# $locale->text('June')
# $locale->text('July')
# $locale->text('August')
# $locale->text('September')
# $locale->text('October')
# $locale->text('November')
# $locale->text('December')

# this is for our short month
# $locale->text('Jan')
# $locale->text('Feb')
# $locale->text('Mar')
# $locale->text('Apr')
# $locale->text('May')
# $locale->text('Jun')
# $locale->text('Jul')
# $locale->text('Aug')
# $locale->text('Sep')
# $locale->text('Oct')
# $locale->text('Nov')
# $locale->text('Dec')

sub copy_to_new{
    delete $form->{id};
    delete $form->{invnumber};
    $form->{paidaccounts} = 1;
    if ($form->{paid_1}){
        delete $form->{paid_1};
    }
    update();
}

sub new_screen {
    use LedgerSMB::Form;
    my @reqprops = qw(ARAP vc dbh stylesheet batch_id script);
    $oldform = $form;
    $form = {};
    bless $form, Form;
    for (@reqprops){
        $form->{$_} = $oldform->{$_};
    }
    &add();
}

sub add {
    $form->{title} = "Add";

    $form->{callback} =
"$form->{script}?action=add&path=$form->{path}&login=$form->{login}&sessionid=$form->{sessionid}"
      unless $form->{callback};
    if ($form->{type} eq "credit_note"){
        $form->{reverse} = 1;
        $form->{subtype} = 'credit_note';
        $form->{type} = 'transaction';
    } elsif ($form->{type} eq 'debit_note'){
        $form->{reverse} = 1;
        $form->{subtype} = 'debit_note';
        $form->{type} = 'transaction';
    }
    else {
        $form->{reverse} = 0;
    }

    &create_links;

    $form->{focus} = "amount_1";
    &display_form;
    return 1;
}

sub edit {

    &create_links;
    $form->{title} = $locale->text("Edit");
    if ($form->{reverse}){
        if ($form->{ARAP} eq 'AR'){
            $form->{subtype} = 'credit_note';
            $form->{type} = 'transaction';
        } elsif ($form->{ARAP} eq 'AP'){
            $form->{subtype} = 'debit_note';
            $form->{type} = 'transaction';
        } else {
            $form->error("Unknown AR/AP selection value: $form->{ARAP}");
        }

    }

    &display_form;

}

sub display_form {
     $form->generate_selects(\%myconfig);
    my $invnumber = "sinumber";
    if ( $form->{vc} eq 'vendor' ) {
        $invnumber = "vinumber";
    }
    $form->{sequence_select} = $form->sequence_dropdown($invnumber)
        unless $form->{id} and ($form->{vc} eq 'vendor');
    $form->{format} = $form->get_setting('format') unless $form->{format};
    $form->close_form;
    $form->open_form;
    AA->get_files($form, $locale);
    &form_header;
    &form_footer;

}

sub create_links {

    if ( $form->{script} eq 'ap.pl' ) {
        $form->{ARAP} = 'AP';
        $form->{vc}   = 'vendor';
    }
    elsif ( $form->{script} eq 'ar.pl' ) {
        $form->{ARAP} = 'AR';
        $form->{vc}   = 'customer';
    }

     $form->create_links( module => $form->{ARAP},
                                 myconfig => \%myconfig,
                                 vc => $form->{vc},
                                 billing => $form->{vc} eq 'customer'
                                      && $form->{type} eq 'invoice')
          unless defined $form->{"$form->{ARAP}_links"};

    $duedate     = $form->{duedate};
    $crdate     = $form->{crdate};

    $form->{formname} = "transaction";
    $form->{media}    = $myconfig{printer};

    $form->{selectformname} =
      qq|<option value="transaction">| . $locale->text('Transaction');

    # currencies
    if (!$form->{currencies}){
        $form->error($locale->text(
           'No currencies defined.  Please set these up under System/Defaults.'
        ));
    }
    @curr = @{$form->{currencies}};

    for (@curr) {
        $form->{selectcurrency} .= "<option value=\"$_\">$_</option>\n"
    }

    my $vc = $form->{vc};
    AA->get_name( \%myconfig, \%$form )
            unless $form->{"old$vc"} eq $form->{$vc}
                    or $form->{"old$vc"} =~ /^\Q$form->{$vc}\E--/;

    $form->{currency} =~ s/ //g;
    $form->{duedate}     = $duedate     if $duedate;
    $form->{crdate}      = $crdate      if $crdate;

    if ($form->{"$form->{vc}"} !~ /--/){
        $form->{"old$form->{vc}"} = $form->{$form->{vc}} . '--' . $form->{"$form->{vc}_id"};
    } else {
        $form->{"old$form->{vc}"} = $form->{$form->{vc}};
    }
    $form->{oldtransdate} = $form->{transdate};

    # Business Reporting Units
    $form->all_business_units;

    # forex
    $form->{forex} = $form->{exchangerate};
    $exchangerate = ( $form->{exchangerate} ) ? $form->{exchangerate} : 1;

    $netamount = 0;
    $tax       = 0;
    $taxrate   = 0;
    #$ml        = ( $form->{ARAP} eq 'AR' ) ? 1 : -1;
    $ml        = new LedgerSMB::PGNumber( ( $form->{ARAP} eq 'AR' ) ? 1 : -1);


    foreach $key ( keys %{ $form->{"$form->{ARAP}_links"} } ) {


        # if there is a value we have an old entry
        for $i ( 1 .. scalar @{ $form->{acc_trans}{$key} } ) {


            if ( $key eq "$form->{ARAP}_paid" ) {

                $form->{"$form->{ARAP}_paid_$i"} =
"$form->{acc_trans}{$key}->[$i-1]->{accno}--$form->{acc_trans}{$key}->[$i-1]->{description}";
                $form->{"paid_$i"} =
                  $form->{acc_trans}{$key}->[ $i - 1 ]->{amount} * -1 * $ml;
                $form->{"datepaid_$i"} =
                  $form->{acc_trans}{$key}->[ $i - 1 ]->{transdate};
                $form->{"source_$i"} =
                  $form->{acc_trans}{$key}->[ $i - 1 ]->{source};
                $form->{"memo_$i"} =
                  $form->{acc_trans}{$key}->[ $i - 1 ]->{memo};

                $form->{"forex_$i"} = $form->{"exchangerate_$i"} =
                  $form->{acc_trans}{$key}->[ $i - 1 ]->{exchangerate};

                $form->{paidaccounts}++;
            }
            else {

                $akey = $key;
                $akey =~ s/$form->{ARAP}_//;

                if ( $key eq "$form->{ARAP}_tax" ) {
                    $form->{"${key}_$form->{acc_trans}{$key}->[$i-1]->{accno}"}
                      = "$form->{acc_trans}{$key}->[$i-1]->{accno}--$form->{acc_trans}{$key}->[$i-1]->{description}";
                    $form->{"${akey}_$form->{acc_trans}{$key}->[$i-1]->{accno}"}
                      = $form->{acc_trans}{$key}->[ $i - 1 ]->{amount} * $ml;

                    $tax +=
                      $form->{
                        "${akey}_$form->{acc_trans}{$key}->[$i-1]->{accno}"};
                    $taxrate +=
                      $form->{"$form->{acc_trans}{$key}->[$i-1]->{accno}_rate"};

                }
                else {


                    $form->{"${akey}_$i"} =
                      $form->{acc_trans}{$key}->[ $i - 1 ]->{amount} * $ml;

                    if ( $akey eq 'amount' ) {
                        $form->{"description_$i"} =
                          $form->{acc_trans}{$key}->[ $i - 1 ]->{memo};

             $form->{"entry_id_$i"} =
                          $form->{acc_trans}{$key}->[ $i - 1 ]->{entry_id};

            $form->{"taxformcheck_$i"}=1 if(AA->get_taxcheck($form->{"entry_id_$i"},$form->{dbh}));

                       $form->{rowcount}++;
                        $netamount += $form->{"${akey}_$i"};

                        my $ref = $form->{acc_trans}{$key}->[ $i - 1 ];
                        for my $cls (@{$form->{bu_class}}){
                           if ($ref->{"b_unit_$cls->{id}"}){
                              $form->{"b_unit_$cls->{id}_$i"}
                                                         = $ref->{"b_unit_$cls->{id}"};
                           }
                        }
                    }
                    else {
                        $form->{invtotal} =
                          $form->{acc_trans}{$key}->[ $i - 1 ]->{amount} * -1 * $ml;
                    }
                    $form->{"${key}_$i"} =
"$form->{acc_trans}{$key}->[$i-1]->{accno}--$form->{acc_trans}{$key}->[$i-1]->{description}";



                }
            }
        }
    }

    $form->{paidaccounts} = 1 if not defined $form->{paidaccounts};


    # check if calculated is equal to stored
    # taxincluded can't be calculated
    # this works only if all taxes are checked

    @taxaccounts = Tax::init_taxes( $form, $form->{taxaccounts} );

    if ( !$form->{oldinvtotal} ) { # first round loading (or amount was 0)
        for (@taxaccounts) { $form->{ "calctax_" . $_->account } = 1 }
    }

    $form->{rowcount}++ if ( $form->{id} || !$form->{rowcount} );

    $form->{ $form->{ARAP} } = $form->{"$form->{ARAP}_1"};
    $form->{rowcount} = 1 unless $form->{"$form->{ARAP}_amount_1"};

    $form->{locked} =
      ( $form->{revtrans} )
      ? '1'
      : ( $form->datetonum( \%myconfig, $form->{transdate} ) <=
          $form->datetonum( \%myconfig, $form->{closedto} ) );

    # readonly
    if ( !$form->{readonly} ) {
        $form->{readonly} = 1
          if $myconfig{acs} =~ /$form->{ARAP}--Add Transaction/;
    }
    delete $form->{selectcurrency};
}

sub form_header {
     my $min_lines = $LedgerSMB::Company_Config::settings->{min_empty};

    $title = $form->{title};
    $form->all_business_units($form->{transdate},
                              $form->{"$form->{vc}_id"},
                              $form->{ARAP});

    if($form->{batch_id})
    {
        $form->{batch_control_code}=$form->get_batch_control_code($form->{dbh},$form->{batch_id});
        $form->{batch_description}=$form->get_batch_description($form->{dbh},$form->{batch_id});
    }
    #     $locale->text('Add AR Transaction');
    #     $locale->text('Add AP Transaction');
    #   $locale->text('Edit AR Transaction');
    #   $locale->text('Edit AP Transaction');
    if ($form->{ARAP} eq 'AP'){
        $eclass = '1';
    } elsif ($form->{ARAP} eq 'AR'){
        $eclass = '2';
    }
    my $title_msgid="$title $form->{ARAP} Transaction";
    if ($form->{reverse} == 0){
       #$form->{title} = $locale->text("[_1] [_2] Transaction", $title, $form->{ARAP});
       $form->{title} = $locale->maketext($title_msgid);
    }
    elsif($form->{reverse} == 1) {
       if ($form->{subtype} eq 'credit_note'){
           $title_msgid="$title Credit Note";
           $form->{title}=$locale->maketext($title_msgid);
           #$form->{title} = $locale->text("[_1] Credit Note", $title);
       } elsif ($form->{subtype} eq 'debit_note'){
           $title_msgid="$title Debit Note";
           $form->{title}=$locale->maketext($title_msgid);
           #$form->{title} = $locale->text("[_1] Debit Note", $title);
       } else {
           $form->error("Unknown subtype $form->{subtype} in $form->{ARAP} "
              . "transaction.");
       }
    }
    else {
       $form->error('Reverse flag not true or false on AR/AP transaction');
    }

    $form->{taxincluded} = ( $form->{taxincluded} ) ? "checked" : "";

    # $locale->text('Add Debit Note')
    # $locale->text('Edit Debit Note')
    # $locale->text('Add Credit Note')
    # $locale->text('Edit Credit Note')
    # $locale->text('Add AP Transaction')
    # $locale->text('Edit AP Transaction')

    $form->{selectprojectnumber} =
      $form->unescape( $form->{selectprojectnumber} );

    # format amounts
    $form->{exchangerate} =
      $form->format_amount( \%myconfig, $form->{exchangerate} );

    $exchangerate = qq|<tr>|;
    $exchangerate .= qq|
                <th align=right nowrap>| . $locale->text('Currency') . qq|</th>
        <td><select data-dojo-type="dijit/form/Select" name=currency>$form->{selectcurrency}</select></td> |
      if $form->{defaultcurrency};
    if (   $form->{defaultcurrency}
        && $form->{currency} ne $form->{defaultcurrency} )
    {
            $exchangerate .= qq|
        <th align=right>| . $locale->text('Exchange Rate') . qq|</th>
        <td><input data-dojo-type="dijit/form/TextBox" name=exchangerate size=10 value=$form->{exchangerate}></td>
|;
    }
    $exchangerate .= qq|
</tr>
|;

    if ( ( $rows = $form->numtextrows( $form->{notes}, 50 ) - 1 ) < 2 ) {
        $rows = 2;
    }
    $notes =
qq|<textarea data-dojo-type="dijit/form/Textarea" name=notes rows=$rows cols=50 wrap=soft>$form->{notes}</textarea>|;
    $intnotes =
qq|<textarea data-dojo-type="dijit/form/Textarea" name=intnotes rows=$rows cols=35 wrap=soft>$form->{intnotes}</textarea>|;

    $department = qq|
          <tr>
        <th align="right" nowrap>| . $locale->text('Department') . qq|</th>
        <td colspan=3><select data-dojo-type="dijit/form/Select" name=department>$form->{selectdepartment}</select>
        <input type=hidden name=selectdepartment value="|
      . $form->escape( $form->{selectdepartment}, 1 ) . qq|">
        </td>
          </tr>
| if $form->{selectdepartment};

    $n = ( $form->{creditremaining} < 0 ) ? "0" : "1";

    $name =
      ( $form->{"select$form->{vc}"} )
      ? qq|<select data-dojo-type="dijit/form/Select" name="$form->{vc}">$form->{"select$form->{vc}"}</select>|
      : qq|<input data-dojo-type="dijit/form/TextBox" name="$form->{vc}" value="$form->{$form->{vc}}" size=35>
                 <a href="contact.pl?action=add&entity_class=$eclass"
                    target="new" id="new-contact">[|
                 .  $locale->text('New') . qq|]</a>|;

    $employee = qq|
                <input type=hidden name=employee value="$form->{employee}">
|;

    if ( $form->{selectemployee} ) {
        $label =
          ( $form->{ARAP} eq 'AR' )
          ? $locale->text('Salesperson')
          : $locale->text('Employee');

        $employee = qq|
          <tr>
        <th align=right nowrap>$label</th>
        <td><select data-dojo-type="dijit/form/Select" name=employee>$form->{selectemployee}</select></td>
        <input type=hidden name=selectemployee value="|
          . $form->escape( $form->{selectemployee}, 1 ) . qq|">
          </tr>
|;
    }

    $focus = ( $form->{focus} ) ? $form->{focus} : "amount_$form->{rowcount}";

    $form->header;

 print qq|
<body class="lsmb $form->{dojo_theme}" onload="document.forms[0].${focus}.focus()" /> | .
$form->open_status_div . qq|
<form method="post" data-dojo-type="lsmb/Form" action=$form->{script}>
<input type=hidden name=type value="$form->{formname}">
<input type=hidden name=title value="$title">

|;
    if (!defined $form->{approved}){
        $form->{approved} = 1;
    }
    $form->hide_form(
        qw(batch_id approved id printed emailed sort closedto locked
           oldtransdate audittrail recurring checktax reverse batch_id subtype
           entity_control_code tax_id meta_number default_reportable address city)
    );

    if ( $form->{vc} eq 'customer' ) {
        $label = $locale->text('Customer');
    }
    else {
        $label = $locale->text('Vendor');
    }

    $form->hide_form(
        "old$form->{vc}",  "$form->{vc}_id",
        "terms",           "creditlimit",
        "creditremaining", "defaultcurrency",
        "rowcount"
    );

    print qq|

<table width=100%>
  <tr class=listtop>
    <th class=listtop>$form->{title}</th>
  </tr>
  <tr height="5"></tr>
  <tr valign=top>
    <td>
      <table width=100%>
        <tr valign=top>
      <td>
        <table>
          <tr>
        <th align="right" nowrap>$label</th>
        <td colspan=3>$name
                </td>
          </tr>
          <tr>
        <td colspan=3>
          <table width=100%>
            <tr> |;
    if (LedgerSMB::Setting ->get('show_creditlimit')){
       print qq|
              <th align=left nowrap>| . $locale->text('Credit Limit') . qq|</th>
              <td>$form->{creditlimit}</td>
              <th align=left nowrap>| . $locale->text('Remaining') . qq|</th>
              <td class="plus$n">|
      . $form->format_amount( \%myconfig, $form->{creditremaining}, 0, "0" )
      . qq|</td>|;
    } else {
       print qq|<td>&nbsp;</td>|;
    }
    print qq|
            </tr>
          </table>
        </td>
          </tr>
|;
        if($form->{batch_id})
        {
        print qq|    <tr>
        <th align="right" nowrap>| .
            $locale->text('Batch Control Code') . qq|</th>
        <td>$form->{batch_control_code}</td>
          </tr>
        <tr>
        <th align="right" nowrap>| .
            $locale->text('Batch Name') . qq|</th>
        <td>$form->{batch_description}</td>
          </tr>

|;

        }



        if ($form->{entity_control_code}){
            print qq|
            <tr>
        <th align="right" nowrap>| .
            $locale->text('Entity Control Code') . qq|</th>
        <td colspan=3>$form->{entity_control_code}</td>
          </tr>
            <tr>
        <th align="right" nowrap>| .
            $locale->text('Tax ID') . qq|</th>
        <td colspan=3>$form->{tax_id}</td>
          </tr>
            <tr>
        <th align="right" nowrap>| .
            $locale->text('Account') . qq|</th>
        <td colspan=3>$form->{meta_number}</td>
          </tr>
              <tr class="address_row">
                <th align="right" nowrap>| .
                        $locale->text('Address'). qq|</th>
                <td colspan=3>$form->{address}, $form->{city}</td>
              </tr>
        |;
           }
    print qq|
          $exchangerate
          $department
            <tr>
               <th align="right" nowrap>| . $locale->text('Description') . qq|
               </th>
               <td><input data-dojo-type="dijit/form/TextBox" type="text" name="description" id="description" size="40"
                   value="| . $form->{description} . qq|" /></td>
            </tr>
        </table>
      </td>
      <td align=right>
        <table>
          $employee
          <tr>
        <th align=right nowrap>| . $locale->text('Invoice Number') . qq|</th>
        <td><input data-dojo-type="dijit/form/TextBox" name=invnumber id=invnum size=20 value="$form->{invnumber}">
                      $form->{sequence_select}</td>
          </tr>
          <tr>
        <th align=right nowrap>| . $locale->text('Order Number') . qq|</th>
        <td><input data-dojo-type="dijit/form/TextBox" name=ordnumber id=ordnum size=20 value="$form->{ordnumber}"></td>
          </tr>
              <tr>
                <th align=right nowrap>| . $locale->text('Invoice Created') . qq|</th>
                <td><input class="date" data-dojo-type="lsmb/DateTextBox" name=crdate size=11 title="($myconfig{'dateformat'})" value=$form->{crdate}></td>
              </tr>
          <tr>
        <th align=right nowrap>| . $locale->text('Invoice Date') . qq|</th>
        <td><input class="date" data-dojo-type="lsmb/DateTextBox" name=transdate id=transdate size=11 title="($myconfig{'dateformat'})" value=$form->{transdate}></td>
          </tr>
          <tr>
        <th align=right nowrap>| . $locale->text('Due Date') . qq|</th>
        <td><input class="date" data-dojo-type="lsmb/DateTextBox" name=duedate id=duedate size=11 title="$myconfig{'dateformat'}" value=$form->{duedate}></td>
          </tr>
          <tr>
        <th align=right nowrap>| . $locale->text('PO Number') . qq|</th>
        <td><input data-dojo-type="dijit/form/TextBox" name=ponumber size=20 value="$form->{ponumber}"></td>
          </tr>
        </table>
      </td>
    </tr>
      </table>
    </td>
  </tr>
  <tr>
    <td>
      <table>
|;

    print qq|
    <tr>
      <th>| . $locale->text('Amount') . qq|</th>
     <th>| . (($form->{currency} ne $form->{defaultcurrency}) ? $form->{defaultcurrency} : '') . qq|</th>
      <th>| . $locale->text('Account') . qq|</th>
      <th>| . $locale->text('Description') . qq|</th>
      <th>| . $locale->text('Tax Form Applied') . qq|</th>|;
    for my $cls (@{$form->{bu_class}}){
        if (scalar @{$form->{b_units}->{"$cls->{id}"}}){
            print qq|<th>| . $locale->maketext($cls->{label}) . qq|</th>|;
        }
    }
    print qq|
    </tr>
|;


    # Display rows

    for $i ( 1 .. $form->{rowcount} + $min_lines) {

        # format amounts
        $form->{"amount_$i"} =
          $form->format_amount( \%myconfig,$form->{"amount_$i"}, 2 );

        $project = qq|
      <td align=right><select data-dojo-type="dijit/form/Select" name="projectnumber_$i">$form->{"selectprojectnumber_$i"}</select></td>
| if $form->{selectprojectnumber};

        if ( ( $rows = $form->numtextrows( $form->{"description_$i"}, 40 ) ) >
            1 )
        {
            $description =
qq|<td><textarea data-dojo-type="dijit/form/Textarea" name="description_$i" rows=$rows cols=40>$form->{"description_$i"}</textarea></td>|;
        }
        else {
            $description =
qq|<td><input data-dojo-type="dijit/form/TextBox" name="description_$i" size=40 value="$form->{"description_$i"}"></td>|;
        }

    $taxchecked="";
    if($form->{"taxformcheck_$i"} or ($form->{default_reportable} and ($i == $form->{rowcount})))
    {
        $taxchecked=qq|CHECKED="CHECKED"|;

    }

    $taxformcheck=qq|<td><input type="checkbox" data-dojo-type="dijit/form/CheckBox" name="taxformcheck_$i" value="1" $taxchecked></td>|;
        print qq|
    <tr valign=top>
     <td><input data-dojo-type="dijit/form/TextBox" name="amount_$i" size=10 value="$form->{"amount_$i"}" accesskey="$i"></td>
     <td>| . (($form->{currency} ne $form->{defaultcurrency})
              ? $form->format_amount(\%myconfig, $form->{"amount_$i"}
                                                  * $form->{exchangerate},2)
              : '')  . qq|</td>
     <td><select data-dojo-type="dijit/form/Select" name="$form->{ARAP}_amount_$i">$selectamount</select></td>
      $description
          $taxformcheck
      $project|;

        for my $cls (@{$form->{bu_class}}){
            if (scalar @{$form->{b_units}->{"$cls->{id}"}}){
                print qq|<td><select data-dojo-type="dijit/form/Select" name="b_unit_$cls->{id}_$i">
                                    <option></option>|;
                      for my $bu (@{$form->{b_units}->{"$cls->{id}"}}){
                         my $selected = '';
                         if ($form->{"b_unit_$cls->{id}_$i"} eq $bu->{id}){
                            $selected = "SELECTED='SELECTED'";
                         }
                         print qq|  <option value="$bu->{id}" $selected>
                                        $bu->{control_code}
                                    </option>|;
                      }
                print qq|
                             </select>
                        </th>|;
            }
        }
        print qq|
    </tr>
|;

    $form->hide_form( "entry_id_$i"); #New block of code to pass entry_id

    }
     my $tax_base = $form->{invtotal};
    foreach $item ( split / /, $form->{taxaccounts} ) {

<<<<<<< HEAD
   if($form->{"calctax_$item"} && $is_update){
            $form->{"tax_$item"} = $form->{"${item}_rate"} * $tax_base;
            $form->{invtotal} += $form->{"tax_$item"};
   }
=======
        if($form->{"calctax_$item"} && $is_update){
            $form->{"tax_$item"} = $form->{"${item}_rate"} * $tax_base;
            $form->{invtotal} += $form->{"tax_$item"};
        }
>>>>>>> 4c301c8d
        $form->{"calctax_$item"} =
          ( $form->{"calctax_$item"} ) ? "checked" : "";
        $form->{"tax_$item"} =
          $form->format_amount( \%myconfig, $form->{"tax_$item"}, 2 );
        print qq|
        <tr>
      <td><input data-dojo-type="dijit/form/TextBox" name="tax_$item" id="tax_$item"
                     size=10 value=$form->{"tax_$item"} /></td>
      <td align=right><input data-dojo-type="dijit/form/TextBox" id="calctax_$item" name="calctax_$item"
                                 class="checkbox" type="checkbox" data-dojo-type="dijit/form/CheckBox" value=1
                                 $form->{"calctax_$item"}
                            title="Calculate automatically"></td>
          <td><input type="hidden" name="$form->{ARAP}_tax_$item"
                id="$form->{ARAP}_tax_$item"
                value="$item" />$item--$form->{"${item}_description"}</td>
    </tr>
|;

        $form->hide_form(
            "${item}_rate",      "${item}_description",
            "${item}_taxnumber", "select$form->{ARAP}_tax_$item"
        );
    }

    $form->{invtotal} =
      $form->format_amount( \%myconfig, $form->{invtotal}, 2 );

    $form->hide_form( "oldinvtotal", "oldtotalpaid", "taxaccounts" );

    print qq|
        <tr>
      <th align=left>$form->{invtotal}</th>
     <td>| . (($form->{currency} ne $form->{defaultcurrency})
              ? $form->format_amount(\%myconfig,
                                     $form->{invtotal}
                                     * $form->{exchangerate}, 2) : '') . qq|</td>
     <td><select data-dojo-type="dijit/form/Select" name="$form->{ARAP}" id="$form->{ARAP}">
                 $form->{"select$form->{ARAP}"}
              </select></td>
        </tr>
        <tr>
           <td>&nbsp;</td>
           <td>&nbsp;</td>
           <th align=left>| . $locale->text('Notes') . qq|</th>
           <th align=left>| . $locale->text('Internal Notes') . qq|</th>
        </tr>
    <tr>
           <td>&nbsp;</td>
           <td>&nbsp;</td>
      <td>$notes</td>
          <td>$intnotes</td>
    </tr>
      </table>
    </td>
  </tr>

  <tr class=listheading id="transaction-payments-label">
    <th class=listheading>| . $locale->text('Payments') . qq|</th>
  </tr>

  <tr id="invoice-payments-table">
    <td>
      <table width=100%>
|;

    if ( $form->{currency} eq $form->{defaultcurrency} ) {
        @column_index = qw(datepaid source memo paid ARAP_paid);
    }
    else {
        @column_index = qw(datepaid source memo paid exchangerate ARAP_paid);
    }

    $column_data{datepaid}     = "<th>" . $locale->text('Date') . "</th>";
    $column_data{paid}         = "<th>" . $locale->text('Amount') . "</th>";
    $column_data{exchangerate} = "<th>" . $locale->text('Exch') . "</th>";
    $column_data{ARAP_paid}    = "<th>" . $locale->text('Account') . "</th>";
    $column_data{source}       = "<th>" . $locale->text('Source') . "</th>";
    $column_data{memo}         = "<th>" . $locale->text('Memo') . "</th>";

    print "
        <tr>
";

    for (@column_index) { print "$column_data{$_}\n" }

    print "
        </tr>
";

    $form->{paidaccounts}++ if ( $form->{"paid_$form->{paidaccounts}"} );
    $form->{"select$form->{ARAP}_paid"} =~ /($form->{cash_accno}--[^<]*)/;
    $form->{"$form->{ARAP}_paid_$form->{paidaccounts}"} = $1;
    for $i ( 1 .. $form->{paidaccounts} ) {

        $form->hide_form("cleared_$i");

        print "
        <tr>
";

        $form->{"select$form->{ARAP}_paid_$i"} =
          $form->{"select$form->{ARAP}_paid"};
        $form->{"select$form->{ARAP}_paid_$i"} =~
s/option>\Q$form->{"$form->{ARAP}_paid_$i"}\E/option selected>$form->{"$form->{ARAP}_paid_$i"}/;

        # format amounts
        $form->{"paid_$i"} =
          $form->format_amount( \%myconfig, $form->{"paid_$i"}, 2 );
        $form->{"exchangerate_$i"} =
          $form->format_amount( \%myconfig, $form->{"exchangerate_$i"} );

        $exchangerate = qq|&nbsp;|;
        if ( $form->{currency} ne $form->{defaultcurrency} ) {
            if ( $form->{"forex_$i"} ) {
                $form->hide_form("exchangerate_$i");
                $exchangerate = qq|$form->{"exchangerate_$i"}|;
            }
            else {
                $exchangerate =
qq|<input data-dojo-type="dijit/form/TextBox" name="exchangerate_$i" size=10 value=$form->{"exchangerate_$i"}>|;
            }
        }

        $form->hide_form("forex_$i");

        $column_data{paid} =
qq|<td align=center><input data-dojo-type="dijit/form/TextBox" name="paid_$i" id="paid_$i" size=11 value=$form->{"paid_$i"}></td>|;
        $column_data{ARAP_paid} =
qq|<td align=center><select data-dojo-type="dijit/form/Select" name="$form->{ARAP}_paid_$i" id="$form->{ARAP}_paid_$i">$form->{"select$form->{ARAP}_paid_$i"}</select></td>|;
        $column_data{exchangerate} = qq|<td align=center>$exchangerate</td>|;
        $column_data{datepaid} =
qq|<td align=center><input class="date" data-dojo-type="lsmb/DateTextBox" name="datepaid_$i" id="datepaid_$i" size=11 value=$form->{"datepaid_$i"}></td>|;
        $column_data{source} =
qq|<td align=center><input data-dojo-type="dijit/form/TextBox" name="source_$i" id="source_$i" size=11 value="$form->{"source_$i"}"></td>|;
        $column_data{memo} =
qq|<td align=center><input data-dojo-type="dijit/form/TextBox" name="memo_$i" id="memo_$i" size=11 value="$form->{"memo_$i"}"></td>|;

        for (@column_index) { print qq|$column_data{$_}\n| }

        print "
        </tr>
";
    }

    $form->hide_form( "paidaccounts", 'cash_accno' );

    print qq|
      </table>
    </td>
  </tr>
  <tr>
    <td><hr size=3 noshade></td>
  </tr>
</table>
|;

}

sub form_footer {
    $form->hide_form(qw(callback path login sessionid form_id));

    $transdate = $form->datetonum( \%myconfig, $form->{transdate} );
    $closedto  = $form->datetonum( \%myconfig, $form->{closedto} );

    # type=submit $locale->text('Update')
    # type=submit $locale->text('Print')
    # type=submit $locale->text('Post')
    # type=submit $locale->text('Schedule')
    # type=submit $locale->text('Ship to')
    # type=submit $locale->text('Post as new')
    # type=submit $locale->text('Delete')

    if ( !$form->{readonly} ) {

        &print_options;

        print "<br>";
        my $hold_text;

        if ($form->{on_hold}) {
            $hold_text = $locale->text('Off Hold');
        } else {
            $hold_text = $locale->text('On Hold');
        }


        %button = (
            'update' =>
              { ndx => 1, key => 'U', value => $locale->text('Update') },
            'copy_to_new' => # Shares an index with copy because one or the other
                             # must be deleted.  One can only either copy or
                             # update, not both. --CT
              { ndx => 1, key => 'C', value => $locale->text('Copy to New') },
            'print' =>
              { ndx => 2, key => 'P', value => $locale->text('Print'),
                type => 'lsmb/PrintButton' },
            'post' => { ndx => 3, key => 'O', value => $locale->text('Post') },
            'schedule' =>
              { ndx => 7, key => 'H', value => $locale->text('Schedule') },
            'delete' =>
              { ndx => 8, key => 'D', value => $locale->text('Delete') },
            'on_hold' =>
              { ndx => 9, key => 'O', value => $hold_text },
            'save_info' =>
              { ndx => 10, key => 'I', value => $locale->text('Save Info') },
            'save_temp' =>
              { ndx => 11, key => 'T', value => $locale->text('Save Template')},
            'new_screen' => # Create a blank ar/ap invoice.
             { ndx => 12, key=> 'N', value => $locale->text('New') }
        );
        my $is_draft = 0;
        if (!$form->{approved} && !$form->{batch_id}){
           $is_draft = 1;
           $button{approve} = {
                   ndx   => 3,
                   key   => 'O',
                   value => $locale->text('Post') };
           if (grep /^lsmb_$form->{company}__draft_edit$/, @{$form->{_roles}}){
               $button{edit_and_save} = {
                   ndx   => 4,
                   key   => 'E',
                   value => $locale->text('Save Draft') };
          }
           delete $button{post_as_new};
           delete $button{post};
        }

        if ($form->{separate_duties} || $form->{batch_id}){
            $button{post}->{value} = $locale->text('Save');
            $button{post_as_new}->{value} = $locale->text('Save as New');
            $form->hide_form('separate_duties');
        }
        if ( $form->{id}) {
            for ( "post","delete" ) {
                delete $button{$_};
            }
        }
        elsif (!$form->{id}) {

            for ( "post_as_new","delete","save_info",
                  "print", 'copy_to_new', 'new_screen', 'on_hold') {
                delete $button{$_};
            }

            if ( $transdate && ($transdate <= $closedto) ) {
                for ( "post","save_info") {
                    delete $button{$_};
                }
            }
        }
        if ($form->{id}){
            for ( "post_as_new"){
               delete $button{$_};
            }
            delete $button{'update'} unless $is_draft;
        }

        for ( sort { $button{$a}->{ndx} <=> $button{$b}->{ndx} } keys %button )
        {
            $form->print_button( \%button, $_ );
        }

    }
    if ($form->{id}){
        print qq|
<a href="pnl.pl?action=generate_income_statement&pnl_type=invoice&id=$form->{id}">[| . $locale->text('Profit/Loss') . qq|]</a><br />
<table width="100%">
<tr class="listtop">
<th colspan="4">| . $locale->text('Attached and Linked Files') . qq|</th>
<tr class="listheading">
<th>| . $locale->text('File name') . qq|</th>
<th>| . $locale->text('File type') . qq|</th>
<th>| . $locale->text('Attached at') . qq|</th>
<th>| . $locale->text('Attached by') . qq|</th>
</tr> |;
        foreach my $file (@{$form->{files}}){
     use Data::Dumper;
              print qq|
<tr>
<td><a href="file.pl?action=get&file_class=1&ref_key=$form->{id}&id=$file->{id}"
            >$file->{file_name}</a></td>
<td>$file->{mime_type}</td>
<td>|. $file->{uploaded_at}->to_output .qq|</td>
<td>$file->{uploaded_by_name}</td>
</tr>
              |;
        }
        print qq|
<table width="100%">
<tr class="listheading">
<th>| . $locale->text('File name') . qq|</th>
<th>| . $locale->text('File type') . qq|</th>
<th>| . $locale->text('Attached To Type') . qq|</th>
<th>| . $locale->text('Attached To') . qq|</th>
<th>| . $locale->text('Attached at') . qq|</th>
<th>| . $locale->text('Attached by') . qq|</th>
</tr>|;
       foreach my $link (@{$form->{file_links}}){
            $aclass="&nbsp;";
            if ($link.src_class == 1){
                $aclass="Transaction";
            } elsif ($link.src_class == 2){
                $aclass="Order";
            }
            print qq|
<tr>
<td> $file->{file_name} </td>
<td> $file->{mime_type} </td>
<td> $aclass </td>
<td> $file->{reference} </td>
<td> | . $file->{attached_at}->to_output . qq| </td>
<td> $file->{attached_by} </td>
</tr>|;
       }
       print qq|
</table>|;
       $callback = $form->escape(
               lc($form->{ARAP}) . ".pl?action=edit&id=".$form->{id}
       );
       print qq|
<a href="file.pl?action=show_attachment_screen&ref_key=$form->{id}&file_class=1&callback=$callback"
   >[| . $locale->text('Attach') . qq|]</a>|;
    }

    print qq|
</form>
| . $form->close_status_div . qq|
</body>
</html>
|;
}

sub on_hold {
    use LedgerSMB::IS;
    use LedgerSMB::IR; # TODO: refactor this over time

    if ($form->{id}) {
        if ($form->{ARAP} eq 'AR'){
            my $toggled = IS->toggle_on_hold($form);
        } else {
            my $toggled = IR->toggle_on_hold($form);
        }
        &edit();
    }
}


sub save_temp {
    use LedgerSMB;
    use LedgerSMB::DBObject::TransTemplate;
    my $lsmb = LedgerSMB->new();
    $lsmb->merge($form);
    $lsmb->{is_invoice} = 1;
    $lsmb->{due} = $form->{invtotal};
    $lsmb->{credit_id} = $form->{customer_id} // $form->{vendor_id};
    my ($department_name, $department_id) = split/--/, $form->{department};
     if (!$lsmb->{language_code}){
        delete $lsmb->{language_code};
    }
    $lsmb->{credit_id} = $form->{"$form->{vc}_id"};
    $lsmb->{department_id} = $department_id;
    if ($form->{ARAP} eq 'AR'){
        $lsmb->{entity_class} = 2;
    } else {
        $lsmb->{entity_class} = 1;
    }
    $lsmb->{post_date} = $form->{transdate};
    for my $iter (0 .. $form->{rowcount}){
        if ($form->{"AP_amount_$iter"} and
                  ($form->{"amount_$iter"} != 0)){
             my ($acc_id, $acc_name) = split /--/, $form->{"AP_amount_$iter"};
             my $amount = $form->{"amount_$iter"};
             push @{$lsmb->{journal_lines}},
                  {accno => $acc_id,
                   amount => $amount,
                   cleared => false,
                  };
        }
    }
    $template = LedgerSMB::DBObject::TransTemplate->new({base => $lsmb});
    $template->save;
    $form->redirect( $locale->text('Template Saved!') );
}

sub edit_and_save {
    use LedgerSMB::DBObject::Draft;
    use LedgerSMB;
    my $lsmb = LedgerSMB->new();
    $lsmb->merge($form);
    my $draft = LedgerSMB::DBObject::Draft->new({base => $lsmb});
    $draft->delete();
    delete $form->{id};
    AA->post_transaction( \%myconfig, \%$form );
    edit();
}

sub approve {
    use LedgerSMB::DBObject::Draft;
    use LedgerSMB;
    my $lsmb = LedgerSMB->new();
    $lsmb->merge($form);
    $form->update_invnumber;

    my $draft = LedgerSMB::DBObject::Draft->new({base => $lsmb});

    $draft->approve();

    if ($form->{callback}){
        print "Location: $form->{callback}\n";
        print "Status: 302 Found\n\n";
        print qq|<html><body class="lsmb $form->{dojo_theme}">|;
        my $url = $form->{callback};
        print qq|If you are not redirected automatically, click <a href="$url">|
                . qq|here</a>.</body></html>|;

    } else {
        $form->info($locale->text('Draft Posted'));
    }
}

sub update {
    my $display = shift;
    $form->open_form() unless $form->check_form();
    $is_update = 1;
    if ( !$display ) {

        $form->{invtotal} = 0;

        $form->{exchangerate} =
          $form->parse_amount( \%myconfig, $form->{exchangerate} );

        @flds =
          ( "amount", "$form->{ARAP}_amount", "projectnumber", "description","taxformcheck" );
        $count = 0;
        @a     = ();
        for $i ( 1 .. $form->{rowcount} ) {
            $form->{"amount_$i"} =
              $form->parse_amount( \%myconfig, $form->{"amount_$i"} );
            if ( $form->{"amount_$i"} ) {
                push @a, {};
                $j = $#a;

                for (@flds) { $a[$j]->{$_} = $form->{"${_}_$i"} }
                $count++;
            }
        }

        $form->redo_rows( \@flds, \@a, $count, $form->{rowcount} );
        $form->{rowcount} = $count + 1;

        for ( 1 .. $form->{rowcount} ) {
            $form->{invtotal} += $form->{"amount_$_"};
        }

        if ( $newname = &check_name( $form->{vc} ) ) {
            $form->{notes} = $form->{intnotes} unless $form->{id};
            &rebuild_vc( $form->{vc}, $form->{ARAP}, $form->{transdate} );

        }
        if ( $form->{transdate} ne $form->{oldtransdate} ) {
            $form->{duedate} =
              $form->current_date( \%myconfig, $form->{transdate},
                $form->{terms} * 1 );
            $form->{oldtransdate} = $form->{transdate};
            $newproj =
              &rebuild_vc( $form->{vc}, $form->{ARAP}, $form->{transdate} )
              if !$newname;
        }
    }#!$display
    @taxaccounts = split / /, $form->{taxaccounts};

    for (@taxaccounts) {
        $form->{"tax_$_"} =
          $form->parse_amount( \%myconfig, $form->{"tax_$_"} );
    }

    @taxaccounts = Tax::init_taxes( $form, $form->{taxaccounts} );

    $j = 1;
    for $i ( 1 .. $form->{paidaccounts} ) {
        if ( $form->{"paid_$i"} and $form->{"paid_$i"} != 0 ) {
            for (qw(datepaid source memo cleared)) {
                $form->{"${_}_$j"} = $form->{"${_}_$i"};
            }
            for (qw(paid exchangerate)) {
                $form->{"${_}_$j"} =
                  $form->parse_amount( \%myconfig, $form->{"${_}_$i"} );
            }

            $totalpaid += $form->{"paid_$j"};

            if ( $j++ != $i ) {
                for (qw(datepaid source memo paid exchangerate forex cleared)) {
                    delete $form->{"${_}_$i"};
                }
            }
        }
        else {
            for (qw(datepaid source memo paid exchangerate forex cleared)) {
                delete $form->{"${_}_$i"};
            }
        }
    }
    $form->{paidaccounts} = $j;

    $form->{creditremaining} -=
      ( $form->parse_amount(\%myconfig, $form->{invtotal})
        - $form->parse_amount(\%myconfig, $totalpaid)
        + $form->parse_amount(\%myconfig, $form->{oldtotalpaid})
        - $form->parse_amount(\%myconfig, $form->{oldinvtotal}) );
    $form->{oldinvtotal}  = $form->{invtotal};
    $form->{oldtotalpaid} = $totalpaid;

    # This must be done after check_name()
    # otherwise it will operate on the old vendor/customer id
    # rather than the newly selected one in the form
    # check_name() sets $form->{vendor_id} or $form->{customer_id}
    # and updates $form->{oldvendor} or $form->{oldcustomer}

    #tshvr4 should be revised!
    &create_links;
    &display_form;

}

sub post {
    if (!$form->close_form){
       $form->info(
          $locale->text('Data not saved.  Please try again.')
       );
       &update;
       $form->finalize_request();
    }
    if (!$form->{duedate}){
          $form->{duedate} = $form->{transdate};
    }
    $label =
      ( $form->{vc} eq 'customer' )
      ? $locale->text('Customer missing!')
      : $locale->text('Vendor missing!');

    # check if there is an invoice number, invoice and due date
    $form->isblank( "transdate", $locale->text('Invoice Date missing!') );
    $form->isblank( "duedate",   $locale->text('Due Date missing!') );
    #$form->isblank( "crdate",    $locale->text('Invoice Created Date missing!') );
    # pongraczi: we silently fill crdate with transdate if the user left empty to do not break existing workflow
    if (!$form->{crdate}){
          $form->{crdate} = $form->{transdate};
    }

    $form->isblank( $form->{vc}, $label );

    $closedto  = $form->datetonum( \%myconfig, $form->{closedto} );
    $transdate = $form->datetonum( \%myconfig, $form->{transdate} );

    $form->error(
        $locale->text('Cannot post transaction for a closed period!') )
      if ( $transdate <= $closedto );

    $form->isblank( "exchangerate", $locale->text('Exchange rate missing!') )
      if ( $form->{currency} ne $form->{defaultcurrency} );

    for $i ( 1 .. $form->{paidaccounts} ) {
        if ( $form->{"paid_$i"} and $form->{"paid_$i"} != 0) {
            $datepaid = $form->datetonum( \%myconfig, $form->{"datepaid_$i"} );

            $form->isblank( "datepaid_$i",
                $locale->text('Payment date missing!') );

            $form->error(
                $locale->text('Cannot post payment for a closed period!') )
              if ( $datepaid <= $closedto );

            if ( $form->{currency} ne $form->{defaultcurrency} ) {
                $form->{"exchangerate_$i"} = $form->{exchangerate}
                  if ( $transdate == $datepaid );
                $form->isblank( "exchangerate_$i",
                    $locale->text('Exchange rate for payment missing!') );
            }
        }
    }

    # if oldname ne name redo form
    ($name) = split /--/, $form->{ $form->{vc} };
    if ( $form->{"old$form->{vc}"} ne qq|$name--$form->{"$form->{vc}_id"}|
        and $form->{"old$form->{vc}"} ne $name) {
        &update;
        $form->finalize_request();
    }

    if ( !$form->{repost} ) {
        if ( $form->{id} ) {
            &repost;
            $form->finalize_request();
        }
    }



    if ( AA->post_transaction( \%myconfig, \%$form ) ) {

       $form->update_status( \%myconfig );
       if ( $form->{printandpost} ) {
           &{"print_$form->{formname}"}( $old_form, 1 );
        }

        if(defined($form->{batch_id}) and $form->{batch_id}
           and ($form->{callback} !~ /vouchers/))
    {
            $form->{callback}.= qq|&batch_id=$form->{batch_id}|;
    }
        if ($form->{separate_duties}){
            $form->{rowcount} = 0;
            edit();
        }
        else { edit(); }
    }
    else {
        $form->error( $locale->text('Cannot post transaction!') );
    }

}#post end

# New Function Body starts Here



sub save_info {

        my $taxformfound=0;

        $taxformfound=AA->taxform_exist($form,$form->{"$form->{vc}_id"});
            $form->{arap} = lc($form->{ARAP});
            AA->save_intnotes($form);

        foreach my $i(1..($form->{rowcount}))
        {

        if($form->{"taxformcheck_$i"} and $taxformfound)
        {

          AA->update_ac_tax_form($form,$form->{dbh},$form->{"entry_id_$i"},"true") if($form->{"entry_id_$i"});

        }
        else
        {

            AA->update_ac_tax_form($form,$form->{dbh},$form->{"entry_id_$i"},"false") if($form->{"entry_id_$i"});

        }

        }

        if ($form->{callback}){
        print "Location: $form->{callback}\n";
        print "Status: 302 Found\n\n";
        print qq|<html><body class="lsmb $form->{dojo_theme}">|;
        my $url = $form->{callback};
        print qq|If you are not redirected automatically, click <a href="$url">|
            . qq|here</a>.</body></html>|;

        } else {
        $form->info($locale->text('Draft Posted'));
        }

}


#New function starts Here


sub search {

    $form->create_links( module => $form->{ARAP},
             myconfig => \%myconfig,
             vc => $form->{vc},
             billing => 0);

    $form->{"select$form->{ARAP}"} = "<option></option>\n";
    for ( @{ $form->{"$form->{ARAP}_links"}{ $form->{ARAP} } } ) {
        $form->{"select$form->{ARAP}"} .=
          "<option value=\"$_->{accno}--$_->{description}\">$_->{accno}--$_->{description}</option>\n";
    }

    if ( @{ $form->{"all_$form->{vc}"} } ) {
        $selectname = "";
        for ( @{ $form->{"all_$form->{vc}"} } ) {
            $selectname .=
              qq|<option value="$_->{name}--$_->{id}">$_->{name}</option>\n|;
        }
        $selectname =
          qq|<select data-dojo-type="dijit/form/Select" name="$form->{vc}"><option>$selectname</select>|;
    }
    else {
        $selectname = qq|<input data-dojo-type="dijit/form/TextBox" name=$form->{vc} size=35>|;
    }


    if ( @{ $form->{all_employee} } ) {
        $form->{selectemployee} = "<option></option>\n";
        for ( @{ $form->{all_employee} } ) {
            $form->{selectemployee} .=
              qq|<option value="$_->{name}--$_->{id}">$_->{name}</option>\n|;
        }

        $employeelabel =
          ( $form->{ARAP} eq 'AR' )
          ? $locale->text('Salesperson')
          : $locale->text('Employee');

        $employee = qq|
        <tr>
      <th align=right nowrap>$employeelabel</th>
      <td colspan=3><select data-dojo-type="dijit/form/Select" name=employee>$form->{selectemployee}</select></td>
    </tr>
|;

        $l_employee =
qq|<input name="l_employee" class=checkbox type=checkbox data-dojo-type="dijit/form/CheckBox" value=Y> $employeelabel|;

        $l_manager =
          qq|<input name="l_manager" class=checkbox type=checkbox data-dojo-type="dijit/form/CheckBox" value=Y> |
          . $locale->text('Manager');
    }

    $form->{title} =
      ( $form->{ARAP} eq 'AR' )
      ? $locale->text('AR Transactions')
      : $locale->text('AP Transactions');

    $invnumber = qq|
    <tr>
      <th align=right nowrap>| . $locale->text('Invoice Number') . qq|</th>
      <td colspan=3><input data-dojo-type="dijit/form/TextBox" name=invnumber size=20></td>
    </tr>
    <tr>
      <th align=right nowrap>| . $locale->text('Order Number') . qq|</th>
      <td colspan=3><input data-dojo-type="dijit/form/TextBox" name=ordnumber size=20></td>
    </tr>
    <tr>
      <th align=right nowrap>| . $locale->text('PO Number') . qq|</th>
      <td colspan=3><input data-dojo-type="dijit/form/TextBox" name=ponumber size=20></td>
    </tr>
    <tr>
      <th align=right nowrap>| . $locale->text('Source') . qq|</th>
      <td colspan=3><input data-dojo-type="dijit/form/TextBox" name=source size=40></td>
    </tr>
    <tr>
      <th align=right nowrap>| . $locale->text('Description') . qq|</th>
      <td colspan=3><input data-dojo-type="dijit/form/TextBox" name=description size=40></td>
    </tr>
    <tr>
      <th align=right nowrap>| . $locale->text('Notes') . qq|</th>
      <td colspan=3><input data-dojo-type="dijit/form/TextBox" name=notes size=40></td>
    </tr>
|;

    $openclosed = qq|
          <tr>
        <td nowrap><input name=open class=checkbox type=checkbox data-dojo-type="dijit/form/CheckBox" value=Y checked> |
      . $locale->text('Open')
      . qq|</td>
        <td nowrap><input name=closed class=checkbox type=checkbox data-dojo-type="dijit/form/CheckBox" value=Y> |
      . $locale->text('Closed')
      . qq|</td>
          </tr>
|;

    if ( $form->{outstanding} ) {
        $form->{title} =
          ( $form->{ARAP} eq 'AR' )
          ? $locale->text('AR Outstanding')
          : $locale->text('AP Outstanding');
        $invnumber  = "";
        $openclosed = "";
        $summary    = "";
    }
    $summary = qq|
              <tr>
        <td><input name=summary type=radio data-dojo-type="dijit/form/RadioButton" class=radio value=1> |
      . $locale->text('Summary')
      . qq|</td>
        <td><input name=summary type=radio data-dojo-type="dijit/form/RadioButton" class=radio value=0 checked> |
      . $locale->text('Detail') . qq|
        </td>
          </tr>
|;


    if ( @{ $form->{all_years} } ) {

        # accounting years
        $form->{selectaccountingyear} = "<option></option>\n";
        for ( @{ $form->{all_years} } ) {
            $form->{selectaccountingyear} .= qq|<option>$_</option>\n|;
        }
        $form->{selectaccountingmonth} = "<option></option>\n";
        for ( sort keys %{ $form->{all_month} } ) {
            $form->{selectaccountingmonth} .=
              qq|<option value=$_>|
              . $locale->maketext( $form->{all_month}{$_} ) . qq|</option>\n|;
        }

        $selectfrom = qq|
        <tr>
    <th align=right>| . $locale->text('Period') . qq|</th>
    <td colspan=3>
    <select data-dojo-type="dijit/form/Select" name=month>$form->{selectaccountingmonth}</select>
    <select data-dojo-type="dijit/form/Select" name=year>$form->{selectaccountingyear}</select>
    <input name=interval class=radio type=radio data-dojo-type="dijit/form/RadioButton" value=0 checked>&nbsp;|
          . $locale->text('Current') . qq|
    <input name=interval class=radio type=radio data-dojo-type="dijit/form/RadioButton" value=1>&nbsp;|
          . $locale->text('Month') . qq|
    <input name=interval class=radio type=radio data-dojo-type="dijit/form/RadioButton" value=3>&nbsp;|
          . $locale->text('Quarter') . qq|
    <input name=interval class=radio type=radio data-dojo-type="dijit/form/RadioButton" value=12>&nbsp;|
          . $locale->text('Year') . qq|
    </td>
      </tr>
|;
    }

    $name = $locale->text('Customer');
    my $vc_number=$locale->text("Customer Number");
    $l_name =
qq|<input name="l_name" class=checkbox type=checkbox data-dojo-type="dijit/form/CheckBox" value=Y checked> $name|;
    $l_till =
      qq|<input name="l_till" class=checkbox type=checkbox data-dojo-type="dijit/form/CheckBox" value=Y> |
      . $locale->text('Till');

    if ( $form->{vc} eq 'vendor' ) {
        $name   = $locale->text('Vendor');
        $vc_number=$locale->text("Vendor Number");
        $l_till = "";
        $l_name =
qq|<input name="l_name" class=checkbox type=checkbox data-dojo-type="dijit/form/CheckBox" value=Y checked> $name|;
    }

    @a = ();
    push @a,
      qq|<input name="l_runningnumber" class=checkbox type=checkbox data-dojo-type="dijit/form/CheckBox" value=Y> |
      . $locale->text('No.');
    push @a, qq|<input name="l_id" class=checkbox type=checkbox data-dojo-type="dijit/form/CheckBox" value=Y> |
      . $locale->text('ID');
    push @a,
qq|<input name="l_invnumber" class=checkbox type=checkbox data-dojo-type="dijit/form/CheckBox" value=Y checked> |
      . $locale->text('Invoice Number');
    push @a,
      qq|<input name="l_ordnumber" class=checkbox type=checkbox data-dojo-type="dijit/form/CheckBox" value=Y> |
      . $locale->text('Order Number');
    push @a, qq|<input name="l_ponumber" class=checkbox type=checkbox data-dojo-type="dijit/form/CheckBox" value=Y> |
      . $locale->text('PO Number');
    push @a, qq|<input name="l_transdate" class=checkbox type=checkbox data-dojo-type="dijit/form/CheckBox" value=Y checked> |
      . $locale->text('Invoice Date');
    if (!$form->{outstanding}){
        push @a,
qq|<input name="l_projectnumber" class=checkbox type=checkbox data-dojo-type="dijit/form/CheckBox" value=Y checked> |
      . $locale->text('Project Numbers');
    }
    push @a, $l_name;
    push @a, $l_employee if $l_employee;
    push @a, $l_manager if $l_employee;
    push @a, $l_department if $l_department;
    push @a,
      qq|<input name="l_netamount" class=checkbox type=checkbox data-dojo-type="dijit/form/CheckBox" value=Y> |
      . $locale->text('Amount');
    push @a, qq|<input name="l_tax" class=checkbox type=checkbox data-dojo-type="dijit/form/CheckBox" value=Y> |
      . $locale->text('Tax');
    push @a,
      qq|<input name="l_amount" class=checkbox type=checkbox data-dojo-type="dijit/form/CheckBox" value=Y checked> |
      . $locale->text('Total');
    push @a, qq|<input name="l_curr" class=checkbox type=checkbox data-dojo-type="dijit/form/CheckBox" value=Y> |
      . $locale->text('Currency');
    push @a, qq|<input name="l_datepaid" class=checkbox type=checkbox data-dojo-type="dijit/form/CheckBox" value=Y> |
      . $locale->text('Date Paid');
    push @a,
      qq|<input name="l_paid" class=checkbox type=checkbox data-dojo-type="dijit/form/CheckBox" value=Y checked> |
      . $locale->text('Paid');
    push @a, qq|<input name="l_crdate" class=checkbox type=checkbox data-dojo-type="dijit/form/CheckBox" value=Y> |
      . $locale->text('Invoice Created');
    push @a, qq|<input name="l_duedate" class=checkbox type=checkbox data-dojo-type="dijit/form/CheckBox" value=Y> |
      . $locale->text('Due Date');
    push @a, qq|<input name="l_due" class=checkbox type=checkbox data-dojo-type="dijit/form/CheckBox" value=Y> |
      . $locale->text('Amount Due');
    push @a, qq|<input name="l_notes" class=checkbox type=checkbox data-dojo-type="dijit/form/CheckBox" value=Y> |
      . $locale->text('Notes');
    push @a, $l_till if $l_till;
    push @a,
      qq|<input name="l_shippingpoint" class=checkbox type=checkbox data-dojo-type="dijit/form/CheckBox" value=Y> |
      . $locale->text('Shipping Point');
    push @a, qq|<input name="l_shipvia" class=checkbox type=checkbox data-dojo-type="dijit/form/CheckBox" value=Y> |
      . $locale->text('Ship via');

    $form->header;

    print qq|
<body class="lsmb $form->{dojo_theme}">

<form method="post" data-dojo-type="lsmb/Form" action=$form->{script}>

<table width=100%>
  <tr><th class=listtop>$form->{title}</th></tr>
  <tr height="5"></tr>
  <tr>
    <td>
      <table>
        <tr>
      <th align=right>| . $locale->text('Account') . qq|</th>
      <td colspan=3><select data-dojo-type="dijit/form/Select" name=$form->{ARAP}>$form->{"select$form->{ARAP}"}</select></td>
    </tr>
    <tr>
      <th align=right>$name</th>
      <td colspan=3>$selectname</td>
    </tr>
    <tr><th align="right">|.$vc_number.qq|</th>
        <td colspan="3"><input data-dojo-type="dijit/form/TextBox" name="meta_number" size="36">
        </tr>
    $employee
    $department
    $invnumber
    <tr>
      <th align=right>| . $locale->text('Ship via') . qq|</th>
      <td colspan=3><input data-dojo-type="dijit/form/TextBox" name=shipvia size=40></td>
    </tr>
    <tr>
      <th align=right nowrap>| . $locale->text('From') . qq|</th>
      <td><input class="date" data-dojo-type="lsmb/DateTextBox" name=transdatefrom size=11 title="$myconfig{dateformat}"></td>
      <th align=right>| . $locale->text('Date to') . qq|</th>
      <td><input class="date" data-dojo-type="lsmb/DateTextBox" name=transdateto size=11 title="$myconfig{dateformat}"></td>
    </tr>
    $selectfrom
      </table>
    </td>
  </tr>

  <tr>
    <td>
        |.$locale->text('All Invoices').qq|: <input type="radio" data-dojo-type="dijit/form/RadioButton" name="invoice_type" checked value="1">
        |.$locale->text('Active').qq|: <input type="radio" data-dojo-type="dijit/form/RadioButton" name="invoice_type" value="2">
        |.$locale->text('On Hold').qq|: <input type="radio" data-dojo-type="dijit/form/RadioButton" name="invoice_type" value="3">
        <br/>
    </td>
  </tr>

  <tr>
    <td>
      <table>
    <tr>
      <th align=right nowrap>| . $locale->text('Include in Report') . qq|</th>
      <td>
        <table width=100%>
          $openclosed
          $summary
|;

    $form->{sort} = "transdate";
    $form->hide_form(qw(title outstanding sort));

    while (@a) {
        for ( 1 .. 5 ) {
            print qq|<td nowrap>| . shift @a;
            print qq|</td>\n|;
        }
        print qq|</tr>\n|;
    }

    print qq|
          <tr>
        <td nowrap><input name="l_subtotal" class=checkbox type=checkbox data-dojo-type="dijit/form/CheckBox" value=Y> |
      . $locale->text('Subtotal')
      . qq|</td>
          </tr>
        </table>
      </td>
    </tr>
      </table>
    </td>
  </tr>
  <tr>
    <td><hr size=3 noshade></td>
  </tr>
</table>

<br>
<input type="hidden" name="action" value="continue">
<button data-dojo-type="dijit/form/Button" class="submit" type="submit" name="action" value="continue">|
      . $locale->text('Continue')
      . qq|</button>|;

    $form->hide_form(qw(nextsub path login sessionid));

    print qq|
</form>
|;

    print qq|

</body>
</html>
|;

}<|MERGE_RESOLUTION|>--- conflicted
+++ resolved
@@ -746,17 +746,10 @@
      my $tax_base = $form->{invtotal};
     foreach $item ( split / /, $form->{taxaccounts} ) {
 
-<<<<<<< HEAD
    if($form->{"calctax_$item"} && $is_update){
             $form->{"tax_$item"} = $form->{"${item}_rate"} * $tax_base;
             $form->{invtotal} += $form->{"tax_$item"};
    }
-=======
-        if($form->{"calctax_$item"} && $is_update){
-            $form->{"tax_$item"} = $form->{"${item}_rate"} * $tax_base;
-            $form->{invtotal} += $form->{"tax_$item"};
-        }
->>>>>>> 4c301c8d
         $form->{"calctax_$item"} =
           ( $form->{"calctax_$item"} ) ? "checked" : "";
         $form->{"tax_$item"} =
