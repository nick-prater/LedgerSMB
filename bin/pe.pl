#=====================================================================
# LedgerSMB
# Small Medium Business Accounting software
# http://www.ledgersmb.org/
#
#
# See COPYRIGHT file for copyright information
#======================================================================
#
# This file has NOT undergone whitespace cleanup.
#
#======================================================================
#
# project/job administration
# partsgroup administration
# translation maintainance
#
#======================================================================

package lsmb_legacy;
use LedgerSMB::PE;
use LedgerSMB::AA;
use LedgerSMB::OE;

1;

# end of main

sub add {

    # construct callback
    $form->{callback} =
"$form->{script}?action=add&type=$form->{type}&path=$form->{path}&login=$form->{login}&sessionid=$form->{sessionid}"
      unless $form->{callback};

    &{"prepare_$form->{type}"};

    $form->{orphaned} = 1;
    &display_form;

}

sub edit {

    &{"prepare_$form->{type}"};
    &display_form;

}

sub prepare_partsgroup {
    PE->get_partsgroup( \%myconfig, \%$form )
      if $form->{id};
}
sub prepare_pricegroup {
    PE->get_pricegroup( \%myconfig, \%$form )
      if $form->{id};
}


sub save {

    if ( $form->{translation} ) {
        PE->save_translation( \%myconfig, \%$form );
        $form->redirect( $locale->text('Translations saved!') );
        $form->finalize_request();
    }

    if ( $form->{type} eq 'partsgroup' ) {
        $form->isblank( "partsgroup", $locale->text('Group missing!') );
        PE->save_partsgroup( \%myconfig, \%$form );
        $form->redirect( $locale->text('Group saved!') );
    }

    elsif ( $form->{type} eq 'pricegroup' ) {
        $form->isblank( "pricegroup", $locale->text('Pricegroup missing!') );
        PE->save_pricegroup( \%myconfig, \%$form );
        $form->redirect( $locale->text('Pricegroup saved!') );
    }
}

sub delete {

    if ( $form->{translation} ) {
        PE->delete_translation( \%myconfig, \%$form );
        $form->redirect( $locale->text('Translation deleted!') );

    }
    else {

        if ( $form->{type} eq 'partsgroup' ) {
            PE->delete_partsgroup( \%myconfig, \%$form );
            $form->redirect( $locale->text('Group deleted!') );
        }
        elsif ( $form->{type} eq 'pricegroup' ) {
            PE->delete_pricegroup( \%myconfig, \%$form );
            $form->redirect( $locale->text('Pricegroup deleted!') );
        }
    }

}

sub partsgroup_header {

    $form->{action} =~ s/_.*//;
    # $locale->text('Add Group')
    # $locale->text('Edit Group')
    $form->{title} = $locale->maketext( ucfirst $form->{action} . " Group" );


    $form->{partsgroup} = $form->quote( $form->{partsgroup} );
    PE->partsgroups(\%myconfig, $form);

    $form->header;

    print qq|
<body class="lsmb $form->{dojo_theme}">

<<<<<<< HEAD
<form method="post" data-dojo-type="lsmb/lib/Form" action=$form->{script}>
=======
<form method="post" data-dojo-type="lsmb/Form" action=$form->{script}>
>>>>>>> 4c774791

<input type=hidden name=id value=$form->{id}>
<input type=hidden name=type value=$form->{type}>

<table width=100%>
  <tr>
    <th class=listtop>$form->{title}</th>
  </tr>
  <tr height="5"></tr>
  <tr>
    <td>
      <table width=100%>
    <tr>
          <th align="right">| . $locale->text('Parent') . qq|</th>
          <td><select data-dojo-type="dijit/form/Select" name='parent'>
              <option></option>|;
              for my $pg (@{$form->{item_list}}){
                  my $selected = '';
                  $selected = 'SELECTED="SELECTED"'
                         if $form->{parent} == $pg->{id};
                  print qq|<option value='$pg->{id}' $selected>
                                  $pg->{partsgroup} </option>|;
              }
      print qq|</select>
          <th align="right">| . $locale->text('Group') . qq|</th>

          <td><input data-dojo-type="dijit/form/TextBox" name=partsgroup size=30 value="$form->{partsgroup}"></td>
    </tr>
      </table>
    </td>
  </tr>
  <tr>
    <td colspan=2><hr size=3 noshade></td>
  </tr>
</table>
|;

}

sub partsgroup_footer {

    $form->hide_form(qw(callback path login sessionid));

    if ( $myconfig{acs} !~ /Goods \& Services--Add Group/ ) {
        print qq|
<button data-dojo-type="dijit/form/Button" type="submit" class="submit" name="action" value="save">|
          . $locale->text('Save')
          . qq|</button>
|;

        if ( $form->{id} && $form->{orphaned} ) {
            print qq|
<button data-dojo-type="dijit/form/Button" type="submit" class="submit" name="action" value="delete">|
              . $locale->text('Delete')
              . qq|</button>|;
        }
    }

    print qq|
</form>

</body>
</html>
|;

}

sub pricegroup_header {

    $form->{action} =~ s/_.*//;
    # $locale->text('Add Pricegroup')
    # $locale->text('Edit Pricegroup')
    $form->{title} = $locale->maketext(
        ucfirst $form->{action} . " Pricegroup" );

    $form->{pricegroup} = $form->quote( $form->{pricegroup} );

    $form->header;

    print qq|
<body class="lsmb $form->{dojo_theme}">

<<<<<<< HEAD
<form method="post" data-dojo-type="lsmb/lib/Form" action=$form->{script}>
=======
<form method="post" data-dojo-type="lsmb/Form" action=$form->{script}>
>>>>>>> 4c774791

<input type=hidden name=id value=$form->{id}>
<input type=hidden name=type value=$form->{type}>

<table width=100%>
  <tr>
    <th class=listtop>$form->{title}</th>
  </tr>
  <tr height="5"></tr>
  <tr>
    <td>
      <table width=100%>
    <tr>
      <th align=right>| . $locale->text('Pricegroup') . qq|</th>

          <td><input data-dojo-type="dijit/form/TextBox" name=pricegroup size=30 value="$form->{pricegroup}"></td>
    </tr>
      </table>
    </td>
  </tr>
  <tr>
    <td colspan=2><hr size=3 noshade></td>
  </tr>
</table>
|;

}

sub pricegroup_footer {

    $form->hide_form(qw(callback path login sessionid));

    if ( $myconfig{acs} !~ /Goods \& Services--Add Pricegroup/ ) {
        print qq|
<button data-dojo-type="dijit/form/Button" type="submit" class="submit" name="action" value="save">|
          . $locale->text('Save')
          . qq|</button>
|;

        if ( $form->{id} && $form->{orphaned} ) {
            print qq|
<button data-dojo-type="dijit/form/Button" type="submit" class="submit" name="action" value="delete">|
              . $locale->text('Delete')
              . qq|</button>|;
        }
    }

    print qq|
</form>

</body>
</html>
|;

}

sub translation {

    if ( $form->{translation} eq 'description' ) {
        $form->{title}  = $locale->text('Description Translations');
        $sort           = qq|<input type=hidden name=sort value=partnumber>|;
        $form->{number} = "partnumber";
        $number         = qq|
        <tr>
          <th align=right nowrap>| . $locale->text('Number') . qq|</th>
          <td><input data-dojo-type="dijit/form/TextBox" name=partnumber size=20></td>
        </tr>
|;
    }

    if ( $form->{translation} eq 'partsgroup' ) {
        $form->{title} = $locale->text('Group Translations');
        $sort = qq|<input type=hidden name=sort value=partsgroup>|;
    }

    if ( $form->{translation} eq 'project' ) {
        $form->{title}  = $locale->text('Project Description Translations');
        $form->{number} = "projectnumber";
        $sort           = qq|<input type=hidden name=sort value=projectnumber>|;
        $number         = qq|
        <tr>
          <th align=right nowrap>| . $locale->text('Project Number') . qq|</th>
          <td><input data-dojo-type="dijit/form/TextBox" name=projectnumber size=20></td>
        </tr>
|;
    }

    $form->header;

    print qq|
<body class="lsmb $form->{dojo_theme}">

<<<<<<< HEAD
<form method="post" data-dojo-type="lsmb/lib/Form" action=$form->{script}>
=======
<form method="post" data-dojo-type="lsmb/Form" action=$form->{script}>
>>>>>>> 4c774791
|;

    $form->hide_form(qw(translation title number));

    print qq|

<table width="100%">
  <tr><th class=listtop>$form->{title}</th></tr>
  <tr height="5"></tr>
  <tr valign=top>
    <td>
      <table>
        $number
        <tr>
          <th align=right nowrap>| . $locale->text('Description') . qq|</th>
          <td colspan=3><input data-dojo-type="dijit/form/TextBox" name=description size=40></td>
        </tr>
      </table>
    </td>
  </tr>
  <tr><td><hr size=3 noshade></td></tr>
</table>

<input type=hidden name=nextsub value=list_translations>
$sort
|;

    $form->hide_form(qw(path login sessionid));

    print qq|

<br>
<button data-dojo-type="dijit/form/Button" class="submit" type="submit" name="action" value="continue">|
      . $locale->text('Continue')
      . qq|</button>
</form>

</body>
</html>
|;

}

sub list_translations {

    $title = $form->escape( $form->{title}, 1 );

    $callback =
"$form->{script}?action=list_translations&path=$form->{path}&login=$form->{login}&sessionid=$form->{sessionid}&translation=$form->{translation}&number=$form->{number}&title=$title";

    if ( $form->{"$form->{number}"} ) {
        $callback .= qq|&$form->{number}=$form->{"$form->{number}"}|;
        $option .=
          $locale->text('Number') . qq| : $form->{"$form->{number}"}<br>|;
    }
    if ( $form->{description} ) {
        $callback .= "&description=$form->{description}";
        $description = $form->{description};
        $description =~ s/\r?\n/<br>/g;
        $option .=
          $locale->text('Description') . qq| : $form->{description}<br>|;
    }

    if ( $form->{translation} eq 'partsgroup' ) {
        @column_index = qw(description language translation);
        $form->{sort} = "";
    }
    else {
        @column_index =
          $form->sort_columns( "$form->{number}", "description", "language",
            "translation" );
    }

    &{"PE::$form->{translation}_translations"}( "", \%myconfig, \%$form );

    $callback .= "&direction=$form->{direction}&oldsort=$form->{oldsort}";

    $href = $callback;

    $form->sort_order();

    $callback =~ s/(direction=).*\&{1}/$1$form->{direction}\&/;

    $column_header{"$form->{number}"} =
        qq|<th nowrap><a class=listheading href=$href&sort=$form->{number}>|
      . $locale->text('Number')
      . qq|</a></th>|;
    $column_header{description} =
      qq|<th nowrap width=40%><a class=listheading href=$href&sort=description>|
      . $locale->text('Description')
      . qq|</a></th>|;
    $column_header{language} =
        qq|<th nowrap class=listheading>|
      . $locale->text('Language')
      . qq|</a></th>|;
    $column_header{translation} =
        qq|<th nowrap width=40% class=listheading>|
      . $locale->text('Translation')
      . qq|</a></th>|;

    $form->header;

    print qq|
<body class="lsmb $form->{dojo_theme}">

<table width=100%>
  <tr>
    <th class=listtop>$form->{title}</th>
  </tr>
  <tr height="5"></tr>

  <tr><td>$option</td></tr>

  <tr>
    <td>
      <table width=100%>
        <tr class=listheading>
|;

    for (@column_index) { print "\n$column_header{$_}" }

    print qq|
        </tr>
  |;

    # add order to callback
    $form->{callback} = $callback .= "&sort=$form->{sort}";

    # escape callback for href
    $callback = $form->escape($callback);

    if ( @{ $form->{translations} } ) {
        $sameitem = $form->{translations}->[0]->{ $form->{sort} };
    }

    foreach $ref ( @{ $form->{translations} } ) {

        $ref->{description} =~ s/\r?\n/<br>/g;

        for (@column_index) { $column_data{$_} = "<td>$ref->{$_}&nbsp;</td>" }

        $column_data{description} =
"<td><a href=$form->{script}?action=edit_translation&translation=$form->{translation}&number=$form->{number}&id=$ref->{id}&path=$form->{path}&login=$form->{login}&sessionid=$form->{sessionid}&callback=$callback>$ref->{description}&nbsp;</a></td>";

        $i++;
        $i %= 2;
        print "<tr class=listrow$i>";

        for (@column_index) { print "\n$column_data{$_}" }

        print qq|
    </tr>
|;

    }

    print qq|
      </table>
    </td>
  </tr>
  <tr><td><hr size=3 noshade></td></tr>
</table>

|;

    print qq|

<br>

<<<<<<< HEAD
<form method="post" data-dojo-type="lsmb/lib/Form" action=$form->{script}>
=======
<form method="post" data-dojo-type="lsmb/Form" action=$form->{script}>
>>>>>>> 4c774791

<input name=callback type=hidden value="$form->{callback}">
|;

    $form->hide_form(qw(path login sessionid));

    print qq|
  </form>

</body>
</html>
|;

}

sub edit_translation {

    &{"PE::$form->{translation}_translations"}( "", \%myconfig, \%$form );

    $form->error( $locale->text('Languages not defined!') )
      unless @{ $form->{all_language} };

    $form->{selectlanguage} = qq|<option>\n|;
    for ( @{ $form->{all_language} } ) {
        $form->{selectlanguage} .=
          qq|<option value="$_->{code}">$_->{description}\n|;
    }

    $form->{"$form->{number}"} =
      $form->{translations}->[0]->{"$form->{number}"};
    $form->{description} = $form->{translations}->[0]->{description};
    $form->{description} =~ s/\r?\n/<br>/g;

    shift @{ $form->{translations} };

    $i = 1;
    foreach $row ( @{ $form->{translations} } ) {
        $form->{"language_code_$i"} = $row->{code};
        $form->{"translation_$i"}   = $row->{translation};
        $i++;
    }
    $form->{translation_rows} = $i - 1;

    $form->{title} = $locale->text('Edit Description Translations');

    &translation_header;
    &translation_footer;

}

sub translation_header {

    $form->{translation_rows}++;

    $form->{selectlanguage} = $form->unescape( $form->{selectlanguage} );
    for $i ( 1 .. $form->{translation_rows} ) {
        $form->{"selectlanguage_$i"} = $form->{selectlanguage};
        if ( $form->{"language_code_$i"} ) {
            $form->{"selectlanguage_$i"} =~
              s/(<option value="\Q$form->{"language_code_$i"}\E")/$1 selected/;
        }
    }

    $form->{selectlanguage} = $form->escape( $form->{selectlanguage}, 1 );

    $form->header;

    print qq|
<body class="lsmb $form->{dojo_theme}">

<<<<<<< HEAD
<form method="post" data-dojo-type="lsmb/lib/Form" action=$form->{script}>
=======
<form method="post" data-dojo-type="lsmb/Form" action=$form->{script}>
>>>>>>> 4c774791

<input type=hidden name=$form->{number} value="|
      . $form->quote( $form->{"$form->{number}"} ) . qq|">
<input type=hidden name=description value="|
      . $form->quote( $form->{description} ) . qq|">
|;

    $form->hide_form(
        qw(id trans_id selectlanguage translation_rows number translation title)
    );

    print qq|

<table width="100%">
  <tr><th class=listtop>$form->{title}</th></tr>
  <tr height="5"></tr>
  <tr valign=top>
    <td>
      <table width=100%>
        <tr>
          <td align=left>$form->{"$form->{number}"}</th>
      <td align=left>$form->{description}</th>
        </tr>
        <tr>
    <tr>
      <th class=listheading>| . $locale->text('Language') . qq|</th>
      <th class=listheading>| . $locale->text('Translation') . qq|</th>
    </tr>
|;

    for $i ( 1 .. $form->{translation_rows} ) {

        if ( ( $rows = $form->numtextrows( $form->{"translation_$i"}, 40 ) ) >
            1 )
        {
            $translation =
qq|<textarea data-dojo-type="dijit/form/Textarea" name="translation_$i" rows=$rows cols=40 wrap=soft>$form->{"translation_$i"}</textarea>|;
        }
        else {
            $translation =
qq|<input data-dojo-type="dijit/form/TextBox" name="translation_$i" size=40 value="$form->{"translation_$i"}">|;
        }

        print qq|
    <tr valign=top>
      <td><select data-dojo-type="dijit/form/Select" name="language_code_$i">$form->{"selectlanguage_$i"}</select></td>
      <td>$translation</td>
    </tr>
|;
    }

    print qq|
      </table>
    </td>
  </tr>
  <tr>
    <td><hr size=3 noshade></td>
  </tr>
</table>
|;

}

sub translation_footer {

    $form->hide_form(qw(path login sessionid callback));

    %button = (
        'update' => { ndx => 1,  key => 'U', value => $locale->text('Update') },
        'save'   => { ndx => 3,  key => 'S', value => $locale->text('Save') },
        'delete' => { ndx => 16, key => 'D', value => $locale->text('Delete') },
    );

    if ( !$form->{trans_id} ) {
        delete $button{'delete'};
    }

    for ( sort { $button{$a}->{ndx} <=> $button{$b}->{ndx} } keys %button ) {
        $form->print_button( \%button, $_ );
    }

    print qq|

  </form>

</body>
</html>
|;

}

sub update {

    if ( $form->{translation} ) {
        @flds  = qw(language translation);
        $count = 0;
        @a     = ();
        for $i ( 1 .. $form->{translation_rows} ) {
            if ( $form->{"language_code_$i"} ne "" ) {
                push @a, {};
                $j = $#a;

                for (@flds) { $a[$j]->{$_} = $form->{"${_}_$i"} }
                $count++;
            }
        }
        $form->redo_rows( \@flds, \@a, $count, $form->{translation_rows} );
        $form->{translation_rows} = $count;

        &translation_header;
        &translation_footer;

        $form->finalize_request();

    }

    &display_form;

}

sub select_name {

    $label = ucfirst $form->{vc};

    @column_index = qw(ndx name address);
    $column_data{ndx} = qq|<th>&nbsp;</th>|;
    $column_data{name} =
      qq|<th class=listheading>| . $locale->maketext($label) . qq|</th>|;
    $column_data{address} =
        qq|<th class=listheading colspan=5>|
      . $locale->text('Address')
      . qq|</th>|;

    $form->header;
    $title = $locale->text('Select from one of the names below');
    print qq|
<body class="lsmb $form->{dojo_theme}">

<<<<<<< HEAD
<form method="post" data-dojo-type="lsmb/lib/Form" action=$form->{script}>
=======
<form method="post" data-dojo-type="lsmb/Form" action=$form->{script}>
>>>>>>> 4c774791

<table width=100%>
  <tr>
    <th class=listtop>$title</th>
  </tr>
  <tr space=5></tr>
  <tr>
    <td>
      <table width=100%>
    <tr class=listheading>|;

    for (@column_index) { print "\n$column_data{$_}" }

    print qq|
    </tr>
|;

    @column_index = qw(ndx name address city state zipcode country);

    my $i = 0;
    foreach $ref ( @{ $form->{name_list} } ) {
        $checked = ( $i++ ) ? "" : "checked";

        $ref->{name} = $form->quote( $ref->{name} );

        $column_data{ndx} =
qq|<td><input name=ndx class=radio type=radio data-dojo-type="dijit/form/RadioButton" value=$i $checked></td>|;
        $column_data{name} =
qq|<td><input name="new_name_$i" type=hidden value="$ref->{name}">$ref->{name}</td>|;
        $column_data{address} = qq|<td>$ref->{address1} $ref->{address2}</td>|;
        for (qw(city state zipcode country)) {
            $column_data{$_} = qq|<td>$ref->{$_}&nbsp;</td>|;
        }

        $j++;
        $j %= 2;
        print qq|
    <tr class=listrow$j>|;

        for (@column_index) { print "\n$column_data{$_}" }

        print qq|
    </tr>

<input name="new_id_$i" type=hidden value=$ref->{id}>

|;

    }

    print qq|
      </table>
    </td>
  </tr>
  <tr>
    <td><hr size=3 noshade></td>
  </tr>
</table>

<input name=lastndx type=hidden value=$i>

|;

    # delete variables
    for (qw(action nextsub name_list)) { delete $form->{$_} }

    $form->hide_form;

    print qq|
<input type="hidden" name="nextsub" value="name_selected">
<br>
<button data-dojo-type="dijit/form/Button" class="submit" type="submit" name="action" value="continue">|
      . $locale->text('Continue')
      . qq|</button>
</form>

</body>
</html>
|;

}

sub name_selected {

    # replace the variable with the one checked

    # index for new item
    $i = $form->{ndx};

    $form->{ $form->{vc} } = $form->{"new_name_$i"};
    $form->{"$form->{vc}_id"} = $form->{"new_id_$i"};
    $form->{"old$form->{vc}"} =
      qq|$form->{$form->{vc}}--$form->{"$form->{vc}_id"}|;

    # delete all the new_ variables
    for $i ( 1 .. $form->{lastndx} ) {
        for (qw(id name)) { delete $form->{"new_${_}_$i"} }
    }

    for (qw(ndx lastndx nextsub)) { delete $form->{$_} }

    &display_form;

}

sub display_form {

    &{"$form->{type}_header"};
    &{"$form->{type}_footer"};

}

sub continue { &{ $form->{nextsub} } }

sub add_group      { &add }
sub add_project    { &add }
sub add_job        { &add }
sub add_pricegroup { &add }

sub project_sales_order {

    PE->project_sales_order( \%myconfig, \%$form );

    if ( @{ $form->{all_years} } ) {
        $form->{selectaccountingyear} = "<option>\n";
        for ( @{ $form->{all_years} } ) {
            $form->{selectaccountingyear} .= qq|<option>$_\n|;
        }

        $form->{selectaccountingmonth} = "<option>\n";
        for ( sort keys %{ $form->{all_month} } ) {
            $form->{selectaccountingmonth} .=
              qq|<option value=$_>|
              . $locale->maketext( $form->{all_month}{$_} ) . qq|\n|;
        }

        $selectfrom = qq|
        <tr>
      <th align=right>| . $locale->text('Period') . qq|</th>
      <td colspan=3>
      <select data-dojo-type="dijit/form/Select" name=month>$form->{selectaccountingmonth}</select>
      <select data-dojo-type="dijit/form/Select" name=year>$form->{selectaccountingyear}</select>
      <input name=interval class=radio type=radio data-dojo-type="dijit/form/RadioButton" value=0 checked>&nbsp;|
          . $locale->text('Current') . qq|
      <input name=interval class=radio type=radio data-dojo-type="dijit/form/RadioButton" value=1>&nbsp;|
          . $locale->text('Month') . qq|
      <input name=interval class=radio type=radio data-dojo-type="dijit/form/RadioButton" value=3>&nbsp;|
          . $locale->text('Quarter') . qq|
      <input name=interval class=radio type=radio data-dojo-type="dijit/form/RadioButton" value=12>&nbsp;|
          . $locale->text('Year') . qq|
      </td>
    </tr>
|;
    }

    $fromto = qq|
        <tr>
      <th align=right nowrap>| . $locale->text('Transaction Dates') . qq|</th>
      <td>|
      . $locale->text('From')
      . qq| <input class="date" data-dojo-type="lsmb/DateTextBox" name=transdatefrom size=11 title="$myconfig{dateformat}">
      |
      . $locale->text('To')
      . qq| <input class="date" data-dojo-type="lsmb/DateTextBox" name=transdateto size=11 title="$myconfig{dateformat}"></td>
    </tr>
    $selectfrom
|;

    if ( @{ $form->{all_project} } ) {
        $form->{selectprojectnumber} = "<option>\n";
        for ( @{ $form->{all_project} } ) {
            $form->{selectprojectnumber} .=
qq|<option value="$_->{projectnumber}--$_->{id}">$_->{projectnumber}\n|;
        }
    }
    else {
        $form->error( $locale->text('No open Projects!') );
    }

    if ( @{ $form->{all_employee} } ) {
        $form->{selectemployee} = "<option>\n";
        for ( @{ $form->{all_employee} } ) {
            $form->{selectemployee} .=
              qq|<option value="$_->{name}--$_->{id}">$_->{name}\n|;
        }

        $employee = qq|
              <tr>
            <th align=right nowrap>| . $locale->text('Employee') . qq|</th>
        <td><select data-dojo-type="dijit/form/Select" name=employee>$form->{selectemployee}</select></td>
          </tr>
|;
    }

    $form->{title} = $locale->text('Generate Sales Orders');
    $form->{vc}    = "customer";
    $form->{type}  = "sales_order";

    $form->header;

    print qq|
<body class="lsmb $form->{dojo_theme}">

<<<<<<< HEAD
<form method="post" data-dojo-type="lsmb/lib/Form" action=$form->{script}>
=======
<form method="post" data-dojo-type="lsmb/Form" action=$form->{script}>
>>>>>>> 4c774791

<table width=100%>
  <tr>
    <th class=listtop>$form->{title}</th>
  </tr>
  <tr height="5"></tr>
  <tr valign=top>
    <td>
      <table>
        <tr>
      <th align=right>| . $locale->text('Project') . qq|</th>
      <td colspan=3><select data-dojo-type="dijit/form/Select" name=projectnumber>$form->{selectprojectnumber}</select></td>
    </tr>
    $employee
    $fromto
    <tr>
      <th></th>
        <td><input name=summary type=radio data-dojo-type="dijit/form/RadioButton" class=radio value=1> |
      . $locale->text('Summary') . qq|
        <input name=summary type=radio data-dojo-type="dijit/form/RadioButton" class=radio value=0 checked> |
      . $locale->text('Detail') . qq|
        </td>
      </tr>
      </table>
    </td>
  </tr>
  <tr>
    <td><hr size=3 noshade></td>
  </tr>
</table>

|;

    $form->{nextsub} = "project_jcitems_list";
    $form->hide_form(qw(path login sessionid nextsub type vc));

    print qq|
<button data-dojo-type="dijit/form/Button" type="submit" class="submit" name="action" value="continue">|
      . $locale->text('Continue')
      . qq|</button>

</form>
|;

    print qq|

</body>
</html>
|;

}

sub project_jcitems_list {

    $form->{projectnumber} = $form->unescape( $form->{projectnumber} );
    $form->{employee}      = $form->unescape( $form->{employee} );
    $form->{callback}      = "$form->{script}?action=project_jcitems_list";
    for (
        qw(month year interval summary transdatefrom transdateto login path sessionid nextsub type vc)
      )
    {
        $form->{callback} .= "&$_=$form->{$_}";
    }
    for (qw(employe projectnumber)) {
        $form->{callback} .= "&$_=" . $form->escape( $form->{$_}, 1 );
    }

    PE->get_jcitems( \%myconfig, \%$form );

    # flatten array
    $i = 1;
    foreach $ref ( @{ $form->{jcitems} } ) {
        if ( $form->{summary} ) {

            $thisitem =
              qq|$ref->{project_id}:$ref->{"$form->{vc}_id"}:$ref->{parts_id}|;

            if ( $thisitem eq $sameitem ) {

                $i--;
                for (qw(qty amount)) { $form->{"${_}_$i"} += $ref->{$_} }
                $form->{"id_$i"} .= " $ref->{id}:$ref->{qty}";
                if ( $form->{"notes_$i"} ) {
                    $form->{"notes_$i"} .= qq|\n\n$ref->{notes}|;
                }
                else {
                    $form->{"notes_$i"} = $ref->{notes};
                }

            }
            else {

                for ( keys %$ref ) { $form->{"${_}_$i"} = $ref->{$_} }

                $form->{"checked_$i"}     = 1;
                $form->{"$form->{vc}_$i"} = $ref->{ $form->{vc} };
                $form->{"id_$i"}          = "$ref->{id}:$ref->{qty}";

            }

            $sameitem =
              qq|$ref->{project_id}:$ref->{"$form->{vc}_id"}:$ref->{parts_id}|;
        }
        else {

            for ( keys %$ref ) { $form->{"${_}_$i"} = $ref->{$_} }
            $form->{"checked_$i"} = 1;
            $form->{"id_$i"}      = "$ref->{id}:$ref->{qty}";

        }

        $i++;

    }

    $form->{rowcount} = $i - 1;

    for $i ( 1 .. $form->{rowcount} ) {
        for (qw(qty allocated)) {
            $form->{"${_}_$i"} =
              $form->format_amount( \%myconfig, $form->{"${_}_$i"} );
        }
        for (qw(amount sellprice)) {
            $form->{"${_}_$i"} =
              $form->format_amount( \%myconfig, $form->{"${_}_$i"}, 2 );
        }
    }

    &jcitems;

}

sub jcitems {

    # $locale->text('Customer')
    # $locale->text('Vendor')

    $vc = ucfirst $form->{vc};

    @column_index = qw(id projectnumber name);
    if ( !$form->{summary} ) {
        push @column_index, qw(transdate);
    }
    push @column_index, qw(partnumber description qty amount);

    $column_header{id} = qq|<th>&nbsp;</th>|;
    $column_header{transdate} =
      qq|<th class=listheading>| . $locale->text('Date') . qq|</th>|;
    $column_header{partnumber} =
        qq|<th class=listheading>|
      . $locale->text('Service Code')
      . qq|<br>|
      . $locale->text('Part Number')
      . qq|</th>|;
    $column_header{projectnumber} =
      qq|<th class=listheading>| . $locale->text('Project Number') . qq|</th>|;
    $column_header{description} =
      qq|<th class=listheading>| . $locale->text('Description') . qq|</th>|;
    $column_header{name} = qq|<th class=listheading>$vc</th>|;
    $column_header{qty} =
      qq|<th class=listheading>| . $locale->text('Qty') . qq|</th>|;
    $column_header{amount} =
      qq|<th class=listheading>| . $locale->text('Amount') . qq|</th>|;

    if ( $form->{type} eq 'sales_order' ) {
        $form->{title} = $locale->text('Generate Sales Orders');
    }

    $form->header;

    print qq|
<body class="lsmb $form->{dojo_theme}">

<<<<<<< HEAD
<form method="post" data-dojo-type="lsmb/lib/Form" action=$form->{script}>
=======
<form method="post" data-dojo-type="lsmb/Form" action=$form->{script}>
>>>>>>> 4c774791

<table width=100%>
  <tr>
    <th class=listtop>$form->{title}</th>
  </tr>
  <tr height="5"></tr>
  <tr>
    <td>
      <table width=100%>
        <tr class=listheading>|;

    for (@column_index) { print "\n$column_header{$_}" }

    print qq|
        </tr>
|;

    for $i ( 1 .. $form->{rowcount} ) {

        for (@column_index) {
            $column_data{$_} = qq|<td>$form->{"${_}_$i"}</td>|;
        }
        for (qw(qty amount)) {
            $column_data{$_} = qq|<td align=right>$form->{"${_}_$i"}</td>|;
        }

        $checked = ( $form->{"checked_$i"} ) ? "checked" : "";
        $column_data{id} =
qq|<td><input name="checked_$i" class=checkbox type=checkbox data-dojo-type="dijit/form/CheckBox" value="1" $checked></td>|;

        if ( $form->{"$form->{vc}_id_$i"} ) {
            $column_data{name} = qq|<td>$form->{"$form->{vc}_$i"}</td>|;
            $form->hide_form( "$form->{vc}_id_$i", "$form->{vc}_$i" );
        }
        else {
            $column_data{name} =
qq|<td><input name="ndx_$i" class=checkbox type=checkbox data-dojo-type="dijit/form/CheckBox" value="1"></td>|;
        }

        for (qw(projectnumber partnumber description notes)) {
            $form->{"${_}_$i"} = $form->quote( $form->{"${_}_$i"} );
        }
        $form->hide_form( map { "${_}_$i" }
              qw(id project_id parts_id projectnumber transdate partnumber description notes qty amount taxaccounts sellprice)
        );

        $j++;
        $j %= 2;
        print "
        <tr class=listrow$j>";

        for (@column_index) { print "\n$column_data{$_}" }

        print qq|
        </tr>
|;

    }

    print qq|
      </table>
    </td>
  </tr>

  <tr>
    <td><hr size=3 noshade></td>
  </tr>
</table>

<br>
|;

    $form->hide_form(
        qw(path login sessionid vc nextsub rowcount type currency defaultcurrency taxaccounts summary callback)
    );

    for ( split / /, $form->{taxaccounts} ) { $form->hide_form("${_}_rate") }

    if ( $form->{rowcount} ) {
        print qq|
<button data-dojo-type="dijit/form/Button" class="submit" type="submit" name="action" value="generate_sales_orders">|
          . $locale->text('Generate Sales Orders')
          . qq|</button>|;

        print qq|
<button data-dojo-type="dijit/form/Button" class="submit" type="submit" name="action" value="select_customer">|
          . $locale->text('Select Customer')
          . qq|</button>|;

    }

    print qq|
</form>

</body>
</html>
|;

}

sub select_customer {

    for ( 1 .. $form->{rowcount} ) {
        last if ( $ok = $form->{"ndx_$_"} );
    }

    $form->error( $locale->text('Nothing selected!') ) unless $ok;

    $label =
      ( $form->{vc} eq 'customer' )
      ? $locale->text('Customer')
      : $locale->text('Vendor');

    $form->header;

    print qq|
<body class="lsmb $form->{dojo_theme}" onLoad="document.forms[0].$form->{vc}.focus()" />

<<<<<<< HEAD
<form method="post" data-dojo-type="lsmb/lib/Form" action=$form->{script}>
=======
<form method="post" data-dojo-type="lsmb/Form" action=$form->{script}>
>>>>>>> 4c774791

<b>$label</b> <input data-dojo-type="dijit/form/TextBox" name=$form->{vc} size=40>

|;

    $form->{nextsub} = "$form->{vc}_selected";
    $form->{action}  = "$form->{vc}_selected";

    $form->hide_form;

    print qq|
<button data-dojo-type="dijit/form/Button" class="submit" type="submit" name="action" value="continue">|
      . $locale->text('Continue')
      . qq|</button>

</form>
|;

    print qq|

</body>
</html>
|;

}

sub customer_selected {

    if (
        (
            $rv = $form->get_name( \%myconfig, $form->{vc}, $form->{startdate} )
        ) > 1
      )
    {
        &select_name( $form->{vc} );
        $form->finalize_request();
    }

    if ( $rv == 1 ) {
        $form->{"$form->{vc}"}    = $form->{name_list}[0]->{name};
        $form->{"$form->{vc}_id"} = $form->{name_list}[0]->{id};
    }
    else {
        $msg =
          ( $form->{vc} eq 'customer' )
          ? $locale->text('Customer not on file!')
          : $locale->text('Vendor not on file!');
        $form->error($msg);
    }

    &display_form;

}

sub sales_order_header {

    for ( 1 .. $form->{rowcount} ) {
        if ( $form->{"ndx_$_"} ) {
            $form->{"$form->{vc}_id_$_"} = $form->{"$form->{vc}_id"};
            $form->{"$form->{vc}_$_"}    = $form->{"$form->{vc}"};
        }
    }

}

sub sales_order_footer { &jcitems }

sub generate_sales_orders {

    for $i ( 1 .. $form->{rowcount} ) {
        $form->error( $locale->text('Customer missing!') )
          if ( $form->{"checked_$i"} && !$form->{"customer_$i"} );
    }

    for $i ( 1 .. $form->{rowcount} ) {
        if ( $form->{"checked_$i"} ) {
            push @{ $form->{order}{qq|$form->{"customer_id_$i"}|} },
              {
                partnumber    => $form->{"partnumber_$i"},
                id            => $form->{"parts_id_$i"},
                description   => $form->{"description_$i"},
                qty           => $form->{"qty_$i"},
                sellprice     => $form->{"sellprice_$i"},
                projectnumber => qq|--$form->{"project_id_$i"}|,
                reqdate       => $form->{"transdate_$i"},
                taxaccounts   => $form->{"taxaccounts_$i"},
                jcitems       => $form->{"id_$i"},
                notes         => $form->{"notes_$i"},
              };
        }
    }

    $order = new Form;
    for ( keys %{ $form->{order} } ) {
        $order->{dbh} = $form->{dbh};

        for (qw(type vc defaultcurrency login)) { $order->{$_} = $form->{$_} }
        for ( split / /, $form->{taxaccounts} ) {
            $order->{"${_}_rate"} = $form->{"${_}_rate"};
        }

        $i = 0;
        $order->{"$order->{vc}_id"} = $_;

        AA->get_name( \%myconfig, \%$order );

        foreach $ref ( @{ $form->{order}{$_} } ) {
            $i++;

            for ( keys %$ref ) { $order->{"${_}_$i"} = $ref->{$_} }

            $taxaccounts = "";
            for ( split / /, $order->{taxaccounts} ) {
                $taxaccounts .= qq|$_ |
                  if ( $_ =~ /$order->{"taxaccounts_$i"}/ );
            }
            $order->{"taxaccounts_$i"} = $taxaccounts;

        }
        $order->{rowcount} = $i;

        for (qw(currency)) { $order->{$_} = $form->{$_} }

        $order->{ordnumber} = $order->update_defaults( \%myconfig, 'sonumber' );
        $order->{transdate} = $order->current_date( \%myconfig );
        $order->{reqdate}   = $order->{transdate};

        for (qw(intnotes employee employee_id)) { delete $order->{$_} }

        PE->timecard_get_currency( \%$order );

        if ( OE->save( \%myconfig, \%$order ) ) {
            if ( !PE->allocate_projectitems( \%myconfig, \%$order ) ) {
                OE->delete( \%myconfig, \%$order,
                    ${LedgerSMB::Sysconfig::spool} );
            }
        }
        else {
            $order->error( $locale->text('Failed to save order!') );
        }

        for ( keys %$order ) { delete $order->{$_} }

    }

    $form->redirect( $locale->text('Orders generated!') );

}
<|MERGE_RESOLUTION|>--- conflicted
+++ resolved
@@ -115,11 +115,7 @@
     print qq|
 <body class="lsmb $form->{dojo_theme}">
 
-<<<<<<< HEAD
-<form method="post" data-dojo-type="lsmb/lib/Form" action=$form->{script}>
-=======
 <form method="post" data-dojo-type="lsmb/Form" action=$form->{script}>
->>>>>>> 4c774791
 
 <input type=hidden name=id value=$form->{id}>
 <input type=hidden name=type value=$form->{type}>
@@ -202,11 +198,7 @@
     print qq|
 <body class="lsmb $form->{dojo_theme}">
 
-<<<<<<< HEAD
-<form method="post" data-dojo-type="lsmb/lib/Form" action=$form->{script}>
-=======
 <form method="post" data-dojo-type="lsmb/Form" action=$form->{script}>
->>>>>>> 4c774791
 
 <input type=hidden name=id value=$form->{id}>
 <input type=hidden name=type value=$form->{type}>
@@ -299,11 +291,7 @@
     print qq|
 <body class="lsmb $form->{dojo_theme}">
 
-<<<<<<< HEAD
-<form method="post" data-dojo-type="lsmb/lib/Form" action=$form->{script}>
-=======
 <form method="post" data-dojo-type="lsmb/Form" action=$form->{script}>
->>>>>>> 4c774791
 |;
 
     $form->hide_form(qw(translation title number));
@@ -473,11 +461,7 @@
 
 <br>
 
-<<<<<<< HEAD
-<form method="post" data-dojo-type="lsmb/lib/Form" action=$form->{script}>
-=======
 <form method="post" data-dojo-type="lsmb/Form" action=$form->{script}>
->>>>>>> 4c774791
 
 <input name=callback type=hidden value="$form->{callback}">
 |;
@@ -548,11 +532,7 @@
     print qq|
 <body class="lsmb $form->{dojo_theme}">
 
-<<<<<<< HEAD
-<form method="post" data-dojo-type="lsmb/lib/Form" action=$form->{script}>
-=======
 <form method="post" data-dojo-type="lsmb/Form" action=$form->{script}>
->>>>>>> 4c774791
 
 <input type=hidden name=$form->{number} value="|
       . $form->quote( $form->{"$form->{number}"} ) . qq|">
@@ -691,11 +671,7 @@
     print qq|
 <body class="lsmb $form->{dojo_theme}">
 
-<<<<<<< HEAD
-<form method="post" data-dojo-type="lsmb/lib/Form" action=$form->{script}>
-=======
 <form method="post" data-dojo-type="lsmb/Form" action=$form->{script}>
->>>>>>> 4c774791
 
 <table width=100%>
   <tr>
@@ -899,11 +875,7 @@
     print qq|
 <body class="lsmb $form->{dojo_theme}">
 
-<<<<<<< HEAD
-<form method="post" data-dojo-type="lsmb/lib/Form" action=$form->{script}>
-=======
 <form method="post" data-dojo-type="lsmb/Form" action=$form->{script}>
->>>>>>> 4c774791
 
 <table width=100%>
   <tr>
@@ -1077,11 +1049,7 @@
     print qq|
 <body class="lsmb $form->{dojo_theme}">
 
-<<<<<<< HEAD
-<form method="post" data-dojo-type="lsmb/lib/Form" action=$form->{script}>
-=======
 <form method="post" data-dojo-type="lsmb/Form" action=$form->{script}>
->>>>>>> 4c774791
 
 <table width=100%>
   <tr>
@@ -1200,11 +1168,7 @@
     print qq|
 <body class="lsmb $form->{dojo_theme}" onLoad="document.forms[0].$form->{vc}.focus()" />
 
-<<<<<<< HEAD
-<form method="post" data-dojo-type="lsmb/lib/Form" action=$form->{script}>
-=======
 <form method="post" data-dojo-type="lsmb/Form" action=$form->{script}>
->>>>>>> 4c774791
 
 <b>$label</b> <input data-dojo-type="dijit/form/TextBox" name=$form->{vc} size=40>
 
