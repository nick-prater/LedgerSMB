--- conflicted
+++ resolved
@@ -185,11 +185,7 @@
     print qq|
 <body class="lsmb $form->{dojo_theme}">
 
-<<<<<<< HEAD
-<form method="post" data-dojo-type="lsmb/lib/Form" action=$form->{script}>
-=======
 <form method="post" data-dojo-type="lsmb/Form" action=$form->{script}>
->>>>>>> 4c774791
 
 <table width=100%>
   <tr>
@@ -573,11 +569,7 @@
     print qq|
 <body class="lsmb $form->{dojo_theme}">
 
-<<<<<<< HEAD
-<form method="post" data-dojo-type="lsmb/lib/Form" action=$form->{script}>
-=======
 <form method="post" data-dojo-type="lsmb/Form" action=$form->{script}>
->>>>>>> 4c774791
 
 <table width=100%>
   <tr class=listtop>
