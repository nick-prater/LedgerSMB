#=====================================================================
# LedgerSMB Small Medium Business Accounting
# http://www.ledgersmb.org/
#

# Copyright (C) 2006
# This work contains copyrighted information from a number of sources all used
# with permission.
#
# This file contains source code included with or based on SQL-Ledger which
# is Copyright Dieter Simader and DWS Systems Inc. 2000-2005 and licensed
# under the GNU General Public License version 2 or, at your option, any later
# version.  For a full list including contact information of contributors,
# maintainers, and copyright holders, see the CONTRIBUTORS file.
#
# Original Copyright Notice from SQL-Ledger 2.6.17 (before the fork):
# Copyright (c) 2001
#
#  Author: DWS Systems Inc.
#     Web: http://www.sql-ledger.org
#
#
# This program is free software; you can redistribute it and/or modify
# it under the terms of the GNU General Public License as published by
# the Free Software Foundation; either version 2 of the License, or
# (at your option) any later version.
#
# This program is distributed in the hope that it will be useful,
# but WITHOUT ANY WARRANTY; without even the implied warranty of
# MERCHANTABILITY or FITNESS FOR A PARTICULAR PURPOSE.  See the
# GNU General Public License for more details.
# You should have received a copy of the GNU General Public License
# along with this program; if not, write to the Free Software
# Foundation, Inc., 675 Mass Ave, Cambridge, MA 02139, USA.
#======================================================================
#
# Order entry module
# Quotation module
#
#======================================================================

package lsmb_legacy;

use List::Util qw(max min);
use LedgerSMB::OE;
use LedgerSMB::IR;
use LedgerSMB::IS;
use LedgerSMB::PE;
use LedgerSMB::Setting;
use LedgerSMB::Tax;
use LedgerSMB::Locale;

require "bin/arap.pl";
require "bin/io.pl";

1;

# end of main

sub add {

    if ( $form->{type} eq 'purchase_order' ) {
        $form->{title} = $locale->text('Add Purchase Order');
        $form->{vc}    = 'vendor';
    }
    if ( $form->{type} eq 'sales_order' ) {
        $form->{title} = $locale->text('Add Sales Order');
        $form->{vc}    = 'customer';
    }
    if ( $form->{type} eq 'request_quotation' ) {
        $form->{title} = $locale->text('Add Request for Quotation');
        $form->{vc}    = 'vendor';
    }
    if ( $form->{type} eq 'sales_quotation' ) {
        $form->{title} = $locale->text('Add Quotation');
        $form->{vc}    = 'customer';
    }

    $form->{callback} =
"$form->{script}?action=add&type=$form->{type}&vc=$form->{vc}&login=$form->{login}&path=$form->{path}&sessionid=$form->{sessionid}"
      unless $form->{callback};

    $form->{rowcount} = 0;

    &order_links;
    &prepare_order;
    &display_form;

}

sub edit {
    OE->get_type($form);
    if ( $form->{type} =~ /(purchase_order|bin_list)/ ) {
        $form->{title} = $locale->text('Edit Purchase Order');
        $form->{vc}    = 'vendor';
        $form->{type}  = 'purchase_order';
    }
    if ( $form->{type} =~ /((sales|work)_order|(packing|pick)_list)/ ) {
        $form->{title} = $locale->text('Edit Sales Order');
        $form->{vc}    = 'customer';
        $form->{type}  = 'sales_order';
    }
    if ( $form->{type} eq 'request_quotation' ) {
        $form->{title} = $locale->text('Edit Request for Quotation');
        $form->{vc}    = 'vendor';
    }
    if ( $form->{type} eq 'sales_quotation' ) {
        $form->{title} = $locale->text('Edit Quotation');
        $form->{vc}    = 'customer';
    }

    &order_links;
    &prepare_order;
    &display_form;

}

sub order_links {

    # retrieve order/quotation
    OE->retrieve( \%myconfig, \%$form );

    # get projects, departments, languages
    $form->get_regular_metadata( \%myconfig, $form->{vc},
                 ( $form->{vc} eq 'customer' ) ? "AR" : "AP",
                 undef, $form->{transdate}, 1 );

    $form->{oldlanguage_code} = $form->{language_code};

    $l{language_code} = $form->{language_code};
    $l{searchitems} = 'nolabor' if $form->{vc} eq 'customer';

    $form->get_partsgroup( \%myconfig, \%l );

    for (qw(terms taxincluded)) { $temp{$_} = $form->{$_} }
    $form->{shipto} = 1 if $form->{id};

    # get customer / vendor
    AA->get_name( \%myconfig, \%$form );

    if ( $form->{id} ) {
        for (qw(terms taxincluded)) { $form->{$_} = $temp{$_} }
    }

    ( $form->{ $form->{vc} } ) = split /--/, $form->{ $form->{vc} };
    $form->{"old$form->{vc}"} =
      qq|$form->{$form->{vc}}--$form->{"$form->{vc}_id"}|;

    $form->{employee} = "$form->{employee}--$form->{employee_id}";

    # forex
    $form->{forex} = $form->{exchangerate};

}

sub prepare_order {

    $form->{format}   = "postscript" if $myconfig{printer};
    $form->{media}    = $myconfig{printer};
    $form->{formname} = $form->{type};
    $form->{sortby} ||= "runningnumber";
    $form->{currency} =~ s/ //g;
    $form->{oldcurrency} = $form->{currency};

    if ( $form->{id} ) {

        for(
          qw(ordnumber quonumber shippingpoint shipvia notes intnotes shiptoname shiptoaddress1 shiptoaddress2 shiptocity shiptostate shiptozipcode shiptocountry shiptocontact)
          )
        {
            $form->{$_} = $form->quote( $form->{$_} );
        }

        my $i;
        foreach $ref ( @{ $form->{form_details} } ) {
            $i++;
            for ( keys %$ref ) { $form->{"${_}_$i"} = $ref->{$_} }

            $form->{"projectnumber_$i"} =
              qq|$ref->{projectnumber}--$ref->{project_id}|
              if $ref->{project_id};
            $form->{"partsgroup_$i"} =
              qq|$ref->{partsgroup}--$ref->{partsgroup_id}|
              if $ref->{partsgroup_id};

            $form->{"discount_$i"} =
              $form->format_amount( \%myconfig, $form->{"discount_$i"} * 100 );

            ($dec) = ( $form->{"sellprice_$i"} =~ /\.(\d+)/ );
            $dec = length $dec;
            $decimalplaces = ( $dec > 2 ) ? $dec : 2;

            for ( map { "${_}_$i" } qw(sellprice listprice) ) {
                $form->{$_} =
                  $form->format_amount( \%myconfig, $form->{$_},
                    $decimalplaces );
            }

            ($dec) = ( $form->{"lastcost_$i"} =~ /\.(\d+)/ );
            $dec = length $dec;
            $decimalplaces = ( $dec > 2 ) ? $dec : 2;

            $form->{"lastcost_$i"} =
              $form->format_amount( \%myconfig, $form->{"lastcost_$i"},
                $decimalplaces );

            $form->{"qty_$i"} =
              $form->format_amount( \%myconfig, $form->{"qty_$i"} );
            $form->{"oldqty_$i"} = $form->{"qty_$i"};

            for (qw(partnumber sku description unit)) {
                $form->{"${_}_$i"} = $form->quote( $form->{"${_}_$i"} );
            }
            $form->{rowcount} = $i;
        }
    }

    $form->{oldtransdate} = $form->{transdate};

    if ( $form->{type} eq 'sales_quotation' ) {
        if ( !$form->{readonly} ) {
            $form->{readonly} = 1 if $myconfig{acs} =~ /Quotations--Quotation/;
        }

        $form->{selectformname} =
          qq|<option value="sales_quotation">| . $locale->text('Quotation');
    }

    if ( $form->{type} eq 'request_quotation' ) {
        if ( !$form->{readonly} ) {
            $form->{readonly} = 1 if $myconfig{acs} =~ /Quotations--RFQ/;
        }

        $form->{selectformname} =
          qq|<option value="request_quotation">| . $locale->text('RFQ');
    }

    if ( $form->{type} eq 'sales_order' ) {
        if ( !$form->{readonly} ) {
            $form->{readonly} = 1
              if $myconfig{acs} =~ /Order Entry--Sales Order/;
        }

        $form->{selectformname} =
          qq|<option value="sales_order">|
          . $locale->text('Sales Order') . qq|
    <option value="work_order">| . $locale->text('Work Order') . qq|
    <option value="pick_list">| . $locale->text('Pick List') . qq|
    <option value="packing_list">| . $locale->text('Packing List');
    }

    if ( $form->{type} eq 'purchase_order' ) {
        if ( !$form->{readonly} ) {
            $form->{readonly} = 1
              if $myconfig{acs} =~ /Order Entry--Purchase Order/;
        }

        $form->{selectformname} =
          qq|<option value="purchase_order">|
          . $locale->text('Purchase Order') . qq|
    <option value="bin_list">| . $locale->text('Bin List');
    }

    if ( $form->{type} eq 'ship_order' ) {
        $form->{selectformname} =
          qq|<option value="pick_list">|
          . $locale->text('Pick List') . qq|
    <option value="packing_list">| . $locale->text('Packing List');
    }

    if ( $form->{type} eq 'receive_order' ) {
        $form->{selectformname} =
          qq|<option value="bin_list">| . $locale->text('Bin List');
    }

}

sub form_header {

    my $ordnumber;
    my $numberfld;
    if ( $form->{type} =~ /_order$/ ) {
        $quotation = "0";
        $ordnumber = "ordnumber";
    if ($form->{vc} eq 'customer'){
             $numberfld = "sonumber";
        } else {
             $numberfld = "ponumber";
        }
    }
    else {
        $quotation = "1";
        $ordnumber = "quonumber";
        if ( $form->{vc} eq 'customer' ) {
        $numberfld = "sqnumber";
    } else {
        $numberfld = "rfqnumber";
    }
    }
    $form->{nextsub} = 'update';

    $sequences = $form->sequence_dropdown($numberfld) unless $form->{id};

    $checkedopen   = ( $form->{closed} ) ? ""        : "checked";
    $checkedclosed = ( $form->{closed} ) ? "checked" : "";

    if ( $form->{id} ) {
        $openclosed = qq|
      <tr>
    <th nowrap align=right><input name=closed type=radio data-dojo-type="dijit/form/RadioButton" class=radio value=0 $checkedopen> |
          . $locale->text('Open')
          . qq|</th>
    <th nowrap align=left><input name=closed type=radio data-dojo-type="dijit/form/RadioButton" class=radio value=1 $checkedclosed> |
          . $locale->text('Closed')
          . qq|</th>
      </tr>
|;
    }

    $form->{exchangerate} =
      $form->format_amount( \%myconfig, $form->{exchangerate} );

    $exchangerate = qq|<tr id="exchangerate-row">|;
    $exchangerate .= qq|
                <th align=right nowrap>| . $locale->text('Currency') . qq|</th>
        <td><select data-dojo-type="dijit/form/Select" name=currency>$form->{selectcurrency}</select></td> |
      if $form->{defaultcurrency};

    if (   $form->{defaultcurrency}
        && $form->{currency} ne $form->{defaultcurrency} )
    {
        if ( $form->{forex} ) {
            $exchangerate .=
                qq|<th align=right>|
              . $locale->text('Exchange Rate')
              . qq|</th><td>$form->{exchangerate}</td>
      <input type=hidden name=exchangerate value=$form->{exchangerate}>
|;
        }
        else {
            $exchangerate .=
                qq|<th align=right>|
              . $locale->text('Exchange Rate')
              . qq|</th><td><input data-dojo-type="dijit/form/TextBox" name=exchangerate size=10 value=$form->{exchangerate}></td>|;
        }
    }
    $exchangerate .= qq|
<input type=hidden name=forex value=$form->{forex}>
</tr>
|;

    $vclabel = ucfirst $form->{vc};
    $vclabel = $locale->maketext($vclabel);

    $terms = qq|
                    <tr id="terms-row">
              <th align=right nowrap>| . $locale->text('Terms') . qq|</th>
              <td nowrap><input data-dojo-type="dijit/form/TextBox" name=terms size="3" maxlength="3" value=$form->{terms}> |
      . $locale->text('days')
      . qq|</td>
                    </tr>
|;

    if ( $form->{business} ) {
        $business = qq|
          <tr class="business-row">
        <th align=right nowrap>| . $locale->text('Business') . qq|</th>
        <td colspan=3>$form->{business}
        &nbsp;&nbsp;&nbsp;|;
        $business .= qq|
        <b>| . $locale->text('Trade Discount') . qq|</b>
        | . $form->format_amount( \%myconfig, $form->{tradediscount} * 100 ) . qq| %|
          if $form->{vc} eq 'customer';
        $business .= qq|</td>
          </tr>
|;
    }

    if ( $form->{type} !~ /_quotation$/ ) {
        $ordnumber = qq|
          <tr class="ordnumber-row">
        <th width=70% align=right nowrap>| . $locale->text('Order Number') . qq|</th>
                <td><input data-dojo-type="dijit/form/TextBox" name=ordnumber size=20 value="$form->{ordnumber}">
                     $sequences</td>
        <input type=hidden name=quonumber value="$form->{quonumber}">
          </tr>
          <tr class="transdate-row">
        <th align=right nowrap>| . $locale->text('Order Date') . qq|</th>
        <td><input class="date" data-dojo-type="lsmb/DateTextBox" name=transdate size=11 title="$myconfig{dateformat}" value="$form->{transdate}" id="transdate"></td>
          </tr>
          <tr class="reqdate-row">
        <th align=right nowrap=true>| . $locale->text('Required by') . qq|</th>
        <td><input class="date" data-dojo-type="lsmb/DateTextBox" name=reqdate size=11 title="$myconfig{dateformat}" value="$form->{reqdate}" id="reqdate"></td>
          </tr>
          <tr class="ponunber-row">
        <th align=right nowrap>| . $locale->text('PO Number') . qq|</th>
        <td><input data-dojo-type="dijit/form/TextBox" name=ponumber size=20 value="$form->{ponumber}"></td>
          </tr>
|;

        $n = ( $form->{creditremaining} < 0 ) ? "0" : "1";

        $creditremaining = qq|
          <tr>
        <td></td>
        <td>
          <table class="creditlimit">
            <tr>
              <th align=right nowrap>| . $locale->text('Credit Limit') . qq|</th>
              <td>|
          . $form->format_amount( \%myconfig, $form->{creditlimit}, 0, "0" )
          . qq|</td>
              <td width=10></td>
              <th align=right nowrap>| . $locale->text('Remaining') . qq|</th>
              <td class="plus$n" nowrap>|
          . $form->format_amount( \%myconfig, $form->{creditremaining}, 0, "0" )
          . qq|</td>
    |;
         $creditremaining = qq|<tr><td colspan="2"><table><tr>|
             unless LedgerSMB::Setting->get('show_creditlimit');
         if ($form->{entity_control_code}){
            $creditremaining .= qq|
            <tr class="control-code-field">
        <th align="right" nowrap>| .
            $locale->text('Entity Code') . qq|</th>
        <td colspan="2">$form->{entity_control_code}</td>
        <th align="right" nowrap>| .
            $locale->text('Account') . qq|</th>
        <td colspan=3>$form->{meta_number}</td>
          </tr>
              <tr class="address_row">
                <th align="right" nowrap>| .
                        $locale->text('Address'). qq|</th>
                <td colspan=3>$form->{address}, $form->{city}</td>
              </tr>
        |;
           }
    $creditremaining .= qq|
                 </table>
        </td>
          </tr>
|;
    }
    else {
        $reqlabel =
          ( $form->{type} eq 'sales_quotation' )
          ? $locale->text('Valid until')
          : $locale->text('Required by');
        if ( $form->{type} eq 'sales_quotation' ) {
            $ordnumber = qq|
          <tr class="quonumber-row">
        <th width=70% align=right nowrap>|
              . $locale->text('Quotation Number')
              . qq|</th>
        <td><input data-dojo-type="dijit/form/TextBox" name=quonumber size=20 value="$form->{quonumber}">
                    $sequences</td>
        <input type=hidden name=ordnumber value="$form->{ordnumber}">
          </tr>
|;
        }
        else {
            $ordnumber = qq|
          <tr class="rfqnumber-row">
        <th width=70% align=right nowrap>| . $locale->text('RFQ Number') . qq|</th>
        <td><input data-dojo-type="dijit/form/TextBox" name=quonumber size=20 value="$form->{quonumber}">
                    $sequences</td>
        <input type=hidden name=ordnumber value="$form->{ordnumber}">
          </tr>
|;

            $terms = "";
        }

        $ordnumber .= qq|
          <tr class="transdate-row">
        <th align=right nowrap>| . $locale->text('Quotation Date') . qq|</th>
        <td><input class="date" data-dojo-type="lsmb/DateTextBox" name=transdate size=11 title="$myconfig{dateformat}" value="$form->{transdate}" id="transdate"></td>
          </tr>
          <tr>
        <th align=right nowrap=true>$reqlabel</th>
        <td><input class="date" data-dojo-type="lsmb/DateTextBox" name=reqdate size=11 title="$myconfig{dateformat}" value="$form->{reqdate}" id="reqdate"></td>
          </tr>
|;

    }

    $ordnumber .= qq|
<input type=hidden name=oldtransdate value=$form->{oldtransdate}>|;

    if ( $form->{"select$form->{vc}"} ) {
        $vc = qq|<select data-dojo-type="dijit/form/Select" name=$form->{vc}>$form->{"select$form->{vc}"}</select>|;
    }
    else {
        if ($form->{vc} eq 'vendor'){
            $eclass = 1;
        } elsif ($form->{vc} eq 'customer'){
            $eclass = 2
        }
        $vc = qq|<input data-dojo-type="dijit/form/TextBox" name=$form->{vc} value="$form->{$form->{vc}}" size=35>
             <a id="new-contact" target="new"
                 href="contact.pl?action=add&entity_class=$eclass">
                 [| . $locale->text('New') . qq|]</a>|;
    }

    $department = qq|
              <tr class="department-row">
            <th align="right" nowrap>| . $locale->text('Department') . qq|</th>
        <td colspan=3><select data-dojo-type="dijit/form/Select" name=department>$form->{selectdepartment}</select>
        </td>
          </tr>
| if $form->{selectdepartment};

    $employee = qq|
              <input type=hidden name=employee value="$form->{employee}">
|;

    if ( $form->{type} eq 'sales_order' ) {
        if ( $form->{selectemployee} ) {
            $employee = qq|
           <tr class="employee-row">
            <th align=right nowrap>| . $locale->text('Salesperson') . qq|</th>
        <td><select data-dojo-type="dijit/form/Select" name=employee>$form->{selectemployee}</select></td>
          </tr>
|;
        }
    }
    else {
        if ( $form->{selectemployee} ) {
            $employee = qq|
           <tr class="employee-row">
            <th align=right nowrap>| . $locale->text('Employee') . qq|</th>
        <td><select data-dojo-type="dijit/form/Select" name=employee>$form->{selectemployee}</select></td>
          </tr>
|;
        }
    }

    $i     = $form->{rowcount} + 1;
    $focus = "partnumber_$i";

    $form->header;

    print qq|
<body class="lsmb $form->{dojo_theme}" onLoad="document.forms[0].${focus}.focus()" />
| . $form->open_status_div . qq|
<script>
function on_return_submit(event){
  var kc;
  if (window.event){
    kc = window.event.keyCode;
  } else {
    kc = event.which;
  }
  if (kc == '13' && document.activeElement.tagName != 'TEXTAREA'){
        document.forms[0].submit();
  }
}
</script>
<<<<<<< HEAD
<form method="post" data-dojo-type="lsmb/lib/Form" action="$form->{script}" onkeypress="on_return_submit(event)">
=======
<form method="post" data-dojo-type="lsmb/Form" action="$form->{script}" onkeypress="on_return_submit(event)">
>>>>>>> 4c774791

|;

    if ($form->{notice}){
         print qq|$form->{notice}<br/>|;
    }
    $form->hide_form(qw(entity_control_code meta_number tax_id address city));
    $form->hide_form(
        qw(id type formname media format printed emailed queued vc title discount creditlimit creditremaining tradediscount business recurring form_id nextsub
   lock_description)
    );

    print qq|
<table width=100%>
  <tr class=listtop>
    <th class=listtop colspan="5">$form->{title}</th>
  </tr>
  <tr height="5"></tr>
  <tr>
    <td>
      <table width="100%">
        <tr valign=top>
      <td>
        <table width=100%>
          <tr>
        <th align=right>$vclabel</th>
        <td colspan=3>$vc</td>
        <input type=hidden name=$form->{vc}_id value=$form->{"$form->{vc}_id"}>
        <input type=hidden name="old$form->{vc}" value="$form->{"old$form->{vc}"}">
          </tr>
          $creditremaining
          $business
          $department
          $exchangerate
          <tr class="shippingpoint-row">
        <th align=right>| . $locale->text('Shipping Point') . qq|</th>
        <td colspan=3><input data-dojo-type="dijit/form/TextBox" name=shippingpoint size=35 value="$form->{shippingpoint}"></td>
          </tr>
          <tr class="shipvia-row">
        <th align=right>| . $locale->text('Ship via') . qq|</th>
        <td colspan=3><textarea data-dojo-type="dijit/form/Textarea" name="shipvia" cols="35"
                                rows="3">$form->{shipvia}</textarea></td>
          </tr>
        </table>
      </td>
      <td align=right>
        <table>
          $openclosed
          $employee
          $ordnumber
          $terms
        </table>
      </td>
    </tr>
      </table>
    </td>
  </tr>
  <tr><td>

|;

    $form->hide_form(
        qw(shiptoname shiptoaddress1 shiptoaddress2 shiptocity shiptostate shiptozipcode shiptocountry shiptocontact shiptophone shiptofax shiptoemail message email subject cc bcc taxaccounts)
    );

    for ( split / /, $form->{taxaccounts} ) {
        print qq|
<input type=hidden name="${_}_rate" value=$form->{"${_}_rate"}>
<input type=hidden name="${_}_description" value="$form->{"${_}_description"}">
|;
    }
    if ( !$form->{readonly} ) {
        %button = (
            'update' =>
              { ndx => 1, key => 'U', value => $locale->text('Update') },
            'print' =>
              { ndx => 2, key => 'P', value => $locale->text('Print') },
            'save' => { ndx => 3, key => 'S', value => $locale->text('Save') },
            'ship_to' =>
              { ndx => 4, key => 'T', value => $locale->text('Ship to') },
            'e_mail' =>
              { ndx => 5, key => 'E', value => $locale->text('E-mail') },
            'print_and_save' => {
                ndx   => 6,
                key   => 'R',
                value => $locale->text('Print and Save')
            },
            'save_as_new' =>
              { ndx => 7, key => 'N', value => $locale->text('Save as new') },
            'print_and_save_as_new' => {
                ndx   => 8,
                key   => 'W',
                value => $locale->text('Print and Save as new')
            },
            'sales_invoice' =>
              { ndx => 9, key => 'I', value => $locale->text('Sales Invoice') },
            'sales_order' =>
              { ndx => 10, key => 'O', value => $locale->text('Sales Order') },
            'quotation' =>
              { ndx => 11, key => 'Q', value => $locale->text('Quotation') },
            'vendor_invoice' => {
                ndx   => 12,
                key   => 'I',
                value => $locale->text('Vendor Invoice')
            },
            'purchase_order' => {
                ndx   => 13,
                key   => 'O',
                value => $locale->text('Purchase Order')
            },
            'rfq' => { ndx => 14, key => 'Q', value => $locale->text('RFQ') },
            'schedule' =>
              { ndx => 15, key => 'H', value => $locale->text('Schedule') },
            'delete' =>
              { ndx => 16, key => 'D', value => $locale->text('Delete') },
        );

        %a = ();
        for ( "update", "ship_to", "save" ) { $a{$_} = 1 }
        $a{'print_and_save'} = 1 if ${LedgerSMB::Sysconfig::latex};

        if ( $form->{id} ) {

            $a{'e_mail'}                = 1;
            $a{'delete'}                = 1;
            $a{'print'}                 = 1;
            $a{'save_as_new'}           = 1;
            $a{'print_and_save_as_new'} = 1 if ${LedgerSMB::Sysconfig::latex};

            if ( $form->{type} =~ /sales_/ ) {
                if ( $myconfig{acs} !~ /AR--Sales Invoice/ ) {
                    $a{'sales_invoice'} = 1;
                }
            }
            else {
                if ( $myconfig{acs} !~ /AP--Vendor Invoice/ ) {
                    $a{'vendor_invoice'} = 1;
                }
            }

            if ( $form->{type} eq 'sales_order' ) {
                if ( $myconfig{acs} !~ /Quotations--RFQ/ ) {
                    $a{'quotation'} = 1;
                }
            }

            if ( $form->{type} eq 'purchase_order' ) {
                if ( $myconfig{acs} !~ /Quotations--RFQ/ ) {
                    $a{'rfq'} = 1;
                }
            }

            if ( $form->{type} eq 'sales_quotation' ) {
                if ( $myconfig{acs} !~ /Order Entry--Sales Order/ ) {
                    $a{'sales_order'} = 1;
                }
            }

            if ( $myconfig{acs} !~ /Order Entry--Purchase Order/ ) {
                if ( $form->{type} eq 'request_quotation' ) {
                    $a{'purchase_order'} = 1;
                }
            }
        }

        if ( $form->{type} =~ /_order/ ) {
            $a{'schedule'} = 1;
        }

    }
    for ( keys %button ) { delete $button{$_} if !$a{$_} }

    for ( sort { $button{$a}->{ndx} <=> $button{$b}->{ndx} } keys %button ) {
        $form->print_button( \%button, $_ );
    }
    print "</td></tr>";

}

sub form_footer {
    _calc_taxes();

    $form->{invtotal} = $form->{invsubtotal};

    if ( ( $rows = $form->numtextrows( $form->{notes}, 35, 8 ) ) < 2 ) {
        $rows = 2;
    }
    if ( ( $introws = $form->numtextrows( $form->{intnotes}, 35, 8 ) ) < 2 ) {
        $introws = 2;
    }
    $rows = ( $rows > $introws ) ? $rows : $introws;
    $notes =
qq|<textarea data-dojo-type="dijit/form/Textarea" name=notes rows=$rows cols=35 wrap=soft>$form->{notes}</textarea>|;
    $intnotes =
qq|<textarea data-dojo-type="dijit/form/Textarea" name=intnotes rows=$rows cols=35 wrap=soft>$form->{intnotes}</textarea>|;

    $form->{taxincluded} = ( $form->{taxincluded} ) ? "checked" : "";

    $taxincluded = "";
    if ( $form->{taxaccounts} ) {
        $taxincluded = qq|
            <tr height="5"></tr>
            <tr>
          <td align=right>
          <input name=taxincluded class=checkbox type=checkbox data-dojo-type="dijit/form/CheckBox" value=1 $form->{taxincluded}></td>
          <th align=left>| . $locale->text('Tax Included') . qq|</th>
        </tr>
|;
    }

    if ( !$form->{taxincluded} ) {
        foreach $item (keys %{$form->{taxes}}) {
            my $taccno = $item;
        $form->{invtotal} += $form->round_amount($form->{taxes}{$item}, 2);
            $form->{"${taccno}_total"} =
                  $form->format_amount( \%myconfig,
                    $form->round_amount( $form->{taxes}{$item}, 2 ), 2 );
            next if !$form->{"${taccno}_total"};
            $tax .= qq|
        <tr>
          <th align="right">$form->{"${taccno}_description"}</th>
          <td align="right">$form->{"${taccno}_total"}</td>
        </tr>|;
        }

        $form->{invsubtotal} =
          $form->format_amount( \%myconfig, $form->{invsubtotal}, 2, 0 );

        $subtotal = qq|
          <tr>
        <th align="right">| . $locale->text('Subtotal') . qq|</th>
        <td align="right">$form->{invsubtotal}</td>
          </tr>
|;

    }
    $form->{oldinvtotal} = $form->{invtotal};
    $form->{invtotal} =
      $form->format_amount( \%myconfig, $form->{invtotal}, 2, 0 );

    print qq|
  <tr>
    <td>
      <table width=100%>
    <tr valign=top>
      <td>
        <table>
          <tr>
        <th align=left>| . $locale->text('Notes') . qq|</th>
        <th align=left>| . $locale->text('Internal Notes') . qq|</th>
          </tr>
          <tr valign=top>
        <td>$notes</td>
        <td>$intnotes</td>
          </tr>
        </table>
      </td>
      <td align=right>
        <table>
          $subtotal
          $tax
          <tr>
        <th align=right>| . $locale->text('Total') . qq|</th>
        <td align=right>$form->{invtotal}</td>
          </tr>
          $taxincluded
        </table>
      </td>
    </tr>
      </table>
    </td>
  </tr>
<input type=hidden name=oldinvtotal value=$form->{oldinvtotal}>
<input type=hidden name=oldtotalpaid value=$totalpaid>
  <tr>
    <td><hr size=3 noshade></td>
  </tr>
  <tr>
    <td>
|;

    $printops = &print_options;
    print_select($form, $printops->{formname});
    print_select($form, $printops->{format});
    print_select($form, $printops->{media});
    print_select($form, $printops->{lang});
    print qq|
    </td>
  </tr>
</table>

<br>
|;

    # type=submit $locale->text('Update')
    # type=submit $locale->text('Print')
    # type=submit $locale->text('Schedule')
    # type=submit $locale->text('Save')
    # type=submit $locale->text('Print and Save')
    # type=submit $locale->text('Ship to')
    # type=submit $locale->text('Save as new')
    # type=submit $locale->text('Print and Save as new')
    # type=submit $locale->text('E-mail')
    # type=submit $locale->text('Delete')
    # type=submit $locale->text('Sales Invoice')
    # type=submit $locale->text('Vendor Invoice')
    # type=submit $locale->text('Quotation')
    # type=submit $locale->text('RFQ')
    # type=submit $locale->text('Sales Order')
    # type=submit $locale->text('Purchase Order')

    for ( sort { $button{$a}->{ndx} <=> $button{$b}->{ndx} } keys %button ) {
        $form->print_button( \%button, $_ );
    }
    if ($form->{id}){
        OE->get_files($form, $locale);
        print qq|
<table width="100%">
<tr class="listtop">
<th colspan="4">| . $locale->text('Attached and Linked Files') . qq|</th>
<tr class="listheading">
<th>| . $locale->text('File name') . qq|</th>
<th>| . $locale->text('File type') . qq|</th>
<th>| . $locale->text('Attached at') . qq|</th>
<th>| . $locale->text('Attached by') . qq|</th>
</tr> |;
        foreach my $file (@{$form->{files}}){
              print qq|
<tr>
<td><a href="file.pl?action=get&file_class=2&ref_key=$form->{id}&id=$file->{id}&type=sales_quotation&additional=type"
            >$file->{file_name}</a></td>
<td>$file->{mime_type}</td>
<td>|.$file->{uploaded_at}->to_output.qq|</td>
<td>$file->{uploaded_by_name}</td>
</tr>
              |;
        }
        print qq|
<table width="100%">
<tr class="listheading">
<th>| . $locale->text('File name') . qq|</th>
<th>| . $locale->text('File type') . qq|</th>
<th>| . $locale->text('Attached To Type') . qq|</th>
<th>| . $locale->text('Attached To') . qq|</th>
<th>| . $locale->text('Attached at') . qq|</th>
<th>| . $locale->text('Attached by') . qq|</th>
</tr>|;
       foreach my $link (@{$form->{file_links}}){
            $aclass="&nbsp;";
            if ($link.src_class == 1){
                $aclass="Transaction";
            } elsif ($link.src_class == 2){
                $aclass="Order";
            }
            print qq|
<tr>
<td> $file->{file_name} </td>
<td> $file->{mime_type} </td>
<td> $aclass </td>
<td> $file->{reference} </td>
<td> $file->{attached_at} </td>
<td> $file->{attached_by} </td>
</tr>|;
       }
       print qq|
</table>|;
       $callback = $form->escape("oe.pl?action=edit&id=".$form->{id});
       print qq|
<a href="file.pl?action=show_attachment_screen&ref_key=$form->{id}&file_class=2&callback=$callback"
   >[| . $locale->text('Attach') . qq|]</a>|;
    }

    $form->hide_form(qw(rowcount callback path login sessionid));

    print qq|
</form>
| . $form->close_status_div . qq|
</body>
</html>
|;

}

sub update {
    $form->{nextsub} = 'update';

    $form->{$_} = LedgerSMB::PGDate->from_input($form->{$_})->to_output()
       for qw(transdate reqdate);


    delete $form->{"partnumber_$form->{delete_line}"} if $form->{delete_line};
    if ( $form->{type} eq 'generate_purchase_order' ) {

        for ( 1 .. $form->{rowcount} ) {
            if ( $form->{"ndx_$_"} ) {
                $form->{"$form->{vc}_id_$_"} = $form->{"$form->{vc}_id"};
                $form->{"$form->{vc}_$_"} =
                  qq|$form->{$form->{vc}}--$form->{"$form->{vc}_id"}|;
            }
        }

        &po_orderitems;
        $form->finalize_request();
    }

    $form->{exchangerate} =
      $form->parse_amount( \%myconfig, $form->{exchangerate} );

    if ( $form->{vc} eq 'customer' ) {
        $buysell = "buy";
        $ARAP    = "AR";
    }
    else {
        $buysell = "sell";
        $ARAP    = "AP";
    }

    if ( $newname = &check_name( $form->{vc} ) ) {
        if($newname>1){return;}#tshvr4 may be dropped if finalize_request() does not return here
    }

    # I think this is safe because the shipping or receiving is tied to the
    # order which is tied to the customer or vendor.  -CT
    $newname = 1 if $form->{type} =~ /(ship|receive)/;

    if ( $form->{transdate} ne $form->{oldtransdate} ) {
        $form->{reqdate} =
          ( $form->{terms} )
          ? $form->current_date( \%myconfig, $form->{transdate},
            $form->{terms} * 1 )
          : $form->{reqdate};
        $form->{oldtransdate} = $form->{transdate};

        if ( $form->{currency} ne $form->{defaultcurrency} ) {
            delete $form->{exchangerate};
            $form->{exchangerate} = $exchangerate
              if (
                $form->{forex} = (
                    $exchangerate = $form->check_exchangerate(
                        \%myconfig,         $form->{currency},
                        $form->{transdate}, $buysell
                    )
                )
              );
        }
    }

    if ( $form->{currency} ne $form->{oldcurrency} ) {
        delete $form->{exchangerate};
        $form->{exchangerate} = $exchangerate
          if (
            $form->{forex} = (
                $exchangerate = $form->check_exchangerate(
                    \%myconfig,         $form->{currency},
                    $form->{transdate}, $buysell
                )
            )
          );
    }

    $exchangerate = ( $form->{exchangerate} ) ? $form->{exchangerate} : 1;

    for (qw(partsgroup projectnumber)) {
        $form->{"select$_"} = $form->unescape( $form->{"select$_"} )
          if $form->{"select$_"};
    }

    my $non_empty_rows = 0;
    for my $i (1 .. $form->{rowcount}) {
        $non_empty_rows++
            if $form->{"id_$i"}
               || ! ( ( $form->{"partnumber_$i"} eq "" )
                      && ( $form->{"description_$i"} eq "" )
                      && ( $form->{"partsgroup_$i"}  eq "" ) );
    }

    my $current_empties = $form->{rowcount} - $non_empty_rows;
    my $new_empties =
        max(0,
            max($LedgerSMB::Company_Config::settings->{min_empty}, 1)
            - $current_empties);


    $form->{rowcount} += $new_empties;
    for my $i (1 .. $form->{rowcount}){
        $form->{rowcount} = $i;
        next if $form->{"id_$i"};

        if (   ( $form->{"partnumber_$i"} eq "" )
            && ( $form->{"description_$i"} eq "" )
            && ( $form->{"partsgroup_$i"}  eq "" ) )
        {

            $form->{creditremaining} +=
              ( $form->{oldinvtotal} - $form->{oldtotalpaid} );

        }
        else {
            ($form->{"partnumber_$i"}) = split(/--/, $form->{"partnumber_$i"});

            $retrieve_item = "";
            if (   $form->{type} eq 'purchase_order'
                || $form->{type} eq 'request_quotation' )
            {
                $retrieve_item = "IR::retrieve_item";
            }
            if (   $form->{type} eq 'sales_order'
                || $form->{type} eq 'sales_quotation' )
            {
                $retrieve_item = "IS::retrieve_item";
            }

            &{"$retrieve_item"}( "", \%myconfig, \%$form );

            $rows = scalar @{ $form->{item_list} };
            if ($form->{type} eq 'request_quotation'){
               for my $ref (@{ $form->{item_list} }){
                   $ref->{sellprice} = 0;
                   $ref->{lastcost} = 0;
               }
            }

            if ( $form->{language_code} && $rows == 0 ) {
                $language_code = $form->{language_code};
                $form->{language_code} = "";
                if ($retrieve_item) {
                    &{"$retrieve_item"}( "", \%myconfig, \%$form );
                }
                $form->{language_code} = $language_code;
                $rows = scalar @{ $form->{item_list} };
            }

            if ($rows) {

                $form->{"qty_$i"} =
                  ( $form->{"qty_$i"} * 1 ) ? $form->{"qty_$i"} : 1;
                $form->{"reqdate_$i"} = $form->{reqdate}
                  if $form->{type} ne 'sales_quotation';
                $sellprice =
                  $form->parse_amount( \%myconfig, $form->{"sellprice_$i"} );

                for (qw(partnumber description unit)) {
                    $form->{item_list}[$i]{$_} =
                      $form->quote( $form->{item_list}[$i]{$_} );
                }
                for ( keys %{ $form->{item_list}[0] } ) {
                    $form->{"${_}_$i"} = $form->{item_list}[0]{$_};
                }
                if (! defined $form->{"discount_$i"}){
                    $form->{"discount_$i"} = $form->{discount} * 100;
                }
                if ($sellprice) {
                    $form->{"sellprice_$i"} = $sellprice;

                    ($dec) = ( $form->{"sellprice_$i"} =~ /\.(\d+)/ );
                    $dec = length $dec;
                    $decimalplaces1 = ( $dec > 2 ) ? $dec : 2;
                }
                else {
                    ($dec) = ( $form->{"sellprice_$i"} =~ /\.(\d+)/ );
                    $dec = length $dec;
                    $decimalplaces1 = ( $dec > 2 ) ? $dec : 2;

                    $form->{"sellprice_$i"} /= $exchangerate;
                }

                ($dec) = ( $form->{"lastcost_$i"} =~ /\.(\d+)/ );
                $dec = length $dec;
                $decimalplaces2 = ( $dec > 2 ) ? $dec : 2;

                for (qw(listprice lastcost)) {
                    $form->{"${_}_$i"} /= $exchangerate;
                }

                $amount =
                  $form->{"sellprice_$i"} * $form->{"qty_$i"} *
                  ( 1 - $form->{"discount_$i"} / 100 );
                for ( split / /, $form->{taxaccounts} ) {
                    $form->{"${_}_base"} = 0;
                }
                for ( split / /, $form->{"taxaccounts_$i"} ) {
                    $form->{"${_}_base"} += $amount;
                }

                $form->{creditremaining} -= $amount;

                for (qw(sellprice listprice)) {
                    $form->{"${_}_$i"} =
                      $form->format_amount( \%myconfig, $form->{"${_}_$i"},
                        $decimalplaces1 );
                }
                $form->{"lastcost_$i"} =
                  $form->format_amount( \%myconfig, $form->{"lastcost_$i"},
                    $decimalplaces2 );

                $form->{"oldqty_$i"} = $form->{"qty_$i"};
                for (qw(qty discount)) {
                    $form->{"{_}_$i"} =
                      $form->format_amount( \%myconfig, $form->{"${_}_$i"} );
                }

            }
            else {

            # ok, so this is a new part
            # ask if it is a part or service item

                if (   $form->{"partsgroup_$i"}
                    && ( $form->{"partsnumber_$i"} eq "" )
                    && ( $form->{"description_$i"} eq "" ) )
                {
                    $form->{rowcount}--;
                    &display_form;
                }
                else {

                    $form->{"id_$i"}   = 0;
                    $form->{"unit_$i"} = $locale->text('ea');
                    &new_item;
                }
            }
        }
    }
    $form->{rowcount}--;
    display_form();
}

sub save {
    delete $form->{display_form};


    if ( $form->{type} =~ /_order$/ ) {
        $msg = $locale->text('Order Date missing!');
    }
    else {
        $msg = $locale->text('Quotation Date missing!');
    }

    $form->isblank( "transdate", $msg );

    $msg = ucfirst $form->{vc};

    # $locale->text('Customer missing!');
    # $locale->text('Vendor missing!');
    $form->isblank( $form->{vc}, $locale->maketext( $msg . " missing!" ) );

    $form->isblank( "exchangerate", $locale->text('Exchange rate missing!') )
      if ( $form->{currency} ne $form->{defaultcurrency} );

    check_form(1);
    ++$form->{rowcount};


    # if the name changed get new values
    if ( &check_name( $form->{vc} ) ) {
        &update;
        $form->finalize_request();
    }

    # this is for the internal notes section for the [email] Subject
    if ( $form->{type} =~ /_order$/ ) {
        if ( $form->{type} eq 'sales_order' ) {
            $form->{label} = $locale->text('Sales Order');

            $numberfld = "sonumber";
            $ordnumber = "ordnumber";
        }
        else {
            $form->{label} = $locale->text('Purchase Order');

            $numberfld = "ponumber";
            $ordnumber = "ordnumber";
        }

        $err = $locale->text('Cannot save order!');

    }
    else {
        if ( $form->{type} eq 'sales_quotation' ) {
            $form->{label} = $locale->text('Quotation');

            $numberfld = "sqnumber";
            $ordnumber = "quonumber";
        }
        else {
            $form->{label} = $locale->text('Request for Quotation');

            $numberfld = "rfqnumber";
            $ordnumber = "quonumber";
        }

        $err = $locale->text('Cannot save quotation!');

    }

    if ( !$form->{repost}  && $form->{id}) {
       $form->{repost} = 1;
       my $template = LedgerSMB::Template->new_UI(
        user => \%myconfig,
        locale => $locale,
        template => 'oe-save_warn',
       );

       return $template->render({
          hiddens => $form
       });
    }
    if (!$form->close_form()){
       $form->{notice} = $locale->text(
                'Could not save the data.  Please try again'
       );
       &update;
       $form->finalize_request();
    }

    if ( OE->save( \%myconfig, \%$form ) ) {
       edit();
    }
    else {
        $form->error($err);
    }

}

sub print_and_save {

    $form->error( $locale->text('Select postscript or PDF!') )
      if $form->{format} !~ /(postscript|pdf)/;
    $form->error( $locale->text('Select a Printer!') )
      if $form->{media} eq 'screen';

    $old_form = new Form;
    $form->{display_form} = "save";
    for ( keys %$form ) { $old_form->{$_} = $form->{$_} }
    $old_form->{rowcount}++;

    &print_form($old_form);

}

sub delete {

    $form->header;

    if ( $form->{type} =~ /_order$/ ) {
        $msg = $locale->text('Are you sure you want to delete Order Number');
        $ordnumber = 'ordnumber';
    }
    else {
        $msg =
          $locale->text('Are you sure you want to delete Quotation Number');
        $ordnumber = 'quonumber';
    }

    print qq|
<body class="lsmb $form->{dojo_theme}">

<<<<<<< HEAD
<form method="post" data-dojo-type="lsmb/lib/Form" action=$form->{script}>
=======
<form method="post" data-dojo-type="lsmb/Form" action=$form->{script}>
>>>>>>> 4c774791
|;

    $form->{action} = "yes";
    $form->hide_form;

    print qq|
<h2 class=confirm>| . $locale->text('Confirm!') . qq|</h2>

<h4>$msg $form->{$ordnumber}</h4>
<p>
<button data-dojo-type="dijit/form/Button" name="action" class="submit" type="submit" value="yes">|
      . $locale->text('Yes')
      . qq|</button>
</form>

</body>
</html>
|;

}

sub yes {

    if ( $form->{type} =~ /_order$/ ) {
        $msg = $locale->text('Order deleted!');
        $err = $locale->text('Cannot delete order!');
    }
    else {
        $msg = $locale->text('Quotation deleted!');
        $err = $locale->text('Cannot delete quotation!');
    }

    if ( OE->delete( \%myconfig, \%$form, ${LedgerSMB::Sysconfig::spool} ) ) {
        $form->redirect($msg);
    }
    else {
        $form->error($err);
    }

}

sub vendor_invoice { &invoice }
sub sales_invoice  { &invoice }

sub invoice {
    if ( $form->{type} =~ /_order$/ ) {
        $form->isblank( "ordnumber", $locale->text('Order Number missing!') );
        $form->isblank( "transdate", $locale->text('Order Date missing!') );

    }
    else {
        $form->isblank( "quonumber",
            $locale->text('Quotation Number missing!') );
        $form->isblank( "transdate", $locale->text('Quotation Date missing!') );
        $form->{ordnumber} = "";
    }

    # if the name changed get new values
    if ( &check_name( $form->{vc} ) ) {
        &update;
        $form->finalize_request();
    }

    if (   $form->{type} =~ /_order/
        && $form->{currency} ne $form->{defaultcurrency} )
    {

        # check if we need a new exchangerate
        $buysell = ( $form->{type} eq 'sales_order' ) ? "buy" : "sell";

        $orddate = $form->current_date( \%myconfig );
        $exchangerate =
          $form->check_exchangerate( \%myconfig, $form->{currency}, $orddate,
            $buysell );

        if ( !$exchangerate ) {
            &backorder_exchangerate( $orddate, $buysell );
            $form->finalize_request();
        }
    }

    # close orders/quotations
    $form->{closed} = 1;

    OE->save( \%myconfig, \%$form );

    $form->{transdate} = $form->current_date( \%myconfig );
    $form->{duedate} =
      $form->current_date( \%myconfig, $form->{transdate}, $form->{terms} * 1 );

    $form->{id}     = '';
    $form->{closed} = 0;
    $form->{rowcount}--;
    $form->{shipto} = 1;

    if ( $form->{type} =~ /_order$/ ) {
        $form->{exchangerate} = $exchangerate;
        &create_backorder;
    }

    if (   $form->{type} eq 'purchase_order'
        || $form->{type} eq 'request_quotation' )
    {
        $form->{title}  = $locale->text('Add Vendor Invoice');
        $form->{script} = 'ir.pl';

        $script  = "ir";
        $buysell = 'sell';
    }
    if ( $form->{type} eq 'sales_order' || $form->{type} eq 'sales_quotation' )
    {
        $form->{title}  = $locale->text('Add Sales Invoice');
        $form->{script} = 'is.pl';
        $script         = "is";
        $buysell        = 'buy';
    }

    for (qw(id subject message printed emailed queued)) { delete $form->{$_} }
    $form->{ $form->{vc} } =~ s/--.*//g;
    $form->{type} = "invoice";

    #$form->{charset} = $locale->encoding;
    $form->{charset} = 'UTF-8';
    $locale->encoding('UTF-8');

    require "bin/$form->{script}";

    # customized scripts
    if ( -f "bin/custom/$form->{script}" ) {
        eval { require "bin/custom/$form->{script}"; };
    }

    # customized scripts for login
    if ( -f "bin/custom/$form->{login}_$form->{script}" ) {
        eval { require "bin/custom/$form->{login}_$form->{script}"; };
    }

    for ( "$form->{vc}", "currency" ) { $form->{"select$_"} = "" }
    for (
        qw(currency oldcurrency employee department intnotes notes taxincluded))
    {
        $temp{$_} = $form->{$_};
    }

    &invoice_links;

    $form->{creditremaining} -= ( $form->{oldinvtotal} - $form->{ordtotal} );

    &prepare_invoice;

    for ( keys %temp ) { $form->{$_} = $temp{$_} }

    $form->{exchangerate} = "";
    $form->{forex}        = "";
    $form->{exchangerate} = $exchangerate
      if (
        $form->{forex} = (
            $exchangerate = $form->check_exchangerate(
                \%myconfig, $form->{currency}, $form->{transdate}, $buysell
            )
        )
      );

    for $i ( 1 .. $form->{rowcount} ) {
        $form->{"deliverydate_$i"} = $form->{"reqdate_$i"};
        for (qw(qty sellprice discount)) {
            $form->{"${_}_$i"} =
              $form->format_amount( \%myconfig, $form->{"${_}_$i"} );
        }
    }

    for (qw(id subject message printed emailed queued audittrail)) {
        delete $form->{$_};
    }

    &display_form;

}

sub backorder_exchangerate {
    my ( $orddate, $buysell ) = @_;

    $form->header;

    print qq|
<body class="lsmb $form->{dojo_theme}">

<<<<<<< HEAD
<form method="post" data-dojo-type="lsmb/lib/Form" action=$form->{script}>
=======
<form method="post" data-dojo-type="lsmb/Form" action=$form->{script}>
>>>>>>> 4c774791
|;

    # delete action variable
    for (qw(action nextsub exchangerate)) { delete $form->{$_} }

    $form->hide_form;

    $form->{title} = $locale->text('Add Exchange Rate');

    print qq|

<input type=hidden name=exchangeratedate value=$orddate>
<input type=hidden name=buysell value=$buysell>

<table width=100%>
  <tr><th class=listtop>$form->{title}</th></tr>
  <tr height="5"></tr>
  <tr>
    <td>
      <table>
        <tr>
      <th align=right>| . $locale->text('Currency') . qq|</th>
      <td>$form->{currency}</td>
    </tr>
    <tr>
      <th align=right>| . $locale->text('Date') . qq|</th>
      <td>$orddate</td>
    </tr>
        <tr>
      <th align=right>| . $locale->text('Exchange Rate') . qq|</th>
      <td><input data-dojo-type="dijit/form/TextBox" name=exchangerate size=11></td>
        </tr>
      </table>
    </td>
  </tr>
</table>

<hr size=3 noshade>

<br>
<input type=hidden name=nextsub value=save_exchangerate>

<button data-dojo-type="dijit/form/Button" name="action" class="submit" type="submit" value="continue">|
      . $locale->text('Continue')
      . qq|</button>

</form>

</body>
</html>
|;

}

sub save_exchangerate {

    $form->isblank( "exchangerate", $locale->text('Exchange rate missing!') );
    $form->{exchangerate} =
      $form->parse_amount( \%myconfig, $form->{exchangerate} );
    $form->save_exchangerate( \%myconfig, $form->{currency},
        $form->{exchangeratedate},
        $form->{exchangerate}, $form->{buysell} );

    &invoice;

}

sub create_backorder {

    $form->{shipped} = 1;

    # figure out if we need to create a backorder
    # items aren't saved if qty != 0

    $dec1 = $dec2 = 0;
    for $i ( 1 .. $form->{rowcount} ) {
        ($dec) = ( $form->{"qty_$i"} =~ /\.(\d+)/ );
        $dec = length $dec;
        $dec1 = ( $dec > $dec1 ) ? $dec : $dec1;

        ($dec) = ( $form->{"ship_$i"} =~ /\.(\d+)/ );
        $dec = length $dec;
        $dec2 = ( $dec > $dec2 ) ? $dec : $dec2;

        $totalqty  += $qty  = $form->{"qty_$i"};
        $totalship += $ship = $form->{"ship_$i"};

        $form->{"qty_$i"} = $qty - $ship;
    }

    $totalqty  = $form->round_amount( $totalqty,  $dec1 );
    $totalship = $form->round_amount( $totalship, $dec2 );

    if ( $totalship == 0 ) {
        for ( 1 .. $form->{rowcount} ) {
            $form->{"ship_$_"} = $form->{"qty_$_"};
        }
        $form->{ordtotal} = 0;
        $form->{shipped}  = 0;
        return;
    }

    if ( $totalqty == $totalship ) {
        for ( 1 .. $form->{rowcount} ) {
            $form->{"qty_$_"} = $form->{"ship_$_"};
        }
        $form->{ordtotal} = 0;
        return;
    }

    @flds =
      qw(partnumber description qty ship unit sellprice discount oldqty orderitems_id id bin weight listprice lastcost taxaccounts pricematrix sku onhand deliverydate reqdate projectnumber partsgroup assembly);

    for $i ( 1 .. $form->{rowcount} ) {
        for (qw(qty sellprice discount)) {
            $form->{"${_}_$i"} =
              $form->format_amount( \%myconfig, $form->{"${_}_$i"} );
        }

        $form->{"oldship_$i"} = $form->{"ship_$i"};
        $form->{"ship_$i"}    = 0;
    }

    # clear flags
    for (qw(id subject message cc bcc printed emailed queued audittrail)) {
        delete $form->{$_};
    }

    OE->save( \%myconfig, \%$form );

    # rebuild rows for invoice
    @a     = ();
    $count = 0;

    for $i ( 1 .. $form->{rowcount} ) {
        $form->{"qty_$i"}    = $form->{"oldship_$i"};
        $form->{"oldqty_$i"} = $form->{"qty_$i"};

        $form->{"orderitems_id_$i"} = "";

        if ( $form->{"qty_$i"} ) {
            push @a, {};
            $j = $#a;
            for (@flds) { $a[$j]->{$_} = $form->{"${_}_$i"} }
            $count++;
        }
    }

    $form->redo_rows( \@flds, \@a, $count, $form->{rowcount} );
    $form->{rowcount} = $count;

}

sub save_as_new {

    for (qw(closed id printed emailed queued)) { delete $form->{$_} }
    &save;

}

sub print_and_save_as_new {

    for (qw(closed id printed emailed queued)) { delete $form->{$_} }
    &print_and_save;

}

sub ship_receive {

    &order_links;

    &prepare_order;

    OE->get_warehouses( \%myconfig, \%$form );

    $form->{shippingdate} = $form->current_date( \%myconfig );
    $form->{"$form->{vc}"} =~ s/--.*//;
    $form->{"old$form->{vc}"} =
      qq|$form->{"$form->{vc}"}--$form->{"$form->{vc}_id"}|;

    @flds  = ();
    @a     = ();
    $count = 0;
    foreach $key ( keys %$form ) {
        if ( $key =~ /_1$/ ) {
            $key =~ s/_1//;
            push @flds, $key;
        }
    }

    for $i ( 1 .. $form->{rowcount} ) {

        # undo formatting from prepare_order
        for (qw(qty ship)) {
            $form->{"${_}_$i"} =
              $form->parse_amount( \%myconfig, $form->{"${_}_$i"} );
        }
        $n = ( $form->{"qty_$i"} -= $form->{"ship_$i"} );
        if ( abs($n) > 0 ) {
            $form->{"ship_$i"}         = "";
            $form->{"serialnumber_$i"} = "";

            push @a, {};
            $j = $#a;

            for (@flds) { $a[$j]->{$_} = $form->{"${_}_$i"} }
            $count++;
        }
    }

    $form->redo_rows( \@flds, \@a, $count, $form->{rowcount} );
    $form->{rowcount} = $count;

    &display_ship_receive;

}

sub display_ship_receive {
     $form->generate_selects(\%myconfig);

    $vclabel = ucfirst $form->{vc};
    $vclabel = $locale->maketext($vclabel);

    $form->{rowcount}++;

    if ( $form->{vc} eq 'customer' ) {
        $form->{title} = $locale->text('Ship Merchandise');
        $shipped = $locale->text('Shipping Date');
    }
    else {
        $form->{title} = $locale->text('Receive Merchandise');
        $shipped = $locale->text('Date Received');
    }

    $warehouse = qq|
          <tr>
        <th align=right>| . $locale->text('Warehouse') . qq|</th>
        <td><select data-dojo-type="dijit/form/Select" name=warehouse>$form->{selectwarehouse}</select></td>
          </tr>
| if $form->{selectwarehouse};

    $employee = qq|
           <tr><td>&nbsp;</td>
          </tr>
|;

    $form->header;

    print qq|
<body class="lsmb $form->{dojo_theme}">

<<<<<<< HEAD
<form method="post" data-dojo-type="lsmb/lib/Form" action=$form->{script}>
=======
<form method="post" data-dojo-type="lsmb/Form" action=$form->{script}>
>>>>>>> 4c774791

<input type=hidden name=display_form value=display_ship_receive>
|;

    $form->hide_form(qw(id type media format printed emailed queued vc));

    print qq|
<input type=hidden name="old$form->{vc}" value="$form->{"old$form->{vc}"}">

<table width=100%>
  <tr class=listtop>
    <th class=listtop>$form->{title}</th>
  </tr>
  <tr height="5"></tr>
  <tr>
    <td>
      <table width="100%">
        <tr valign=top>
      <td>
        <table width=100%>
          <tr>
        <th align=right>$vclabel</th>
        <td colspan=3>$form->{$form->{vc}}</td>
        <input type=hidden name=$form->{vc} value="$form->{$form->{vc}}">
        <input type=hidden name="$form->{vc}_id" value=$form->{"$form->{vc}_id"}>
          </tr>
          $department
          <tr>
        <th align=right>| . $locale->text('Shipping Point') . qq|</th>
        <td colspan=3>
        <input data-dojo-type="dijit/form/TextBox" name=shippingpoint size=35 value="$form->{shippingpoint}">
          </tr>
          <tr>
        <th align=right>| . $locale->text('Ship via') . qq|</th>
        <td colspan=3>
        <input data-dojo-type="dijit/form/TextBox" name=shipvia size=35 value="$form->{shipvia}">
          </tr>
          $warehouse
        </table>
      </td>
      <td align=right>
        <table>
          $employee
          <tr>
        <th align=right nowrap>| . $locale->text('Order Number') . qq|</th>
        <td>$form->{ordnumber}</td>
        <input type=hidden name=ordnumber value="$form->{ordnumber}">
          </tr>
          <tr>
        <th align=right nowrap>| . $locale->text('Order Date') . qq|</th>
        <td>$form->{transdate}</td>
        <input type=hidden name=transdate value=$form->{transdate}>
          </tr>
          <tr>
        <th align=right nowrap>| . $locale->text('PO Number') . qq|</th>
        <td>$form->{ponumber}</td>
        <input type=hidden name=ponumber value="$form->{ponumber}">
          </tr>
          <tr>
        <th align=right nowrap>$shipped</th>
        <td><input class="date" data-dojo-type="lsmb/DateTextBox" name=shippingdate id=shippingdate size=11 value=$form->{shippingdate}></td>
          </tr>
        </table>
      </td>
    </tr>
      </table>
    </td>
  </tr>

|;

    $form->hide_form(
        qw(shiptoname shiptoaddress1 shiptoaddress2 shiptocity shiptostate shiptozipcode shiptocountry shiptocontact shiptophone shiptofax shiptoemail message email subject cc bcc)
    );

    @column_index = qw(partnumber);

    if ( $form->{type} eq "ship_order" ) {
        $column_data{ship} =
          qq|<th class=listheading>| . $locale->text('Ship') . qq|</th>|;
    }
    if ( $form->{type} eq "receive_order" ) {
        $column_data{ship} =
          qq|<th class=listheading>| . $locale->text('Recd') . qq|</th>|;
        $column_data{sku} =
          qq|<th class=listheading>| . $locale->text('SKU') . qq|</th>|;
        push @column_index, "sku";
    }
    push @column_index, qw(description qty ship unit bin serialnumber);

    my $colspan = $#column_index + 1;

    $column_data{partnumber} =
      qq|<th class=listheading nowrap>| . $locale->text('Number') . qq|</th>|;
    $column_data{description} =
        qq|<th class=listheading nowrap>|
      . $locale->text('Description')
      . qq|</th>|;
    $column_data{qty} =
      qq|<th class=listheading nowrap>| . $locale->text('Qty') . qq|</th>|;
    $column_data{unit} =
      qq|<th class=listheading nowrap>| . $locale->text('Unit') . qq|</th>|;
    $column_data{bin} =
      qq|<th class=listheading nowrap>| . $locale->text('Bin') . qq|</th>|;
    $column_data{serialnumber} =
        qq|<th class=listheading nowrap>|
      . $locale->text('Serial No.')
      . qq|</th>|;

    print qq|
  <tr>
    <td>
      <table width=100%>
    <tr class=listheading>|;

    for (@column_index) { print "\n$column_data{$_}" }

    print qq|
        </tr>
|;

    for $i ( 1 .. $form->{rowcount} - 1 ) {

        # undo formatting
        $form->{"ship_$i"} =
          $form->parse_amount( \%myconfig, $form->{"ship_$i"} );

        for (qw(partnumber sku description unit bin serialnumber)) {
            $form->{"${_}_$i"} = $form->quote( $form->{"${_}_$i"} );
        }

        $description = $form->{"description_$i"};
        $description =~ s/\r?\n/<br>/g;

        $column_data{partnumber} =
qq|<td>$form->{"partnumber_$i"}<input type=hidden name="partnumber_$i" value="$form->{"partnumber_$i"}"></td>|;
        $column_data{sku} =
qq|<td>$form->{"sku_$i"}<input type=hidden name="sku_$i" value="$form->{"sku_$i"}"></td>|;
        $column_data{description} =
qq|<td>$description<input type=hidden name="description_$i" value="$form->{"description_$i"}"></td>|;
        $column_data{qty} =
            qq|<td align=right>|
          . $form->format_amount( \%myconfig, $form->{"qty_$i"} )
          . qq|<input type=hidden name="qty_$i" value="$form->{"qty_$i"}"></td>|;
        $column_data{ship} =
            qq|<td align=right><input data-dojo-type="dijit/form/TextBox" name="ship_$i" size=5 value="|
          . $form->format_amount( \%myconfig, $form->{"ship_$i"} )
          . qq|"></td>|;
        $column_data{unit} =
qq|<td>$form->{"unit_$i"}<input type=hidden name="unit_$i" value="$form->{"unit_$i"}"></td>|;
        $column_data{bin} =
qq|<td>$form->{"bin_$i"}<input type=hidden name="bin_$i" value="$form->{"bin_$i"}"></td>|;

        $column_data{serialnumber} =
qq|<td><input data-dojo-type="dijit/form/TextBox" name="serialnumber_$i" size=15 value="$form->{"serialnumber_$i"}"></td>|;

        print qq|
        <tr valign=top>|;

        for (@column_index) { print "\n$column_data{$_}" }

        print qq|
        </tr>
|;
        $form->hide_form( "orderitems_id_$i", "id_$i", "partsgroup_$i" );

    }

    print qq|
      </table>
    </td>
  </tr>
  <tr>
    <td><hr size=3 noshade></td>
  </tr>
  <tr>
    <td>
|;

    $form->{copies} = 1;

    $printops = &print_options;
    print_select($form, $printops->{formname});
    print_select($form, $printops->{format});
    print_select($form, $printops->{media});

    print qq|
    </td>
  </tr>
</table>
<br>
|;

    # type=submit $locale->text('Done')

    %button = (
        'update' => { ndx => 1, key => 'U', value => $locale->text('Update') },
        'print'  => { ndx => 2, key => 'P', value => $locale->text('Print') },
        'ship_to' =>
          { ndx => 4, key => 'T', value => $locale->text('Ship to') },
        'e_mail' => { ndx => 5,  key => 'E', value => $locale->text('E-mail') },
        'done'   => { ndx => 11, key => 'D', value => $locale->text('Done') },
    );

    for ( "update", "print" ) { $form->print_button( \%button, $_ ) }

    if ( $form->{type} eq 'ship_order' ) {
        for ( 'ship_to', 'e_mail' ) { $form->print_button( \%button, $_ ) }
    }

    $form->print_button( \%button, 'done' );

    if ( $form->{lynx} ) {
        require "bin/menu.pl";
        &menubar;
    }

    $form->hide_form(qw(rowcount callback path login sessionid));

    print qq|

</form>

</body>
</html>
|;

}

sub done {

    if ( $form->{type} eq 'ship_order' ) {
        $form->isblank( "shippingdate",
            $locale->text('Shipping Date missing!') );
    }
    else {
        $form->isblank( "shippingdate",
            $locale->text('Date received missing!') );
    }

    $total = 0;
    for ( 1 .. $form->{rowcount} - 1 ) {
        $total += $form->{"ship_$_"} =
          $form->parse_amount( \%myconfig, $form->{"ship_$_"} );
    }

    $form->error( $locale->text('Nothing entered!') ) unless $total;

    if ( OE->save_inventory( \%myconfig, \%$form ) ) {
        $form->redirect( $locale->text('Inventory saved!') );
    }
    else {
        $form->error( $locale->text('Could not save!') );
    }

}

sub search_transfer {

    OE->get_warehouses( \%myconfig, \%$form );

    # warehouse
    if ( ! @{ $form->{all_warehouse} } ) {
        $form->error( $locale->text('Nothing to transfer!') );
    }

    $form->get_partsgroup( \%myconfig, { searchitems => 'part' } );

     $form->generate_selects();

    $form->{title} = $locale->text('Transfer Inventory');

    $form->header;

    print qq|
<body class="lsmb $form->{dojo_theme}">

<<<<<<< HEAD
<form method="post" data-dojo-type="lsmb/lib/Form" action=$form->{script}>
=======
<form method="post" data-dojo-type="lsmb/Form" action=$form->{script}>
>>>>>>> 4c774791

<table width=100%>
  <tr>
    <th class=listtop>$form->{title}</th>
  </tr>
  <tr height="5"></tr>
  <tr>
    <td>
      <table>
        <tr>
          <th align=right nowrap>| . $locale->text('Transfer from') . qq|</th>
          <td><select data-dojo-type="dijit/form/Select" name=fromwarehouse>$form->{selectwarehouse}</select></td>
        </tr>
        <tr>
          <th align=right nowrap>| . $locale->text('Transfer to') . qq|</th>
          <td><select data-dojo-type="dijit/form/Select" name=towarehouse>$form->{selectwarehouse}</select></td>
        </tr>
    <tr>
      <th align="right" nowrap="true">| . $locale->text('Part Number') . qq|</th>
      <td><input data-dojo-type="dijit/form/TextBox" name=partnumber size=20></td>
    </tr>
    <tr>
      <th align="right" nowrap="true">| . $locale->text('Description') . qq|</th>
      <td><input data-dojo-type="dijit/form/TextBox" name=description size=40></td>
    </tr>
    <tr>
      <th align=right nowrap>| . $locale->text('Group') . qq|</th>
      <td><select data-dojo-type="dijit/form/Select" name=partsgroup>$form->{selectpartsgroup}</select></td>
    </tr>
      </table>
    </td>
  </tr>
  <tr>
    <td><hr size=3 noshade></td>
  </tr>
</table>

<br>
<input type=hidden name=nextsub value=list_transfer>

<button data-dojo-type="dijit/form/Button" class="submit" type="submit" name="action" value="continue">|
      . $locale->text('Continue')
      . qq|</button>|;

    $form->hide_form(qw(path login sessionid));

    print qq|
</form>
|;

    if ( $form->{lynx} ) {
        require "bin/menu.pl";
        &menubar;
    }

    print qq|

</body>
</html>
|;

}

sub list_transfer {

    $form->{sort} = "partnumber" unless $form->{sort};

    OE->get_inventory( \%myconfig, \%$form );

    # construct href
    $href = "$form->{script}?action=list_transfer";
    for (qw(direction oldsort path login sessionid)) {
        $href .= "&$_=$form->{$_}";
    }
    for (qw(partnumber fromwarehouse towarehouse description partsgroup)) {
        $href .= "&$_=" . $form->escape( $form->{$_} );
    }

    $form->sort_order();

    # construct callback
    $callback = "$form->{script}?action=list_transfer";
    for (qw(direction oldsort path login sessionid)) {
        $callback .= "&$_=$form->{$_}";
    }
    for (qw(partnumber fromwarehouse towarehouse description partsgroup)) {
        $callback .= "&$_=" . $form->escape( $form->{$_}, 1 );
    }

    @column_index =
      $form->sort_columns(
        qw(partnumber description partsgroup make model fromwarehouse qty towarehouse transfer)
      );

    $column_header{partnumber} =
        qq|<th><a class=listheading href=$href&sort=partnumber>|
      . $locale->text('Part Number')
      . qq|</a></th>|;
    $column_header{description} =
        qq|<th><a class=listheading href=$href&sort=description>|
      . $locale->text('Description')
      . qq|</a></th>|;
    $column_header{partsgroup} =
        qq|<th><a class=listheading href=$href&sort=partsgroup>|
      . $locale->text('Group')
      . qq|</a></th>|;
    $column_header{fromwarehouse} =
        qq|<th><a class=listheading href=$href&sort=warehouse>|
      . $locale->text('From')
      . qq|</a></th>|;
    $column_header{towarehouse} =
      qq|<th class=listheading>| . $locale->text('To') . qq|</th>|;
    $column_header{qty} =
      qq|<th class=listheading>| . $locale->text('Qty') . qq|</a></th>|;
    $column_header{transfer} =
      qq|<th class=listheading>| . $locale->text('Transfer') . qq|</a></th>|;

    ( $warehouse, $warehouse_id ) = split /--/, $form->{fromwarehouse};

    if ( $form->{fromwarehouse} ) {
        $option .= "\n<br>";
        $option .= $locale->text('From Warehouse') . " : $warehouse";
    }
    ( $warehouse, $warehouse_id ) = split /--/, $form->{towarehouse};
    if ( $form->{towarehouse} ) {
        $option .= "\n<br>";
        $option .= $locale->text('To Warehouse') . " : $warehouse";
    }
    if ( $form->{partnumber} ) {
        $option .= "\n<br>" if ($option);
        $option .= $locale->text('Part Number') . " : $form->{partnumber}";
    }
    if ( $form->{description} ) {
        $option .= "\n<br>" if ($option);
        $option .= $locale->text('Description') . " : $form->{description}";
    }
    if ( $form->{partsgroup} ) {
        ($partsgroup) = split /--/, $form->{partsgroup};
        $option .= "\n<br>" if ($option);
        $option .= $locale->text('Group') . " : $partsgroup";
    }

    $form->{title} = $locale->text('Transfer Inventory');

    $callback .= "&sort=$form->{sort}";

    $form->header;

    print qq|
<body class="lsmb $form->{dojo_theme}">

<<<<<<< HEAD
<form method="post" data-dojo-type="lsmb/lib/Form" action=$form->{script}>
=======
<form method="post" data-dojo-type="lsmb/Form" action=$form->{script}>
>>>>>>> 4c774791

<input type=hidden name=warehouse_id value=$warehouse_id>

<table width=100%>
  <tr>
    <th class=listtop>$form->{title}</th>
  </tr>
  <tr height="5"></tr>
  <tr>
    <td>$option</td>
  </tr>
  <tr>
    <td>
      <table width=100%>
    <tr class=listheading>|;

    for (@column_index) { print "\n$column_header{$_}" }

    print qq|
    </tr>
|;

    if ( @{ $form->{all_inventory} } ) {
        $sameitem = $form->{all_inventory}->[0]->{ $form->{sort} };
    }

    $i = 0;
    foreach $ref ( @{ $form->{all_inventory} } ) {

        $i++;

        $column_data{partnumber} =
qq|<td><input type=hidden name="id_$i" value=$ref->{id}>$ref->{partnumber}</td>|;
        $column_data{description} = "<td>$ref->{description}&nbsp;</td>";
        $column_data{partsgroup}  = "<td>$ref->{partsgroup}&nbsp;</td>";
        $column_data{fromwarehouse} =
qq|<td><input type=hidden name="warehouse_id_$i" value="$ref->{warehouse_id}">$ref->{warehouse}&nbsp;</td>|;
        $column_data{towarehouse} = qq|<td>$warehouse&nbsp;</td>|;
        $column_data{qty} =
            qq|<td><input type=hidden name="qty_$i" value="$ref->{qty}">|
          . $form->format_amount( \%myconfig, $ref->{qty} )
          . qq|</td>|;
        $column_data{transfer} = qq|<td><input data-dojo-type="dijit/form/TextBox" name="transfer_$i" size=4></td>|;

        $j++;
        $j %= 2;
        print "
        <tr class=listrow$j>";

        for (@column_index) { print "\n$column_data{$_}" }

        print qq|
    </tr>
|;

    }

    print qq|
      </table>
    </td>
  </tr>

  <tr>
    <td><hr size=3 noshade></td>
  </tr>
</table>

<br>

<input name=callback type=hidden value="$callback">

<input type=hidden name=rowcount value=$i>
|;

    $form->{action} = "transfer";
    $form->hide_form(qw(path login sessionid action));

    print qq|
<button data-dojo-type="dijit/form/Button" class="submit" type="submit" name="action" value="transfer">|
      . $locale->text('Transfer')
      . qq|</button>|;

    if ( $form->{lynx} ) {
        require "bin/menu.pl";
        &menubar;
    }

    print qq|
</form>

</body>
</html>
|;

}

sub transfer {

    if ( OE->transfer( \%myconfig, \%$form ) ) {
        $form->redirect( $locale->text('Inventory transferred!') );
    }
    else {
        $form->error( $locale->text('Could not transfer Inventory!') );
    }

}

sub generate_purchase_orders {
    ($form, $locale) = @_;

    for ( 1 .. $form->{rowcount_} ) {
        if ( $form->{"select_$_"} ) {
            $ok = 1;
            last;
        }
    }

    $form->error( $locale->text('Nothing selected!') ) unless $ok;

    ( $null, $argv ) = split /\?/, $form->{callback};

    for ( split /\&/, $argv ) {
        ( $key, $value ) = split /=/, $_;
        $form->{$key} = $value;
    }

    $form->{vc} = "vendor";

    OE->get_soparts( \%myconfig, \%$form );

    # flatten array
    $i = 0;
    foreach $parts_id (
        sort {
            $form->{orderitems}{$a}{partnumber}
              cmp $form->{orderitems}{$b}{partnumber}
        } keys %{ $form->{orderitems} }
      )
    {

        $required = $form->{orderitems}{$parts_id}{required};
        next if $required <= 0;

        $i++;

        $form->{"required_$i"} = $form->format_amount( \%myconfig, $required );
        $form->{"id_$i"}       = $parts_id;
        $form->{"sku_$i"}      = $form->{orderitems}{$parts_id}{partnumber};

        $form->{"curr_$i"}        = $form->{defaultcurrency};
        $form->{"description_$i"} = $form->{orderitems}{$parts_id}{description};

        $form->{"lastcost_$i"} =
          $form->format_amount( \%myconfig,
            $form->{orderitems}{$parts_id}{lastcost}, 2 );

        $form->{"qty_$i"} = $required;

        if ( exists $form->{orderitems}{$parts_id}{"parts$form->{vc}"} ) {
            $form->{"qty_$i"} = "";

            foreach $id (
                sort {
                    $form->{orderitems}{$parts_id}{"parts$form->{vc}"}{$a}
                      {lastcost} * $form->{ $form->{orderitems}{$parts_id}
                          {"parts$form->{vc}"}{$a}{curr} } <=>
                      $form->{orderitems}{$parts_id}{"parts$form->{vc}"}{$b}
                      {lastcost} * $form->{ $form->{orderitems}{$parts_id}
                          {"parts$form->{vc}"}{$b}{curr} }
                } keys %{ $form->{orderitems}{$parts_id}{"parts$form->{vc}"} }
              )
            {
                $i++;

                $form->{"qty_$i"} =
                  $form->format_amount( \%myconfig, $required );

                $form->{"description_$i"} = "";
                for (qw(partnumber curr)) {
                    $form->{"${_}_$i"} =
                      $form->{orderitems}{$parts_id}{"parts$form->{vc}"}{$id}
                      {$_};
                }

                $form->{"lastcost_$i"} = $form->format_amount(
                    \%myconfig,
                    $form->{orderitems}{$parts_id}{"parts$form->{vc}"}{$id}
                      {lastcost},
                    2
                );
                $form->{"leadtime_$i"} = $form->format_amount( \%myconfig,
                    $form->{orderitems}{$parts_id}{"parts$form->{vc}"}{$id}
                      {leadtime} );
                $form->{"fx_$i"} = $form->format_amount(
                    \%myconfig,
                    $form->{orderitems}{$parts_id}{"parts$form->{vc}"}{$id}
                      {lastcost} * $form->{
                        $form->{orderitems}{$parts_id}{"parts$form->{vc}"}{$id}
                          {curr}
                      },
                    2
                );

                $form->{"id_$i"} = $parts_id;

                $form->{"$form->{vc}_$i"} =
qq|$form->{orderitems}{$parts_id}{"parts$form->{vc}"}{$id}{name}--$id|;
                $form->{"$form->{vc}_id_$i"} = $id;

                $required = "";
            }
        }
        $form->{"blankrow_$i"} = 1;
    }

    $form->{rowcount} = $i;

    &po_orderitems;

}

sub po_orderitems {

    @column_index =
      qw(sku description partnumber leadtime fx lastcost curr required qty name);

    $column_header{sku} =
      qq|<th class=listheading>| . $locale->text('SKU') . qq|</th>|;
    $column_header{partnumber} =
      qq|<th class=listheading>| . $locale->text('Part Number') . qq|</th>|;
    $column_header{description} =
      qq|<th class=listheading>| . $locale->text('Description') . qq|</th>|;
    $column_header{name} =
      qq|<th class=listheading>| . $locale->text('Vendor') . qq|</th>|;
    $column_header{qty} =
      qq|<th class=listheading>| . $locale->text('Order') . qq|</th>|;
    $column_header{required} =
      qq|<th class=listheading>| . $locale->text('Req') . qq|</th>|;
    $column_header{lastcost} =
      qq|<th class=listheading>| . $locale->text('Cost') . qq|</th>|;
    $column_header{fx} = qq|<th class=listheading>&nbsp;</th>|;
    $column_header{leadtime} =
      qq|<th class=listheading>| . $locale->text('Lead') . qq|</th>|;
    $column_header{curr} =
      qq|<th class=listheading>| . $locale->text('Curr') . qq|</th>|;

    $form->{title} = $locale->text('Generate Purchase Orders');

    $form->header;

    print qq|
<body class="lsmb $form->{dojo_theme}">

<<<<<<< HEAD
<form method="post" data-dojo-type="lsmb/lib/Form" action=$form->{script}>
=======
<form method="post" data-dojo-type="lsmb/Form" action=$form->{script}>
>>>>>>> 4c774791

<table width=100%>
  <tr>
    <th class=listtop>$form->{title}</th>
  </tr>
  <tr height="5"></tr>
  <tr>
    <td>
      <table width=100%>
    <tr class=listheading>|;

    for (@column_index) { print "\n$column_header{$_}" }

    print qq|
    </tr>
|;

    for $i ( 1 .. $form->{rowcount} ) {

        for (qw(sku partnumber description curr)) {
            $column_data{$_} = qq|<td>$form->{"${_}_$i"}&nbsp;</td>|;
        }

        for (qw(required leadtime lastcost fx)) {
            $column_data{$_} = qq|<td align=right>$form->{"${_}_$i"}</td>|;
        }

        $column_data{qty} =
qq|<td align=right><input data-dojo-type="dijit/form/TextBox" name="qty_$i" size="6" value="$form->{"qty_$i"}"></td>|;

        if ( $form->{"$form->{vc}_id_$i"} ) {
            $name = $form->{"$form->{vc}_$i"};
            $name =~ s/--.*//;
            $column_data{name} = qq|<td>$name</td>|;
            $form->hide_form( "$form->{vc}_id_$i", "$form->{vc}_$i" );
        }
        else {
            $column_data{name} =
qq|<td><input name="ndx_$i" class=checkbox type=checkbox data-dojo-type="dijit/form/CheckBox" value="1"></td>|;
        }

        $form->hide_form( map { "${_}_$i" }
              qw(id sku partnumber description curr required leadtime lastcost fx name blankrow)
        );

        $blankrow = $form->{"blankrow_$i"};

      BLANKROW:
        $j++;
        $j %= 2;
        print "
        <tr class=listrow$j>";

        for (@column_index) { print "\n$column_data{$_}" }

        print qq|
    </tr>
|;

        if ($blankrow) {
            for (@column_index) { $column_data{$_} = "<td>&nbsp;</td>" }
            $blankrow = 0;

            goto BLANKROW;
        }

    }

    print qq|
      </table>
    </td>
  </tr>

  <tr>
    <td><hr size=3 noshade></td>
  </tr>
</table>

<br>
|;

    $form->hide_form(
        qw(callback department ponumber path login sessionid employee_id vc nextsub rowcount type)
    );

    print qq|
<button data-dojo-type="dijit/form/Button" class="submit" type="submit" name="action" value="generate_orders">|
      . $locale->text('Generate Orders')
      . qq|</button>|;

    print qq|
<button data-dojo-type="dijit/form/Button" class="submit" type="submit" name="action" value="select_vendor">|
      . $locale->text('Select Vendor')
      . qq|</button>|;

    if ( $form->{lynx} ) {
        require "bin/menu.pl";
        &menubar;
    }

    print qq|
</form>

</body>
</html>
|;

}

sub generate_orders {

    if ( OE->generate_orders( \%myconfig, \%$form ) ) {
        $form->redirect;
    }
    else {
        $form->error( $locale->text('Order generation failed!') );
    }

}

sub select_vendor {

    for ( 1 .. $form->{rowcount} ) {
        last if ( $ok = $form->{"ndx_$_"} );
    }

    $form->error( $locale->text('Nothing selected!') ) unless $ok;

    $form->header;

    print qq|
<body class="lsmb $form->{dojo_theme}" onload="document.forms[0].vendor.focus()" />

<<<<<<< HEAD
<form method="post" data-dojo-type="lsmb/lib/Form" action=$form->{script}>
=======
<form method="post" data-dojo-type="lsmb/Form" action=$form->{script}>
>>>>>>> 4c774791

<b>| . $locale->text('Vendor') . qq|</b> <input data-dojo-type="dijit/form/TextBox" name=vendor size=40>

|;

    $form->{nextsub} = "vendor_selected";
    $form->{action}  = "vendor_selected";

    $form->hide_form;

    print qq|
<button data-dojo-type="dijit/form/Button" class="submit" type="submit" name="action" value="continue">|
      . $locale->text('Continue')
      . qq|</button>

</form>
|;

    if ( $form->{lynx} ) {
        require "bin/menu.pl";
        &menubar;
    }

    print qq|

</body>
</html>
|;

}

sub vendor_selected {

    if (
        (
            $rv = $form->get_name( \%myconfig, $form->{vc}, $form->{transdate} )
        ) > 1
      )
    {
        &select_name( $form->{vc} );
        $form->finalize_request();
    }

    if ( $rv == 1 ) {
        for ( 1 .. $form->{rowcount} ) {
            if ( $form->{"ndx_$_"} ) {
                $form->{"$form->{vc}_id_$_"} = $form->{name_list}[0]->{id};
                $form->{"$form->{vc}_$_"} =
                  "$form->{name_list}[0]->{name}--$form->{name_list}[0]->{id}";
            }
        }
    }
    else {
        $msg = ucfirst $form->{vc} . " not on file!" unless $msg;
        $form->error( $locale->maketext($msg) );
    }

    &po_orderitems;

}
<|MERGE_RESOLUTION|>--- conflicted
+++ resolved
@@ -556,11 +556,7 @@
   }
 }
 </script>
-<<<<<<< HEAD
-<form method="post" data-dojo-type="lsmb/lib/Form" action="$form->{script}" onkeypress="on_return_submit(event)">
-=======
 <form method="post" data-dojo-type="lsmb/Form" action="$form->{script}" onkeypress="on_return_submit(event)">
->>>>>>> 4c774791
 
 |;
 
@@ -1318,11 +1314,7 @@
     print qq|
 <body class="lsmb $form->{dojo_theme}">
 
-<<<<<<< HEAD
-<form method="post" data-dojo-type="lsmb/lib/Form" action=$form->{script}>
-=======
 <form method="post" data-dojo-type="lsmb/Form" action=$form->{script}>
->>>>>>> 4c774791
 |;
 
     $form->{action} = "yes";
@@ -1510,11 +1502,7 @@
     print qq|
 <body class="lsmb $form->{dojo_theme}">
 
-<<<<<<< HEAD
-<form method="post" data-dojo-type="lsmb/lib/Form" action=$form->{script}>
-=======
 <form method="post" data-dojo-type="lsmb/Form" action=$form->{script}>
->>>>>>> 4c774791
 |;
 
     # delete action variable
@@ -1766,11 +1754,7 @@
     print qq|
 <body class="lsmb $form->{dojo_theme}">
 
-<<<<<<< HEAD
-<form method="post" data-dojo-type="lsmb/lib/Form" action=$form->{script}>
-=======
 <form method="post" data-dojo-type="lsmb/Form" action=$form->{script}>
->>>>>>> 4c774791
 
 <input type=hidden name=display_form value=display_ship_receive>
 |;
@@ -2048,11 +2032,7 @@
     print qq|
 <body class="lsmb $form->{dojo_theme}">
 
-<<<<<<< HEAD
-<form method="post" data-dojo-type="lsmb/lib/Form" action=$form->{script}>
-=======
 <form method="post" data-dojo-type="lsmb/Form" action=$form->{script}>
->>>>>>> 4c774791
 
 <table width=100%>
   <tr>
@@ -2204,11 +2184,7 @@
     print qq|
 <body class="lsmb $form->{dojo_theme}">
 
-<<<<<<< HEAD
-<form method="post" data-dojo-type="lsmb/lib/Form" action=$form->{script}>
-=======
 <form method="post" data-dojo-type="lsmb/Form" action=$form->{script}>
->>>>>>> 4c774791
 
 <input type=hidden name=warehouse_id value=$warehouse_id>
 
@@ -2462,11 +2438,7 @@
     print qq|
 <body class="lsmb $form->{dojo_theme}">
 
-<<<<<<< HEAD
-<form method="post" data-dojo-type="lsmb/lib/Form" action=$form->{script}>
-=======
 <form method="post" data-dojo-type="lsmb/Form" action=$form->{script}>
->>>>>>> 4c774791
 
 <table width=100%>
   <tr>
@@ -2600,11 +2572,7 @@
     print qq|
 <body class="lsmb $form->{dojo_theme}" onload="document.forms[0].vendor.focus()" />
 
-<<<<<<< HEAD
-<form method="post" data-dojo-type="lsmb/lib/Form" action=$form->{script}>
-=======
 <form method="post" data-dojo-type="lsmb/Form" action=$form->{script}>
->>>>>>> 4c774791
 
 <b>| . $locale->text('Vendor') . qq|</b> <input data-dojo-type="dijit/form/TextBox" name=vendor size=40>
 
