#=====================================================================
# LedgerSMB Small Medium Business Accounting
# http://www.ledgersmb.org/
#

# Copyright (C) 2006
# This work contains copyrighted information from a number of sources all used
# with permission.
#
# This file contains source code included with or based on SQL-Ledger which
# is Copyright Dieter Simader and DWS Systems Inc. 2000-2005 and licensed
# under the GNU General Public License version 2 or, at your option, any later
# version.  For a full list including contact information of contributors,
# maintainers, and copyright holders, see the CONTRIBUTORS file.
#
# Original Copyright Notice from SQL-Ledger 2.6.17 (before the fork):
# Copyright (c) 2001
#
#  Author: DWS Systems Inc.
#     Web: http://www.sql-ledger.org
#
#
# This program is free software; you can redistribute it and/or modify
# it under the terms of the GNU General Public License as published by
# the Free Software Foundation; either version 2 of the License, or
# (at your option) any later version.
#
# This program is distributed in the hope that it will be useful,
# but WITHOUT ANY WARRANTY; without even the implied warranty of
# MERCHANTABILITY or FITNESS FOR A PARTICULAR PURPOSE.  See the
# GNU General Public License for more details.
# You should have received a copy of the GNU General Public License
# along with this program; if not, write to the Free Software
# Foundation, Inc., 675 Mass Ave, Cambridge, MA 02139, USA.
#======================================================================
#
# Inventory received module
#
#======================================================================

package lsmb_legacy;
use LedgerSMB::IR;
use LedgerSMB::PE;
use LedgerSMB::Tax;
use LedgerSMB::Setting;

require "bin/io.pl";
require "bin/arap.pl";

1;

# end of main
sub copy_to_new{
    delete $form->{id};
    delete $form->{invnumber};
    update();
}

sub edit_and_approve {
    use LedgerSMB::DBObject::Draft;
    use LedgerSMB;
    my $lsmb = LedgerSMB->new();
    $lsmb->merge($form);
    my $draft = LedgerSMB::DBObject::Draft->new({base => $lsmb});
    $draft->delete();
    delete $form->{id};
    $form->{approved} = 1;
    &post;
}

sub approve {
    use LedgerSMB::DBObject::Draft;
    use LedgerSMB;
    my $lsmb = LedgerSMB->new();
    $lsmb->merge($form);

    my $draft = LedgerSMB::DBObject::Draft->new({base => $lsmb});

    $draft->approve();

    if ($form->{callback}){
        print "Location: $form->{callback}\n";
        print "Status: 302 Found\n\n";
        print "<html><body>";
        my $url = $form->{callback};
        print qq|If you are not redirected automatically, click <a href="$url">|
                . qq|here</a>.</body></html>|;

    } else {
        $form->info($locale->text('Draft Posted'));
    }
}

sub new_screen {
    use LedgerSMB::Form;
    my @reqprops = qw(ARAP vc dbh stylesheet type);
    $oldform = $form;
    $form = {};
    bless $form, Form;
    for (@reqprops){
        $form->{$_} = $oldform->{$_};
    }
    &add();
}


sub add {
    if ($form->{type} eq 'debit_invoice'){
        $form->{title} = $locale->text('Add Debit Invoice');
        $form->{subtype} = 'debit_invoice';
        $form->{reverse} = 1;
    } else {
        $form->{title} = $locale->text('Add Vendor Invoice');
        $form->{reverse} = 0;
    }

    $form->{callback} =
"$form->{script}?action=add&type=$form->{type}&login=$form->{login}&path=$form->{path}&sessionid=$form->{sessionid}"
      unless $form->{callback};
    &invoice_links;
    &prepare_invoice;
    &display_form;

}

sub edit {
    if ($form->{reverse}){
        $form->{title} = $locale->text('Add Debit Invoice');
        $form->{subtype} = 'debit_invoice';
    } else {
        $form->{title} = $locale->text('Edit Vendor Invoice');
    }
   

    &invoice_links;
    &prepare_invoice;
    &display_form;

}

sub invoice_links {

    $form->{vc}   = "vendor";
    $form->{type} = "invoice";

    # create links
    $form->create_links( module => "AP",
			 myconfig => \%myconfig,
			 vc => "vendor",
			 billing => 0,
			 job => 1 );

    # currencies
    if (!$form->{currencies}){
        $form->error($locale->text(
           'No currencies defined.  Please set these up under System/Defaults.'
        ));
    }
    @curr = split /:/, $form->{currencies};
    $form->{defaultcurrency} = $curr[0];
    chomp $form->{defaultcurrency};

    for (@curr) { $form->{selectcurrency} .= "<option>$_\n" }

    if ( @{ $form->{all_vendor} } ) {
        unless ( $form->{vendor_id} ) {
            $form->{vendor_id} = $form->{all_vendor}->[0]->{id};
        }
    }

    AA->get_name( \%myconfig, \%$form );
    delete $form->{notes};
    IR->retrieve_invoice( \%myconfig, \%$form );

    $form->{oldlanguage_code} = $form->{language_code};

    $form->get_partsgroup( \%myconfig,
        { language_code => $form->{language_code} } );
    if ( @{ $form->{all_partsgroup} } ) {
        $form->{selectpartsgroup} = "<option>\n";
        foreach $ref ( @{ $form->{all_partsgroup} } ) {
            if ( $ref->{translation} ) {
                $form->{selectpartsgroup} .=
qq|<option value="$ref->{partsgroup}--$ref->{id}">$ref->{translation}\n|;
            }
            else {
                $form->{selectpartsgroup} .=
qq|<option value="$ref->{partsgroup}--$ref->{id}">$ref->{partsgroup}\n|;
            }
        }
    }

    if ( @{ $form->{all_project} } ) {
        $form->{selectprojectnumber} = "<option>\n";
        for ( @{ $form->{all_project} } ) {
            $form->{selectprojectnumber} .=
qq|<option value="$_->{projectnumber}--$_->{id}">$_->{projectnumber}\n|;
        }
    }

    $form->{oldvendor}    = "$form->{vendor}--$form->{vendor_id}";
    $form->{oldtransdate} = $form->{transdate};

    # vendors
    $form->{selectvendor} = "";
    if ( @{ $form->{all_vendor} } ) {
        $form->{vendor} = "$form->{vendor}--$form->{vendor_id}";
        for ( @{ $form->{all_vendor} } ) {
            $form->{selectvendor} .=
              qq|<option value="$_->{name}--$_->{id}">$_->{name}\n|;
        }
    }

    # departments
    if ( @{ $form->{all_department} } ) {
        $form->{selectdepartment} = "<option>\n";
        $form->{department} = "$form->{department}--$form->{department_id}"
          if $form->{department_id};

        for ( @{ $form->{all_department} } ) {
            $form->{selectdepartment} .=
qq|<option value="$_->{description}--$_->{id}">$_->{description}\n|;
        }
    }

    if ( @{ $form->{all_language} } ) {
        $form->{selectlanguage} = "<option>\n";
        for ( @{ $form->{all_language} } ) {
            $form->{selectlanguage} .=
              qq|<option value="$_->{code}">$_->{description}\n|;
        }
    }

    # forex
    $form->{forex} = $form->{exchangerate};
    $exchangerate = ( $form->{exchangerate} ) ? $form->{exchangerate} : 1;

    foreach $key ( keys %{ $form->{AP_links} } ) {

        $form->{"select$key"} = "";
        foreach $ref ( @{ $form->{AP_links}{$key} } ) {
            $form->{"select$key"} .=
              "<option>$ref->{accno}--$ref->{description}\n";
        }

        if ( $key eq "AP_paid" ) {
            for $i ( 1 .. scalar @{ $form->{acc_trans}{$key} } ) {
                $form->{"AP_paid_$i"} =
"$form->{acc_trans}{$key}->[$i-1]->{accno}--$form->{acc_trans}{$key}->[$i-1]->{description}";

                # reverse paid
                $form->{"paid_$i"} =
                  $form->{acc_trans}{$key}->[ $i - 1 ]->{amount};
                $form->{"datepaid_$i"} =
                  $form->{acc_trans}{$key}->[ $i - 1 ]->{transdate};
                $form->{"forex_$i"} = $form->{"exchangerate_$i"} =
                  $form->{acc_trans}{$key}->[ $i - 1 ]->{exchangerate};
                $form->{"source_$i"} =
                  $form->{acc_trans}{$key}->[ $i - 1 ]->{source};
                $form->{"memo_$i"} =
                  $form->{acc_trans}{$key}->[ $i - 1 ]->{memo};
                $form->{"cleared_$i"} =
                  $form->{acc_trans}{$key}->[ $i - 1 ]->{cleared};

                $form->{paidaccounts} = $i;
            }
        }
        else {
            $form->{$key} =
"$form->{acc_trans}{$key}->[0]->{accno}--$form->{acc_trans}{$key}->[0]->{description}"
              if $form->{acc_trans}{$key}->[0]->{accno};
        }

    }

    $form->{paidaccounts} = 1 unless ( exists $form->{paidaccounts} );

    $form->{AP} = $form->{AP_1} unless $form->{id};

    $form->{locked} =
      ( $form->{revtrans} )
      ? '1'
      : ( $form->datetonum( \%myconfig, $form->{transdate} ) <=
          $form->datetonum( \%myconfig, $form->{closedto} ) );

    if ( !$form->{readonly} ) {
        $form->{readonly} = 1 if $myconfig{acs} =~ /AP--Vendor Invoice/;
    }

}

sub prepare_invoice {

    $form->{type} = "invoice";
    $form->{currency} =~ s/ //g;
    $form->{oldcurrency} = $form->{currency};

    if ( $form->{id} ) {

        for (qw(invnumber ordnumber ponumber quonumber)) {
            $form->{$_} = $form->quote( $form->{$_} );
        }

        foreach $ref ( @{ $form->{invoice_details} } ) {
            $i++;
            for ( keys %$ref ) { $form->{"${_}_$i"} = $ref->{$_} }

            $form->{"projectnumber_$i"} =
              qq|$ref->{projectnumber}--$ref->{project_id}|
              if $ref->{project_id};
            $form->{"partsgroup_$i"} =
              qq|$ref->{partsgroup}--$ref->{partsgroup_id}|
              if $ref->{partsgroup_id};

            $form->{"discount_$i"} =
              $form->format_amount( \%myconfig, $form->{"discount_$i"} * 100 );

            my $moneyplaces = LedgerSMB::Setting->get('decimal_places');
            my ($dec) = ($form->{"sellprice_$i"} =~/\.(\d*)/);
            $dec = length $dec;
            $form->{"precision_$i"} ||= $dec;
            $decimalplaces = ( $dec > $moneyplaces ) ? $dec : $moneyplaces;

            $form->{"sellprice_$i"} =
              $form->format_amount( \%myconfig, $form->{"sellprice_$i"},
                $decimalplaces );
            $form->{"qty_$i"} =
              $form->format_amount( \%myconfig, $form->{"qty_$i"} );
            $form->{"oldqty_$i"} = $form->{"qty_$i"};

	    $form->{"taxformcheck_$i"}=1 if(IR->get_taxcheck($form,$form->{"invoice_id_$i"},$form->{dbh}));


            for (qw(partnumber sku description unit)) {
                $form->{"${_}_$i"} = $form->quote( $form->{"${_}_$i"} );
            }

            $form->{rowcount} = $i;
        }
    }

}

sub form_header {


    # set option selected
    for (qw(AP currency)) {
        $form->{"select$_"} =~ s/ selected//;
        $form->{"select$_"} =~
          s/option>\Q$form->{$_}\E/option selected>$form->{$_}/;
    }

    for (qw(vendor department)) {
        $form->{"select$_"} = $form->unescape( $form->{"select$_"} );
        $form->{"select$_"} =~ s/ selected//;
        $form->{"select$_"} =~ s/(<option value="\Q$form->{$_}\E")/$1 selected/;
    }

    if ( $form->{selectlanguage} ) {
        $form->{"selectlanguage"} =
          $form->unescape( $form->{"selectlanguage"} );
        $form->{"selectlanguage"} =~ s/ selected//;
        $form->{"selectlanguage"} =~
          s/(<option value="\Q$form->{language_code}\E")/$1 selected/;

        $lang = qq|
	      <tr>
		<th align=right nowrap>| . $locale->text('Language') . qq|</th>
		<td><select name=language_code>$form->{selectlanguage}</select></td>
		<input type=hidden name=oldlanguage_code value=$form->{oldlanguage_code}>
                <input type=hidden name="selectlanguage" value="|
          . $form->escape( $form->{selectlanguage}, 1 ) . qq|">
	      </tr>
|;

    }

    $form->{exchangerate} =
      $form->format_amount( \%myconfig, $form->{exchangerate} );

    $exchangerate = qq|<tr>|;
    $exchangerate .= qq|
                <th align=right nowrap>| . $locale->text('Currency') . qq|</th>
		<td><select name=currency>$form->{selectcurrency}</select></td> |
      if $form->{defaultcurrency};
    $exchangerate .= qq|
                <input type=hidden name=selectcurrency value="$form->{selectcurrency}">
		<input type=hidden name=defaultcurrency value=$form->{defaultcurrency}>
|;

    if (   $form->{defaultcurrency}
        && $form->{currency} ne $form->{defaultcurrency} )
    {
        $exchangerate .= qq|
                <th align=right nowrap>|
              . $locale->text('Exchange Rate')
              . qq|</th>
                <td><input name=exchangerate size=10 value=$form->{exchangerate}></td>
|;
    }
    $exchangerate .= qq|
<input type=hidden name=forex value=$form->{forex}>
</tr>
|;

    if ( $form->{selectvendor} ) {
        $vendor = qq|<select name=vendor>$form->{selectvendor}</select>
                 <input type=hidden name="selectvendor" value="|
          . $form->escape( $form->{selectvendor}, 1 ) . qq|">|;
    }
    else {
        $vendor = qq|<input name=vendor value="$form->{vendor}" size=35>
                 <a href="contact.pl?action=add&entity_class=1" 
                  target="new" id="new-contact">[|
                 .  $locale->text('New') . qq|]</a>|;
    }

    $department = qq|
              <tr>
	      <th align="right" nowrap>| . $locale->text('Department') . qq|</th>
	      <td colspan=3><select name=department>$form->{selectdepartment}</select>
	      <input type=hidden name=selectdepartment value="|
      . $form->escape( $form->{selectdepartment}, 1 ) . qq|">
	      </td>
	    </tr>
| if $form->{selectdepartment};

    $n = ( $form->{creditremaining} < 0 ) ? "0" : "1";

    $i     = $form->{rowcount} + 1;
    $focus = "partnumber_$i";

    $form->header;

    print qq|
<body onLoad="document.forms[0].${focus}.focus()" />
| . $form->open_status_div . qq|

<form method=post action="$form->{script}">
|;
    if ($form->{notice}){
         print qq|$form->{notice}<br/>|;
    }
    $form->{vc} = "vendor";
    $form->hide_form(
        qw(id title vc type terms creditlimit creditremaining closedto locked 
           shipped oldtransdate recurring reverse batch_id subtype form_id
           separate_duties)
    );

    print qq|
<table width=100%>
  <tr class=listtop>
    <th>$form->{title}</th>
  </tr>
  <tr height="5"></tr>
  <tr>
    <td>
      <table width=100%>
        <tr valign=top>
	  <td>
	    <table>
	      <tr>
		<th align=right nowrap>| . $locale->text('Vendor') . qq|</th>
		<td colspan=3>$vendor</td>
		
		<input type=hidden name=vendor_id value=$form->{vendor_id}>
		<input type=hidden name=oldvendor value="$form->{oldvendor}">

	      </tr>
	      <tr>
	        <td></td>
		<td colspan=3>
		  <table>
		    <tr>
		      <th nowrap>| . $locale->text('Credit Limit') . qq|</th>
		      <td>|
      . $form->format_amount( \%myconfig, $form->{creditlimit}, 0, "0" )
      . qq|</td>
		      <td width=20%></td>
		      <th nowrap>| . $locale->text('Remaining') . qq|</th>
		      <td class="plus$n" nowrap>|
      . $form->format_amount( \%myconfig, $form->{creditremaining}, 0, "0" )
      . qq|</td>
		    </tr>|;
		if ($form->{entity_control_code}){
                    $form->hide_form(qw(entity_control_code meta_number));
			print qq|
	        <tr>
		<th align="right" nowrap>| . 
			$locale->text('Entity Code') . qq|</th>
		<td colspan="2">$form->{entity_control_code}</td>
		<th align="right" nowrap>| . 
			$locale->text('Account') . qq|</th>
		<td colspan=3>$form->{meta_number}</td>
	      </tr>
		|;
	       }
	print qq|
		  </table>
		</td>
	      <tr>
		<th align=right>| . $locale->text('Record in') . qq|</th>
		<td colspan=3><select name=AP>$form->{selectAP}</select></td>
		<input type=hidden name=selectAP value="$form->{selectAP}">
	      </tr>
              $department
	      $exchangerate
            <tr>
               <th align="right" nowrap>| . $locale->text('Description') . qq|
               </th>
               <td><input type="text" name="description" size="40" 
                   value="| . $form->{description} . qq|" /></td>
            </tr>
	    </table>
	  </td>
	  <td align=right>
	    <table>
	      <tr>
		<th align=right nowrap>| . $locale->text('Invoice Number') . qq|</th>
		<td><input name=invnumber size=20 value="$form->{invnumber}"></td>
	      </tr>
	      <tr>
		<th align=right nowrap>| . $locale->text('Order Number') . qq|</th>
		<td><input name=ordnumber size=20 value="$form->{ordnumber}"></td>
<input type=hidden name=quonumber value="$form->{quonumber}">
	      </tr>
	      <tr>
		<th align=right nowrap>| . $locale->text('Invoice Date') . qq|</th>
		<td><input class="date" name=transdate size=11 title="$myconfig{dateformat}" value=$form->{transdate}></td>
	      </tr>
	      <tr>
		<th align=right nowrap>| . $locale->text('Due Date') . qq|</th>
		<td><input class="date" name=duedate size=11 title="$myconfig{dateformat}" value=$form->{duedate}></td>
	      </tr>
	      <tr>
		<th align=right nowrap>| . $locale->text('PO Number') . qq|</th>
		<td><input name=ponumber size=20 value="$form->{ponumber}"></td>
	      </tr>
	      $lang
	    </table>
	  </td>
	</tr>
      </table>
    </td>
  </tr>
|;

    $form->hide_form(qw(selectcurrency defaultcurrency taxaccounts));

    for ( split / /, $form->{taxaccounts} ) {
        $form->hide_form( "${_}_rate", "${_}_description" );
    }

}

sub form_footer {
    my $manual_tax;
    if ($form->{id}){
        $manual_tax = 
            qq|<input type="hidden" name="manual_tax" value="|
               . $form->{manual_tax} . qq|" />|;
    } else {
        my $checked0;
        my $checked1;
        if ($form->{manual_tax}){
           $checked1=qq|checked="CHECKED"|;
           $checked0="";
        } else {
           $checked0=qq|checked="CHECKED"|;
           $checked1="";
        }
        $manual_tax = 
                    qq|<label for="manual-tax-0">|.
                       $locale->text("Automatic"). qq|</label>
                       <input type="radio" name="manual_tax" value="0"
                              id="manual-tax-0" $checked0 />
                        <label for="manual-tax-1">|.
                        $locale->text("Manual"). qq|</label>
                      <input type="radio" name="manual_tax" value="1"
                              id="manual-tax-1" $checked1 />|;
    }
    _calc_taxes();
    $form->{invtotal} = $form->{invsubtotal};

    if ( ( $rows = $form->numtextrows( $form->{notes}, 35, 8 ) ) < 2 ) {
        $rows = 2;
    }
    if ( ( $introws = $form->numtextrows( $form->{intnotes}, 35, 8 ) ) < 2 ) {
        $introws = 2;
    }
    $rows = ( $rows > $introws ) ? $rows : $introws;
    $notes =
qq|<textarea name=notes rows=$rows cols=35 wrap=soft>$form->{notes}</textarea>|;
    $intnotes =
qq|<textarea name=intnotes rows=$rows cols=35 wrap=soft>$form->{intnotes}</textarea>|;
    $tax = "";
    $form->{taxincluded} = ( $form->{taxincluded} ) ? "checked" : "";

    $taxincluded = "";
    if ($form->{taxaccounts} ) {
        $taxincluded = qq|
		<input name=taxincluded class=checkbox type=checkbox value=1 $form->{taxincluded}> <b>|
          . $locale->text('Tax Included') . qq|</b>
|;
    }

    if ( !$form->{taxincluded} ) {
        if ($form->{manual_tax}){
             $tax .= qq|
                 <tr class="listtop">
                      <td>&nbsp</td>
                      <th align="center">|.$locale->text('Amount').qq|</th>
                      <th align="center">|.$locale->text('Rate').qq|</th>
                      <th align="center">|.$locale->text('Basis').qq|</th>
                      <th align="center">|.$locale->text('Tax Code').qq|</th>
                      <th align="center">|.$locale->text('Memo').qq|</th>
                      <td>&nbsp</td>
                    </tr>|;
        }
        foreach $item (keys %{$form->{taxes}}) {
            my $taccno = $item;
            if ($form->{manual_tax}){
               # Setting defaults from tax calculations
               # These are set in io.pl sub _calc_taxes --CT
               if ($form->{"mt_rate_$item"} eq '' or 
                   !defined $form->{"mt_rate_$item"}){
                   $form->{"mt_rate_$item"} = $form->{tax_obj}{$item}->rate;
               }
               else
               {
                $form->{"mt_rate_$item"}=$form->parse_amount(\%myconfig,$form->{"mt_rate_$item"});
               }
               if ($form->{"mt_basis_$item"} eq '' or
                   !defined $form->{"mt_basis_$item"}){
                   $form->{"mt_basis_$item"} = $form->{taxbasis}{$item};
               }
               else
               {
                $form->{"mt_basis_$item"}=$form->parse_amount(\%myconfig,$form->{"mt_basis_$item"});
               }
               if ($form->{"mt_amount_$item"} eq '' or
                   !defined $form->{"mt_amount_$item"}){
                   $form->{"mt_amount_$item"} = 
                           $form->{"mt_rate_$item"}
                           * $form->{"mt_basis_$item"};
               }
               else
               {
                $form->{"mt_amount_$item"}=$form->parse_amount(\%myconfig,$form->{"mt_amount_$item"});
               }
               $form->{invtotal} += $form->round_amount(
                                         $form->{"mt_amount_$item"}, 2);
               # Setting this up as a table
               # Note that the screens may be not wide enough to display
               # this in the normal way so we have to change the layout of the
               # notes fields. --CT 
               $tax .= qq|<tr>
                <th align=right>$form->{"${taccno}_description"}</th>
                <td><input type="text" name="mt_amount_$item"
                        id="mt-amount-$item" value="|
                        .$form->format_amount(\%myconfig,$form->{"mt_amount_$item"}).qq|" size="10"/></td>
                <td><input type="text" name="mt_rate_$item"
                         id="mt-rate-$item" value="|
                        .$form->format_amount(\%myconfig,$form->{"mt_rate_$item"}).qq|" size="6"/></td>
                <td><input type="text" name="mt_basis_$item"
                         id="mt-basis-$item" value="|
                        .$form->format_amount(\%myconfig,$form->{"mt_basis_$item"}).qq|" size="10" /></td>
                <td><input type="text" name="mt_ref_$item"
                         id="mt-ref-$item" value="|
                        .$form->{"mt_ref_$item"} .qq|" size="10"/></td>
                <td><input type="text" name="mt_memo_$item"
                         id="mt-memo-$item" value="|
                        .$form->{"mt_memo_$item"} .qq|" size="10"/></td>
               </tr>|;
            }  else {
    	        $form->{invtotal} += $form->round_amount($form->{taxes}{$item}, 2);
                $form->{"${taccno}_total"} =
                    $form->round_amount($form->{taxes}{$item}, 2);
                my $item_total_formatted=$form->format_amount(\%myconfig,$form->{"${item}_total"},2,0);
                    $tax .= qq|
	    	    <tr>
		      <th align=right>$form->{"${item}_description"}</th>
		      <td align=right>$item_total_formatted</td>
	    	    </tr>
|;
            }
        }

        $form->{invsubtotal} =
          $form->format_amount( \%myconfig, $form->{invsubtotal}, 2, 0 );

        $subtotal = qq|
	      <tr>
		<th align=right>| . $locale->text('Subtotal') . qq|</th>
		<td align=right>$form->{invsubtotal}</td>
	      </tr>
|;

    }

    $form->{oldinvtotal} = $form->{invtotal};
    $form->{invtotal} =
    $form->format_amount( \%myconfig, $form->{invtotal}, 2, 0 );
    
    my $hold;
    
    if ($form->{on_hold}) {
        
        $hold = qq| <font size="17"><b> This invoice is On Hold </b></font> |;
    }

    print qq|
  <tr>
    <td>
      <table width=100%>
	<tr valign=bottom>
	    | . $hold . qq|
	
	  <td>
	    <table>
	      <tr>
		<th align=left>| . $locale->text('Notes') . qq|</th>|;
    if (!$form->{manual_tax}){
        print qq|
		<th align=left>| . $locale->text('Internal Notes') . qq|</th>
                <th align=left>| . $locale->text('Import Text') . qq|</th>
	      </tr>
	      <tr valign=top>|;
     }
     # Redesigning layout as per notes above.  When this is redesigned
     # we really should use floats and CSS instead. --CT
     if ($form->{manual_tax}){
         print qq|</tr><tr><td>$notes</td></tr>
                 <tr><th align=left>| . $locale->text('Internal Notes').qq|</th>
                 </tr>
                 <tr><td>$intnotes</td></tr>
                 <tr><th align=left>| . $locale->text('Import Text') . qq|</th>
                 </tr>
                 <tr>
                <td><textarea name=import_text rows=$rows cols=25></textarea>|;
     } else {
         print qq|
		<td>$notes</td>
		<td>$intnotes</td>
                <td><textarea name=import_text rows=$rows cols=25></textarea>|;
    }
    print qq|
	      </tr>
	    </table>
	  </td>
	  <td align=right valign="top">
	    $taxincluded <br/>
	    <table>
              <tr><th align="center" colspan="2">|.
                   $locale->text('Calculate Taxes').qq|</th>
              </tr>
              <tr>
                   <td colspan=2>$manual_tax</td>
               </tr>
	      $subtotal
	      $tax
	      <tr>
		<th align=right>| . $locale->text('Total') . qq|</th>
		<td align=right>$form->{invtotal}</td>
	      </tr>
	    </table>
	  </td>
	</tr>
      </table>
    </td>
  </tr>
  <tr>
    <td>
      <table width=100%>
        <tr>
	  <th colspan=6 class=listheading>| . $locale->text('Payments') . qq|</th>
	</tr>
|;

    if ( $form->{currency} eq $form->{defaultcurrency} ) {
        @column_index = qw(datepaid source memo paid AP_paid);
    }
    else {
        @column_index = qw(datepaid source memo paid exchangerate AP_paid);
    }

    $column_data{datepaid}     = "<th>" . $locale->text('Date') . "</th>";
    $column_data{paid}         = "<th>" . $locale->text('Amount') . "</th>";
    $column_data{exchangerate} = "<th>" . $locale->text('Exch') . "</th>";
    $column_data{AP_paid}      = "<th>" . $locale->text('Account') . "</th>";
    $column_data{source}       = "<th>" . $locale->text('Source') . "</th>";
    $column_data{memo}         = "<th>" . $locale->text('Memo') . "</th>";

    print qq|
	<tr>
|;
    for (@column_index) { print "$column_data{$_}\n" }
    print qq|
	</tr>
|;

    $form->{paidaccounts}++ if ( $form->{"paid_$form->{paidaccounts}"} );
    for $i ( 1 .. $form->{paidaccounts} ) {

        $form->hide_form("cleared_$i");

        print qq|
	<tr>
|;

        $form->{"selectAP_paid_$i"} = $form->{selectAP_paid};
        $form->{"selectAP_paid_$i"} =~
s/option>\Q$form->{"AP_paid_$i"}\E/option selected>$form->{"AP_paid_$i"}/;

        # format amounts
        $totalpaid += $form->{"paid_$i"};
        $form->{"paid_$i"} =
          $form->format_amount( \%myconfig, $form->{"paid_$i"}, 2 );
        $form->{"exchangerate_$i"} =
          $form->format_amount( \%myconfig, $form->{"exchangerate_$i"} );

        $exchangerate = qq|&nbsp;|;
        if ( $form->{currency} ne $form->{defaultcurrency} ) {
            if ( $form->{"forex_$i"} ) {
                $exchangerate =
qq|<input type=hidden name="exchangerate_$i" value=$form->{"exchangerate_$i"}>$form->{"exchangerate_$i"}|;
            }
            else {
                $exchangerate =
qq|<input name="exchangerate_$i" size=10 value=$form->{"exchangerate_$i"}>|;
            }
        }
        $exchangerate .= qq|
<input type=hidden name="forex_$i" value=$form->{"forex_$i"}>
|;

        $column_data{"paid_$i"} =
qq|<td align=center><input name="paid_$i" size=11 value=$form->{"paid_$i"}></td>|;
        $column_data{"exchangerate_$i"} =
          qq|<td align=center>$exchangerate</td>|;
        $column_data{"AP_paid_$i"} =
qq|<td align=center><select name="AP_paid_$i">$form->{"selectAP_paid_$i"}</select></td>|;
        $column_data{"datepaid_$i"} =
qq|<td align=center><input class="date" name="datepaid_$i" size=11 title="$myconfig{dateformat}" value=$form->{"datepaid_$i"}></td>|;
        $column_data{"source_$i"} =
qq|<td align=center><input name="source_$i" size=11 value="$form->{"source_$i"}"></td>|;
        $column_data{"memo_$i"} =
qq|<td align=center><input name="memo_$i" size=11 value="$form->{"memo_$i"}"></td>|;

        for (@column_index) { print qq|$column_data{"${_}_$i"}\n| }

        print qq|
	</tr>
|;
    }

    $form->{oldtotalpaid} = $totalpaid;
    $form->hide_form(qw(paidaccounts selectAP_paid oldinvtotal oldtotalpaid));

    print qq|
      </table>
    </td>
  </tr>
  <tr>
    <td><hr size=3 noshade></td>
  </tr>
</table>
<br>
|;

    $transdate = $form->datetonum( \%myconfig, $form->{transdate} );
    $closedto  = $form->datetonum( \%myconfig, $form->{closedto} );

    # type=submit $locale->text('Update')
    # type=submit $locale->text('Post')
    # type=submit $locale->text('Post as new')
    # type=submit $locale->text('Schedule')
    # type=submit $locale->text('Purchase Order')
    # type=submit $locale->text('Delete')

    if ( !$form->{readonly} ) {
        %button = (
            'update' =>
              { ndx => 1, key => 'U', value => $locale->text('Update') },
            'copy_to_new' => # Shares an index with copy because one or the other
                             # must be deleted.  One can only either copy or 
                             # update, not both. --CT
              { ndx => 1, key => 'C', value => $locale->text('Copy to New') },
            'post' => { ndx => 3, key => 'O', value => $locale->text('Post') },
            'post_as_new' =>
              { ndx => 5, key => 'N', value => $locale->text('Post as new') },
            'purchase_order' => {
                ndx   => 6,
                key   => 'L',
                value => $locale->text('Purchase Order')
            },
            'schedule' =>
              { ndx => 7, key => 'H', value => $locale->text('Schedule') },
            'on_hold' =>
              { ndx => 9, key=> 'O', value => $locale->text('On Hold') },
	    'save_info'  => 
                { ndx => 10, key => 'I', value => $locale->text('Save Info') },
            'new_screen' => # Create a blank ar/ap invoice.
             { ndx => 11, key=> 'N', value => $locale->text('New') }
        );

        if ($from->{separate_duties} or $form->{batch_id}){
           $button{'post'}->{value} = $locale->text('Save');
        }

        if ( $form->{id} ) {
         
            for ( "post", "delete", 'on_hold' ) { delete $button{$_} }
            for ( 'post_as_new', 'print_and_post_as_new', "update") {
                delete $button{$_};
            }
            my $is_draft = 0;
            if (!$form->{approved} && !$form->{batch_id}){
               $is_draft = 1;
               $button{approve} = { 
                       ndx   => 3, 
                       key   => 'O', 
                       value => $locale->text('Post as Saved') };
               if (grep /^lsmb_$form->{company}__draft_modify$/, @{$form->{_roles}}){
                   $button{edit_and_approve} = { 
                       ndx   => 4, 
                       key   => 'E', 
                       value => $locale->text('Post as Shown') };
              }
               delete $button{post_as_new};
               delete $button{post};
            }

        }
        else {

            if ( $transdate > $closedto ) {
                for ( 'update', 'post', 'schedule' ) { $allowed{$_} = 1 }
                for ( keys %button ) { delete $button{$_} if !$allowed{$_} }
            }
            elsif ($closedto) {
                %buttons = ();
            }
        }

        for ( sort { $button{$a}->{ndx} <=> $button{$b}->{ndx} } keys %button )
        {
            $form->print_button( \%button, $_ );
        }

    }
    if ($form->{id}){
        IR->get_files($form, $locale);
        print qq|
<a href="pnl.pl?action=generate_income_statement&pnl_type=invoice&id=$form->{id}">[| . $locale->text('Profit/Loss') . qq|]</a><br />
<table width="100%">
<tr class="listtop">
<th colspan="4">| . $locale->text('Attached and Linked Files') . qq|</th>
<tr class="listheading">
<th>| . $locale->text('File name') . qq|</th>
<th>| . $locale->text('File type') . qq|</th>
<th>| . $locale->text('Attached at') . qq|</th>
<th>| . $locale->text('Attached by') . qq|</th>
</tr> |;
        foreach my $file (@{$form->{files}}){
              print qq|
<tr>
<td><a href="file.pl?action=get&file_class=1&ref_key=$form->{id}&id=$file->{id}"
            >$file->{file_name}</a></td> 
<td>$file->{mime_type}</td> 
<td>$file->{uploaded_at}</td> 
<td>$file->{uploaded_by_name}</td> 
</tr>
              |;
        }
        print qq|
<table width="100%">
<tr class="listheading">
<th>| . $locale->text('File name') . qq|</th>
<th>| . $locale->text('File type') . qq|</th>
<th>| . $locale->text('Attached To Type') . qq|</th>
<th>| . $locale->text('Attached To') . qq|</th>
<th>| . $locale->text('Attached at') . qq|</th>
<th>| . $locale->text('Attached by') . qq|</th>
</tr>|;
       foreach my $link (@{$form->{file_links}}){
            $aclass="&nbsp;";
            if ($link.src_class == 1){
                $aclass="Transaction";
            } elsif ($link.src_class == 2){
                $aclass="Order";
            }
            print qq|
<tr>
<td> $file->{file_name} </td> 
<td> $file->{mime_type} </td> 
<td> $aclass </td> 
<td> $file->{reference} </td> 
<td> $file->{attached_at} </td> 
<td> $file->{attached_by} </td> 
</tr>|;
       }
       print qq|
</table>|;
       $callback = $form->escape("ir.pl?action=edit&id=".$form->{id});
       print qq|
<a href="file.pl?action=show_attachment_screen&ref_key=$form->{id}&file_class=1&callback=$callback"
   >[| . $locale->text('Attach') . qq|]</a>|;
    }

    if ( $form->{lynx} ) {
        require "bin/menu.pl";
        &menubar;
    }

    $form->hide_form(qw(rowcount callback path login sessionid));

    print qq|
</form>
| . $form->close_status_div . qq|
</body>
</html>
|;

}

sub import_text {
    my @o_list;
    my @i_lines = split( /(\n|\r|\r\n)/, $form->{import_text} );
    foreach $i (@i_lines) {
        chomp($i);
        if ( $i ne "" ) {    # Strip out blank lines
            push @o_list, $i;
        }
    }
    my $c          = 1;
    my $linenumber = 0;
    foreach $l (@o_list) {
        if ( $c % 2 ) {
            $linenumber += 1;
            $form->{"partnumber_$linenumber"} = $l;
        }
        else {
            $form->{"qty_$linenumber"} = $l;
        }
        $c += 1;
        $form->{rowcount} = $linenumber;
        IR->retrieve_item( \%myconfig, \%$form );
        $rows = scalar @{ $form->{item_list} };
        $rows = 0 unless $rows;
        $i    = $form->{rowcount};
        if ( $rows = 0 ) {
            $form->{"id_$i"}   = 0;
            $form->{"unit_$i"} = $locale->text('ea');

            &new_item;
        }
        elsif ( $rows > 1 ) {
            &select_item;
            $form->finalize_request();
        }
        else {
            map {
                $form->{item_list}[$i]{$_} =
                  $form->quote( $form->{item_list}[$i]{$_} )
            } qw(partnumber description unit);

            map { $form->{"${_}_$i"} = $form->{item_list}[0]{$_} }
              keys %{ $form->{item_list}[0] };

            $s = ($sellprice) ? $sellprice : $form->{"sellprice_$i"};

            ($dec) = ( $s =~ /\.(\d+)/ );
            $dec = length $dec;
            $decimalplaces = ( $dec > 2 ) ? $dec : 2;

            $amount =
              $form->{"sellprice_$i"} * $form->{"qty_$i"} *
              ( 1 - $form->{"discount_$i"} / 100 );
            map { $form->{"${_}_base"} = 0 }
              ( split / /, $form->{taxaccounts} );
            map { $form->{"${_}_base"} += $amount }
              ( split / /, $form->{"taxaccounts_$i"} );
            if ( !$form->{taxincluded} ) {
                my @taxes = Tax::init_taxes( $form, $form->{taxaccounts} );
                $amount +=
                  ( Tax::calculate_taxes( \@taxes, $form, $amount, 0 ) );
            }

            $form->{creditremaining} -= $amount;

            $form->{"sellprice_$i"} =
              $form->format_amount( \%myconfig, $form->{"sellprice_$i"},
                $decimalplaces );
            $form->{"qty_$i"} =
              $form->format_amount( \%myconfig, $form->{"qty_$i"} );

        }
        $form->{item_list} = [];
    }
    ++$form->{rowcount};
}

sub update {
    if ( $form->{import_text} ) {
        &import_text;
    }
    $form->{exchangerate} =
      $form->parse_amount( \%myconfig, $form->{exchangerate} );

    if ( $newname = &check_name(vendor) ) {
        &rebuild_vc( vendor, AP, $form->{transdate}, 1 );
    }
    if ( $form->{transdate} ne $form->{oldtransdate} ) {
        $form->{duedate} =
          ( $form->{terms} )
          ? $form->current_date( \%myconfig, $form->{transdate},
            $form->{terms} * 1 )
          : $form->{duedate};
        $form->{oldtransdate} = $form->{transdate};
        &rebuild_vc( vendor, AP, $form->{transdate}, 1 ) if !$newname;

        if ( $form->{currency} ne $form->{defaultcurrency} ) {
            delete $form->{exchangerate};
            $form->{exchangerate} = $exchangerate
              if (
                $form->{forex} = (
                    $exchangerate = $form->check_exchangerate(
                        \%myconfig,         $form->{currency},
                        $form->{transdate}, 'sell'
                    )
                )
              );
            $form->{oldcurrency} = $form->{currency};
        }
    }

    if ( $form->{currency} ne $form->{oldcurrency} ) {
        delete $form->{exchangerate};
        $form->{exchangerate} = $exchangerate
          if (
            $form->{forex} = (
                $exchangerate = $form->check_exchangerate(
                    \%myconfig,         $form->{currency},
                    $form->{transdate}, 'sell'
                )
            )
          );
    }

    $j = 1;
    for $i ( 1 .. $form->{paidaccounts} ) {
        if ( $form->{"paid_$i"} and $form->{"paid_$i"} != 0) {
            for (qw(datepaid source memo cleared)) {
                $form->{"${_}_$j"} = $form->{"${_}_$i"};
            }
            for (qw(paid exchangerate)) {
                $form->{"${_}_$j"} =
                  $form->parse_amount( \%myconfig, $form->{"${_}_$i"} );
            }

            $form->{"exchangerate_$j"} = $exchangerate
              if (
                $form->{"forex_$j"} = (
                    $exchangerate = $form->check_exchangerate(
                        \%myconfig,             $form->{currency},
                        $form->{"datepaid_$j"}, 'sell'
                    )
                )
              );
            if ( $j++ != $i ) {
                for (qw(datepaid source memo cleared paid exchangerate forex)) {
                    delete $form->{"${_}_$i"};
                }
            }
        }
        else {
            for (qw(datepaid source memo cleared paid exchangerate forex)) {
                delete $form->{"${_}_$i"};
            }
        }
        $form->{paidaccounts} = $j;
    }

    $i = $form->{rowcount};
    $exchangerate = ( $form->{exchangerate} ) ? $form->{exchangerate} : 1;

    for (qw(partsgroup projectnumber)) {
        $form->{"select$_"} = $form->unescape( $form->{"select$_"} )
          if $form->{"select$_"};
    }

    if (   ( $form->{"partnumber_$i"} eq "" )
        && ( $form->{"description_$i"} eq "" )
        && ( $form->{"partsgroup_$i"}  eq "" ) )
    {

        $form->{creditremaining} +=
          ( $form->{oldinvtotal} - $form->{oldtotalpaid} );
        &check_form;

    }
    else {

        IR->retrieve_item( \%myconfig, \%$form );

        my $rows = scalar @{ $form->{item_list} };

        if ( $form->{language_code} && $rows == 0 ) {
            $language_code = $form->{language_code};
            $form->{language_code} = "";
            IR->retrieve_item( \%myconfig, \%$form );
            $form->{language_code} = $language_code;
            $rows = scalar @{ $form->{item_list} };
        }

        if ($rows) {

            if ( $rows > 1 ) {

                &select_item;
                $form->finalize_request();

            }
            else {

                $form->{"qty_$i"} =
                  ( $form->{"qty_$i"} * 1 ) ? $form->{"qty_$i"} : 1;

                $sellprice =
                  $form->parse_amount( \%myconfig, $form->{"sellprice_$i"} );

                for (qw(partnumber description unit)) {
                    $form->{item_list}[$i]{$_} =
                      $form->quote( $form->{item_list}[$i]{$_} );
                }

                for ( keys %{ $form->{item_list}[0] } ) {
                    $form->{"${_}_$i"} = $form->{item_list}[0]{$_};
                }
                if (! defined $form->{"discount_$i"}){
                    $form->{"discount_$i"} = $form->{discount} * 100;
                }
                if ($sellprice) {
                    $form->{"sellprice_$i"} = $sellprice;

                    ($dec) = ( $form->{"sellprice_$i"} =~ /\.(\d+)/ );
                    $dec = length $dec;
                    $decimalplaces = ( $dec > 2 ) ? $dec : 2;
                }
                else {
                    ($dec) = ( $form->{"sellprice_$i"} =~ /\.(\d+)/ );
                    $dec = length $dec;
                    $decimalplaces = ( $dec > 2 ) ? $dec : 2;

                    $form->{"sellprice_$i"} /= $exchangerate;
                }

                $amount =
                  $form->{"sellprice_$i"} * $form->{"qty_$i"} *
                  ( 1 - $form->{"discount_$i"} / 100 );
                for ( split / /, $form->{taxaccounts} ) {
                    $form->{"${_}_base"} = 0;
                }
                for ( split / /, $form->{"taxaccounts_$i"} ) {
                    $form->{"${_}_base"} += $amount;
                }
                if ( !$form->{taxincluded} ) {
                    my @taxes = Tax::init_taxes(
                        $form,
                        $form->{"taxaccounts_$i"},
                        $form->{"taxaccounts"}
                    );
                    $amount +=
                      ( Tax::calculate_taxes( \@taxes, $form, $amount, 0 ) );
                }

                $form->{creditremaining} -= $amount;

                $form->{"sellprice_$i"} =
                  $form->format_amount( \%myconfig, $form->{"sellprice_$i"},
                    $decimalplaces );

                $form->{"oldqty_$i"} = $form->{"qty_$i"};
                for (qw(qty discount)) {
                    $form->{"{_}_$i"} =
                      $form->format_amount( \%myconfig, $form->{"${_}_$i"} );
                }

            }

            &display_form;

        }
        else {

            # ok, so this is a new part
            # ask if it is a part or service item

            if (   $form->{"partsgroup_$i"}
                && ( $form->{"partsnumber_$i"} eq "" )
                && ( $form->{"description_$i"} eq "" ) )
            {
                $form->{"discount_$i"} = "";
                &display_form;
            }
            else {

                $form->{"id_$i"}   = 0;
                $form->{"unit_$i"} = $locale->text('ea');

                &new_item;

            }
        }
    }
}

sub post {

    if (!$form->close_form()){
       $form->{notice} = $locale->text(
             'Could not save the data.  Please try again'
       );
       &update;
       $form->finalize_request();
    }
    if (!$form->{duedate}){
          $form->{duedate} = $form->{transdate};
    }

    $form->isblank( "transdate", $locale->text('Invoice Date missing!') );
    $form->isblank( "vendor",    $locale->text('Vendor missing!') );

    # if the vendor changed get new values
    if ( &check_name(vendor) ) {
        &update;
        $form->finalize_request();
    }

    &validate_items;

    $closedto  = $form->datetonum( \%myconfig, $form->{closedto} );
    $transdate = $form->datetonum( \%myconfig, $form->{transdate} );

    $form->error( $locale->text('Cannot post invoice for a closed period!') )
      if ( $transdate <= $closedto );

    $form->isblank( "exchangerate", $locale->text('Exchange rate missing!') )
      if ( $form->{currency} ne $form->{defaultcurrency} );

    for $i ( 1 .. $form->{paidaccounts} ) {
        if ( $form->{"paid_$i"} ) {
            $datepaid = $form->datetonum( \%myconfig, $form->{"datepaid_$i"} );

            $form->isblank( "datepaid_$i",
                $locale->text('Payment date missing!') );

            $form->error(
                $locale->text('Cannot post payment for a closed period!') )
              if ( $datepaid <= $closedto );

            if ( $form->{currency} ne $form->{defaultcurrency} ) {
                $form->{"exchangerate_$i"} = $form->{exchangerate}
                  if ( $transdate == $datepaid );
                $form->isblank( "exchangerate_$i",
                    $locale->text('Exchange rate for payment missing!') );
            }
        }
    }

    if ( !$form->{repost} ) {
        if ( $form->{id} ) {
            &repost;
            $form->finalize_request();
        }
    }

    ( $form->{AP} )      = split /--/, $form->{AP};
    ( $form->{AP_paid} ) = split /--/, $form->{AP_paid};

    if ( IR->post_invoice( \%myconfig, \%$form ) ) {
<<<<<<< HEAD
        if ($form->{batch_id}){
            $form->{callback} .= "&batch_id=$form->{batch_id}";
        }
        $form->redirect(
            $locale->text( 'Invoice [_1] posted!', $form->{invnumber} ) );
=======
        edit();
>>>>>>> 1d764095
    }
    else {
        $form->error( $locale->text('Cannot post invoice!') );
    }

}

sub on_hold {
    
    if ($form->{id}) {
        
        my $toggled = IS->toggle_on_old($form);
    
        #&invoice_links(); # is that it?
        &edit(); # it was already IN edit for this to be reached.
    }    
}



sub save_info {
    
	    my $taxformfound=0;

	    $taxformfound=IR->taxform_exist($form,$form->{"vendor_id"});
            $form->{arap} = 'ap';
            AA->save_intnotes($form);
	    
        #print STDERR qq|___Rowcount=$form->{rowcount} _______|;

	    foreach my $i(1..($form->{rowcount}))
	    {
            #print STDERR qq| taxformcheck_$i = $form->{"taxformcheck_$i"} and taxformfound= $taxformfound ___________|;
		
                if($taxformfound)
                {
                if($form->{"taxformcheck_$i"})
		{
		  IR->update_invoice_tax_form($form,$form->{dbh},$form->{"invoice_id_$i"},"true") if($form->{"invoice_id_$i"});
          $form->{$dbh}->commit();#highest-level sub should commit
		}
		else
		{
		    IR->update_invoice_tax_form($form,$form->{dbh},$form->{"invoice_id_$i"},"false") if($form->{"invoice_id_$i"});
            $form->{$dbh}->commit();#highest-level sub should commit
		}
                }#taxformfound		
	    }

	    if ($form->{callback}){
		print "Location: $form->{callback}\n";
		print "Status: 302 Found\n\n";
		print "<html><body>";
		my $url = $form->{callback};
		print qq|If you are not redirected automatically, click <a href="$url">|
			. qq|here</a>.</body></html>|;

	    } else {
		$form->info($locale->text('Draft Posted'));
	    }

}




<|MERGE_RESOLUTION|>--- conflicted
+++ resolved
@@ -1382,15 +1382,7 @@
     ( $form->{AP_paid} ) = split /--/, $form->{AP_paid};
 
     if ( IR->post_invoice( \%myconfig, \%$form ) ) {
-<<<<<<< HEAD
-        if ($form->{batch_id}){
-            $form->{callback} .= "&batch_id=$form->{batch_id}";
-        }
-        $form->redirect(
-            $locale->text( 'Invoice [_1] posted!', $form->{invnumber} ) );
-=======
         edit();
->>>>>>> 1d764095
     }
     else {
         $form->error( $locale->text('Cannot post invoice!') );
