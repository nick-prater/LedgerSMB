#=====================================================================
# LedgerSMB Small Medium Business Accounting
# http://www.ledgersmb.org/
#

# Copyright (C) 2006
# This work contains copyrighted information from a number of sources all used
# with permission.
#
# This file contains source code included with or based on SQL-Ledger which
# is Copyright Dieter Simader and DWS Systems Inc. 2000-2005 and licensed
# under the GNU General Public License version 2 or, at your option, any later
# version.  For a full list including contact information of contributors,
# maintainers, and copyright holders, see the CONTRIBUTORS file.
#
# Original Copyright Notice from SQL-Ledger 2.6.17 (before the fork):
# Copyright (c) 2001
#
#  Author: DWS Systems Inc.
#     Web: http://www.sql-ledger.org
#
#
#
#  Author: DWS Systems Inc.
#     Web: http://www.ledgersmb.org/
#
#
# This program is free software; you can redistribute it and/or modify
# it under the terms of the GNU General Public License as published by
# the Free Software Foundation; either version 2 of the License, or
# (at your option) any later version.
#
# This program is distributed in the hope that it will be useful,
# but WITHOUT ANY WARRANTY; without even the implied warranty of
# MERCHANTABILITY or FITNESS FOR A PARTICULAR PURPOSE.  See the
# GNU General Public License for more details.
# You should have received a copy of the GNU General Public License
# along with this program; if not, write to the Free Software
# Foundation, Inc., 675 Mass Ave, Cambridge, MA 02139, USA.
#======================================================================
#
# Inventory invoicing module
#
#======================================================================

use LedgerSMB::IS;
use LedgerSMB::PE;
use LedgerSMB::Tax;

require "bin/arap.pl";
require "bin/io.pl";

1;

# end of main
sub on_update{}

sub copy_to_new{
    delete $form->{id};
    delete $form->{invnumber};
    update();
}

sub new_screen {
    use LedgerSMB::Form;
    my @reqprops = qw(ARAP vc dbh stylesheet type);
    $oldform = $form;
    $form = {};
    bless $form, Form;
    for (@reqprops){
        $form->{$_} = $oldform->{$_};
    }
    &add();
}



sub add {
    if ($form->{type} eq 'credit_invoice'){
        $form->{title} = $locale->text('Add Credit Invoice');
        $form->{subtype} = 'credit_invoice';
        $form->{reverse} = 1;
    } else {
        $form->{title} = $locale->text('Add Sales Invoice');
        $form->{reverse} = 0;
    }
    $form->{callback} =
"$form->{script}?action=add&type=$form->{type}&login=$form->{login}&path=$form->{path}&sessionid=$form->{sessionid}"
      unless $form->{callback};

    &invoice_links;
    &prepare_invoice;
    &display_form;

}

sub edit {

    if ($form->{reverse}) {
        $form->{title} = $locale->text('Add Credit Invoice');
        $form->{subtype} = 'credit_invoice';
    } else {
        $form->{title} = $locale->text('Add Sales Invoice');
    }
    &invoice_links;
    &prepare_invoice;
    &display_form;

}

sub invoice_links {

    $form->{vc}   = "customer";
    $form->{type} = "invoice";

    # create links
    $form->create_links( module => "AR",
			 myconfig => \%myconfig,
			 vc => "customer",
			 billing => 1,
			 job => 1 );

    # currencies
    if (!$form->{currencies}){
        $form->error($locale->text(
           'No currencies defined.  Please set these up under System/Defaults.'
        ));
    }
    @curr = split /:/, $form->{currencies};
    $form->{defaultcurrency} = $curr[0];
    chomp $form->{defaultcurrency};

    for (@curr) { $form->{selectcurrency} .= "<option>$_\n" }

    if ( @{ $form->{all_customer} } ) {
        unless ( $form->{customer_id} ) {
            $form->{customer_id} = $form->{all_customer}->[0]->{id};
        }
    }

    AA->get_name( \%myconfig, \%$form );
    delete $form->{notes};
    IS->retrieve_invoice( \%myconfig, \%$form );

    $form->{oldlanguage_code} = $form->{language_code};

    $form->get_partsgroup( \%myconfig, { all => 1} );

    if ( @{ $form->{all_partsgroup} } ) {
        $form->{selectpartsgroup} = "<option>\n";
        foreach $ref ( @{ $form->{all_partsgroup} } ) {
            if ( $ref->{translation} ) {
                $form->{selectpartsgroup} .=
qq|<option value="$ref->{partsgroup}--$ref->{id}">$ref->{translation}\n|;
            }
            else {
                $form->{selectpartsgroup} .=
qq|<option value="$ref->{partsgroup}--$ref->{id}">$ref->{partsgroup}\n|;
            }
        }
    }

    if ( @{ $form->{all_project} } ) {
        $form->{selectprojectnumber} = "<option>\n";
        for ( @{ $form->{all_project} } ) {
            $form->{selectprojectnumber} .=
qq|<option value="$_->{projectnumber}--$_->{id}">$_->{projectnumber}\n|;
        }
    }

    $form->{oldcustomer}  = "$form->{customer}--$form->{customer_id}";
    $form->{oldtransdate} = $form->{transdate};

    $form->{selectcustomer} = "";
    if ( @{ $form->{all_customer} } ) {
        $form->{customer} = "$form->{customer}--$form->{customer_id}";
        for ( @{ $form->{all_customer} } ) {
            $form->{selectcustomer} .=
              qq|<option value="$_->{name}--$_->{id}">$_->{name}\n|;
        }
    }

    # departments
    if ( @{ $form->{all_department} } ) {
        $form->{selectdepartment} = "<option>\n";
        $form->{department} = "$form->{department}--$form->{department_id}"
          if $form->{department_id};

        for ( @{ $form->{all_department} } ) {
            $form->{selectdepartment} .=
qq|<option value="$_->{description}--$_->{id}">$_->{description}\n|;
        }
    }

    $form->{employee} = "$form->{employee}--$form->{employee_id}";

    # sales staff
    if ( @{ $form->{all_employee} } ) {
        $form->{selectemployee} = "";
        for ( @{ $form->{all_employee} } ) {
            $form->{selectemployee} .=
              qq|<option value="$_->{name}--$_->{id}">$_->{name}\n|;
        }
    }

    if ( @{ $form->{all_language} } ) {
        $form->{selectlanguage} = "<option>\n";
        for ( @{ $form->{all_language} } ) {
            $form->{selectlanguage} .=
              qq|<option value="$_->{code}">$_->{description}\n|;
        }
    }

    # forex
    $form->{forex} = $form->{exchangerate};
    $exchangerate = ( $form->{exchangerate} ) ? $form->{exchangerate} : 1;

    foreach $key ( keys %{ $form->{AR_links} } ) {

        $form->{"select$key"} = "";
        foreach $ref ( @{ $form->{AR_links}{$key} } ) {
            $form->{"select$key"} .=
              "<option>$ref->{accno}--$ref->{description}\n";
        }

        if ( $key eq "AR_paid" ) {
            for $i ( 1 .. scalar @{ $form->{acc_trans}{$key} } ) {
                $form->{"AR_paid_$i"} =
"$form->{acc_trans}{$key}->[$i-1]->{accno}--$form->{acc_trans}{$key}->[$i-1]->{description}";

                # reverse paid
                $form->{"paid_$i"} =
                  $form->{acc_trans}{$key}->[ $i - 1 ]->{amount} * -1;
                $form->{"datepaid_$i"} =
                  $form->{acc_trans}{$key}->[ $i - 1 ]->{transdate};
                $form->{"forex_$i"} = $form->{"exchangerate_$i"} =
                  $form->{acc_trans}{$key}->[ $i - 1 ]->{exchangerate};
                $form->{"source_$i"} =
                  $form->{acc_trans}{$key}->[ $i - 1 ]->{source};
                $form->{"memo_$i"} =
                  $form->{acc_trans}{$key}->[ $i - 1 ]->{memo};
                $form->{"cleared_$i"} =
                  $form->{acc_trans}{$key}->[ $i - 1 ]->{cleared};

                $form->{paidaccounts} = $i;
            }
        }
        else {
            $form->{$key} =
"$form->{acc_trans}{$key}->[0]->{accno}--$form->{acc_trans}{$key}->[0]->{description}"
              if $form->{acc_trans}{$key}->[0]->{accno};
        }

    }

    for (qw(AR_links acc_trans)) { delete $form->{$_} }

    $form->{paidaccounts} = 1 unless ( exists $form->{paidaccounts} );

    $form->{AR} = $form->{AR_1} unless $form->{id};
    $form->{transdate} = $form->{current_date} if (!$form->{transdate});
    $form->{locked} =
      ( $form->{revtrans} )
      ? '1'
      : ( $form->datetonum( \%myconfig, $form->{transdate} ) <=
          $form->datetonum( \%myconfig, $form->{closedto} ) );

    if ( !$form->{readonly} ) {
        $form->{readonly} = 1 if $myconfig{acs} =~ /AR--Sales Invoice/;
    }

}

sub prepare_invoice {

    $form->{type}     = "invoice";
    $form->{formname} = "invoice";
    $form->{sortby} ||= "runningnumber";
    $form->{format} = "postscript" if $myconfig{printer};
    $form->{media} = $myconfig{printer};

    $form->{selectformname} =
      qq|<option value="invoice">|
      . $locale->text('Invoice') . qq|
<option value="pick_list">| . $locale->text('Pick List') . qq|
<option value="packing_list">| . $locale->text('Packing List');

    $i = 0;
    $form->{currency} =~ s/ //g;
    $form->{oldcurrency} = $form->{currency};

    if ( $form->{id} ) {

        for (
            qw(invnumber ordnumber ponumber quonumber shippingpoint shipvia notes intnotes)
          )
        {
            $form->{$_} = $form->quote( $form->{$_} );
        }

        foreach $ref ( @{ $form->{invoice_details} } ) {
            $i++;
            for ( keys %$ref ) { $form->{"${_}_$i"} = $ref->{$_} }

            $form->{"projectnumber_$i"} =
              qq|$ref->{projectnumber}--$ref->{project_id}|
              if $ref->{project_id};
            $form->{"partsgroup_$i"} =
              qq|$ref->{partsgroup}--$ref->{partsgroup_id}|
              if $ref->{partsgroup_id};

            $form->{"discount_$i"} =
              $form->format_amount( \%myconfig, $form->{"discount_$i"} * 100 );

            my $moneyplaces = $LedgerSMB::Sysconfig::decimal_places;
            my ($dec) = ($form->{"sellprice_$i"} =~/\.(\d*)/);
            $dec = length $dec;
            $form->{"precision_$i"} = $dec;
            $decimalplaces = ( $dec > $moneyplaces ) ? $dec : $moneyplaces;

            $form->{"sellprice_$i"} =
              $form->format_amount( \%myconfig, $form->{"sellprice_$i"},
                $decimalplaces );
            $form->{"qty_$i"} =
              $form->format_amount( \%myconfig, $form->{"qty_$i"} );
            $form->{"oldqty_$i"} = $form->{"qty_$i"};
	    
	    $form->{"taxformcheck_$i"}=1 if(IS->get_taxcheck($form,$form->{"invoice_id_$i"},$form->{dbh}));


	    for (qw(partnumber sku description unit)) {
                $form->{"${_}_$i"} = $form->quote( $form->{"${_}_$i"} );
            }
            $form->{rowcount} = $i;
        }
    }

}

sub form_header {

    # set option selected
    for (qw(AR currency)) {
        $form->{"select$_"} =~ s/ selected//;
        $form->{"select$_"} =~
          s/option>\Q$form->{$_}\E/option selected>$form->{$_}/;
    }

    for (qw(customer department employee)) {
        $form->{"select$_"} = $form->unescape( $form->{"select$_"} );
        $form->{"select$_"} =~ s/ selected//;
        $form->{"select$_"} =~ s/(<option value="\Q$form->{$_}\E")/$1 selected="selected"/;
    }

    $form->{exchangerate} =
      $form->format_amount( \%myconfig, $form->{exchangerate} );

    $exchangerate = qq|<tr>|;
    $exchangerate .= qq|
		<th align=right nowrap>| . $locale->text('Currency') . qq|</th>
		<td><select name="currency">$form->{selectcurrency}</select></td>
| if $form->{defaultcurrency};
    $exchangerate .= qq|
		<input type=hidden name="selectcurrency" value="$form->{selectcurrency}">
		<input type=hidden name="defaultcurrency"value="$form->{defaultcurrency}">
|;

    if (   $form->{defaultcurrency}
        && $form->{currency} ne $form->{defaultcurrency} )
    {
        if ( $form->{forex} ) {
            $exchangerate .=
                qq|<th align=right>|
              . $locale->text('Exchange Rate')
              . qq|</th><td>$form->{exchangerate}<input type="hidden" name="exchangerate" value="$form->{exchangerate}"></td>|;
        }
        else {
            $exchangerate .=
                qq|<th align=right>|
              . $locale->text('Exchange Rate')
              . qq|</th><td><input name="exchangerate" size="10" value="$form->{exchangerate}"></td>|;
        }
    }
    $exchangerate .= qq|
<input type=hidden name="forex" value="$form->{forex}">
</tr>
|;

    if ( $form->{selectcustomer} ) {
        $customer = qq|<select name="customer">$form->{selectcustomer}</select>
                   <input type="hidden" name="selectcustomer" value="|
          . $form->escape( $form->{selectcustomer}, 1 ) . qq|">|;
    }
    else {
        $customer = qq|<input name="customer" value="$form->{customer}" size="35"> 
     <a target="new" id="new-contact" 
        href="contact.pl?action=add&entity_class=2">[| . 
        $locale->text('New') . qq|]</a> |;
    }

    $department = qq|
              <tr>
	        <th align="right" nowrap>| . $locale->text('Department') . qq|</th>
		<td colspan="3"><select name="department">$form->{selectdepartment}</select>
		<input type="hidden" name="selectdepartment" value="|
      . $form->escape( $form->{selectdepartment}, 1 ) . qq|">
		</td>
	      </tr>
| if $form->{selectdepartment};

    $n = ( $form->{creditremaining} < 0 ) ? "0" : "1";

    if ( $form->{business} ) {
        $business = qq|
	      <tr>
		<th align=right nowrap>| . $locale->text('Business') . qq|</th>
		<td>$form->{business}</td>
		<td width=10></td>
		<th align=right nowrap>| . $locale->text('Trade Discount') . qq|</th>
		<td>|
          . $form->format_amount( \%myconfig, $form->{tradediscount} * 100 )
          . qq| %</td>
	      </tr>
|;
    }

    $employee = qq|
                <input type=hidden name="employee" value="$form->{employee}">
|;

    $employee = qq|
	      <tr>
	        <th align=right nowrap>| . $locale->text('Salesperson') . qq|</th>
		<td><select name="employee">$form->{selectemployee}</select></td>
		<input type=hidden name="selectemployee" value="|
      . $form->escape( $form->{selectemployee}, 1 ) . qq|">
	      </tr>
| if $form->{selectemployee};

    $i     = $form->{rowcount} + 1;
    $focus = "partnumber_$i";

    $form->header;

    print qq|
<body onLoad="document.forms[0].${focus}.focus()" />

<form method=post action="$form->{script}">
|;

    $form->hide_form(
        qw(form_id id type printed emailed queued title vc terms discount 
           creditlimit creditremaining tradediscount business closedto locked 
           shipped oldtransdate recurring reverse batch_id subtype 
           meta_number separate_duties)
    );

    if ($form->{notice}){
         print qq|<th>$form->{notice}</th>|;
    }
    my $manual_tax;
    if ($form->{id}){
        $manual_tax = 
            qq|<input type="hidden" name="manual_tax" value="|
               . $form->{manual_tax} . qq|" />|;
    } else {
        $manual_tax = $locale->text("Calculate Taxes") .
                    qq|<label for="manual-tax-0">|.
                       $locale->text("Automatic"). qq|</label>
                       <input type="radio" name="manual_tax" value="0"
                              id="manual-tax-0">
                        <label for="manual-tax-1">|.
                        $locale->text("Manual"). qq|</label>
                      <input type="radio" name="manual_tax" value="1"
                              id="manual-tax-1">|;
    }
    print qq|
<table width=100%>
  <tr class=listtop>
    <th class=listtop>$form->{title}</th>
  </tr>
  <tr height="5"></tr>
  <tr>
    <td>
      <table width=100%>
	<tr valign=top>
	  <td>
	    <table>
	      <tr>
		<th align=right nowrap>| . $locale->text('Customer') . qq|</th>
		<td colspan=3>$customer</td>
		<input type=hidden name="customer_id" value="$form->{customer_id}">
		<input type=hidden name="oldcustomer" value="$form->{oldcustomer}"> 
	      </tr>
	      <tr>
		<td></td>
		<td colspan=3>
		  <table>
		    <tr>
		      <th align=right nowrap>| . $locale->text('Credit Limit') . qq|</th>
		      <td>|
      . $form->format_amount( \%myconfig, $form->{creditlimit}, 0, "0" )
      . qq|</td>
		      <td width=10></td>
		      <th align=right nowrap>| . $locale->text('Remaining') . qq|</th>
		      <td class="plus$n" nowrap>|
      . $form->format_amount( \%myconfig, $form->{creditremaining}, 0, "0" )
      . qq|</td>
		    </tr>|;
		if ($form->{entity_control_code}){
                    $form->hide_form(qw(entity_control_code meta_number));
			print qq|
	        <tr>
		<th align="right" nowrap>| . 
			$locale->text('Entity Code') . qq|</th>
		<td colspan="2">$form->{entity_control_code}</td>
		<th align="right" nowrap>| . 
			$locale->text('Account') . qq|</th>
		<td colspan=3>$form->{meta_number}</td>
	      </tr>
		|;
	       }
	print qq|
		    $business
		  </table>
		</td>
	      </tr>

	      <tr>
		<th align="right" nowrap>| . $locale->text('Record in') . qq|</th>
		<td colspan="3"><select name="AR">$form->{selectAR}</select></td>
		<input type="hidden" name="selectAR" value="$form->{selectAR}">
	      </tr>
	      $department
	      $exchangerate
	      <tr>
		<th align=right nowrap>| . $locale->text('Shipping Point') . qq|</th>
		<td colspan=3><input name="shippingpoint" size="35" value="$form->{shippingpoint}"></td>
	      </tr>
	      <tr>
		<th align=right nowrap>| . $locale->text('Ship via') . qq|</th>
		<td colspan=3><input name="shipvia" size="35" value="$form->{shipvia}"></td>
	      </tr>
	    </table>
	  </td>
	  <td align=right>
	    <table>
	      $employee
	      <tr>
		<th align=right nowrap>| . $locale->text('Invoice Number') . qq|</th>
		<td><input name="invnumber" size="20" value="$form->{invnumber}"></td>
	      </tr>
	      <tr>
		<th align=right nowrap>| . $locale->text('Order Number') . qq|</th>
		<td><input name="ordnumber" size="20" value="$form->{ordnumber}"></td>
<input type=hidden name="quonumber" value="$form->{quonumber}">
	      </tr>
	      <tr>
		<th align=right>| . $locale->text('Invoice Date') . qq|</th>
		<td><input class="date" name="transdate" size="11" title="$myconfig{dateformat}" value="$form->{transdate}"></td>
	      </tr>
	      <tr>
		<th align=right>| . $locale->text('Due Date') . qq|</th>
		<td><input class="date" name="duedate" size="11" title="$myconfig{dateformat}" value="$form->{duedate}"></td>
	      </tr>
	      <tr>
		<th align=right nowrap>| . $locale->text('PO Number') . qq|</th>
		<td><input name="ponumber" size="20" value="$form->{ponumber}"></td>
	      </tr>
	    </table>
	  </td>
	</tr>
      </table>
    </td>
  </tr>
  <tr>
    <td>
    </td>
  </tr>
|;

    $form->hide_form(
        qw(shiptoname shiptoaddress1 shiptoaddress2 shiptocity shiptostate shiptozipcode shiptocountry shiptocontact shiptophone shiptofax shiptoemail message email subject cc bcc taxaccounts)
    );

    foreach $item ( split / /, $form->{taxaccounts} ) {
        $form->hide_form( "${item}_rate", "${item}_description",
            "${item}_taxnumber" );
    }

}

sub void {
    if ($form->{invnumber} =~ /-VOID$/){
       $form->error($locale->text(
           "Can't void a voided invoice!"
       ));
    }
    for my $i (1 .. $form->{rowcount}){
        $form->{"qty_$_"} *= -1;
    }
    $form->{invnumber} .= '-VOID';
    $form->{reverse} = 1;
    &post_as_new;
}

sub form_footer {
    my $manual_tax;
    if ($form->{id}){
        $manual_tax = 
            qq|<input type="hidden" name="manual_tax" value="|
               . $form->{manual_tax} . qq|" />|;
    } else {
        my $checked0;
        my $checked1;
        if ($form->{manual_tax}){
           $checked1=qq|checked="CHECKED"|;
           $checked0="";
        } else {
           $checked0=qq|checked="CHECKED"|;
           $checked1="";
        }
        $manual_tax = 
                    qq|<label for="manual-tax-0">|.
                       $locale->text("Automatic"). qq|</label>
                       <input type="radio" name="manual_tax" value="0"
                              id="manual-tax-0" $checked0 />
                        <label for="manual-tax-1">|.
                        $locale->text("Manual"). qq|</label>
                      <input type="radio" name="manual_tax" value="1"
                              id="manual-tax-1" $checked1 >|;
    }
    _calc_taxes();
    $form->{invtotal} = $form->{invsubtotal};

    if ( ( $rows = $form->numtextrows( $form->{notes}, 35, 8 ) ) < 2 ) {
        $rows = 5;
    }
    if ( ( $introws = $form->numtextrows( $form->{intnotes}, 35, 8 ) ) < 2 ) {
        $introws = 5;
    }
    $rows = ( $rows > $introws ) ? $rows : $introws;
    $notes =
qq|<textarea name="notes" rows="$rows" cols="40" wrap="soft">$form->{notes}</textarea>|;
    $intnotes =
qq|<textarea name="intnotes" rows="$rows" cols="40" wrap="soft">$form->{intnotes}</textarea>|;

    $form->{taxincluded} = ( $form->{taxincluded} ) ? "checked" : "";

    $taxincluded = "";
    if ($form->{taxaccounts} ) {
        $taxincluded = qq|
              <tr height="5"></tr>
              <tr>
	        <td align=right>
	        <input name="taxincluded" class="checkbox" type="checkbox" value="1" $form->{taxincluded}></td><th align=left>|
          . $locale->text('Tax Included')
          . qq|</th>
	     </tr>
|;
    }

    if ( !$form->{taxincluded} ) {
        if ($form->{manual_tax}){
             $tax .= qq|<tr class="listtop">
                      <td>&nbsp</td>
                      <th align="center">|.$locale->text('Amount').qq|</th>
                      <th align="center">|.$locale->text('Rate').qq|</th>
                      <th align="center">|.$locale->text('Basis').qq|</th>
                      <th align="center">|.$locale->text('Tax Code').qq|</th>
                      <th align="center">|.$locale->text('Memo').qq|</th>
                    </tr>|;
        }
        foreach $item (keys %{$form->{taxes}}) {
            my $taccno = $item;
            if ($form->{manual_tax}){
               # Setting defaults from tax calculations
               # These are set in io.pl sub _calc_taxes --CT
               if ($form->{"mt_rate_$item"} eq '' or 
                   !defined $form->{"mt_rate_$item"}){
                   $form->{"mt_rate_$item"} = $form->{tax_obj}{$item}->rate;
               }
               if ($form->{"mt_basis_$item"} eq '' or
                   !defined $form->{"mt_basis_$item"}){
                   $form->{"mt_basis_$item"} = $form->{taxbasis}{$item};
               }
               if ($form->{"mt_amount_$item"} eq '' or
                   !defined $form->{"mt_amount_$item"}){
                   $form->{"mt_amount_$item"} = 
                           $form->{"mt_rate_$item"}
                           * $form->{"mt_basis_$item"};
               }
               $form->{invtotal} += $form->round_amount(
                                         $form->{"mt_amount_$item"}, 2);
               # Setting this up as a table
               # Note that the screens may be not wide enough to display
               # this in the normal way so we have to change the layout of the
               # notes fields. --CT 
               $tax .= qq|<tr>
                <th align=right>$form->{"${taccno}_description"}</th>
                <td><input type="text" name="mt_amount_$item"
                        id="mt-amount-$item" value="|
                        .$form->{"mt_amount_$item"} .qq|" size="10"/></td>
                <td><input type="text" name="mt_rate_$item"
                         id="mt-rate-$item" value="|
                        .$form->{"mt_rate_$item"} .qq|" size="4"/></td>
                <td><input type="text" name="mt_basis_$item"
                         id="mt-basis-$item" value="|
                        .$form->{"mt_basis_$item"} .qq|" size="10"/></td>
                <td><input type="text" name="mt_ref_$item"
                         id="mt-ref-$item" value="|
                        .$form->{"mt_ref_$item"} .qq|" size="10"/></td>
                <td><input type="text" name="mt_memo_$item"
                         id="mt-memo-$item" value="|
                        .$form->{"mt_memo_$item"} .qq|" size="10"/></td>
               </tr>|;
            }  else {
	       $form->{invtotal} += $form->round_amount($form->{taxes}{$item}, 2);
                $form->{"${taccno}_total"} =
                      $form->format_amount( \%myconfig,
                           $form->round_amount( $form->{taxes}{$item}, 2 ), 2 );
                next if !$form->{"${taccno}_total"};
                $tax .= qq|
                <tr>
              	<th align=right>$form->{"${taccno}_description"}</th>
              	<td align=right>$form->{"${taccno}_total"}</td>
                </tr>|;
            }
        }
        $form->{invsubtotal} =
          $form->format_amount( \%myconfig, $form->{invsubtotal}, 2, 0 );

        $subtotal = qq|
	      <tr>
		<th align=right>| . $locale->text('Subtotal') . qq|</th>
		<td align=right>$form->{invsubtotal}</td>
	      </tr>
|;

    }

    $form->{oldinvtotal} = $form->{invtotal};
    $form->{invtotal} =
    $form->format_amount( \%myconfig, $form->{invtotal}, 2, 0 );
    
    my $hold;
    
    if ($form->{on_hold}) {
        
        $hold = qq| <font size="17"><b> This invoice is On Hold </b></font> |;
    }

    print qq|
  <tr>
    <td>
      <table width=100%>
	<tr valign=bottom>
	    | . $hold . qq|
	  <td>
	    <table>
	      <tr>
		<th align=left>| . $locale->text('Notes') . qq|</th>|;
     # Redesigning layout as per notes above.  When this is redesigned
     # we really should use floats and CSS instead. --CT
     if (!$form->{manual_tax}){
           print qq|
		<th align=left>| . $locale->text('Internal Notes') . qq|</th>|;
     }
     print qq|
	      </tr>
	      <tr valign=top>|;
     if ($form->{manual_tax}){
         print qq|<td>$notes</td>
              </tr><tr>
               <th align=left>| . $locale->text('Internal Notes') . qq|</th>
              </tr><tr>
              <td>$intnotes</td>|;
     } else {
         print qq|
		<td>$notes</td>
		<td>$intnotes</td>|;
    }
    print qq|
	      </tr>
	    </table>
	  </td>
	  <td align=right>
	    <table>
              <tr><th align="center" 
                      colspan="2">|.$locale->text('Calculate Taxes').qq|</th>
              </tr>
              <tr>
                   <td colspan="3">$manual_tax</td>
               </tr>
	      $subtotal
	      $tax
	      <tr>
		<th align=right>| . $locale->text('Total') . qq|</th>
		<td align=right>$form->{invtotal}</td>
	      </tr>
	      $taxincluded
	    </table>
	  </td>
	</tr>
      </table>
    </td>
  </tr>
  <tr>
    <td>
      <table width=100%>
	<tr class=listheading>
	  <th colspan=6 class=listheading>| . $locale->text('Payments') . qq|</th>
	</tr>
|;

    if ( $form->{currency} eq $form->{defaultcurrency} ) {
        @column_index = qw(datepaid source memo paid AR_paid);
    }
    else {
        @column_index = qw(datepaid source memo paid exchangerate AR_paid);
    }

    $column_data{datepaid}     = "<th>" . $locale->text('Date') . "</th>";
    $column_data{paid}         = "<th>" . $locale->text('Amount') . "</th>";
    $column_data{exchangerate} = "<th>" . $locale->text('Exch') . "</th>";
    $column_data{AR_paid}      = "<th>" . $locale->text('Account') . "</th>";
    $column_data{source}       = "<th>" . $locale->text('Source') . "</th>";
    $column_data{memo}         = "<th>" . $locale->text('Memo') . "</th>";

    print "
	<tr>
";
    for (@column_index) { print "$column_data{$_}\n" }
    print "
        </tr>
";

    $form->{paidaccounts}++ if ( $form->{"paid_$form->{paidaccounts}"} );
    for $i ( 1 .. $form->{paidaccounts} ) {

        $form->hide_form("cleared_$i");

        print "
        <tr>\n";

        $form->{"selectAR_paid_$i"} = $form->{selectAR_paid};
        $form->{"selectAR_paid_$i"} =~
s/option>\Q$form->{"AR_paid_$i"}\E/option selected>$form->{"AR_paid_$i"}/;

        # format amounts
        $totalpaid += $form->{"paid_$i"};
        $form->{"paid_$i"} =
          $form->format_amount( \%myconfig, $form->{"paid_$i"}, 2 );
        $form->{"exchangerate_$i"} =
          $form->format_amount( \%myconfig, $form->{"exchangerate_$i"} );

        $exchangerate = qq|&nbsp;|;
        if ( $form->{currency} ne $form->{defaultcurrency} ) {
            if ( $form->{"forex_$i"} ) {
                $exchangerate =
qq|<input type="hidden" name="exchangerate_$i" value="$form->{"exchangerate_$i"}">$form->{"exchangerate_$i"}|;
            }
            else {
                $exchangerate =
qq|<input name="exchangerate_$i" size="10" value="$form->{"exchangerate_$i"}">|;
            }
        }

        $exchangerate .= qq|
<input type="hidden" name="forex_$i" value="$form->{"forex_$i"}">
|;

        $column_data{paid} =
qq|<td align="center"><input name="paid_$i" size="11" value="$form->{"paid_$i"}"></td>|;
        $column_data{exchangerate} = qq|<td align="center">$exchangerate</td>|;
        $column_data{AR_paid} =
qq|<td align="center"><select name="AR_paid_$i">$form->{"selectAR_paid_$i"}</select></td>|;
        $column_data{datepaid} =
qq|<td align="center"><input class="date" name="datepaid_$i" size="11" title="$myconfig{dateformat}" value="$form->{"datepaid_$i"}"></td>|;
        $column_data{source} =
qq|<td align="center"><input name="source_$i" size="11" value="$form->{"source_$i"}"></td>|;
        $column_data{memo} =
qq|<td align="center"><input name="memo_$i" size="11" value="$form->{"memo_$i"}"></td>|;

        for (@column_index) { print qq|$column_data{$_}\n| }
        print "
        </tr>\n";
    }

    $form->{oldtotalpaid} = $totalpaid;
    $form->hide_form(qw(paidaccounts selectAR_paid oldinvtotal oldtotalpaid));

    print qq|
      </table>
    </td>
  </tr>
  <tr>
    <td><hr size=3 noshade></td>
  </tr>
  <tr>
    <td>
|;

    my $printops = &print_options;
    my $formname = { name => 'formname',
                     options => [
                                  {text=> $locale->text('Sales Invoice'), value => 'invoice'},
                                ]
                   };
    print_select($form, $formname);
    print_select($form, $printops->{lang});
    print_select($form, $printops->{format});
    print_select($form, $printops->{media});
    print qq|
    </td>
  </tr>
</table>
<br>
|;

    $transdate = $form->datetonum( \%myconfig, $form->{transdate} );
    $closedto  = $form->datetonum( \%myconfig, $form->{closedto} );

    # type=submit $locale->text('Update')
    # type=submit $locale->text('Print')
    # type=submit $locale->text('Post')
    # type=submit $locale->text('Schedule')
    # type=submit $locale->text('Ship to')
    # type=submit $locale->text('Post as new')
    # type=submit $locale->text('E-mail')
    # type=submit $locale->text('Delete')
    # type=submit $locale->text('Sales Order')

    if ( !$form->{readonly} ) {
        
        # changes by Aurynn to add an On Hold button

        %button = (
            'update' =>
              { ndx => 1, key => 'U', value => $locale->text('Update') },
            'copy_to_new' => # Shares an index with copy because one or the other
                             # must be deleted.  One can only either copy or 
                             # update, not both. --CT
              { ndx => 1, key => 'C', value => $locale->text('Copy to New') },
            'print' =>
              { ndx => 2, key => 'P', value => $locale->text('Print') },
            'post' => { ndx => 3, key => 'O', value => $locale->text('Post') },
            'ship_to' =>
              { ndx => 4, key => 'T', value => $locale->text('Ship to') },
            'e_mail' =>
              { ndx => 5, key => 'E', value => $locale->text('E-mail') },
            'sales_order' =>
              { ndx => 9, key => 'L', value => $locale->text('Sales Order') },
            'schedule' =>
              { ndx => 10, key => 'H', value => $locale->text('Schedule') },
            'delete' =>
              { ndx => 11, key => 'D', value => $locale->text('Delete') },
            'on_hold' =>
              { ndx => 12, key => 'O', value => $locale->text('On Hold') },
             'void'  => 
                { ndx => 13, key => 'V', value => $locale->text('Void') },
             'save_info'  => 
                { ndx => 14, key => 'I', value => $locale->text('Save Info') },
            'new_screen' => # Create a blank ar/ap invoice.
             { ndx => 15, key=> 'N', value => $locale->text('New') }

        );


<<<<<<< HEAD
        if ($from->{separate_duties}){
           $button{'post'}->{value} = $locale->text('Save') unless $form->{id};
        }
=======
       delete $button{void} if $form->{invnumber} =~ /-VOID/;
>>>>>>> 16e50112

        if ( $form->{id} ) {

            if ( ($form->{locked} || $transdate <= $closedto) 
                    and $form->{approved}
             ) {
                for ( "post", "print_and_post", "delete" ) {
                    delete $button{$_};
                }
            }
            my $is_draft = 0;
            if (!$form->{approved} && !$form->{batch_id}){
               $is_draft = 1;
               $button{approve} = { 
                       ndx   => 3, 
                       key   => 'O', 
                       value => $locale->text('Post as Saved') };
               if (grep /^lsmb_$form->{company}__draft_modify$/, @{$form->{_roles}}){
                   $button{edit_and_approve} = { 
                       ndx   => 4, 
                       key   => 'E', 
                       value => $locale->text('Post as Shown') };
              }
               delete $button{post_as_new};
               delete $button{post};
            }

            if ( !${LedgerSMB::Sysconfig::latex} ) {
                for ( "print_and_post", "print_and_post_as_new" ) {
                    delete $button{$_};
                }
            }
            for ("update", "post", "post_as_new", "print_and_post_as_new"){
                delete $button{$_};
            } 

        }
        else {

            if ( $transdate > $closedto ) {
                # Added on_hold, by Aurynn.
                for ( "update", "ship_to", "post",
                    "schedule", "on_hold" )
                {
                    $allowed{$_} = 1;
                }
                $a{'print_and_post'} = 1 if ${LedgerSMB::Sysconfig::latex};

                for ( keys %button ) { delete $button{$_} if !$allowed{$_} }
            }
            elsif ($closedto) {
                %button = ();
            }
        }
        for ( sort { $button{$a}->{ndx} <=> $button{$b}->{ndx} } keys %button )
        {
            $form->print_button( \%button, $_ );
        }

    }

    if ($form->{id}){
        IS->get_files($form, $locale);
        print qq|
<table width="100%">
<tr class="listtop">
<th colspan="4">| . $locale->text('Attached and Linked Files') . qq|</th>
<tr class="listheading">
<th>| . $locale->text('File name') . qq|</th>
<th>| . $locale->text('File type') . qq|</th>
<th>| . $locale->text('Attached at') . qq|</th>
<th>| . $locale->text('Attached by') . qq|</th>
</tr> |;
        foreach my $file (@{$form->{files}}){
              print qq|
<tr>
<td><a href="file.pl?action=get&file_class=1&ref_key=$form->{id}&id=$file->{id}"
            >$file->{file_name}</a></td> 
<td>$file->{mime_type}</td> 
<td>$file->{uploaded_at}</td> 
<td>$file->{uploaded_by_name}</td> 
</tr>
              |;
        }
        print qq|
<table width="100%">
<tr class="listheading">
<th>| . $locale->text('File name') . qq|</th>
<th>| . $locale->text('File type') . qq|</th>
<th>| . $locale->text('Attached To Type') . qq|</th>
<th>| . $locale->text('Attached To') . qq|</th>
<th>| . $locale->text('Attached at') . qq|</th>
<th>| . $locale->text('Attached by') . qq|</th>
</tr>|;
       foreach my $link (@{$form->{file_links}}){
            $aclass="&nbsp;";
            if ($link.src_class == 1){
                $aclass="Transaction";
            } elsif ($link.src_class == 2){
                $aclass="Order";
            }
            print qq|
<tr>
<td> $file->{file_name} </td> 
<td> $file->{mime_type} </td> 
<td> $aclass </td> 
<td> $file->{reference} </td> 
<td> $file->{attached_at} </td> 
<td> $file->{attached_by} </td> 
</tr>|;
       }
       print qq|
</table>|;
       $callback = $form->escape("is.pl?action=edit&id=".$form->{id});
       print qq|
<a href="file.pl?action=show_attachment_screen&ref_key=$form->{id}&file_class=1&callback=$callback"
   >[| . $locale->text('Attach') . qq|]</a>|;
    }
    if ( $form->{lynx} ) {
        require "bin/menu.pl";
        &menubar;
    }

    $form->hide_form(qw(rowcount callback path login sessionid));

    print qq|
</form>

</body>
</html>
|;

}

sub update {
    on_update(); # Used for overrides for POS invoices --CT
    $form->{taxes} = {};
    $form->{exchangerate} =
      $form->parse_amount( \%myconfig, $form->{exchangerate} );

    if ( $newname = &check_name(customer) ) {
        &rebuild_vc( customer, AR, $form->{transdate}, 1 );
    }
    if ( $form->{transdate} ne $form->{oldtransdate} ) {
        $form->{duedate} =
          ( $form->{terms} )
          ? $form->current_date( \%myconfig, $form->{transdate},
            $form->{terms} * 1 )
          : $form->{duedate};
        $form->{oldtransdate} = $form->{transdate};
        
	&rebuild_vc( customer, AR, $form->{transdate}, 1 ) if !$newname;

        if ( $form->{currency} ne $form->{defaultcurrency} ) {
            delete $form->{exchangerate};
            $form->{exchangerate} = $exchangerate
              if (
                $form->{forex} = (
                    $exchangerate = $form->check_exchangerate(
                        \%myconfig,$form->{currency},
                        $form->{transdate}, 'buy'
                    )
                )
              );
        }

        $form->{selectemployee} = "";
        if ( @{ $form->{all_employee} } ) {
            for ( @{ $form->{all_employee} } ) {
                $form->{selectemployee} .=
                  qq|<option value="$_->{name}--$_->{id}">$_->{name}\n|;
            }
        }
    }

    if ( $form->{currency} ne $form->{oldcurrency} ) {
        delete $form->{exchangerate};
        $form->{exchangerate} = $exchangerate
          if (
            $form->{forex} = (
                $exchangerate = $form->check_exchangerate(
                    \%myconfig,         $form->{currency},
                    $form->{transdate}, 'buy'
                )
            )
          );
    }

    $j = 1;
    for $i ( 1 .. $form->{paidaccounts} ) {
        if ( $form->{"paid_$i"} and $form->{"paid_$i"} != 0 ) {
            for (qw(datepaid source memo cleared)) {
                $form->{"${_}_$j"} = $form->{"${_}_$i"};
            }
            for (qw(paid exchangerate)) {
                $form->{"${_}_$j"} =
                  $form->parse_amount( \%myconfig, $form->{"${_}_$i"} );
            }

            $form->{"exchangerate_$j"} = $exchangerate
              if (
                $form->{"forex_$j"} = (
                    $exchangerate = $form->check_exchangerate(
                        \%myconfig,             $form->{currency},
                        $form->{"datepaid_$j"}, 'buy'
                    )
                )
              );
            if ( $j++ != $i ) {
                for (qw(datepaid source memo cleared paid exchangerate forex)) {
                    delete $form->{"${_}_$i"};
                }
            }
        }
        else {
            for (qw(datepaid source memo cleared paid exchangerate forex)) {
                delete $form->{"${_}_$i"};
            }
        }
    }
    $form->{paidaccounts} = $j;

    $i = $form->{rowcount};
    $exchangerate = ( $form->{exchangerate} ) ? $form->{exchangerate} : 1;

    for (qw(partsgroup projectnumber)) {
        $form->{"select$_"} = $form->unescape( $form->{"select$_"} )
          if $form->{"select$_"};
    }

    # if last row empty, check the form otherwise retrieve new item
    if (   ( $form->{"partnumber_$i"} eq "" )
        && ( $form->{"description_$i"} eq "" )
        && ( $form->{"partsgroup_$i"}  eq "" ) )
    {

        $form->{creditremaining} +=
          ( $form->{oldinvtotal} - $form->{oldtotalpaid} );
        &check_form;

    }
    else {
        IS->retrieve_item( \%myconfig, \%$form );

        $rows = scalar @{ $form->{item_list} };
        #TODO if language_code in select id="formname", see $printops &print_options $printops->{lang}, will do unnecessary lookup on new item
        if ( $form->{language_code} && $rows == 0 ) {
            $language_code = $form->{language_code};
            $form->{language_code} = "";
            IS->retrieve_item( \%myconfig, \%$form );
            $form->{language_code} = $language_code;
            $rows = scalar @{ $form->{item_list} };
        }

        if ($rows) {

            if ( $rows > 1 ) {

                &select_item;
                $form->finalize_request();

            }
            else {

                $form->{"qty_$i"} =
                  ( $form->{"qty_$i"} * 1 ) ? $form->{"qty_$i"} : 1;

                $sellprice =
                  $form->parse_amount( \%myconfig, $form->{"sellprice_$i"} );

                for (qw(partnumber description unit)) {
                    $form->{item_list}[$i]{$_} =
                      $form->quote( $form->{item_list}[$i]{$_} );
                }
                for ( keys %{ $form->{item_list}[0] } ) {
                    $form->{"${_}_$i"} = $form->{item_list}[0]{$_};
                }
                if (! defined $form->{"discount_$i"}){
                    $form->{"discount_$i"} = $form->{discount} * 100;
                }
                if ($sellprice) {
                    $form->{"sellprice_$i"} = $sellprice;

                    ($dec) = ( $form->{"sellprice_$i"} =~ /\.(\d+)/ );
                    $dec = length $dec;
                    $decimalplaces1 = ( $dec > 2 ) ? $dec : 2;
                }
                else {
                    ($dec) = ( $form->{"sellprice_$i"} =~ /\.(\d+)/ );
                    $dec = length $dec;
                    $decimalplaces1 = ( $dec > 2 ) ? $dec : 2;

                    $form->{"sellprice_$i"} /= $exchangerate;
                }

                ($dec) = ( $form->{"lastcost_$i"} =~ /\.(\d+)/ );
                $dec = length $dec;
                $decimalplaces2 = ( $dec > 2 ) ? $dec : 2;

                # if there is an exchange rate adjust sellprice
                for (qw(listprice lastcost)) {
                    $form->{"${_}_$i"} /= $exchangerate;
                }

                $amount =
                  $form->{"sellprice_$i"} * $form->{"qty_$i"} *
                  ( 1 - $form->{"discount_$i"} / 100 );
                for ( split / /, $form->{taxaccounts} ) {
                    $form->{"${_}_base"} = 0;
                }
                for ( split / /, $form->{"taxaccounts_$i"} ) {
                    $form->{"${_}_base"} += $amount;
                }



                $form->{creditremaining} -= $amount;

                for (qw(sellprice listprice)) {
                    $form->{"${_}_$i"} =
                      $form->format_amount( \%myconfig, $form->{"${_}_$i"},
                        $decimalplaces1 );
                }
                $form->{"lastcost_$i"} =
                  $form->format_amount( \%myconfig, $form->{"lastcost_$i"},
                    $decimalplaces2 );

                $form->{"oldqty_$i"} = $form->{"qty_$i"};
                for (qw(qty discount)) {
                    $form->{"{_}_$i"} =
                      $form->format_amount( \%myconfig, $form->{"${_}_$i"} );
                }

            }

            &display_form;

        }
        else {

            # ok, so this is a new part
            # ask if it is a part or service item

            if (   $form->{"partsgroup_$i"}
                && ( $form->{"partsnumber_$i"} eq "" )
                && ( $form->{"description_$i"} eq "" ) )
            {
                $form->{rowcount}--;
                &display_form;
            }
            else {

                $form->{"id_$i"}   = 0;
                $form->{"unit_$i"} = $locale->text('ea');

                &new_item;

            }
        }
    }
}

sub post {
    if (!$form->close_form()){
       $form->{notice} = $locale->text(
                'Could not save the data.  Please try again'
       );
       &update;
       $form->finalize_request();
    }
    if (!$form->{duedate}){
          $form->{duedate} = $form->{transdate};
    }
    $form->isblank( "transdate", $locale->text('Invoice Date missing!') );
    $form->isblank( "customer",  $locale->text('Customer missing!') );

    # if oldcustomer ne customer redo form
    if ( &check_name(customer) ) {
        &update;
        $form->finalize_request();
    }

    &validate_items;

    $closedto  = $form->datetonum( \%myconfig, $form->{closedto} );
    $transdate = $form->datetonum( \%myconfig, $form->{transdate} );

    $form->error( $locale->text('Cannot post invoice for a closed period!') )
      if ( $transdate <= $closedto );

    $form->isblank( "exchangerate", $locale->text('Exchange rate missing!') )
      if ( $form->{currency} ne $form->{defaultcurrency} );

    for $i ( 1 .. $form->{paidaccounts} ) {
        delete $form->{"paid_$i"} if $form->{"paid_$i"} == 0;
        if ( $form->{"paid_$i"}) {
            $datepaid = $form->datetonum( \%myconfig, $form->{"datepaid_$i"} );

            $form->isblank( "datepaid_$i",
                $locale->text('Payment date missing!') );

            $form->error(
                $locale->text('Cannot post payment for a closed period!') )
              if ( $datepaid <= $closedto );

            if ( $form->{currency} ne $form->{defaultcurrency} ) {
                $form->{"exchangerate_$i"} = $form->{exchangerate}
                  if ( $transdate == $datepaid );
                $form->isblank( "exchangerate_$i",
                    $locale->text('Exchange rate for payment missing!') );
            }
        }
    }

    $form->{label} = $locale->text('Invoice');

    if ( !$form->{repost} ) {
        if ( $form->{id} ) {
            &repost;
            $form->finalize_request();
        }
    }

    ( $form->{AR} )      = split /--/, $form->{AR};
    ( $form->{AR_paid} ) = split /--/, $form->{AR_paid};

    if ( IS->post_invoice( \%myconfig, \%$form ) ) {
	$form->{callback} =
	    "$form->{script}?action=edit&type=$form->{type}&login=$form->{login}&path=$form->{path}&sessionid=$form->{sessionid}&id=$form->{id}";
        $form->redirect(
            $locale->text( 'Invoice [_1] posted!', $form->{invnumber} ) );
    }
    else {
        $form->error( $locale->text('Cannot post invoice!') );
    }

}

sub print_and_post {

    $form->error( $locale->text('Select postscript or PDF!') )
      if $form->{format} !~ /(postscript|pdf)/;
    $form->error( $locale->text('Select a Printer!') )
      if $form->{media} eq 'screen';

    if ( !$form->{repost} ) {
        if ( $form->{id} ) {
            $form->{print_and_post} = 1;
            &repost;
            $form->finalize_request();
        }
    }

    $old_form = new Form;
    $form->{display_form} = "post";
    for ( keys %$form ) { $old_form->{$_} = $form->{$_} }
    $old_form->{rowcount}++;

    &print_form($old_form);

}

sub delete {

    $form->header;

    print qq|
<body>

<form method=post action=$form->{script}>
|;

    $form->{action} = "yes";
    $form->hide_form;

    print qq|
<h2 class=confirm>| . $locale->text('Confirm!') . qq|</h2>

<h4>|
      . $locale->text( 'Are you sure you want to delete Invoice Number [_1]?',
        $form->{invnumber} )
      . qq|
</h4>

<p>
<button name="action" class="submit" type="submit" value="yes">|
      . $locale->text('Yes')
      . qq|</button>
</form>
|;

}

sub yes {

    if (
        IS->delete_invoice(
            \%myconfig, \%$form, ${LedgerSMB::Sysconfig::spool}
        )
      )
    {
        $form->redirect( $locale->text('Invoice deleted!') );
    }
    else {
        $form->error( $locale->text('Cannot delete invoice!') );
    }

}

sub on_hold {
    
    if ($form->{id}) {
        
        my $toggled = IS->toggle_on_hold($form);
    
        #&invoice_links(); # is that it?
        &edit(); # it was already IN edit for this to be reached.
    }    
}



sub save_info {
    
	    my $taxformfound=0;

	    $taxformfound=IS->taxform_exist($form,$form->{"customer_id"});
	    
        #print STDERR qq|___Rowcount=$form->{rowcount} _______|;
            $form->{arap} = 'ar';
            AA->save_intnotes($form);

	    foreach my $i(1..($form->{rowcount}))
	    {
            #print STDERR qq| taxformcheck_$i = $form->{"taxformcheck_$i"} and taxformfound= $taxformfound ___________|;
		
		if($form->{"taxformcheck_$i"} and $taxformfound)
		{
			
		  IS->update_invoice_tax_form($form,$form->{dbh},$form->{"invoice_id_$i"},"true") if($form->{"invoice_id_$i"});

		}
		else
		{

		    IS->update_invoice_tax_form($form,$form->{dbh},$form->{"invoice_id_$i"},"false") if($form->{"invoice_id_$i"});

		}
		
	    }    

	    if ($form->{callback}){
		print "Location: $form->{callback}\n";
		print "Status: 302 Found\n\n";
		print "<html><body>";
		my $url = $form->{callback};
		print qq|If you are not redirected automatically, click <a href="$url">|
			. qq|here</a>.</body></html>|;

	    } else {
		$form->info($locale->text('Draft Posted'));
	    }

}

<|MERGE_RESOLUTION|>--- conflicted
+++ resolved
@@ -967,13 +967,10 @@
         );
 
 
-<<<<<<< HEAD
         if ($from->{separate_duties}){
            $button{'post'}->{value} = $locale->text('Save') unless $form->{id};
         }
-=======
        delete $button{void} if $form->{invnumber} =~ /-VOID/;
->>>>>>> 16e50112
 
         if ( $form->{id} ) {
 
