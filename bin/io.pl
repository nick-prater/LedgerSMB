######################################################################
# LedgerSMB Small Medium Business Accounting
# http://www.ledgersmb.org/
#

# Copyright (C) 2006
# This work contains copyrighted information from a number of sources all used
# with permission.
#
# This file contains source code included with or based on SQL-Ledger which
# is Copyright Dieter Simader and DWS Systems Inc. 2000-2005 and licensed
# under the GNU General Public License version 2 or, at your option, any later
# version.  For a full list including contact information of contributors,
# maintainers, and copyright holders, see the CONTRIBUTORS file.
#
# Original Copyright Notice from SQL-Ledger 2.6.17 (before the fork):
# Copyright (c) 2002
#
#  Author: DWS Systems Inc.
#     Web: http://www.sql-ledger.org
#
#
# This program is free software; you can redistribute it and/or modify
# it under the terms of the GNU General Public License as published by
# the Free Software Foundation; either version 2 of the License, or
# (at your option) any later version.
#
# This program is distributed in the hope that it will be useful,
# but WITHOUT ANY WARRANTY; without even the implied warranty of
# MERCHANTABILITY or FITNESS FOR A PARTICULAR PURPOSE.  See the
# GNU General Public License for more details.
# You should have received a copy of the GNU General Public License
# along with this program; if not, write to the Free Software
# Foundation, Inc., 675 Mass Ave, Cambridge, MA 02139, USA.
#######################################################################
#
# common routines used in is, ir, oe
#
#######################################################################

package lsmb_legacy;
use Try::Tiny;
use LedgerSMB::Tax;
use LedgerSMB::Template;
use LedgerSMB::Sysconfig;
use LedgerSMB::Setting;
use LedgerSMB::Company_Config;
use LedgerSMB::File;

# any custom scripts for this one
if ( -f "bin/custom/io.pl" ) {
    eval { require "bin/custom/io.pl"; };
}
if ( -f "bin/custom/$form->{login}_io.pl" ) {
    eval { require "bin/custom/$form->{login}_io.pl"; };
}

1;

# end of main

# this is for our long dates
# $locale->text('January')
# $locale->text('February')
# $locale->text('March')
# $locale->text('April')
# $locale->text('May ')
# $locale->text('June')
# $locale->text('July')
# $locale->text('August')
# $locale->text('September')
# $locale->text('October')
# $locale->text('November')
# $locale->text('December')

# this is for our short month
# $locale->text('Jan')
# $locale->text('Feb')
# $locale->text('Mar')
# $locale->text('Apr')
# $locale->text('May')
# $locale->text('Jun')
# $locale->text('Jul')
# $locale->text('Aug')
# $locale->text('Sep')
# $locale->text('Oct')
# $locale->text('Nov')
# $locale->text('Dec')
#

sub _calc_taxes {
    $form->{subtotal} = $form->{invsubtotal};
    my $moneyplaces = $LedgerSMB::Sysconfig::decimal_places;
    for $i (1 .. $form->{rowcount}){
        my $discount_amount = $form->round_amount( $form->{"sellprice_$i"} 
        		       			   * ($form->{"discount_$i"} / 100), 
		  	       			   $decimalplaces);
        my $linetotal = $form->round_amount( $form->{"sellprice_$i"}
                         		     - $discount_amount,
                         		     $decimalplaces);
        $linetotal = $form->round_amount( $linetotal * $form->{"qty_$i"}, 
                                          $moneyplaces);
        @taxaccounts = Tax::init_taxes(
            $form, $form->{"taxaccounts_$i"},
            $form->{'taxaccounts'}
        );
        my $tax;
        my $fxtax;
        my $amount;
        if ( $form->{taxincluded} ) {
            $tax += $amount =
              Tax::calculate_taxes( \@taxaccounts, $form, $linetotal, 1 );

            $form->{"sellprice_$i"} -= $amount / $form->{"qty_$i"};
        }
        else {
            $tax += $amount =
              Tax::calculate_taxes( \@taxaccounts, $form, $linetotal, 0 );
            $fxtax +=
              Tax::calculate_taxes( \@taxaccounts, $form, $fxlinetotal, 0 )
              if $fxlinetotal;
        }        
        for (@taxaccounts) {
            $form->{tax_obj}{$_->account} = $_;
            $form->{taxes}{$_->account} = 0 if ! $form->{taxes}{$_->account};
            $form->{taxes}{$_->account} += $_->value;
            if ($_->value){
               $form->{taxbasis}{$_->account} += $linetotal;
            }
        }
    }
}

sub approve {
    use LedgerSMB::DBObject::Draft;
    use LedgerSMB;
    my $lsmb = LedgerSMB->new();
    $lsmb->merge($form);

    my $draft = LedgerSMB::DBObject::Draft->new({base => $lsmb});

    $draft->approve();

    if ($form->{callback}){
        print "Location: $form->{callback}\n";
        print "Status: 302 Found\n\n";
        print qq|<html><body class="$form->{dojo_theme}">|;
        my $url = $form->{callback};
        print qq|If you are not redirected automatically, click <a href="$url">|
                . qq|here</a>.</body></html>|;

    } else {
        $form->info($locale->text('Draft Posted'));
    }
}

sub display_row {
    my $numrows = shift;
    my $lsmb_module;
    my $desc_disabled = "";
    $desc_disabled = 'DISABLED="DISABLED"' if $form->{lock_description};
    if ($form->{vc} eq 'customer'){
       $lsmb_module = 'AR';
    } elsif ($form->{vc} eq 'vendor'){
       $lsmb_module = 'AP';
    }
    $form->all_business_units($form->{transdate}, 
                              $form->{"$form->{vc}_id"}, 
                              $lsmb_module);
    @column_index = qw(runningnumber partnumber description qty);

    if ( $form->{type} eq "sales_order" ) {
        push @column_index, "ship";
        $column_data{ship} =
            qq|<th class="listheading ship" align=center width="auto">|
          . $locale->text('Ship')
          . qq|</th>|;
    }
    if ( $form->{type} eq "purchase_order" ) {
        push @column_index, "ship";
        $column_data{ship} =
            qq|<th class="listheading ship" align=center width="auto">|
          . $locale->text('Recd')
          . qq|</th>|;
    }

    for (qw(projectnumber partsgroup)) {
        $form->{"select$_"} = $form->unescape( $form->{"select$_"} )
          if $form->{"select$_"};
    }

    if ( $form->{language_code} ne $form->{oldlanguage_code} ) {

        # rebuild partsgroup
        $l{language_code} = $form->{language_code};
        $l{searchitems} = 'nolabor' if $form->{vc} eq 'customer';

        $form->get_partsgroup( \%myconfig, \%l );
        if ( @{ $form->{all_partsgroup} } ) {
            $form->{selectpartsgroup} = "<option>\n";
            foreach $ref ( @{ $form->{all_partsgroup} } ) {
                if ( $ref->{translation} ) {
                    $form->{selectpartsgroup} .=
qq|<option value="$ref->{partsgroup}--$ref->{id}">$ref->{translation}\n|;
                }
                else {
                    $form->{selectpartsgroup} .=
qq|<option value="$ref->{partsgroup}--$ref->{id}">$ref->{partsgroup}\n|;
                }
            }
        }
        $form->{oldlanguage_code} = $form->{language_code};
    }

    push @column_index, @{LedgerSMB::Sysconfig::io_lineitem_columns};
    for my $cls(@{$form->{bu_class}}){
        if (scalar @{$form->{b_units}->{"$cls->{id}"}}){
             push @column_index, "b_unit_$cls->{id}";
             $column_data{"b_unit_$cls->{id}"} = 
               qq|<th class=listheading nowrap>| . $cls->{label} . qq|</th>|;
        }
    }

    push @column_index, "taxformcheck";#increase the number of elements by pushing into column_index.(Ex: NEw added element 
				       # taxformcheck & check the screen AR->Sales Invoice) do everything before colspan ;

    my $colspan = $#column_index + 1;

    $form->{invsubtotal} = 0;
    for ( split / /, $form->{taxaccounts} ) { $form->{"${_}_base"} = 0 }

    $column_data{runningnumber} =
      qq|<th class="listheading runningnumber" nowrap>| . $locale->text('Item') . qq|</th>|;
    $column_data{partnumber} =
      qq|<th class="listheading partnumber" nowrap>| . $locale->text('Number') . qq|</th>|;
    $column_data{description} =
        qq|<th class="listheading description" nowrap class="description">|
      . $locale->text('Description')
      . qq|</th>|;
    $column_data{qty} =
      qq|<th class="listheading qty" nowrap>| . $locale->text('Qty') . qq|</th>|;
    $column_data{unit} =
      qq|<th class="listheading unit" nowrap>| . $locale->text('Unit') . qq|</th>|;
    $column_data{sellprice} =
      qq|<th class="listheading sellprice" nowrap>| . $locale->text('Price') . qq|</th>|;
    $column_data{discount} = qq|<th class="listheading discount">%</th>|;
    $column_data{linetotal} =
      qq|<th class="listheading linetotal" nowrap>| . $locale->text('Extended') . qq|</th>|;
    $column_data{bin} =
      qq|<th class="listheading bin" nowrap>| . $locale->text('Bin') . qq|</th>|;
    $column_data{onhand} =
      qq|<th class="listheading onhand" nowrap>| . $locale->text('OH') . qq|</th>|;
    $column_data{taxformcheck} =
      qq|<th class="listheading taxform" nowrap>| . $locale->text('TaxForm') . qq|</th>|;
    print qq|
  <tr>
    <td>
      <table width=100%>
	<tr class=listheading>|;

    for (@column_index) { print "\n$column_data{$_}" }

    print qq|
        </tr>
|;

    $deliverydate  = $locale->text('Delivery Date');
    $serialnumber  = $locale->text('Serial No.');
    $projectnumber = $locale->text('Project');
    $group         = $locale->text('Group');
    $sku           = $locale->text('SKU');

    $delvar = 'deliverydate';

    if ( $form->{type} =~ /_(order|quotation)$/ ) {
        $reqdate = $locale->text('Required by');
        $delvar  = 'reqdate';
    }

    $exchangerate = $form->parse_amount( \%myconfig, $form->{exchangerate} );
    $exchangerate = ($exchangerate) ? $exchangerate : 1;

    $spc = substr( $myconfig{numberformat}, -3, 1 );
    for $i ( 1 .. $numrows ) {
        $desc_disabled = '' if $i == $numrows;
        if ( $spc eq '.' ) {
            ( $null, $dec ) = split /\./, $form->{"sellprice_$i"};
        }
        else {
            ( $null, $dec ) = split /,/, $form->{"sellprice_$i"};
        }
        my $moneyplaces = LedgerSMB::Setting->get('decimal_places');
        $dec = length $dec;
        $dec ||= $moneyplaces;
        $form->{"precision_$i"} ||= $dec;
        $dec =  $form->{"precision_$i"};
        $decimalplaces = ( $dec > $moneyplaces ) ? $dec : $moneyplaces;

        # undo formatting
        for (qw(qty oldqty ship discount sellprice)) {
            $form->{"${_}_$i"} =
              $form->parse_amount( \%myconfig, $form->{"${_}_$i"} );
        }

        if ( $form->{"qty_$i"} != $form->{"oldqty_$i"} ) {

            # check pricematrix
            @a = split / /, $form->{"pricematrix_$i"};
            if ( scalar @a > 2 ) {
                foreach $item (@a) {
                    ( $q, $p ) = split /:/, $item;
                    if ( ( $p * 1 ) && ( $form->{"qty_$i"} >= ( $q * 1 ) ) ) {
                        ($dec) = ( $p =~ /\.(\d+)/ );
                        $dec = length $dec;
                        $dec ||= $moneyplaces;
                        $decimalplaces = ( $dec > $moneyplaces ) 
                                        ? $dec 
                                        : $moneyplaces;
                        $form->{"sellprice_$i"} =
                          $form->round_amount( $p / $exchangerate,
                            $decimalplaces );
                    }
                }
            }
        }

	my $discount_amount = $form->round_amount( $form->{"sellprice_$i"} 
			   			   * ($form->{"discount_$i"} / 100), 
						   $decimalplaces);
        $linetotal = $form->round_amount( $form->{"sellprice_$i"}
                                          - $discount_amount,
                                          $decimalplaces);
        $linetotal = $form->round_amount( $linetotal * $form->{"qty_$i"}, 
                                         $moneyplaces);

        $form->{"description_$i"} = $form->quote( $form->{"description_$i"} );
        if ($desc_disabled){
            $column_data{description} = qq|<td>$form->{"description_$i"} |
             . qq|<input type="hidden" name="description_$i"
                        value="$form->{"description_$i"}" /></td>|
        } else {
            if (
                ( $rows = $form->numtextrows( $form->{"description_$i"}, 46, 6 ) ) >
                1 )
            {
                    $column_data{description} =
qq|<td><textarea name="description_$i" rows=$rows cols=46 wrap=soft>$form->{"description_$i"}</textarea></td>|;
            }
            else {
                 $column_data{description} =
qq|<td><input name="description_$i" $desc_disabled size=48 value="$form->{"description_$i"}"></td>|;
            }
        }

        for (qw(partnumber sku unit)) {
            $form->{"${_}_$i"} = $form->quote( $form->{"${_}_$i"} );
        }

        $skunumber = qq|
                <p><b>$sku</b> $form->{"sku_$i"}|
          if ( $form->{vc} eq 'vendor' && $form->{"sku_$i"} );

        if ( $form->{selectpartsgroup} ) {
            if ( $i < $numrows ) {
                $partsgroup = qq|
	      <b>$group</b>
	      <input type=hidden name="partsgroup_$i" value="$form->{"partsgroup_$i"}">|;
                ( $form->{"partsgroup_$i"} ) = split /--/,
                  $form->{"partsgroup_$i"};
                $partsgroup .= $form->{"partsgroup_$i"};
                $partsgroup = "" unless $form->{"partsgroup_$i"};
            }
        }





        $delivery = qq|
          <td colspan=2 nowrap>
	  <b>${$delvar}</b>
	  <input name="${delvar}_$i" size=11 title="$myconfig{dateformat}" value="$form->{"${delvar}_$i"}"></td>
|;

        
        $taxchecked="";
	if($form->{"taxformcheck_$i"} or ($i == $form->{rowcount} and $form->{default_reportable}))
	{
		$taxchecked="checked";

	}
        for my $cls(@{$form->{bu_class}}){
            if (scalar @{$form->{b_units}->{"$cls->{id}"}}){
                $column_data{"b_unit_$cls->{id}"} = 
                   qq|<td><select name="b_unit_$cls->{id}_$i">
                           <option></option>|;
                for my $bu (@{$form->{b_units}->{"$cls->{id}"}}){
                   my $selected = "";
                   if ($bu->{id} eq $form->{"b_unit_$cls->{id}_$i"}){
                       $selected = "SELECTED='SELECTED'";
                   }
                   $column_data{"b_unit_$cls->{id}"} .= qq|
                       <option value="$bu->{id}" $selected >
                               $bu->{control_code}
                       </option>|;
                }
                $column_data{"b_unit_$cls->{id}"} .= qq|
                     </select></td>|;
                   
            }
        }

$column_data{runningnumber} =
          qq|<td class="runningnumber"><input name="runningnumber_$i" size=3 value=$i></td>|;
        if ($form->{"partnumber_$i"}){
           $column_data{partnumber} =
           qq|<td> $form->{"partnumber_$i"} 
                 <button type="submit" class="submit" value="$i" 
                         name="delete_line">X</button>
                 <input type="hidden" name="partnumber_$i"
                       value="$form->{"partnumber_$i"}" /></td>|;
        } else {
            $column_data{partnumber} =
qq|<td class="partnumber"><input name="partnumber_$i" size=15 value="$form->{"partnumber_$i"}" accesskey="$i" title="[Alt-$i]">$skunumber</td>|;
        }
        $column_data{qty} =
qq|<td align=right class="qty"><input name="qty_$i" title="$form->{"onhand_$i"}" size="5" value="|
          . $form->format_amount( \%myconfig, $form->{"qty_$i"} )
          . qq|"></td>|;
        $column_data{ship} =
            qq|<td align=right class="ship"><input name="ship_$i" size="5" value="|
          . $form->format_amount( \%myconfig, $form->{"ship_$i"} )
          . qq|"></td>|;
        $column_data{unit} =
          qq|<td class="unit"><input name="unit_$i" size=5 value="$form->{"unit_$i"}"></td>|;
        $column_data{sellprice} =
          qq|<td align=right class="sellprice"><input name="sellprice_$i" size="9" value="|
          . $form->format_amount( \%myconfig, $form->{"sellprice_$i"},
            $form->{"precision_$i"} )
          . qq|"></td>|;
        $column_data{discount} =
            qq|<td align=right class="discount"><input name="discount_$i" size="3" value="|
          . $form->format_amount( \%myconfig, $form->{"discount_$i"} )
          . qq|"></td>|;
        $column_data{linetotal} =
            qq|<td align=right class="linetotal">|
          . $form->format_amount( \%myconfig, $linetotal, 2 )
          . qq|</td>|;
        $column_data{bin}    = qq|<td class="bin">$form->{"bin_$i"}</td>|;
        $column_data{onhand} = qq|<td class="onhand">$form->{"onhand_$i"}</td>|;
        $column_data{taxformcheck} = qq|<td class="taxform"><input type="checkbox" name="taxformcheck_$i" value="1" $taxchecked></td>|;
        print qq|
        <tr valign=top>|;

        for (@column_index) {
            print "\n$column_data{$_}";
        }

        print qq|
        </tr>
<input type=hidden name="oldqty_$i" value="$form->{"qty_$i"}">
|;

        for (
            qw(image orderitems_id id bin weight listprice lastcost taxaccounts pricematrix sku onhand assembly inventory_accno_id income_accno_id expense_accno_id invoice_id precision)
          )
        {
            $form->hide_form("${_}_$i");
        }

        $form->{selectprojectnumber} =~ s/ selected//;
        $form->{selectprojectnumber} =~
          s/(<option value="\Q$form->{"projectnumber_$i"}\E")/$1 selected/;

        $project = qq|
                <b>$projectnumber</b>
		<select name="projectnumber_$i">$form->{selectprojectnumber}</select>
| if $form->{selectprojectnumber};

        if ( ( $rows = $form->numtextrows( $form->{"notes_$i"}, 36, 6 ) ) > 1 )
        {
            $form->{"notes_$i"} = $form->quote( $form->{"notes_$i"} );
            $notes =
qq|<td><textarea name="notes_$i" rows=$rows cols=36 wrap=soft>$form->{"notes_$i"}</textarea></td>|;
        }
        else {
            $form->{"notes_$i"} = $form->quote( $form->{"notes_$i"} );
            $notes =
qq|<td><input name="notes_$i" size=38 value="$form->{"notes_$i"}"></td>|;
        }

        $serial = qq|
                <td colspan=6 nowrap><b>$serialnumber</b> <input name="serialnumber_$i" value="$form->{"serialnumber_$i"}"></td>|
          if $form->{type} !~ /_quotation/;

        if ( $i == $numrows ) {
            $partsgroup = "";
            if ( $form->{selectpartsgroup} ) {
                $partsgroup = qq|
	        <b>$group</b>
		<select name="partsgroup_$i">$form->{selectpartsgroup}</select>
|;
            }

        }

        # print second and third row
        print qq|
        <tr valign=top class="ext2">
	  $delivery
	  $notes
	  $serial
	</tr>
        <tr valign=top class="ext3">
	  <td colspan=$colspan>
	  $project
	  $partsgroup
	  </td>
	</tr>
	<tr>
	  <td colspan=$colspan><hr size=1 noshade></td>
	</tr>
|;

        $skunumber = "";

        for ( split / /, $form->{"taxaccounts_$i"} ) {
            $form->{"${_}_base"} += $linetotal;
        }

        $form->{invsubtotal} += $linetotal;
    }

    print qq|
      </table>
    </td>
  </tr>
|;

    $form->hide_form(qw(audittrail));

    print qq|

<input type=hidden name=oldcurrency value=$form->{currency}>

<input type=hidden name=selectpartsgroup value="|
      . $form->escape( $form->{selectpartsgroup}, 1 ) . qq|">
<input type=hidden name=selectprojectnumber value="|
      . $form->escape( $form->{selectprojectnumber}, 1 ) . qq|">

|;

}

sub select_item {

    if ( $form->{vc} eq "vendor" ) {
        @column_index =
          qw(ndx partnumber sku description partsgroup onhand sellprice);
    }
    else {
        @column_index =
          qw(ndx partnumber description partsgroup onhand sellprice);
    }

    $column_data{ndx} = qq|<th class="listheading runningnumber">&nbsp;</th>|;
    $column_data{partnumber} =
      qq|<th class="listheading partnumber">| . $locale->text('Number') . qq|</th>|;
    $column_data{sku} =
      qq|<th class="listheading sku">| . $locale->text('SKU') . qq|</th>|;
    $column_data{description} =
      qq|<th class="listheading description">| . $locale->text('Description') . qq|</th>|;
    $column_data{partsgroup} =
      qq|<th class="listheading partsgroup">| . $locale->text('Group') . qq|</th>|;
    $column_data{sellprice} =
      qq|<th class="listheading sellprice">| . $locale->text('Price') . qq|</th>|;
    $column_data{onhand} =
      qq|<th class="listheading onhand">| . $locale->text('Qty') . qq|</th>|;

    $exchangerate = ( $form->{exchangerate} ) ? $form->{exchangerate} : 1;

    $form->{exchangerate} =
        $form->format_amount( \%myconfig, $form->{exchangerate} );

    # list items with radio button on a form
    $form->header;

    $title = $locale->text('Select items');

    print qq|
<body class="$form->{dojo_theme}">

<form method=post action="$form->{script}">

<table width=100%>
  <tr>
    <th class=listtop>$title</th>
  </tr>
  <tr height="5"></tr>
  <tr>
    <td>$option</td>
  </tr>
  <tr>
    <td>
      <table width=100%>
        <tr class=listheading>|;

    for (@column_index) { print "\n$column_data{$_}" }

    print qq|
        </tr>
|;

    my $i = 0;
    foreach $ref ( @{ $form->{item_list} } ) {
        $i++;

        for (qw(sku partnumber description unit notes partsgroup)) {
            $ref->{$_} = $form->quote( $ref->{$_} );
        }

        $column_data{ndx} =
qq|<td><input name="ndx_$i" class=checkbox type=checkbox value=$i></td>|;

        for (qw(partnumber sku description partsgroup)) {
            $column_data{$_} = qq|<td>$ref->{$_}&nbsp;</td>|;
        }

        $column_data{sellprice} = qq|<td align=right>|
          . $form->format_amount( \%myconfig, $ref->{sellprice} / $exchangerate,
            2, "&nbsp;" )
          . qq|</td>|;
        $column_data{onhand} =
            qq|<td align=right>|
          . $form->format_amount( \%myconfig, $ref->{onhand}, '', "&nbsp;" )
          . qq|</td>|;

        $j++;
        $j %= 2;
        print qq|
        <tr class=listrow$j>|;

        for (@column_index) {
            print "\n$column_data{$_}";
        }

        print qq|
        </tr>
|;

        for (
            qw(partnumber sku description partsgroup partsgroup_id bin weight 
               sellprice listprice lastcost onhand unit assembly 
               taxaccounts inventory_accno_id income_accno_id expense_accno_id 
               pricematrix id image notes)
          )
        {
            print
              qq|<input type=hidden name="new_${_}_$i" value="$ref->{$_}">\n|;
        }
    }

    print qq|
      </table>
    </td>
  </tr>
  <tr>
    <td><hr size=3 noshade></td>
  </tr>
</table>

<input name=lastndx type=hidden value=$i>

|;

    # delete variables
    for (qw(nextsub item_list)) { delete $form->{$_} }

    $form->{action} = "item_selected";

    $form->hide_form;

    print qq|
<input type="hidden" name="nextsub" value="item_selected">

<br>
<button class="submit" type="submit" name="action" value="continue">|
      . $locale->text('Continue')
      . qq|</button>
</form>

</body>
</html>
|;

}

sub item_selected {

    $i = $form->{rowcount} - 1;
    $i = $form->{assembly_rows} - 1 if ( $form->{item} eq 'assembly' );
    $qty =
      ( $form->{"qty_$form->{rowcount}"} )
      ? $form->{"qty_$form->{rowcount}"}
      : 1;

    for $j ( 1 .. $form->{lastndx} ) {

        if ( $form->{"ndx_$j"} ) {

            $i++;

            $form->{"qty_$i"}      = $qty;
            # We should unset this since it is pulling from the customer/vendor
            # $form->{"discount_$i"} = $form->{discount};
            $form->{"reqdate_$i"}  = $form->{reqdate}
              if $form->{type} !~ /_quotation/;

            for (
                qw(id partnumber sku description listprice lastcost
                  bin unit weight assembly taxaccounts pricematrix onhand notes 
                  inventory_accno_id image income_accno_id expense_accno_id)
              )
            {
                $form->{"${_}_$i"} = $form->{"new_${_}_$j"};
            }
            $form->{"sellprice_$i"} = $form->{"new_sellprice_$j"}
              if not $form->{"sellprice_$i"};

            $form->{"partsgroup_$i"} =
              qq|$form->{"new_partsgroup_$j"}--$form->{"new_partsgroup_id_$j"}|;

            my $moneyplaces = LedgerSMB::Setting->get('decimal_places');
            ($dec) = ( $form->{"sellprice_$i"} =~ /\.(\d+)/ );
            $dec = length $dec;
            $dec ||=$moneyplaces;
            $decimalplaces1 = ( $dec > $moneyplaces ) ? $dec : $moneyplaces;

            ($dec) = ( $form->{"lastcost_$i"} =~ /\.(\d+)/ );
            $dec = length $dec;
            $dec ||=$moneyplaces;
            $decimalplaces2 = ( $dec > $moneyplaces ) ? $dec : $moneyplaces;

            # if there is an exchange rate adjust sellprice
            if ( ( $form->{exchangerate} * 1 ) ) {
                for (qw(sellprice listprice lastcost)) {
                    $form->{"${_}_$i"} /= $form->{exchangerate};
                }

                # don't format list and cost
                $form->{"sellprice_$i"} =
                  $form->round_amount( $form->{"sellprice_$i"},
                    $decimalplaces1 );
            }

            # this is for the assembly
            if ( $form->{item} eq 'assembly' ) {
                $form->{"adj_$i"} = 1;

                for (qw(sellprice listprice weight)) {
                    $form->{$_} =
                      $form->parse_amount( \%myconfig, $form->{$_} );
                }

                $form->{sellprice} +=
                  ( $form->{"sellprice_$i"} * $form->{"qty_$i"} );
                $form->{weight} += ( $form->{"weight_$i"} * $form->{"qty_$i"} );
            }

            $amount =
              $form->{"sellprice_$i"} * ( 1 - $form->{"discount_$i"} / 100 ) *
              $form->{"qty_$i"};
            for ( split / /, $form->{"taxaccounts_$i"} ) {
                $form->{"${_}_base"} += $amount;
            }
            if ( !$form->{taxincluded} ) {
                my @taxlist = Tax::init_taxes( $form, $form->{"taxaccounts_$i"},
                    $form->{taxaccounts} );
                $amount += Tax::calculate_taxes( \@taxlist, $form, $amount, 0 );
            }

            $form->{creditremaining} -= $amount;

            $form->{"runningnumber_$i"} = $i;

            # format amounts
            if ( $form->{item} ne 'assembly' ) {
                for (qw(sellprice listprice)) {
                    $form->{"${_}_$i"} =
                      $form->format_amount( \%myconfig, $form->{"${_}_$i"},
                        $decimalplaces1 );
                }
                $form->{"lastcost_$i"} =
                  $form->format_amount( \%myconfig, $form->{"lastcost_$i"},
                    $decimalplaces2 );
            }
            $form->{"discount_$i"} =
              $form->format_amount( \%myconfig, $form->{"discount_$i"} );

        }
    }

    $form->{rowcount} = $i;
    $form->{assembly_rows} = $i if ( $form->{item} eq 'assembly' );

    $form->{focus} = "description_$i";

    # delete all the new_ variables
    for $i ( 1 .. $form->{lastndx} ) {
        for (
            qw(id partnumber sku description sellprice listprice lastcost 
               bin unit weight assembly taxaccounts pricematrix onhand
               notes inventory_accno_id income_accno_id expense_accno_id image)
          )
        {
            delete $form->{"new_${_}_$i"};
        }
    }

    for (qw(ndx lastndx nextsub)) { delete $form->{$_} }

    &display_form;

}

sub new_item {

    #print STDERR localtime()." HV io.pl new_item \$form->{rowcount}=$form->{rowcount} \$form->{language_code}=$form->{language_code} description=".$form->{"description_$form->{rowcount}"}."\n";
    #HV commented out,ohterwise unable to bring in new article on Sales Invoice if $printops->{lang} set. What was the meaning of this code?
    #if ( $form->{language_code} && $form->{"description_$form->{rowcount}"} ) {
        #$form->error( $locale->text('Translation not on file!') );
    #}

    # change callback
    $form->{old_callback} = $form->escape( $form->{callback}, 1 );
    $form->{callback} =
      $form->escape( "$form->{script}?action=display_form", 1 );

    # delete action
    delete $form->{action};

    # save all other form variables in a previousform variable
    if ( !$form->{previousform} ) {
        foreach $key ( keys %$form ) {

            # escape ampersands
            $form->{$key} =~ s/&/%26/g;
            $form->{previousform} .= qq|$key=$form->{$key}&|;
        }
        chop $form->{previousform};
        $form->{previousform} = $form->escape( $form->{previousform}, 1 );
    }

    $i = $form->{rowcount};
    for (qw(partnumber description)) {
        $form->{"${_}_$i"} = $form->quote( $form->{"${_}_$i"} );
    }

    $form->header;

    print qq|
<body class="$form->{dojo_theme}">

<h4 class=error>| . $locale->text('Item not on file!') . qq|</h4>|;

    if ( $myconfig{acs} !~
        /(Goods \& Services--Add Part|Goods \& Services--Add Service)/ )
    {

        print qq|
<h4>| . $locale->text('What type of item is this?') . qq|</h4>

<form method=post action=ic.pl>

<p>

  <input class=radio type=radio name=item value=part checked>&nbsp;|
          . $locale->text('Part') . qq|<br>
  <input class=radio type=radio name=item value=service>&nbsp;|
          . $locale->text('Service')

          . qq|
<input type=hidden name=partnumber value="$form->{"partnumber_$i"}">
<input type=hidden name=description value="$form->{"description_$i"}">
<input type=hidden name=nextsub value=add>
<input type=hidden name=action value=add>
|;

        $form->hide_form(qw(previousform rowcount path login sessionid));

        print qq|
<p>
<button class="submit" type="submit" name="action" value="continue">|
          . $locale->text('Continue')
          . qq|</button>
</form>
|;
    }

    print qq|
</body>
</html>
|;

    $form->finalize_request();

}

sub display_form {
    $form->close_form();
    $form->open_form();

    # if we have a display_form
    if ( $form->{display_form} ) {
	
	&{"$form->{display_form}"};
        $form->finalize_request();
    }
    

    &form_header;
    
    $numrows    = ++$form->{rowcount};
    $subroutine = "display_row";

    if ( $form->{item} eq 'part' ) {

        # create makemodel rows
        &makemodel_row( ++$form->{makemodel_rows} );

        &vendor_row( ++$form->{vendor_rows} );

        $numrows    = ++$form->{customer_rows};
        $subroutine = "customer_row";
    }
    if ( $form->{item} eq 'assembly' ) {

        # create makemodel rows
        &makemodel_row( ++$form->{makemodel_rows} );

        $numrows    = ++$form->{customer_rows};
        $subroutine = "customer_row";
    }
    if ( $form->{item} eq 'service' ) {
        &vendor_row( ++$form->{vendor_rows} );

        $numrows    = ++$form->{customer_rows};
        $subroutine = "customer_row";
    }
    if ( $form->{item} eq 'labor' ) {
        $numrows = 0;
    }

    # create rows

    &{$subroutine}($numrows) if $numrows;

    $form->hide_form(qw|locationid|);

    &form_footer;
    $form->finalize_request;

}





sub check_form {
    my $nodisplay = shift;
    my @a     = ();
    my $count = 0;
    my $i;
    my $j;
    my @flds =
      qw(id runningnumber partnumber description partsgroup qty ship unit 
         sellprice discount oldqty orderitems_id bin weight listprice 
         lastcost taxaccounts pricematrix sku onhand assembly 
         inventory_accno_id income_accno_id expense_accno_id notes reqdate 
         deliverydate serialnumber projectnumber image);

    # remove any makes or model rows
    if ( $form->{item} eq 'part' ) {
        for (qw(listprice sellprice lastcost avgcost weight rop markup)) {
            $form->{$_} = $form->parse_amount( \%myconfig, $form->{$_} );
        }

        &calc_markup;

        @flds  = qw(make model);
        $count = 0;
        @a     = ();
        for $i ( 1 .. $form->{makemodel_rows} ) {
            if ( ( $form->{"make_$i"} ne "" ) || ( $form->{"model_$i"} ne "" ) )
            {
                push @a, {};
                $j = $#a;

                for (@flds) { $a[$j]->{$_} = $form->{"${_}_$i"} }
                $count++;
            }
        }

        $form->redo_rows( \@flds, \@a, $count, $form->{makemodel_rows} );
        $form->{makemodel_rows} = $count;

        &check_vendor;
        &check_customer;

    }

    if ( $form->{item} eq 'service' ) {

        for (qw(sellprice listprice lastcost avgcost markup)) {
            $form->{$_} = $form->parse_amount( \%myconfig, $form->{$_} );
        }

        &calc_markup;
        &check_vendor;
        &check_customer;

    }

    if ( $form->{item} eq 'assembly' ) {

        if ( !$form->{project_id} ) {
            $form->{sellprice} = 0;
            $form->{listprice} = 0;
            $form->{lastcost}  = 0;
            $form->{weight}    = 0;
        }

        for (qw(rop stock markup)) {
            $form->{$_} = $form->parse_amount( \%myconfig, $form->{$_} );
        }

        @flds =
          qw(id qty unit bom adj partnumber description sellprice listprice lastcost weight assembly runningnumber partsgroup);
        $count = 0;
        @a     = ();

        for $i ( 1 .. ( $form->{assembly_rows} - 1 ) ) {
            if ( $form->{"qty_$i"} ) {
                push @a, {};
                my $j = $#a;

                $form->{"qty_$i"} =
                  $form->parse_amount( \%myconfig, $form->{"qty_$i"} );

                for (@flds) { $a[$j]->{$_} = $form->{"${_}_$i"} }

                if ( !$form->{project_id} ) {
                    for (qw(sellprice listprice weight lastcost)) {
                        $form->{$_} +=
                          ( $form->{"${_}_$i"} * $form->{"qty_$i"} );
                    }
                }

                $count++;
            }
        }

        if ( $form->{markup} && $form->{markup} != $form->{oldmarkup} ) {
            $form->{sellprice} = 0;
            &calc_markup;
        }

        for (qw(sellprice lastcost listprice)) {
            $form->{$_} = $form->round_amount( $form->{$_}, 2 );
        }

        $form->redo_rows( \@flds, \@a, $count, $form->{assembly_rows} );
        $form->{assembly_rows} = $count;

        $count = 0;
        @flds  = qw(make model);
        @a     = ();

        for $i ( 1 .. ( $form->{makemodel_rows} ) ) {
            if ( ( $form->{"make_$i"} ne "" ) || ( $form->{"model_$i"} ne "" ) )
            {
                push @a, {};
                my $j = $#a;

                for (@flds) { $a[$j]->{$_} = $form->{"${_}_$i"} }
                $count++;
            }
        }

        $form->redo_rows( \@flds, \@a, $count, $form->{makemodel_rows} );
        $form->{makemodel_rows} = $count;

        &check_customer;

    }

    if ( $form->{type} ) {

        # this section applies to invoices and orders
        # remove any empty numbers

        $count = 0;
        @a     = ();
        if ( $form->{rowcount} ) {
            for $i ( 1 .. $form->{rowcount} - 1 ) {
                if ( $form->{"partnumber_$i"} ) {
                    push @a, {};
                    my $j = $#a;

                    for (@flds) { $a[$j]->{$_} = $form->{"${_}_$i"} }
                    $count++;
                }
            }

            $form->redo_rows( \@flds, \@a, $count, $form->{rowcount} );
            $form->{rowcount} = $count;

            $form->{creditremaining} -= &invoicetotal;

        }
    }
    return if $form->{action} =~ /(save|post)/ or $nodisplay;
    &display_form;
    $form->finalize_request;
}

sub calc_markup {

    if ( $form->{markup} ) {
        if ( $form->{markup} != $form->{oldmarkup} ) {
            if ( $form->{lastcost} ) {
                $form->{sellprice} =
                  $form->{lastcost} * ( 1 + $form->{markup} / 100 );
                $form->{sellprice} =
                  $form->round_amount( $form->{sellprice}, 2 );
            }
            else {
                $form->{lastcost} =
                  $form->{sellprice} / ( 1 + $form->{markup} / 100 );
                $form->{lastcost} = $form->round_amount( $form->{lastcost}, 2 );
            }
        }
    }
    else {
        if ( $form->{lastcost} ) {
            $form->{markup} =
              $form->round_amount(
                ( ( 1 - $form->{sellprice} / $form->{lastcost} ) * 100 ), 1 );
        }
        $form->{markup} = "" if $form->{markup} == 0;
    }

}

sub invoicetotal {

    $form->{oldinvtotal} = 0;

    # add all parts and deduct paid
    for ( split / /, $form->{taxaccounts} ) { $form->{"${_}_base"} = 0 }

    my ( $amount, $sellprice, $discount, $qty );

    for $i ( 1 .. $form->{rowcount} ) {
        $sellprice = $form->parse_amount( \%myconfig, $form->{"sellprice_$i"} );
        $discount  = $form->parse_amount( \%myconfig, $form->{"discount_$i"} );
        $qty       = $form->parse_amount( \%myconfig, $form->{"qty_$i"} );

        $amount = $sellprice * ( 1 - $discount / 100 ) * $qty;
        for ( split / /, $form->{"taxaccounts_$i"} ) {
            $form->{"${_}_base"} += $amount;
        }
        $form->{oldinvtotal} += $amount;
    }

    if ( !$form->{taxincluded} ) {
        my @taxlist = Tax::init_taxes( $form, $form->{taxaccounts} );
        $form->{oldinvtotal} +=
          Tax::calculate_taxes( \@taxlist, $form, $amount, 0 );
    }

    $form->{oldtotalpaid} = 0;
    for $i ( 1 .. $form->{paidaccounts} ) {
        $form->{oldtotalpaid} += $form->{"paid_$i"};
    }

    # return total
    ( $form->{oldinvtotal} - $form->{oldtotalpaid} );

}

sub validate_items {

    # check if items are valid
    if ( $form->{rowcount} == 1 ) {
        &update;
        $form->finalize_request();
    }

    for $i ( 1 .. $form->{rowcount} - 1 ) {
        $form->isblank( "partnumber_$i",
            $locale->text( 'Number missing in Row [_1]', $i ) );
    }

}

sub purchase_order {

    $form->{title} = $locale->text('Add Purchase Order');
    $form->{vc}    = 'vendor';
    $form->{type}  = 'purchase_order';
    $buysell       = 'sell';

    &create_form;

}

sub sales_order {

    $form->{title} = $locale->text('Add Sales Order');
    $form->{vc}    = 'customer';
    $form->{type}  = 'sales_order';
    $buysell       = 'buy';

    &create_form;

}

sub rfq {

    $form->{title} = $locale->text('Add Request for Quotation');
    $form->{vc}    = 'vendor';
    $form->{type}  = 'request_quotation';
    $buysell       = 'sell';

    &create_form;

}

sub quotation {

    $form->{title} = $locale->text('Add Quotation');
    $form->{vc}    = 'customer';
    $form->{type}  = 'sales_quotation';
    $buysell       = 'buy';

    &create_form;

}

sub create_form {

    for (qw(id printed emailed queued)) { delete $form->{$_} }

    $form->{script} = 'oe.pl';

    $form->{shipto} = 1;

    $form->{rowcount}-- if $form->{rowcount};
    $form->{rowcount} = 0 if !$form->{"$form->{vc}_id"};

    do "bin/$form->{script}";

    for ( "$form->{vc}", "currency" ) { $form->{"select$_"} = "" }

    for (
        qw(currency employee department intnotes notes language_code taxincluded)
      )
    {
        $temp{$_} = $form->{$_};
    }

    &order_links;

    for ( keys %temp ) { $form->{$_} = $temp{$_} if $temp{$_} }

    $form->{exchangerate} = "";
    $form->{forex}        = "";
    if ( $form->{currency} ne $form->{defaultcurrency} ) {
        $form->{exchangerate} = $exchangerate
          if (
            $form->{forex} = (
                $exchangerate = $form->check_exchangerate(
                    \%myconfig,         $form->{currency},
                    $form->{transdate}, $buysell
                )
            )
          );
    }

    &prepare_order;

    &display_form;

}

sub e_mail {

    my %hiddens;
    if ( $myconfig{role} !~ /(admin|manager)/ ) {
      #  $hiddens{bcc} = $form->{bcc};
    }

    if ( $form->{formname} =~ /(pick|packing|bin)_list/ ) {
        $form->{email} = $form->{shiptoemail} if $form->{shiptoemail};
    }
    $form->{oldlanguage_code} = $form->{language_code};

    $form->{oldmedia} = $form->{media};
    $form->{media}    = "email";
    $form->{format}   = "pdf";

    my $print_options = &print_options(\%hiddens);

    for (
        qw(subject message sendmode format language_code action nextsub)
      )
    {
        delete $form->{$_};
    }

    $hiddens{$_} = $form->{$_} for keys %$form;

    delete $hiddens{email};
    delete $hiddens{cc};
    delete $hiddens{bcc};
    delete $hiddens{message};
    
    $hiddens{nextsub} = 'send_email';

    my @buttons = ({
        name => 'action',
        value => 'send_email',
        text => $locale->text('Continue'),
        });
    my $template = LedgerSMB::Template->new_UI(
        user => \%myconfig,
        locale => $locale,
        template => 'io-email',
        );
    $template->render({
        form => $form,
        print => $print_options,
        hiddens => \%hiddens,
        buttons => \@buttons,
    });
}

sub send_email {

    $old_form = new Form;

    for ( keys %$form ) { $old_form->{$_} = $form->{$_} }
    $old_form->{media} = $old_form->{oldmedia};

    &print_form($old_form);

}

sub print_options {

    my $hiddens = shift;
    my %options;
    $form->{format} = $form->get_setting('format') unless $form->{format};
    $form->{sendmode} = "attachment";
    $form->{copies} = 1 unless $form->{copies};

    $form->{SM}{ $form->{sendmode} } = "selected";

    delete $form->{all_language};
    $form->all_languages;
    if ( ref $form->{all_language} eq 'ARRAY') {
        $options{lang} = {
            name => 'language_code',
            default_values => $form->{oldlanguage_code},
            options => [{text => ' ', value => ''}],
            };
        for my $lang (@{$form->{all_language}}) {
            push @{$options{lang}{options}}, {
                text => $lang->{description},
                value => $lang->{code},
                };
        }
        $hiddens->{oldlanguage_code} = $form->{oldlanguage_code};
    }

    $options{formname} = {
        name => 'formname',
        default_values => $form->{formname},
        options => [],
        };
    
    # SC: Option values extracted from other bin/ scripts
    if ($form->{type} eq 'invoice') {
	push @{$options{formname}{options}}, {
	    text => $locale->text('Invoice'),
	    value => 'invoice',
	    };
    }
    if ($form->{type} eq 'sales_quotation') {
        push @{$options{formname}{options}}, {
            text => $locale->text('Quotation'),
            value => 'sales_quotation',
            };
    } elsif ($form->{type} eq 'request_quotation') {
        push @{$options{formname}{options}}, {
            text => $locale->text('RFQ'),
            value => 'request_quotation',
            };
    } elsif ($form->{type} eq 'sales_order') {
        push @{$options{formname}{options}}, {
            text => $locale->text('Sales Order'),
            value => 'sales_order',
            };
        push @{$options{formname}{options}}, {
            text => $locale->text('Work Order'),
            value => 'work_order',
            };
        push @{$options{formname}{options}}, {
            text => $locale->text('Pick List'),
            value => 'pick_list',
            };
        push @{$options{formname}{options}}, {
            text => $locale->text('Packing List'),
            value => 'packing_list',
            };
    } elsif ($form->{type} eq 'purchase_order') {
        push @{$options{formname}{options}}, {
            text => $locale->text('Purchase Order'),
            value => 'purchase_order',
            };
        push @{$options{formname}{options}}, {
            text => $locale->text('Bin List'),
            value => 'bin_list',
            };
    } elsif ($form->{type} eq 'ship_order') {
        push @{$options{formname}{options}}, {
            text => $locale->text('Pick List'),
            value => 'pick_list',
            };
        push @{$options{formname}{options}}, {
            text => $locale->text('Packing List'),
            value => 'packing_list',
            };
    } elsif ($form->{type} eq 'receive_order') {
        push @{$options{formname}{options}}, {
            text => $locale->text('Bin List'),
            value => 'bin_list',
            };
    }
    push @{$options{formname}{options}}, {
            text => $locale->text('Envelope'),
            value => 'envelope',
            };
    push @{$options{formname}{options}}, {
            text => $locale->text('Shipping Label'),
            value => 'shipping_label',
            };

    if ( $form->{media} eq 'email' ) {
        $options{media} = {
            name => 'sendmode',
            options => [{
                text => $locale->text('Attachment'),
                value => 'attachment'}, {
                text => $locale->text('In-line'),
                value => 'inline'}
                ]};
        $options{media}{default_values} = 'attachment' if $form->{SM}{attachment};
        $options{media}{default_values} = 'inline' if $form->{SM}{inline};
    } else {
        $options{media} = {
            name => 'media',
            default_values => $form->{media},
            options => [{
                text => $locale->text('Screen'),
                value => 'screen'}
                ]};
        if (   %{LedgerSMB::Sysconfig::printer}
            && ${LedgerSMB::Sysconfig::latex} )
        {
            for ( sort keys %{LedgerSMB::Sysconfig::printer} ) {
                push @{$options{media}{options}}, {text => $_, value => $_};
            }
        }
        if ( ${LedgerSMB::Sysconfig::latex} )
        {
            push @{$options{media}{options}}, {text => $locale->text('Queue'),
                value => 'queue'};
        }
    }

    $options{format} = {
        name => 'format',
        default_values => $form->{selectformat},
        options => [{text => 'HTML', value => 'html'},
                    {text => 'CSV', value => 'csv'} ],
        };
    if ( ${LedgerSMB::Sysconfig::latex} ) {
        push @{$options{format}{options}}, {
            text => $locale->text('Postscript'),
            value => 'postscript',
            };
        push @{$options{format}{options}}, {
            text => $locale->text('PDF'),
            value => 'pdf',
            };
    }
    if ($form->{type} eq 'invoice'){
       push @{$options{format}{options}}, {
            text => $locale->text('894.EDI'),
            value => '894.edi',
            };
    }

    if (   %{LedgerSMB::Sysconfig::printer}
        && ${LedgerSMB::Sysconfig::latex}
        && $form->{media} ne 'email' )
    {
        $options{copies} = 1;
    }

    # $locale->text('Printed')
    # $locale->text('E-mailed')
    # $locale->text('Queued')
    # $locale->text('Scheduled')

    $options{status} = (
        printed   => 'Printed',
        emailed   => 'E-mailed',
        queued    => 'Queued',
        recurring => 'Scheduled'
    );

    $options{groupby} = {};
    $options{groupby}{groupprojectnumber} = "checked" if $form->{groupprojectnumber};
    $options{groupby}{grouppartsgroup} = "checked" if $form->{grouppartsgroup};

    $options{sortby} = {};
    for (qw(runningnumber partnumber description bin)) {
        $options{sortby}{$_} = "checked" if $form->{sortby} eq $_;
    }

    \%options;
}

sub print_select { # Needed to print new printoptions output from non-template
                   # screens --CT
    my ($form, $select) = @_;
    my $name = $select->{name};
    my $id = $name;
    $id =~ s/\_/-/;
    print qq|<select id="$id" name="$name" class="$select->{class}">\n|;
    for my $opt (@{$select->{options}}){
        print qq|<option value="$opt->{value}" |;
        if ($form->{$select->{name}} eq $opt->{value}){
            print qq|SELECTED="SELECTED"|;
        }
        print qq|>$opt->{text}</option>\n|;
    }
    print "</select>";
}
sub print {

  #  $logger->trace("setting fax from LedgerSMB::Company_Config::settings \$form->{formname}=$form->{formname} \$form->{fax}=$form->{fax}");


    # if this goes to the printer pass through
    my $old_form = undef;
    if ( $form->{media} !~ /(screen|email)/ ) {
        $form->error( $locale->text('Select txt, postscript or PDF!') )
          if ( $form->{format} !~ /(txt|postscript|pdf)/ );

        $old_form = new Form;
        for ( keys %$form ) { $old_form->{$_} = $form->{$_} }

    }
    &print_form($old_form);


}

sub print_form {
    my ($old_form) = @_;
    my $csettings = $LedgerSMB::Company_Config::settings;
    $form->{company} = $csettings->{company_name};
    $form->{businessnumber} = $csettings->{businessnumber};
    $form->{address} = $csettings->{company_address};
    $form->{tel} = $csettings->{company_phone};
    #$form->{myCompanyFax} = $csettings->{company_fax};#fax should be named myCompanyFax ?
    $form->{fax} = $csettings->{company_fax};
    my $inv = "inv";
    my $due = "due";

    my $numberfld = "sinumber";

    my $display_form =
      ( $form->{display_form} ) ? $form->{display_form} : "display_form";

    if ( $form->{formname} eq "invoice" ) {
        $form->{label} = $locale->text('Invoice');
    }
    if ( $form->{formname} eq 'sales_order' ) {
        $inv           = "ord";
        $due           = "req";
        $form->{label} = $locale->text('Sales Order');
        $numberfld     = "sonumber";
        $order         = 1;
    }
    if ( $form->{formname} eq 'work_order' ) {
        $inv           = "ord";
        $due           = "req";
        $form->{label} = $locale->text('Work Order');
        $numberfld     = "sonumber";
        $order         = 1;
    }
    if ( $form->{formname} eq 'packing_list' ) {

        # we use the same packing list as from an invoice
        $form->{label} = $locale->text('Packing List');

        if ( $form->{type} ne 'invoice' ) {
            $inv       = "ord";
            $due       = "req";
            $numberfld = "sonumber";
            $order     = 1;

            $filled = 0;
            for ( $i = 1 ; $i < $form->{rowcount} ; $i++ ) {
                if ( $form->{"ship_$i"} ) {
                    $filled = 1;
                    last;
                }
            }
            if ( !$filled ) {
                for ( 1 .. $form->{rowcount} ) {
                    $form->{"ship_$_"} = $form->{"qty_$_"};
                }
            }
        }
    }
    if ( $form->{formname} eq 'pick_list' ) {
        $form->{label} = $locale->text('Pick List');
        if ( $form->{type} ne 'invoice' ) {
            $inv       = "ord";
            $due       = "req";
            $order     = 1;
            $numberfld = "sonumber";
        }
    }
    if ( $form->{formname} eq 'purchase_order' ) {
        $inv           = "ord";
        $due           = "req";
        $form->{label} = $locale->text('Purchase Order');
        $numberfld     = "ponumber";
        $order         = 1;
    }
    if ( $form->{formname} eq 'bin_list' ) {
        $inv           = "ord";
        $due           = "req";
        $form->{label} = $locale->text('Bin List');
        $numberfld     = "ponumber";
        $order         = 1;
    }
    if ( $form->{formname} eq 'sales_quotation' ) {
        $inv           = "quo";
        $due           = "req";
        $form->{label} = $locale->text('Quotation');
        $numberfld     = "sqnumber";
        $order         = 1;
    }
    if ( $form->{formname} eq 'request_quotation' ) {
        $inv           = "quo";
        $due           = "req";
        $form->{label} = $locale->text('Quotation');
        $numberfld     = "rfqnumber";
        $order         = 1;
    }
    if (($form->{formname} eq 'envelope') 
        or ($form->{formname} eq 'shipping_label')){

       $inv = undef;
    }

    if ($form->test_should_get_images){
        my $file = LedgerSMB::File->new();
        my @files;
        my $fc;
        if ($inv eq 'inv') {
           $fc = 1;
        } else {
           $fc = 2;
        }
        my @files = $file->get_for_template(
                {ref_key => $form->{id}, file_class => $fc}
        );
        my @main_files;
        my %parts_files;
        for my $f (@files){
            if ($f->{file_class} == 3) {
              $parts_files{$f->{ref_key}} = $f;
            } else {
               push @main_files, $f;
            }
        }
        $form->{file_list} = \@main_files;
        $form->{parts_files} = \%parts_files;
        $form->{file_path} = $file->file_path;
    }
    check_form(1);
    ++$form->{rowcount};

    $form->{"${inv}date"} = $form->{transdate};

    $form->isblank( "email", $locale->text('E-mail address missing!') )
      if ( $form->{media} eq 'email' );
    $form->isblank( "${inv}date",
        $locale->text( $form->{label} . ' Date missing!' ) );

    # We used to increment the number but we no longer allow printing before
    # posting, so the safe thing to do is just to display an error.  --Chris T
    if ( !$form->{"${inv}number"} and $inv) {
        $form->error($locale->text('Reference Number Missing'));
    }

    # $locale->text('Invoice Number missing!')
    # $locale->text('Invoice Date missing!')
    # $locale->text('Packing List Number missing!')
    # $locale->text('Packing List Date missing!')
    # $locale->text('Order Number missing!')
    # $locale->text('Order Date missing!')
    # $locale->text('Quotation Number missing!')
    # $locale->text('Quotation Date missing!')

    &{"$form->{vc}_details"};

    my @vars = ();

    $form->{parts_id} = [];
    foreach $i ( 1 .. $form->{rowcount} ) {
        push @vars,
          (
            "partnumber_$i",    "description_$i",
            "projectnumber_$i", "partsgroup_$i",
            "serialnumber_$i",  "bin_$i",
            "unit_$i",          "notes_$i", 
            "image_$i",         "id_$i"
          );
          push @{$form->{parts_id}}, $form->{"id_$i"};
    }
    for ( split / /, $form->{taxaccounts} ) { push @vars, "${_}_description" }

    $ARAP = ( $form->{vc} eq 'customer' ) ? "AR" : "AP";
    push @vars, $ARAP;

    # format payment dates
    for my $i ( 1 .. $form->{paidaccounts} - 1 ) {
        if ( exists $form->{longformat} ) {
            $form->{"datepaid_$i"} =
              $locale->date( \%myconfig, $form->{"datepaid_$i"},
                $form->{longformat} );
        }

        push @vars, "${ARAP}_paid_$i", "source_$i", "memo_$i";
    }

    $form->format_string(@vars);

    ( $form->{employee} ) = split /--/, $form->{employee};
    ( $form->{warehouse}, $form->{warehouse_id} ) = split /--/,
      $form->{warehouse};

    # this is a label for the subtotals
    $form->{groupsubtotaldescription} = $locale->text('Subtotal')
      if not exists $form->{groupsubtotaldescription};
    delete $form->{groupsubtotaldescription} if $form->{deletegroupsubtotal};

    $duedate = $form->{"${due}date"};

    # create the form variables
    if ($order) {
        OE->order_details( \%myconfig, $form );
    }
    else {
        IS->invoice_details( \%myconfig, $form );
    } 
    if ( exists $form->{longformat} ) {
        $form->{"${due}date"} = $duedate;
        for ( "${inv}date", "${due}date", "shippingdate", "transdate" ) {
            $form->{$_} =
              $locale->date( \%myconfig, $form->{$_}, $form->{longformat} );
        }
    }
    @vars =
      qw(name address1 address2 city state zipcode country contact phone fax email);

    $shipto = 1;
    # if there is no shipto fill it in from billto
    $form->get_shipto($form->{locationid}) if $form->{locationid};
    foreach $item (@vars) {
        if ( $form->{"shipto$item"} ) {
            $shipto = 0;
            last;
        }
    }

    # $logger->trace("\$form->{formname}=$form->{formname} \$form->{fax}=$form->{fax} \$shipto=$shipto \$form->{shiptofax}=$form->{shiptofax}");
    if ($shipto) {
        if (   $form->{formname} eq 'purchase_order'
            || $form->{formname} eq 'request_quotation' )
        {
            $form->{shiptoname}     = $form->{company};
            $form->{shiptoaddress1} = $form->{address};
        }
        else {
            if ( $form->{formname} !~ /bin_list/ ) {
                for (@vars) {if($_ ne 'fax'){$form->{"shipto$_"}=$form->{$_}}} #fax contains myCompanyFax
            }
        }
    }

    # some of the stuff could have umlauts so we translate them
    push @vars,
      qw(contact shiptoname shiptoaddress1 shiptoaddress2 shiptocity shiptostate shiptozipcode shiptocountry shiptocontact shiptoemail shippingpoint shipvia notes intnotes employee warehouse);

    push @vars, ( "${inv}number", "${inv}date", "${due}date" );

    $form->{address} =~ s/\\n/\n/g;

    for (qw(name email)) { $form->{"user$_"} = $myconfig{$_} }

    for (qw(notes intnotes)) { $form->{$_} =~ s/^\s+//g }

    # before we format replace <%var%>
    for (qw(notes intnotes message)) {
        $form->{$_} =~ s/<%(.*?)%>/$form->{$1}/g;
    }


    $form->{templates} = "$myconfig{templates}";
    $form->{IN}        = "$form->{formname}.$form->{format}";

    if ( $form->{format} =~ /(postscript|pdf)/ ) {
        $form->{IN} =~ s/$&$/tex/;
    }

    $form->{pre} = "<body bgcolor=#ffffff>\n<pre>" if $form->{format} eq 'txt';

    my %output_options;
    if ( $form->{media} !~ /(screen|queue|email)/ ) { # printing
        $form->{OUT}       = ${LedgerSMB::Sysconfig::printer}{ $form->{media} };
        $form->{printmode} = '|-';
        $form->{OUT} =~ s/<%(fax)%>/<%$form->{vc}$1%>/;
        $form->{OUT} =~ s/<%(.*?)%>/$form->{$1}/g;

        if ( $form->{printed} !~ /$form->{formname}/ ) {

            $form->{printed} .= " $form->{formname}";
            $form->{printed} =~ s/^ //;

            $form->update_status( \%myconfig, 1);
        }

        $old_form->{printed} = $form->{printed} if %$old_form;

        %audittrail = (
            tablename => ($order) ? 'oe' : lc $ARAP,
            reference => $form->{"${inv}number"},
            formname  => $form->{formname},
            action    => 'printed',
            id        => $form->{id}
        );

        $old_form->{audittrail} .=
          $form->audittrail( "", \%myconfig, \%audittrail )
          if %$old_form;

    } elsif ( $form->{media} eq 'email' ) {
        $form->{subject} = qq|$form->{label} $form->{"${inv}number"}|
          unless $form->{subject};

        $form->{plainpaper} = 1;

        if ( $form->{emailed} !~ /$form->{formname}/ ) {
            $form->{emailed} .= " $form->{formname}";
            $form->{emailed} =~ s/^ //;

            # save status
            $form->update_status( \%myconfig, 1);
        }

        $now = scalar localtime;
        $cc  = $locale->text( 'Cc: [_1]', $form->{cc} ) . qq|\n| if $form->{cc};
        $bcc = $locale->text( 'Bcc: [_1]', $form->{bcc} ) . qq|\n|
          if $form->{bcc};

        $output_options{subject} = $form->{subject};
        $output_options{to} = $form->{email};
        $output_options{cc} = $form->{cc};
        $output_options{bcc} = $form->{bcc};
        $output_options{from} = $myconfig{email};
        $output_options{notify} = 1 if $form->{read_receipt};
	$output_options{message} = $form->{message};
	$output_options{filename} = $form->{formname} . '_'. $form->{"${inv}number"};
	$output_options{filename} .= '.'. $form->{format}; # assuming pdf or html

        if ( %$old_form ) {
            $old_form->{intnotes} = qq|$old_form->{intnotes}\n\n|
              if $old_form->{intnotes};
            $old_form->{intnotes} .=
                qq|[email]\n|
              . $locale->text( 'Date: [_1]', $now ) . qq|\n|
              . $locale->text( 'To: [_1]',   $form->{email} )
              . qq|\n${cc}${bcc}|
              . $locale->text( 'Subject: [_1]', $form->{subject} ) . qq|\n|;

            $old_form->{intnotes} .= qq|\n| . $locale->text('Message') . qq|: |;
            $old_form->{intnotes} .=
              ( $form->{message} ) ? $form->{message} : $locale->text('sent');

            $old_form->{message} = $form->{message};
            $old_form->{emailed} = $form->{emailed};

            $old_form->{format} = "postscript" if $myconfig{printer};
            $old_form->{media} = $myconfig{printer};

            $old_form->save_intnotes( \%myconfig, ($order) ? 'oe' : lc $ARAP );
        }

        %audittrail = (
            tablename => ($order) ? 'oe' : lc $ARAP,
            reference => $form->{"${inv}number"},
            formname  => $form->{formname},
            action    => 'emailed',
            id        => $form->{id}
        );

        $old_form->{audittrail} .=
          $form->audittrail( "", \%myconfig, \%audittrail )
          if %$old_form;
    } elsif ( $form->{media} eq 'queue' ) {
        %queued = split / /, $form->{queued};

        if ( $filename = $queued{ $form->{formname} } ) {
            $form->{queued} =~ s/$form->{formname} $filename//;
            unlink "${LedgerSMB::Sysconfig::spool}/$filename";
            $filename =~ s/\..*$//g;
        }
        else {
            $filename = time;
            $filename .= $$;
        }

        $filename .= ( $form->{format} eq 'postscript' ) ? '.ps' : '.pdf';
        $form->{OUT}       = "${LedgerSMB::Sysconfig::spool}/$filename";
        $form->{printmode} = '>';

        $form->{queued} .= " $form->{formname} $filename";
        $form->{queued} =~ s/^ //;

        # save status
        $form->update_status( \%myconfig, 1);

        $old_form->{queued} = $form->{queued};

        %audittrail = (
            tablename => ($order) ? 'oe' : lc $ARAP,
            reference => $form->{"${inv}number"},
            formname  => $form->{formname},
            action    => 'queued',
            id        => $form->{id}
        );

        $old_form->{audittrail} .=
          $form->audittrail( "", \%myconfig, \%audittrail );

    }

    $form->format_string( "email", "cc", "bcc" );

    $form->{fileid} = $form->{"${inv}number"};
    $form->{fileid} =~ s/(\s|\W)+//g;

    my $template = LedgerSMB::Template->new(
        user => \%myconfig, 
        locale => $locale,
        template => $form->{'formname'},
        language => $form->{language_code},
        format => uc $form->{format},
        method => $form->{media},
        output_options => \%output_options,
	output_file => $form->{formname} . "-" . $form->{"${inv}number"},
        );
    $template->render($form);

    # if we got back here restore the previous form
    if ( %$old_form ) {

        $old_form->{"${inv}number"} = $form->{"${inv}number"};

        # restore and display form
        for ( keys %$old_form ) { $form->{$_} = $old_form->{$_} }
        delete $form->{pre};

        $form->{rowcount}--;

        for (qw(exchangerate creditlimit creditremaining)) {
            $form->{$_} = $form->parse_amount( \%myconfig, $form->{$_} );
        }

        for $i ( 1 .. $form->{paidaccounts} ) {
            for (qw(paid exchangerate)) {
                $form->{"${_}_$i"} =
                  $form->parse_amount( \%myconfig, $form->{"${_}_$i"} );
            }
        }

        &{"$display_form"};

    }

}

sub customer_details {

    IS->customer_details( \%myconfig, \%$form );

}

sub vendor_details {

    IR->vendor_details( \%myconfig, \%$form );

}



sub ship_to {

    $title = $form->{title};
    $form->{title} = $locale->text('Ship to');

    for ( 1 .. $form->{paidaccounts} ) {
        $form->{"paid_$_"} =
          $form->parse_amount( \%myconfig, $form->{"paid_$_"} );
    }

    
   &{"$form->{vc}_details"};

   &list_locations_contacts();

   $number =
      ( $form->{vc} eq 'customer' )
      ? $locale->text('Customer Number')
      : $locale->text('Vendor Number');

    $nextsub =
      ( $form->{display_form} ) ? $form->{display_form} : "display_form";

    

    $form->header;


    print qq|
               <body class="$form->{dojo_theme}">

<form name="form" method=post action=$form->{script}>

<table width=100% cellspacing="0" cellpadding="0" border="0">
    <tr>
            <td>
		       <table>
				<tr >
					  <th >
					  $form->{vc} Number:<td>$form->{"$form->{vc}number"}</td>
					  </th>
					  <th>  </th>
				 	  <th>
				 	   $form->{vc} Name:<td>$form->{name}</td>
					  </th>
			        </tr>
			</table>


			<table  cellspacing="0" cellpadding="0" border="0">
			      <tr>
				  <td valign="top">
 			                <table width=70% >

	  					   <tr class=listheading> |
		   				              . qq|<th class=listheading width=1% >
								  |		
					      		      .    $locale->text(' ')
					       		      . qq|</th>
								   <th class=listheading width=5%>|
							      .     $locale->text('Add line1')
							      . qq|</th>
								   <th class=listheading width=5%>|
							      .    $locale->text('Add line2')
							      . qq|</th>
								   <th class=listheading width=1% >
								  |		
							      .     $locale->text('Add line3 ')	
					      		      . qq|</th>
								   <th class=listheading width=5%>|
							      .     $locale->text('city')
							      . qq|</th>
								   <th class=listheading width=5%>|
							      .    $locale->text('State')
							      . qq|</th>
								   <th class=listheading width=5%>|
							      .     $locale->text('Zip Code')
							      . qq|</th>
								   <th class=listheading width=5%>|
							      .     $locale->text('Country')
							      . qq|
						   </tr>
						|;

						   my $i;

						   for($i=1;$i<=$form->{totallocations};$i++)
						   {
                                                      my $checked = '';
<<<<<<< HEAD
                                                      $checked = 'CHECKED="CHECKED"' if $form->{location_id} == $form->{"shiptolocationid_$i"};
=======
                                                      $checked = 'CHECKED="CHECKED"' if $form->{location_id} == $form->{"shiptolocationid_$i"}
         or $form->{location_id} == $form->{"locationid_$i"};
>>>>>>> ab76ca5f

				  	   	   print qq|
						   <tr>
						  
							  <td><input type=radio name=shiptoradio value="$i"  $checked ondblclick="return uncheckRadio(this);"></td>
							  <input name=shiptolocationid_$i type="hidden" value="$form->{"shiptolocationid_$i"}" readonly>
							  <td><input name=shiptoaddress1_$i size=12 maxlength=64 id="ad1_$i" value="$form->{"shiptoaddress1_$i"}" readonly></td>
							  <td><input name=shiptoaddress2_$i size=12 maxlength=64 id="ad2_$i" value="$form->{"shiptoaddress2_$i"}" readonly></td>
							  <td><input name=shiptoaddress3_$i size=12 maxlength=64 id="ad2_$i" value="$form->{"shiptoaddress3_$i"}" readonly></td>
							  <td><input name=shiptocity_$i size=8 maxlength=32 id="ci_$i" value="$form->{"shiptocity_$i"}" readonly></td>
							  <td><input name=shiptostate_$i size=10 maxlength=32 id="st_$i" value="$form->{"shiptostate_$i"}" readonly></td>
							  <td><input name=shiptozipcode_$i size=8 maxlength=10 id="zi_$i" value="$form->{"shiptozipcode_$i"}" readonly></td>
							  <td><input name=shiptocountry_$i size=5 maxlength=32 id="co_$i" value="$form->{"shiptocountry_$i"}" readonly></td>	  

				 		    <tr>
					  
						  	  |;

						     }	
						    my $deletelocations=$i;


			 	 		    print qq|<input type=hidden name=nextsub value=$nextsub>|;

				 		    # delete shipto
				  		    for (qw(action nextsub)) { delete $form->{$_} }
		   
			          		    $form->{title} = $title;

					    
			        	            print qq|

					</table>

				</td>
				<td>&nbsp;</td>
				<td valign="top" >
				      <table width=30%>	
					         <tr class=listheading>
								 <th>&nbsp</th>
								 <th class=listheading width="20%">|
						 	       . $locale->text('Type')
							    . qq|</th>
							  	 <th class=listheading width="35%">|
							    . $locale->text('Contact')
							    . qq|</th>
							 	 <th class="listheading" width="35%">|
							    . $locale->text('Description')
							    . qq|</th>
				 	   	</tr>	
					   	<tr></tr>
	   				   	|;

					   	for($i=1;$i<=$form->{totalcontacts};$i++)
					  	 {
						print qq|
			   		   	<tr>
							      <td>&nbsp</td>
							      <td><input name=shiptotype_$i size=5 maxlength=100 value="$form->{"shiptotype_$i"}" readonly></td>
							      <td><input name=shiptocontact_$i size=11 maxlength=100 value="$form->{"shiptocontact_$i"}" readonly></td>
							      <td><input name=shiptodescription_$i size=12 maxlength=100 value="$form->{"shiptodescription_$i"}" readonly></td>
				  	  	 </tr>	|;
					    
					    	  }
				           	  my $deletecontacts=$i;
  
				    		 print qq|   
				      </table>
				 </td>
			   </tr>

		        </table>
		        |;

 		        my $country=&construct_countrys_types("country");
  
 			my $contacttype=&construct_countrys_types("type");


  			for(my $k=1;$k<$deletecontacts;$k++)
			{
			    for (qq| type_$k contact_$k description_$k |)
			    {
				delete $form->{"shipto$_"};
			    }

		       }	

  		       delete $form->{shiptoradiocontact};
		       delete $form->{shiptoradio};

		       for (qq| address1_new address2_new address3_new city_new state_new zipcode_new country_new type_new contact_new description_new|)
		       {
				delete $form->{"shipto$_"};
		       }



		      for(my $k=1;$k<$deletelocations;$k++)
		      {
				    for (qq| locationid_$k address1_$k address2_$k address3_$k city_$k state_$k zipcode_$k country_$k|)
				    {
					delete $form->{"shipto$_"};
				    }

		      }
		      
		      $form->hide_form;
		      print qq|

		      <hr valign="type" size=1 noshade >

		      <table valign="top">
			    <tr>
					 Others
		  	    </tr>
			    </tr>	
					  <td><input type=radio name=shiptoradio value="new" ondblclick="return uncheckRadio(this);"></td>
					  <td><input name=shiptoaddress1_new size=12 maxlength=64 value="$form->{shiptoaddress1_new}" ></td>
					  <td><input name=shiptoaddress2_new size=12 maxlength=64 value="$form->{shiptoaddress2_new}" ></td>
					  <td><input name=shiptoaddress3_new size=12 maxlength=64 value="$form->{shiptoaddress3_new}" ></td>
					  <td><input name=shiptocity_new size=8 maxlength=32 value="$form->{shiptocity_new}" ></td>
					  <td><input name=shiptostate_new size=10 maxlength=32 value="$form->{shiptostate_new}" ></td>
					  <td><input name=shiptozipcode_new size=8 maxlength=10 value="$form->{shiptozipcode_new}" ></td>
					  <td><select name="shiptocountry_new">$country</select></td>

					  <td>&nbsp;</td>
					  <td><input type=radio name=shiptoradiocontact value="1" ondblclick="uncheckRadiocontact(this);" ></td>
					  <td><select name="shiptotype_new">$contacttype</select></td>
					  <td><input name=shiptocontact_new size=10 maxlength=100 value="$form->{shiptocontact_new}" ></td>
				 	  <td><input name=shiptodescription_new size=10 maxlength=100 value="$form->{shiptodescription_new}" ></td>

		 	    </tr>


		      </table>
          </td>
     </tr>

</table>

<br>

|;


 
print qq|

<button class="submit" type="submit" name="action" value="continuenew">|
. $locale->text('Use Shipto')
. qq|
</button>
<button class="submit" type="submit" name="action" value="updatenew">|
. $locale->text('Add To List')
. qq|
</button>
<button class="submit" type="submit" name="action" value="update">|.
$locale->text('Cancel')
.qq|</button>

</form>

</body>

</html>
|;

}



=pod 

Author...Sadashiva

The list of functions would create the new location / uses existing locations , and sets the $form->{locationid}.

list_locations_contacts() would extracts all locations and sets into form parameter... 

$form->{id} used to extract all locations and contacts(eca_to_location and eca_to_contact) and location

construct_countrys_types return the drop down list of the country/contact_class ; value= country_id/contract_class_id and display text= country name/contract class

createlocations called by update action... calling eca__location_save and eca__save_contact

setlocation_id called by continue action... just setting $form->{locationid} this is the final location id which is returned by shipto service



=cut



sub list_locations_contacts
{


        IS->list_locations_contacts( \%myconfig, \%$form );
  

}



sub construct_countrys_types
{

	my $retvalue="";

	if($_[0] eq "country")
	{
	
        	$retvalue=IS->construct_countrys(\%$form);

 	}
	elsif($_[0] eq "type")
	{
		
        	$retvalue=IS->construct_types(\%$form);

	}
        return($retvalue);

}





sub createlocations
{
        my ($continue) = @_;

	my $loc_id_index=$form->{"shiptoradio"};

	my $index="locationid_".$loc_id_index;

	my $loc_id=$form->{$index};


	if($form->{shiptoradio} eq "new")
	{
			
	     # required to create the new locations

	     &validatelocation;

<<<<<<< HEAD
	     $form->{location_id} = IS->createlocation($form);			
=======
	     $form->{location_id} = IS->createlocation($form);
>>>>>>> ab76ca5f
					
			
	}

	if($form->{shiptoradiocontact}==1)
	{
	     &validatecontact;
   	     IS->createcontact($form);
        }

	&ship_to unless $continue;

	     
	     
}


sub validatelocation
{

   	my @Newlocation=("shiptoaddress1_new","shiptocity_new","shiptostate_new","shiptocountry_new");
        foreach(@Newlocation)
	{
		$form->error( $locale->text("Do not keep field empty [_1]", $_)) unless($form->{"$_"});
	}


}


sub validatecontact
{

   	my @Newcontact=("shiptotype_new","shiptodescription_new","shiptocontact_new");
        foreach(@Newcontact)
	{
		$form->error( " Don not keep field empty $_") unless($form->{"$_"});
	}


}



sub setlocation_id
{

       if(!$form->{"shiptoradio"})
       {
		$form->error("Please select the location");
       }
       if($form->{"shiptoradio"} eq "new")
       {
                createlocations(1);
       }
	


       my $loc_id_index=$form->{"shiptoradio"};
 
       my $index="locationid_".$loc_id_index;

       $form->{"locationid"}=$form->{$index};
   
     
}<|MERGE_RESOLUTION|>--- conflicted
+++ resolved
@@ -2124,12 +2124,8 @@
 						   for($i=1;$i<=$form->{totallocations};$i++)
 						   {
                                                       my $checked = '';
-<<<<<<< HEAD
-                                                      $checked = 'CHECKED="CHECKED"' if $form->{location_id} == $form->{"shiptolocationid_$i"};
-=======
                                                       $checked = 'CHECKED="CHECKED"' if $form->{location_id} == $form->{"shiptolocationid_$i"}
          or $form->{location_id} == $form->{"locationid_$i"};
->>>>>>> ab76ca5f
 
 				  	   	   print qq|
 						   <tr>
@@ -2378,11 +2374,7 @@
 
 	     &validatelocation;
 
-<<<<<<< HEAD
-	     $form->{location_id} = IS->createlocation($form);			
-=======
 	     $form->{location_id} = IS->createlocation($form);
->>>>>>> ab76ca5f
 					
 			
 	}
