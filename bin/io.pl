--- conflicted
+++ resolved
@@ -412,14 +412,6 @@
 </td>|;
            $column_data{partnumber} =
            qq|<td> $form->{"partnumber_$i"}
-<<<<<<< HEAD
-                 <button data-dojo-type="dijit/form/Button"><span>X</span>
-<script type="dojo/on" data-dojo-event="click">
-require('dijit/registry').byId('invoice-lines').removeLine('line-$i');
-</script>
-</button>
-=======
->>>>>>> 4c774791
                  <input type="hidden" name="partnumber_$i"
                        value="$form->{"partnumber_$i"}" /></td>|;
         } else {
@@ -559,280 +551,6 @@
 
 }
 
-<<<<<<< HEAD
-sub select_item {
-
-    if ( $form->{vc} eq "vendor" ) {
-        @column_index =
-          qw(ndx partnumber sku description partsgroup onhand sellprice);
-    }
-    else {
-        @column_index =
-          qw(ndx partnumber description partsgroup onhand sellprice);
-    }
-
-    $column_data{ndx} = qq|<th class="listheading runningnumber">&nbsp;</th>|;
-    $column_data{partnumber} =
-      qq|<th class="listheading partnumber">| . $locale->text('Number') . qq|</th>|;
-    $column_data{sku} =
-      qq|<th class="listheading sku">| . $locale->text('SKU') . qq|</th>|;
-    $column_data{description} =
-      qq|<th class="listheading description">| . $locale->text('Description') . qq|</th>|;
-    $column_data{partsgroup} =
-      qq|<th class="listheading partsgroup">| . $locale->text('Group') . qq|</th>|;
-    $column_data{sellprice} =
-      qq|<th class="listheading sellprice">| . $locale->text('Price') . qq|</th>|;
-    $column_data{onhand} =
-      qq|<th class="listheading onhand">| . $locale->text('Qty') . qq|</th>|;
-
-    $exchangerate = ( $form->{exchangerate} ) ? $form->{exchangerate} : 1;
-
-    $form->{exchangerate} =
-        $form->format_amount( \%myconfig, $form->{exchangerate} );
-
-    # list items with radio button on a form
-    $form->header;
-
-    $title = $locale->text('Select items');
-
-    print qq|
-<body class="lsmb $form->{dojo_theme}">
-
-<form method="post" data-dojo-type="lsmb/lib/Form" action="$form->{script}">
-
-<table width=100%>
-  <tr>
-    <th class=listtop>$title</th>
-  </tr>
-  <tr height="5"></tr>
-  <tr>
-    <td>$option</td>
-  </tr>
-  <tr>
-    <td>
-      <table width=100%>
-        <tr class=listheading>|;
-
-    for (@column_index) { print "\n$column_data{$_}" }
-
-    print qq|
-        </tr>
-|;
-
-    my $i = 0;
-    foreach $ref ( @{ $form->{item_list} } ) {
-        $i++;
-
-        for (qw(sku partnumber description unit notes partsgroup)) {
-            $ref->{$_} = $form->quote( $ref->{$_} );
-        }
-
-        $column_data{ndx} =
-qq|<td><input name="ndx_$i" class=checkbox type=checkbox data-dojo-type="dijit/form/CheckBox" value=$i></td>|;
-
-        for (qw(partnumber sku description partsgroup)) {
-            $column_data{$_} = qq|<td>$ref->{$_}&nbsp;</td>|;
-        }
-
-        $column_data{sellprice} = qq|<td align=right>|
-          . $form->format_amount( \%myconfig, $ref->{sellprice} / $exchangerate,
-            2, "&nbsp;" )
-          . qq|</td>|;
-        $column_data{onhand} =
-            qq|<td align=right>|
-          . $form->format_amount( \%myconfig, $ref->{onhand}, '', "&nbsp;" )
-          . qq|</td>|;
-
-        $j++;
-        $j %= 2;
-        print qq|
-        <tr class=listrow$j>|;
-
-        for (@column_index) {
-            print "\n$column_data{$_}";
-        }
-
-        print qq|
-        </tr>
-|;
-
-        for (
-            qw(partnumber sku description partsgroup partsgroup_id bin weight
-               sellprice listprice lastcost onhand unit assembly
-               taxaccounts inventory_accno_id income_accno_id expense_accno_id
-               pricematrix id image notes)
-          )
-        {
-            print
-              qq|<input type=hidden name="new_${_}_$i" value="$ref->{$_}">\n|;
-        }
-    }
-
-    print qq|
-      </table>
-    </td>
-  </tr>
-  <tr>
-    <td><hr size=3 noshade></td>
-  </tr>
-</table>
-
-<input name=lastndx type=hidden value=$i>
-
-|;
-
-    # delete variables
-    for (qw(nextsub item_list)) { delete $form->{$_} }
-
-    $form->{action} = "item_selected";
-
-    $form->hide_form;
-
-    print qq|
-<input type="hidden" name="nextsub" value="item_selected">
-
-<br>
-<button data-dojo-type="dijit/form/Button" class="submit" type="submit" name="action" value="continue">|
-      . $locale->text('Continue')
-      . qq|</button>
-</form>
-
-</body>
-</html>
-|;
-
-}
-
-sub item_selected {
-
-    $i = $form->{rowcount} - 1;
-    $i = $form->{assembly_rows} - 1 if ( $form->{item} eq 'assembly' );
-    $qty =
-      ( $form->{"qty_$form->{rowcount}"} )
-      ? $form->{"qty_$form->{rowcount}"}
-      : 1;
-
-    for $j ( 1 .. $form->{lastndx} ) {
-
-        if ( $form->{"ndx_$j"} ) {
-
-            $i++;
-
-            $form->{"qty_$i"}      = $qty;
-            # We should unset this since it is pulling from the customer/vendor
-            # $form->{"discount_$i"} = $form->{discount};
-            $form->{"reqdate_$i"}  = $form->{reqdate}
-              if $form->{type} !~ /_quotation/;
-
-            for (
-                qw(id partnumber sku description listprice lastcost sellprice
-                  bin unit weight assembly taxaccounts pricematrix onhand notes
-                  inventory_accno_id image income_accno_id expense_accno_id)
-              )
-            {
-                $form->{"${_}_$i"} = $form->{"new_${_}_$j"};
-            }
-            $form->{"sellprice_$i"} = $form->{"new_sellprice_$j"}
-              if not $form->{"sellprice_$i"};
-
-            $form->{"partsgroup_$i"} =
-              qq|$form->{"new_partsgroup_$j"}--$form->{"new_partsgroup_id_$j"}|;
-
-            my $moneyplaces = LedgerSMB::Setting->get('decimal_places');
-            ($dec) = ( $form->{"sellprice_$i"} =~ /\.(\d+)/ );
-            $dec = length $dec;
-            $dec ||=$moneyplaces;
-            $decimalplaces1 = ( $dec > $moneyplaces ) ? $dec : $moneyplaces;
-
-            ($dec) = ( $form->{"lastcost_$i"} =~ /\.(\d+)/ );
-            $dec = length $dec;
-            $dec ||=$moneyplaces;
-            $decimalplaces2 = ( $dec > $moneyplaces ) ? $dec : $moneyplaces;
-
-            # if there is an exchange rate adjust sellprice
-            if ( ( $form->{exchangerate} * 1 ) ) {
-                for (qw(sellprice listprice lastcost)) {
-                    $form->{"${_}_$i"} /= $form->{exchangerate};
-                }
-
-                # don't format list and cost
-                $form->{"sellprice_$i"} =
-                  $form->round_amount( $form->{"sellprice_$i"},
-                    $decimalplaces1 );
-            }
-
-            # this is for the assembly
-            if ( $form->{item} eq 'assembly' ) {
-                $form->{"adj_$i"} = 1;
-
-                for (qw(sellprice listprice weight)) {
-                    $form->{$_} =
-                      $form->parse_amount( \%myconfig, $form->{$_} );
-                }
-
-                $form->{sellprice} +=
-                  ( $form->{"sellprice_$i"} * $form->{"qty_$i"} );
-                $form->{weight} += ( $form->{"weight_$i"} * $form->{"qty_$i"} );
-            }
-
-            $amount =
-              $form->{"sellprice_$i"} * ( 1 - $form->{"discount_$i"} / 100 ) *
-              $form->{"qty_$i"};
-            for ( split / /, $form->{"taxaccounts_$i"} ) {
-                $form->{"${_}_base"} += $amount;
-            }
-            if ( !$form->{taxincluded} ) {
-                my @taxlist = Tax::init_taxes( $form, $form->{"taxaccounts_$i"},
-                    $form->{taxaccounts} );
-                $amount += Tax::calculate_taxes( \@taxlist, $form, $amount, 0 );
-            }
-
-            $form->{creditremaining} -= $amount;
-
-            $form->{"runningnumber_$i"} = $i;
-
-            # format amounts
-            if ( $form->{item} ne 'assembly' ) {
-                for (qw(sellprice listprice)) {
-                    $form->{"${_}_$i"} =
-                      $form->format_amount( \%myconfig, $form->{"${_}_$i"},
-                        $decimalplaces1 );
-                }
-                $form->{"lastcost_$i"} =
-                  $form->format_amount( \%myconfig, $form->{"lastcost_$i"},
-                    $decimalplaces2 );
-            }
-            $form->{"discount_$i"} =
-              $form->format_amount( \%myconfig, $form->{"discount_$i"} );
-
-        }
-    }
-
-    $form->{rowcount} = $i;
-    $form->{assembly_rows} = $i if ( $form->{item} eq 'assembly' );
-
-    $form->{focus} = "description_$i";
-
-    # delete all the new_ variables
-    for $i ( 1 .. $form->{lastndx} ) {
-        for (
-            qw(id partnumber sku description sellprice listprice lastcost
-               bin unit weight assembly taxaccounts pricematrix onhand
-               notes inventory_accno_id income_accno_id expense_accno_id image)
-          )
-        {
-            delete $form->{"new_${_}_$i"};
-        }
-    }
-
-    for (qw(ndx lastndx nextsub)) { delete $form->{$_} }
-
-    &display_form;
-
-}
-
-=======
->>>>>>> 4c774791
 sub new_item {
 
     # change callback
@@ -874,11 +592,7 @@
         print qq|
 <h4>| . $locale->text('What type of item is this?') . qq|</h4>
 
-<<<<<<< HEAD
-<form method="post" data-dojo-type="lsmb/lib/Form" action=ic.pl>
-=======
 <form method="post" data-dojo-type="lsmb/Form" action=ic.pl>
->>>>>>> 4c774791
 
 <p>
 
@@ -2053,11 +1767,7 @@
     print qq|
                <body class="lsmb $form->{dojo_theme}">
 
-<<<<<<< HEAD
-<form name="form" method="post" data-dojo-type="lsmb/lib/Form" action=$form->{script}>
-=======
 <form name="form" method="post" data-dojo-type="lsmb/Form" action=$form->{script}>
->>>>>>> 4c774791
 
 <table width=100% cellspacing="0" cellpadding="0" border="0">
     <tr>
