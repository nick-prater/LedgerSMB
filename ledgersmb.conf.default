[main]
auth = DB
logging  = 0
#Be aware of tempdir setting.If client_browser and server_apache on same machine, sharing tmp-dir , problems 'Permission denied' if server tries to write temp-file wich already exists as client-owned
tempdir = /tmp/ledgersmb

# Set language for login and admin pages
language = 

log_level = ERROR
#DBI_TRACE = 1=/tmp/dbi.trace
DBI_TRACE = 0
# For Windows, uncomment the pathsep line=
# pathsep = ;

# If you have LaTeX installed, set to 1
latex = 1

# Maximum number of invoices that can be printed on a cheque
check_max_invoices = 5

# Maximum POST size to prevent DoS (4MB default)
max_post_size = 4194304

# Define global settings for decimal places
decimal_places = 2

# Spelling of cookie name for this instance of LedgerSMB.
# Used to keep multiple instances and/or different versions
# logged in at the same time
cookie_name = LedgerSMB-1.3

# This is the string we look for in the failed connection error to determine
# if the database was not found.  For English-language locales, this can be
# left in place.  If the database server is running a different locale, it may
# need to be changed.  Any partial match on the connection error assumes that
# the failure to connect was caused by an invalid database request.

no_db_str = database

[environment]
# If the server can't find applications, append to the path
<<<<<<< HEAD
PATH= /usr/local/pgsql/bin
PATH= /usr/local/bin
=======
PATH: /bin:/usr/bin:/usr/local/bin:/usr/local/pgsql/bin
>>>>>>> 4a3e011d

# If on Mac OS X using Fink's Perl libs, append to the path
#PERL5LIB = /sw/lib/perl5

[paths]
# spool directory for batch printing
spool      = spool
# path to user configuration files
userspath  = users
# templates base directory
templates  = templates
# images base directory
images  = images
# member file
memberfile = users/members
localepath = locale/po

[programs]
# program to use for file compression
gzip       = gzip -S .gz

# For latex and pdflatex, specify  full path.  These will be used to configure
# Template::Latex so it can find them.  This can be used to specify programs
# other than vanilla latex and pdflatex, such as the xe varieties of either one,
# if unicode is required.
#
# If these are not set, the package defaults (set when you installed 
# Template::Latex) will be used
#
# pdflatex = /usr/bin/pdflatex
# latex    = /usr/bin/latex
# dvips    = /usr/bin/dvips
#

[mail]
### How to send mail.  The sendmail command is used unless smtphost is set.
sendmail   = /usr/bin/sendmail -t
# smtphost = 127.0.0.1
# smtptimeout = 60
# backup_email_from = backups@lsmb_hosting.com

[printers]
# Available printers
Laser      = lpr -Plaser
Epson      = lpr -PEpson

[database]
# Sets database connection parameters.  Note that default_db can be left blank
# if you want to force people to enter a company name at login.
port = 5432
default_db = lsmb13
host = localhost
db_namespace = public
#contrib_dir PG_CONTRIB_DIR 
#with postgresql-9.1 this stuff is in /usr/share/postgresql/9.1/extension and is injected in database with create extension pg_trgm,btree_gist...
contrib_dir = /usr/share/pgsql/contrib/
# sslmode can be require, allow, prefer, or disable.  Defaults to prefer.
sslmode = prefer

[log4perl_config_modules_loglevel]
LedgerSMB = INFO
LedgerSMB.DBObject = INFO<|MERGE_RESOLUTION|>--- conflicted
+++ resolved
@@ -40,12 +40,7 @@
 
 [environment]
 # If the server can't find applications, append to the path
-<<<<<<< HEAD
-PATH= /usr/local/pgsql/bin
-PATH= /usr/local/bin
-=======
 PATH: /bin:/usr/bin:/usr/local/bin:/usr/local/pgsql/bin
->>>>>>> 4a3e011d
 
 # If on Mac OS X using Fink's Perl libs, append to the path
 #PERL5LIB = /sw/lib/perl5
