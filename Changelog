                                                        -*- fundamental -*-

Changelog for 1.9 Series
forthcoming

Changelog for 1.9.0

Added functionalities
* List of countries in preferences now translated
* Database used for authentication in setup.pl now configurable (auth_db)
* Database used to query system characteristics now configurable (admin_db)
* Add link to customer screen from invoice entry
* Add option to search by customer/vendor name on payments search
* Command line application for administrative tasks (bin/ledgersmb-admin)

Changed functionalities
* Improved error reporting on Print button with template evaluation failure
* Faster HTML response generation (optimized HTML preprocessing)
* `demo_with_images` document template set merged with standard `demo` set
* JavaScript now built using WebPack (no longer using Dojo's build only)
* Report filters and account settings hide GIFI when not configured
* Invoice 'Save Info' now saves changes to 'Salesperson'
* Add option to report opening or closing balance on balance sheet
* Chart of Accounts examples converted to XML (from SQL)

Removed functionalities
* Configuration setting 'Only Timeout Locks' removed

Bugs fixed
<<<<<<< HEAD
=======
* Optimize listing of configured currencies (don't check in-use)
>>>>>>> 57d8da07
* Fixed mailing of aging reports (regression since 1.3.42)
* Default CoA referential integrity and consistency
* Templates in setup.pl appearing in changing, random order
* Fix type problems due to BigFloat being downgraded to BigInt
* Parts search filter screen needs better layout
* Value selection on non-required select can be undone with empty item
* Update menu to selected language after preferences save
* SIC value is free entry instead of selection from configured SIC list
* Non-required drop-downs can be 'unselected' application-wide
* Back button steps back along the various form submissions intuitively now

Code cleanup
* Remove use of LedgerSMB::Company_Config global state (excepf from PGNumber)
* Align HTML templates between `demo` and `xedemo` document template sets
* Clean up and align XeLaTeX vs LaTeX(pdflatex) document template sets
* Centralize database connection set-up
* Reformat UI HTML templates & HTML5 upgrade (from 4.01 Transitional)
* Simplify UI HTML template libraries elements.html & dynatable.html
* Stop using LedgerSMB::Sysconfig global variables (use functions instead)
* Initialize LedgerSMB::Sysconfig & ::Locale explicitly (no init-on-startup)
* SQL data types aligned (pnl vs balance, fixed assets)
* Code cleanup reducing the number of warnings in the server logs
* Dead code removal from old/ code
* Removal of licence-incompatible code in utils/lib/
* Performance tuning of UI template handling code
* Integrate JS code of main app page better by making it a Dojo widget

Dependency updates
* perl 5.24 (updated from 5.20)
* Hash::Merge (new)
* Locale::CLDR::* (new)
* Locale::Country (dropped)
* Locale::Language (dropped)
* Log::Any (new)
* Log::Any::Adapter::Log4perl (new)
* MooseX::ClassAttribute (new)
* PGObject 2.2.0 (updated from 2.0.2)
* PGObject::Util::DBAdmin 1.4.0 (updated from 1.0.1)
* Pod::Find (new)
* Syntax::Keyword::Try 0.15 (new)
* Try::Tiny (dropped)
* URI::Escape (new)
* Workflow (new)
* YAML (new)


Changelog for 1.8 Series
Released 2020-09-04

Changelog for 1.8.9
* Fix SQL error thrown when partially invoicing an order
* Fix incorrect totals in single payment screen on FX payments (#5223)
* Limit 'Class' drop-down on Accounts tab to supported types only (#5216)
* Fix regression deleting draft invoices/transactions with payments (#5207)
* Fix empty columns when posting a payment batch (#5192)
* Hide 'Payment Type' selector when drop-down empty (#5191)


Changelog for 1.8.8
* Faster GL account tree consistency check
* Maintain consistency between ar/ap/gl and transactions tables on delete
* Fix CSV import of inventory adjustment
* Fix failure to delete unapproved reconciliation reports


Changelog for 1.8.7
* Fix internal server error when creating AR/AP voucher (#5188)
* Fix AP Aging inadvertedly having been dropped from the menu (#5193)
* Fix 'Approved'/'Unapproved' filter in GL search (#5181)


Changelog for 1.8.6
* Fix asset depreciation not being posted (#5174)
* Fix regression invoice conversion from order using order date (#5175)


Changelog for 1.8.5
* Fix failure to post recurring AR/AP transaction (#5152)
* Add horizontal scrolling for wide content (#5156)
* Fix Customer (ECA) Income statement not working (#2501)
* Change GL account selector to sort prefix-matches on top (#3908)


Changelog for 1.8.4
* Fix subtotals not showing on AR/AP outstanding report (#4732)
* Apply default sorting to AR/AP outstanding and transactions reports (#5080)
* Fix failure saving new reporting unit classes with modules checked (#4614)
* Fix failure sorting AR > Search results for filter with spaces (#4872)
* Fix aging detail overview throwing error when generating report (#4018, #3572)
* Fix various aging report problems (#5091)
  * Duplicate PDF/HTML format selectors
  * 'Date' column in PDF/PS output remaining empty
  * 'Select all' functionality fixed (now handled in the browser)
* Fix various payment transaction issues (#5094)
  * POST AND PRINT html output on payments screen returned as text (#5077)
  * Payment report not containing payment lines
  * Remove unavailable PDF and PS output options for POST AND PRINT
* Fix check printing showing random number in amount block (#5078)
* Fix subtotals not working in GL report (#5098)
* Add starting and ending balance to GL report filtered on account (#4985)
* Fix AR/AP transaction applying exchangerate without locale conversion (#4879)
* Fix parts searches failing to filter by serial number (#5107)
* Various sales person related fixes (#5115)
  * Fix sales person failing to save on AR/AP Transactions
  * Fix sales person selection retained on Update in sales invoice
  * Fix loading sales person from database on document retrieval
* Fix upgrades from 1.7 failing on self-created exchange rate types (#5112)
* Fix 'Manager' drop down not populated in employee page (#5125)
* Fix parts lookup on invoice not filtered by entered text (#5138)
* Fix Account contact screen buttons populating customer on invoice/... (#932)


Changelog for 1.8.3
* Fix broken Bcc e-mail support (#5034)
* Fix duplicated sales persons list on order entry (#5035)
* Fix inability to open employee screen under specific circumstances (#5043)
* Fix creation of assets class without required accounts (#4624)
* Fix saving part's customer rate without 'Min QTY' (#4849)
* Fix 'Parent' dropdown empty in Report Unit entry screen (#4625)
* Explain password reset when importing user on company creation (#3249)
* Fix inability to delete business unit class (#4597)
* Fix missing buttons on unsaved invoice in closed period (#4840)
* Fix lengthy errors showing stack dumps (#5072)
* Split description and vendor/customer columns in GL and Drafts reports (#4836)


Changelog for 1.8.2
* Fix AR/AP search sales person not limiting selection (#4604)
* Fix departments dropdown not populated on Receipts/Payments entry (#4636)
* Fix sales person not shown on existing AR/AP transactions (#5004)
* Fix failure to post recurring GL transaction (#4946)
* Resolve conflict between HTML5 and our 'date' INPUT tags (#5016)
* Fix asset screen dropdowns not populating correctly (#5016)
* Fix asset classes not in search output when missing accounts (#5020)
* Fix address-type (Billing, etc) not correctly initialized on edit (#2564)


Changelog for 1.8.1
* Fix incorrect rounding on payments leading to under/overpayment (#4986)
* Fix AR/AP dropdown on transactions not retained after 'Update' (#4927)
* Fix sales order generation from timecards (#4984)
* Better defaults for 'HR > Add Employee' screen (#1672)
* Fix timecard Save feedback screen showing zero quantities (#4982)


Changelog for 1.8.0

Added functionalities
* Upload of logos and use in document templates (#1816)
* New configuration keys in '[mail]' section of ledgersmb.conf (#4378)
* Print templates for PNL, Balance sheet and generic reports now
  * User-editable
  * Customizable per company
  * Stored in the database like all other templates (#811)
* Authentication and session storage through encrypted cookies (#4418)
* CSV upload of parts, services and overhead
* CSV upload of a batch of GL transactions
* Parts searches can be restricted by type (part, service, ...)
* SysV init script template for RedHat/CentOS (#2900)
* Beginnings of a web services API, served at /erp/api/v0 (#4452)
* Import of OFX bank statement files for reconciliation
* New 'migrate-company' command line tool for migrations from 1.2 and 1.3

Changed functionalities
* Payments now first-order data (no longer inferred)
* Removed cash/check/deposit dropdown POS remnant from single payment screen
* Faster loading of the menu
* Faster loading of selected accounts in the GL accounts drop-down
* Faster loading of the goods number and description drop-downs
* New UI for uploading and editing document (print) templates
* Colors of default scheme changed to follow the soft-tone of the Claro theme
* Manual tax lines with 0 (zero) tax and taxable amounts are no longer posted
* Employee 'Wages & Deductions' (experimental) page now hidden until enabled
* Search checkmarks 'Open/Closed' replaced by radio button 'Open/Closed/All'
* Default exchange rates cannot be NULL
* Don't display delete button for in-use currency or exchange rate types
* Harmonized CSS themes; now using CSS3 variables for overall consistency
* Removed support for 2-digit years in date input
* Failed migrations from LSMB1.2/1.3 or SL2.8/3.0 restore original schema

Bugs fixed
* Incorrect calculation of discounts where posting date isn't 'today' (#4505)
* Default dates sometimes off by a day (before or after the current day) (#2587)
* Customers and vendors in parts screen selectable through drop-downs
* Overpayments not shown in Cash > Reports > Receipts (#3577)
* Handling of currencies with short codes or unusual characters (#4435, #4436)
* Formatting of columns in the 'Inventory Activity' report
* Single-entry timecards work again after long-standing regression
* LedgerSMB 1.2 migration fixes and completeness
* Fix reporting units should allow one-per-category but allow multiple (#4654)

Code cleanup
* Refactored company migration logic into a separate module (out of setup.pl)
* Disentangled processing of UI and printed documents
* Replace unnecessary UNION selects on ar/ap/gl by select on transactions
* Remove unmaintained ability from Makefile to install dependencies
* Reduce use of LedgerSMB::App_State and LedgerSMB::App_State::Locale
* Remove legacy infrastructure to generate table-formatted report output
* Moved authentication for 'setup.pl', making it stand-alone
* Removed use of LSMB_ALWAYS_MONEY environment variable
* Replaced 'no strict "refs"' with use of Symbol module
* Removed tables 'fixes', 'menu_attribute' and 'payment_map'
* Removed template functions escape(), tt_url() & UNESCAPE()
* Javascript improvements based on automated code review from lgtm.com
* Remove remnants of custom field support
* Remove unused infrastructure to administer access role groups
* Stricter data model for storage of foreign currency exchange rates
* Stricter data constraints for storage of transactions
* Simplified request handling by
  * Making old/bin/old-handler.pl a PSGI app (LedgerSMB::oldHandler)
  * Stripping LedgerSMB::Form from anything handled by middleware
  * Separating 'setup.pl authentication' into its own middleware
* Remove unused 'queue_payments' and 'poll_frequency' settings
* Remove unsupported, non-functioning scripts for asynchronous bulk payments
* Refactored reconciliation screen logic for easier maintenance
* Removal of dead code
* JavaScript consistency clean-up due to ESLint checks
* Changed UI templates from custom to standard TT delimiters ('[%' and '%]')

Dependency updates
* Perl 5.20 (upgraded from 5.18)
* Dojo Toolkit updated to 1.16.2
* TeX::Encode >= 2.007
* LaTeX::Driver >= 1.0.0
* Authen::SASL (new)
* Cookie::Baker (new)
* Email::Sender (new)
* Email::Stuffer (new)
* Session::Storage::Secure (new)
* String::Random (new)
* MIME::Lite (dropped)
* PGObject >= 2.0.2 (from 1.403.2)
* PGObject::Type::BigFloat >= 2.0.1 (from 1.0.0)
* PGObject::Type::DateTime >= 2.0.2 (from 1.0.4)
* PGObject::Type::ByteString >= 1.2.3 (from 1.1.1)
* XML::Simple (dropped)


Changelog for 1.7 Series
Released 2019-10-04

Changelog for 1.7.25
* Faster GL account tree consistency check
* Maintain consistency between ar/ap/gl and transactions tables on delete
* Fix CSV import of inventory adjustment


Changelog for 1.7.24
* Fix 'Approved'/'Unapproved' filter in GL Search not working (#5181)


Changelog for 1.7.23
* Fix subtotals not showing on AR/AP outstanding report (#4732)
* Apply default sorting to AR/AP outstanding and transactions reports (#5080)
* Fix failure saving new reporting unit classes with modules checked (#4614)
* Fix subtotals not working in GL report (#5098)
* Fix AR/AP transaction applying exchangerate without locale conversion (#4879)
* Various sales person related fixes (#5115)
  * Fix sales person failing to save on AR/AP Transactions
  * Fix sales person selection retained on Update in sales invoice
  * Fix loading sales person from database on document retrieval
* Fix 'Manager' drop down not populated in employee page (#5125)
* Fix Account contact screen buttons populating customer on invoice/... (#932)


Changelog for 1.7.22
* Fix duplicated sales persons list on order entry (#5035)
* Fix inability to open employee screen under specific circumstances (#5043)
* Fix creation of assets class without required accounts (#4624)
* Fix saving part's customer rate without 'Min QTY' (#4849)
* Fix 'Parent' dropdown empty in Report Unit entry screen (#4625)
* Explain password reset when importing user on company creation (#3249)
* Fix inability to delete business unit class (#4597)


Changelog for 1.7.21
* Fix AR/AP account dropdown not retained on 'Update' (#4927)
* Fix AR/AP search Employee filter not limiting the result (#4606)
* Fix Departments dropdown not populated on Receipts/Payments (#4636)
* Fix missing sales employee on existing AR/AP transactions (#1015)
* Fix error when posting recurring GL transactions (#4946)
* Fix incorrectly populated dropdowns on Asset screen (#5017)
* Fix conflict between HTML5 and our 'date' INPUT widgets (#5017)
* Fix asset classes with missing accounts not being in search result (#5021)


Changelog for 1.7.20
* Fix Arabic being default language on Account creation (#4439)
* Add Locale::Codes as explicit dependencies after removal from CORE
* Fix invoices opened from payments screen missing CSS (#4890)
* Add date-filter to Draft search filter screen
* Fix amounts filter in Draft search not working (#4929)
* Fix missing accounts in AR/AP transactions using 'Min Empty Lines (#4930)
* Add 'select all' column toggle button to Draft search
* Fix sequences returning 'invnumber' instead of sequence number (#4949)
* Make AR/AP transaction sequence drop-down follow application style


Changelog for 1.7.19
* Fix purchase order HTML template mis-alignment (#4854)
* Fix tax form reports throwing an error when opened (#4881)
* Fix 'missing method "error"' on bulk payments 'Print and Post' (#4780)
* Fix bulk payments cheque/source numbering (#4780)
* Fix error when deleting a template transaction (#4848)


Changelog for 1.7.18
* Fix payment posting due to number formatting errors (#4781)
* Fix payment posting due to date formatting errors (#4794)
* Fix posting reversal of sales invoice after assembly reversal (#4791)
* Fix overpayment reversal failing to post (#4803, #4816)


Changelog for 1.7.17
* Fix reversals of purchases failing to post due to COGS error (#4771)
* Fix assemblies failing to save after 'Update' (#4755)


Changelog for 1.7.16
* Fix migration including NULL and zero exchange rate defaults (#4673)
* Fix AR Outstanding report showing negative taxes (#4688)
* Remove dev-mode server-killing /stop URL (#4705)
* Fix GL journal creation silently inserting 2 'gl' records (#4719)
* Fix sorting hierarchical balance sheet and income statement sections (#4740)
* Update Dojo dependency to 1.15.4
* Add SameSite policy on session cookie to prevent being ignored (#4748)


Changelog for 1.7.15
* Fix tax on invoice differs from search results (#4651)
* Fix COGS for purchased-in-arrears parts (#4658)
* Update Dojo to 1.15.3


Changelog for 1.7.14
* Fix AR/AP account being reset to default on transaction Update-s (#4599)
* Fix CSV, ODS or TXT reports being downloaded without extensions (#4613)
* Fix 'To pay' amount resetting on second updates in single payments (#4633)
* Fix 'Paid' amount incorrect when 'Apply discount' unchecked (#4514)
* Fix income statement failing to filter on invoice reporting units (#4615)
* Fix payment discount not being posted (#4616)
* Fix tax base and amount doubled on printed invoice (#4645)


Changelog for 1.7.13
* Fix listing asset classes throwing an error (#4569)
* Solve failure to create initial user by requiring input (#4525)
* Fix links at the bottom of the CoA screen (#4568)
* Fix CoA export (ODS, XLS or XLSX) throwing malformed XML error (#4580)
* Fix downloaded reports missing extension (e.g. '.pdf') (#4584)
* Improve performance of deleting batches (#4449)
* Fix error thrown when opening reporting unit 'edit' screen (#4592)
* Fix transdate being NULL in journal lines from bulk payments (#4587)


Changelog for 1.7.12
* Reconciliation reports list now shows usernames rather than user ids (#4388)
* Single payment interface throws error without open invoices (#4529)
* Fix CSV data imports discading the first row (#4567)
* Improve Chart of Accounts import no longer discards heading (#4567)


Changelog for 1.7.11
* Fix inventory adjustments failing to update balances (#4467)
* Fix inability to delete individual vouchers from a batch (#4448)


Changelog for 1.7.10
* Fix error displaying NULL exchange rates (#4438)
* Fix incorrect receipt totals due to number formatting (#4441)
* Prevent re-approval of approved inventory adjustment (#4458)
* Fix NULL transaction dates in inventory adjustment (#4463)
* Fix alignment of numbers in Inventory Activity report (#4454)
* Fix variance calculation on reconciliation report (#4486)
* Fix CSV import through explicit version on HTTP::Headers::Fast dependency


Changelog for 1.7.9
* Fix authentication issue due to inconsistent cookie handling (#4380)
* Fix delete access for SIC codes (standard industry code) (#4391)
* Fix SL 3.0 migration of assemblies (#4386)


Changelog for 1.7.8
* Upgrade Dojo dependency to 1.15.1
* Load the template from the database when printing receipts
* Prevent dead-locks in response to request from timed out session
* Add monetary formatting to payments/receipts screen and report


Changelog for 1.7.7
* Fix currency column not being available in the parts screen


Changelog for 1.7.6
* Disallow rate entry for the default currency (#4236)
* Fix formatting on-hand (OH) column on orders to follow user settings (#3334)
* Fix UI translation other than the menu, regressed from 1.6 (#4293)
* Fix missing 'Entered At' date in contact notes (#2822)
* Fix removal of lines from orders and vendor invoices on entry (#3703)


Changelog for 1.7.5
* Fix failure to save tax forms (#4252)
* Fix failure to undo database edits when surrounding code fails (#4253)
* Allow uploads of files with MIME types unavailable in the database (#1949)
* Fix failure to render (AR/AP) aging report (#4259, #4260)
* Separate authentication domains for setup.pl and login.pl (#4247)


Changelog for 1.7.4
* Fix COGS failure when posting AP invoice reversal (#4218)
* Include first transaction on account in reconciliation (#4221)
* Fix error on reconciliation when no prior balance available (#4224)
* Fix SQL write access error when posting fixed assets disposal (#4230)
* Correctly calculate the tax basis amount even for 0% taxes ($4240)


Changelog for 1.7.3
* Fix regression in fixed assets module due to Multi Currency support (#4195)
* Fix 'constraint not deferrable' error in fixed assets disposal (#4195)
* Stop posting manual tax lines with zero amount and zero base amount (#4196)
* Fix incorrect currency setup error on 'Update' in part screen (#4198)
* Fix occasional COGS error on invoice posting (#4200)
* Fix occasional COGS error on invoice reversal posting (#4213)
* Fix regression with missing download links on reports (#4206)


Changelog for 1.7.2
* Fix invoice screens crashing on manual tax with 0% tax rate (#4176)
* Fix manual tax lines posted on current instead of transaction date (#4180)
* Fix default currency invoice sometimes failing to save (#4184)
* Fix SQL error in reversal of services in AP invoice (#4190)


Changelog for 1.7.1
* Generate unique names for backups
* Fix tax checkmarks in contact screen sometimes being selected after save
* Fix tax accounts inclusion in posted AR/AP transactions
* Fix SQL error when running trial balance report
* Fix assets and expenses with incorrect signs in GIFI balance and PnL


Changelog for 1.7.0

New functionalities
* Deletion of template transactions (Nick P)
* Transaction date now part of purchase history report (Chris T)
* UI allows addition and removal of custom `account_link` flags (Nick P)

Improved foreign currency support
* Multiple rates per day per currency (Erik H)
  - Reversing a transaction from a closed-period on a day with different rate
  - Bank transfers with different banks on the same day with bank's fx rate
  - Migration from systems which support per-transaction or per-line fx rates
* Multiple currencies in a single general ledger transaction (Erik H)
  - Posting an opening balance with all currencies in 1 transaction
  - Transferring between foreign currencies on e.g. Paypal in 1 transaction
* Fixed copying of invoice copies fx rate without option to change (Erik H)
* UI showing foreign and default currency amounts in transactions (Erik H)

Quality Assurance
* Expanded checks and resolutions for schema changes (Erik H)
* Testing infrastructure and tests for schema change checks (Erik H)
* Ensure correct dependency declaration (RequireExplicitInclusion critic policy)
* POD documentation structure improvements, with automated checks (Erik H)
* Expanded BDD tests, including payments, batches and approval (Nick P, Erik H)

Code cleanup
* Removed deprecated 'custom table' and 'custom field' tables (Erik H)
* Reduce dependencies on deprecated LedgerSMB::App_State (Nick P)
* Simplified deprecated LedgerSMB::PGOld (Nick P)
* Remove unused LedgerSMB::DBObject and LedgerSMB::PGOld methods (Nick P)
* Remove unused configuration settings in ledgersmb.conf (Erik H)
* Further (compared to 1.6) reduction of warnings
* Implemented tests for LedgerSMB::File(::*) modules (Nick P)
* Template engine simplification by separation of UI and printed docs (Erik H)
* Consistent copyright notices - with tests - on all Perl files in lib/ (Nick P)
* Request handling cleanup by mapping 'flat' POST data into hierarchy (Erik H)

Dependency updates
* Dojo Toolkit (JavaScript UI tools) updated to 1.15.0 (Erik H)
* Minimum Perl (tested) version increased to 5.18 (from 5.14)
* Plack web glue library minimum >= 1.0031
* PGObject::Simple::Role minimum updated to 2.0.2 (from 1.13.2)
* Cpanel::JSON::XS minimum >= 3.0206
* JSON::PP >= 2.00
* [New] File::Find::Rule
* [New] Text::CSV

Nick P is Nick Prater
Erik H is Erik Huelsmann
Chris T is Chris Travers


Changelog for 1.6 Series
Released 2018-06-10

Changelog for 1.6.28
* Faster GL account tree consistency check
* Maintain consistency between ar/ap/gl and transactions tables on delete
* Fix CSV import of inventory adjustment to use same logic as manual input


Changelog for 1.6.27
* Fix sales person failing to save on AR/AP Transactions (Aung ZW, 5115)
* Fix 'Manager' drop down not populated in employee page (Erik H, #5125)
* Fix contact screen buttons populating customer on invoice/... (Erik H, #932)

Aung ZW is Aung Zaw Win
Erik H is Erik Huelsmann


Changelog for 1.6.26
* Fix inability to open employee screen (Erik H, #5043)
* Fix creation of assets class without required accounts (Erik H, #4624)
* Fix saving part's customer rate without 'Min QTY' (Erik H, #4849)
* Explain password reset when importing user on company creation (Erik H, #3249)
* Fix inability to delete business unit class (Erik H, #4597)

Erik H is Erik Huelsmann


Changelog for 1.6.25
* Fix AR/AP account on transactions retained on 'Update' (Erik H, #4927)
* Fix AR/AP search not limited by Employee selection (Erik H, #4604)
* Fix Departments dropdown not populated on Receipts/Payments (Erik H, #4636)
* Fix showing sales employees on existing AR/AP transactions (Erik H, #1015)
* Fix populating values in Asset screen dropdowns (Erik H, #5018)
* Fix conflict between HTML5 and 'date' INPUT widgets (Erik H, #5018)
* Fix asset class report to include classes missing accounts (Erik H, #5022)

Erik H is Erik Huelsmann


Changelog for 1.6.24
* Fix Arabic as standard language selection on Account creation (Erik H, #4439)
* Add Locale::Codes explicit dependencies, due to removal from CORE (Erik H)
* Fix invoice opened from payment screen missing CSS (Erik H, #4890)
* Fix amount filters on Draft search not working (Erik H, #4929)
* Fix sequences returning 'invnumber' instead of sequence number (Erik H, #4949)
* Make AR/AP transaction sequence drop-down follow application style (Erik H)

Erik H is Erik Huelsmann


Changelog for 1.6.23
* Fix reversals of purchases failing to post due to COGS error (Erik H)

Erik H is Erik Huelsmann


Changelog for 1.6.22
* Update Dojo toolkit dependency to 1.13.8 (Erik H)
* Fix sorting of hierarchical income statement and balance sheet (Erik H)
* Fix columns not being populated in AR/AP Outstanding report (Erik H)
* Add SameSite policy on session cookie to prevent being ignored (Erik H)

Erik H is Erik Huelsmann


Changelog for 1.6.21
* Fix COGS for purchased-in-arrears parts (Erik H)
* Update Dojo toolkit dependency to 1.13.7 (Erik H)

Erik H is Erik Huelsmann


Changelog for 1.6.20
* Prevent re-approval of approved inventory adjustment (Erik H)
* Fix NULL transaction dates in inventory adjustment (Erik H)
* Fix alignment of numbers in Inventory Activity report (Erik H)

Erik H is Erik Huelsmann


Changelog for 1.6.19
* Fix authentication issue due to inconsistent cookie handling (Erik H)

Erik H is Erik Huelsmann


Changelog for 1.6.18
* Upgrade Dojo dependency to 1.13.5 (Erik H)
* Prevent dead-locks in response to request from timed out session (Erik H)

Erik H is Erik Huelsmann


Changelog for 1.6.17
* Allow uploading of attachments with unknown mime-types (Erik H)
* Fix formatting on-hand (OH) column on orders to follow user settings (Erik H)
* Fix migration of assembly data from SQL Ledger 3.2 (Yves L)

Erik H is Erik Huelsmann
Yves L is Yves Lavoie


Changelog for 1.6.16
* Include first transsaction on account in reconciliation report (Erik H)
* Fix COGS error when posting AP invoice reversal (Erik H)
* Fix error in reconciliation in case no prior balance exists (Erik H)
* Fix write access error thrown on fixed assets disposal (Erik H)
* Correctly calculate tax basis amount even for 0% taxes (Erik H)

Erik H is Erik Huelsmann


Changelog for 1.6.15
* Fix occasional COGS error on invoice posting (Erik H)
* Fix occasional COGS error on invoice reversal posting (Erik H)
* Fix failure on first reconciliation report for an account (Erik H)

Erik H is Erik Huelsmann


Changelog for 1.6.14
* Fix invoice screens crashing on manual tax with 0% tax rate (Erik H)
* Fix manual tax lines posted on current instead of transaction date (Erik H)
* Fix SQL error in reversal of services in AP invoice (Erik H)

Erik H is Erik Huelsmann


Changelog for 1.6.13
* Generate unique names for backups (Erik H)
* Fix incorrect tax checkmarks in contact screen after save (Erik H)
* Fix tax accounts inclusion in posted AR/AP transactions (Erik H)

Erik H is Erik Huelsmann


Changelog for 1.6.12
* Work around unloadable backups being dumped on some PostgreSQL versions (Erik H)

Erik H is Erik Huelsmann


Changelog for 1.6.11
* Add CSS indentation to hierarchical financial statements (Erik H)
* Fix random setup.pl errors due to assumed-available credentials (Erik H)
* Fix failure in setup.pl when initial user exists in the database (Erik H)
* Fix SQL Ledger version-comparisons when upgrading to LedgerSMB (Yves L)
* Fix regression when running in a schema other than 'public' (Erik H)

Erik H is Erik Huelsmann
Yves L is Yves Lavoie


Changelog for 1.6.10
* Apply correct layout to schema upgrade pages in setup.pl (Erik H)
* Fix iteration over row data provided in schema data fixes in setup.pl (Erik H)
* Fix schema upgrade with multiple failing checks looping infinitely (Erik H)
* Improve wording of correction instructions of schema check failure (Nick P)
* Respect tempdir when rendering ODS template (don't use current dir) (Nick P)
* Add user feedback when invoice needs recalculation before posting (Erik H)

Erik H is Erik Huelsmann
Nick P is Nick Prater


Changelog for 1.6.9
* Fix all addresses selected on AR/AP Invoice's Ship To screen (Erik H, #3940)
* Fix sales tax not included in amount due on purchase invoice (Erik H, #3941)
* Fix selected sales person not showing correctly on AR Invoice (Erik H, #3949)
* Fix invoice selected shipping address not showing as selected (Erik H, #3899)

Erik H is Erik Huelsmann


Changelog for 1.6.8
* Fix saving orders showing a permission error on a sequence (Erik H, #3889)
* Fix employee (sales) not being saved for orders (Erik H, #3910)
* Fix buttons in AR/AP Add Transaction in random order (Erik H, #3905, #3906)
* Fix invoice screen's vendor dropdown being broken (Erik H, #3896)
* Fix Post button showing on copied-to-new transaction (Erik H, #3907)
* Fix vendor invoice looses payment's account on update (Erik H, #3890)
* Fix saving order deleting invoice shipping info (Erik H, #3933 [dataloss])

Erik H is Erik Huelsmann


Changelog for 1.6.7
* Fix 'Save Groups' clearing all user permissions (Nick P)
* Fix draft deletion failing after updating recon screen (Erik H, #3904)
* Fix reconciliation failing to add transaction after approval (Erik H, #3909)
* Improve unapproved transactions warning in reconciliation (Erik H)

Nick P is Nick Prater
Erik H is Erik Huelsmann


Changelog for 1.6.6
* Fix search for reconciliation report by amount (Nick P)
* Fix adding budget gives error (Nick P, #3850)
* Fix heading not displayed when editing account (Nick P)
* Fix parent not displayed when editing account heading (Nick P)
* Fix 'Returns' drop-down option not shown editing account (Nick P)
* Update Dojo to 1.13.3 (Erik H)

Nick P is Nick Prater
Erik H is Erik Huelsmann


Changelog for 1.6.5
* Update Dojo to 1.13.3-pre; previous update broke file uploads (Erik H, #3799)

Erik H is Erik Huelsmann


Changelog for 1.6.4
* Fix GL Save Template gives error (Nick P, #3754)
* Fix error adding reverse payment to batch (Nick P, #3761)
* Fix wrong search screen after reversing receipt (Nick P, #3763)
* Fix error displaying template transaction (Nick P, #3759)
* Update Dojo to 1.13.1 (Erik H)
* Fix error deleting template transaction (Nick P, #3722)
  - Add role 'transaction_template_delete'
  - Show template transaction Delete button only with permissions

Nick P is Nick Prater
Erik H is Erik Huelsmann


Changelog for 1.6.3
* Fix for menu System > Templates fails to execute SQL script (Erik H, #3588)
* Fix for GL journal buttons displaying in random order (Erik H, #3680)
* Fix for 'contact_all' role missing 'contact_vendor' rights (Erik H)
* Fix 1.6.1 regression browser failure to cache menu structure (Erik H)

Erik H is Erik Huelsmann


Changelog for 1.6.2
* Print button (to screen) doesn't work more than once (Erik H, #3705)
* Menu links ignore clicks long after first click (Erik H, #3704)

Erik H is Erik Huelsmann


Changelog for 1.6.1
* Menu fails to show sometimes (Erik H, #3684)
* Error when managing user permissions through HR screen (Erik H, #3686)
* Reconciliation reports sometimes can't be submitted (Nick P)

Erik H is Erik Huelsmann
Nick P is Nick Prater


Changelog for 1.6.0

User Interface
* Reports and search results exportable to XLS(X) (Yves L)
* Left menu replaced by a (faster) Dojo-based version (Yves L/Erik H)

Installation & Administration
* Added 'System Information' page to setup.pl for problem diagnosis (Erik H)
* Numerous improvements for the migrations and infrastructure (Yves L/Erik H)
* Better detection of incorrect @INC paths (David G)
* Automatic date format selection using browser locale (Yves L/Erik H)
* No more warnings from database creation and upgrade (Erik H)
* Improved logging: various logs correlated using unique request IDs (Erik H)
* Functions 'warn()' and 'die()' logged to debug logs (Erik H)
* Removed need for 'tempdir' and associated configuration option (Nick P)
* Removed numerous unused configuration options (Nick P)
* Specific output formats can be disabled in configuration (Yves L)
* Respect smtpuser and smtppass configuration options (Nick P)
* Add smtpport configuration option (Nick P)
* Database upgrades now ask for user input on (expected) faulty data (Erik H)

Performance
* PSGI responses no longer written to file but kept in memory (Erik H/Yves L)

Rewritten inventory tracking and adjustments
* Removed the need for the ill-understood 'Inventory Entity' (Erik H)
* Inventory adjustments GL transactions instead of dummy invoices (Erik H)
* SQL & in-browser(BDD) tests (Erik H)

Code cleanup
* Removed code duplication in
  - Template handling framework (Yves L)
* Remove unused variables and unreachable code (Nick P)
* Remove fragments of REST framework never fully implemented (Erik H)
* Authentication handling centralized in request dispatch code (Erik H)
* Cleaned up handling of uploaded files in request handling (Erik H)
* Moved to Plack::Request (from CGI::Simple & LedgerSMB) (Erik H)
* Template format plugin cleanup and refactoring (Erik H/Nick P)
* Template handling code cleanup (Erik H/Nick P)
* Unreferenced UI templates deleted (Erik H)
* Centralized and more robust entry point for code in old/ (Erik H)
* Merge of SQL-Ledger 2.8 and 3.0 migration code; improved consistency (Yves L)
* Improved cleanup of temp files and dirs after use (Erik H)
* Improved HTML structure (balanced closing/opening tags, etc) (Yves L)
* Factored HTTP response responsibility out of LedgerSMB::Template (Erik H)
* Moved request pre- and post-processing into custom Plack Middlewares (Erik H)

Quality assurance
* Port testing of database routines to pgTAP (and Perl's 'prove') (Yves L)
* Enforce numerous Perl::Critic policies with code cleanup (Nick P/Rob R)
* Add tests for all template output formats (Nick P)
* Constrain password_duration setting to valid values (Nick P)

Erik H is Erik Huelsmann
Yves L is Yves Lavoie
Nick P is Nick Prater
Rob R is Rob Ransbottom
David G is David Godfrey


Changelog for 1.5 Series
Released 2016-12-24

Changelog for 1.5.30
* Include first transsaction on account in reconciliation report (Erik H)
* Fix COGS error when posting AP invoice reversal (Erik H)
* Fix error in reconciliation in case no prior balance exists (Erik H)
* Fix write access error thrown on fixed assets disposal (Erik H)
* Correctly calculate tax basis amount even for 0% taxes (Erik H)

Erik H is Erik Huelsmann


Changelog for 1.5.29
* Fix occasional COGS error on invoice posting (Erik H)
* Fix occasional COGS error on invoice reversal posting (Erik H)
* Fix failure on first reconciliation report for an account (Erik H)

Erik H is Erik Huelsmann


Changelog for 1.5.28
* Fix invoice screens crashing on manual tax with 0% tax rate (Erik H)
* Fix manual tax lines posted on current instead of transaction date (Erik H)
* Fix SQL error in reversal of services in AP invoice (Erik H)

Erik H is Erik Huelsmann


Changelog for 1.5.27
* Fix incorrect tax checkmarks in contact screen after save (Erik H)

Erik H is Erik Huelsmann


Changelog for 1.5.26
* Work around unloadable backups being dumped on some PostgreSQL versions (Erik H)

Erik H is Erik Huelsmann


Changelog for 1.5.25
* Fix regression when running in a schema other than 'public' (Erik H)

Erik H is Erik Huelsmann


Changelog for 1.5.24
* Fix all addresses selected on AR/AP Invoice's Ship To screen (Erik H, #3940)
* Fix sales tax not included in amount due on purchase invoice (Erik H, #3941)
* Fix selected sales person not showing correctly on AR Invoice (Erik H, #3949)
* Fix invoice selected shipping address not showing as selected (Erik H, #3899)

Erik H is Erik Huelsmann


Changelog for 1.5.23
* Fix saving orders showing a permission error on a sequence (Erik H, #3889)
* Fix invoice screen's vendor dropdown being broken (Erik H, #3896)
* Fix buttons in AR/AP Add Transaction in random order (Erik H, #3905, #3906)
* Fix employee (sales) not being saved for orders (Erik H, #3910)
* Fix saving order deleting invoice shipping info (Erik H, #3933 [dataloss])

Erik H is Erik Huelsmann


Changelog for 1.5.22
* Upgrade Dojo to 1.10.10 (Erik H)
* Fix failing update scripts applying menu reorganization (Erik H, #3855)
* Fix template files containing object name instead of actual content (Nick P)
* Fix voucher deletion throwing an error (Erik H, #3722)
* Fix GL journal buttons displaying in random order (Erik H, #3860)
* Fix aging report (typo in module name) (Erik H)
* Fix draft deletion failing after updating recon screen (Erik H, #3904)
* Fix reconciliation failing to add transaction after approval (Erik H, #3909)

Nick P is Nick Prater
Erik H is Erik Huelsmann


Changelog for 1.5.21
* Clarify message after changing password through Preferences (Nick P)
* Fix errors in ODS report tepmlate's title page (Nick P)
* Fix #3642: Taxform report generation failing (Erik H)
* Detect BOM to determine UTF-8 CSV imports (Erik H)

Nick P is Nick Prater
Erik H is Erik Huelsmann



Changelog for 1.5.20
* Fix inability to save custom sequences (System > Sequence) (Erik H, #3511)
* Fix error when downloading balance sheet as PDF (Erik H, #3515)
* Fix empty backup file due to PGObject::Util::DBAdmin 0.120 (Erik H, #3531)
* Norwegian (nb) translation update (Havard S)

Erik H is Erik Huelsmann
Havard S is Havard Sorli


Changelog for 1.5.19
* Fix payment screen localized amount formatting problem (Erik H, #3283)
* Separate error and output 'psql' logs during database upgrade (Nick P)
* Fix random order of PNL and B/S reports columns (Erik H, #2244)
* Various fixes to setup.pl regarding backup file generation (Nick P)
* Use File::Path to create directory instead of through shell call-out (Nick P)
* On TAB-exit of accounts/parts selector, select first item (Erik H)
* Estonian translation update (Margus L)
* German translation update (Mikael A)
* Hungarian translation update (Istvan P)

Erik H is Erik Huelsmann
Nick P is Nick Prater
Istvan P is is Istvan Pongracz
Margus L is Margus Lepmets
Mikael A is Mikael Arhelger


Changelog for 1.5.18
* Fix menu-resizing minimum threshold overlapping main content (Erik H, #3421)
* Persist selected menu-width across sessions/page reloads (Erik H)
* Fix customer pricelist Quantity field not saved for new rows (Erik H)
* Fix quantity discounts not working on orders/quotations (Erik H, #3439)
* Customer pricelist changes can be saved without adding new rows (Erik H)
* Field 'PO Number' on purchase documents renamed to 'SO Number' (Erik H, #3276)
* (Running) 'Balance' column of 'Search & GL' report incorrect (Erik H)
* German translation update (Mikael A)
* Estonian translation update (Margus L)

Erik H is Erik Huelsmann
Margus L is Margus Lepmets
Mikael A is Mikael Arhelger


Changelog for 1.5.17
* Fix inability to add taxforms (Erik H, #3431)
* Add loading of SIC and GIFI on company creation to setup.pl (Erik H, #3442)
* Fix double counted 'paid' amount on some printed invoices (Erik H, #3440)
* Fix failure to include 'Price Updated' column on goods search (Erik H, #3333)
* Fix payment account on invoice to retain value on update (Erik H, #3455)
* Fix linebreaks, '<' and '>' showing as HTML code on invoice (Erik H, #3457)
* Estonian translation update (Margus L)
* German translation update (Mikael A)

Erik H is Erik Huelsmann
Margus L is Margus Lepmets
Mikael A is Mikael Arhelger


Changelog for 1.5.16
* Properly compute the last cleared balance on reconciliation (Yves L, #3405)
* Fix regression reports not showing (PDF, etc) download links (Erik H, #3408)
* Fix typo in SQL Ledger upgrade code (Erik H, #3409)
* Add French Chart of Accounts (Yves L)
* Lift requirement to enter sensitive private data when creating users (Erik H)
* Fix absolute [New] link on order, AR and AP pages (Erik H)
* Support non-root hosting by using relative '/' to 'login.pl' redirect (Erik H)

Erik H is Erik Huelsmann
Yves L is Yves Lavoie


Changelog for 1.5.15
* Generate access logs on standard output by default (Erik H)
* Fix cli scripts; block running as root in PSGI instead of Sysconfig (Erik H)
* Remove our moving out of SourceForge notice from the welcome page (Erik H)
* Fix zero-value depreciations from blocking later depreciations (Chris T)
* Be explicit about which Perl::Critic policies to apply in tests (Nick P)
* Check for file errors when blacklist test (Nick P)
* Make checks work (out of the box) with our Docker dev images (Nick P)

Chris T is Chris Travers
Erik H is Erik Huelsmann
Nick P is Nick Prater


Changelog for 1.5.14
* Post (instead of save) transaction on depreciation approval (Erik H)
* Fix role prefix set on copied databases from setup.pl (Erik H, #3219)
* Fix argument names due to move to PGObject::Util::DBAdmin (Erik H)
* Fix posting of vendor invoice fails with vendor-price in parts (Erik H, #3081)
* Fix example Apache config file's SSLRequireSSL directive (Erik H, #3272)
* Fix invoice shows fewer $decimalplaces than configured (Erik H, #3271)
* Fix upgrade code using db transactions incorrectly (Erik H, #3289)
* Improve 'in progress' feedback by fading submitted content (Erik H, #3283)
* Add visual feedback to form input validation in setup.pl (Erik H)
* Implement checks for correct loading of sql/modules/ files (Erik H)
* Correct Roles.sql and PriceMatrix.sql loading errors (Erik H)
* Fix 'uninitialized variable' warnings on database creation (Erik H, #3266)
* Find part number on invoice/order by substring; was prefix (Erik H, #3266)
* Find part description on invoice/order by substring; was 'full text' (Erik H)
* Change part search on invoice/order to be case insensitive (Erik H, #3266)

Erik H is Erik Huelsmann


Changelog for 1.5.13
* Fix setup.pl showing [_1] instead of the LedgerSMB version (Erik H)
* Fix contacts with attachments being inaccessible (Erik H, #3228)
* Fix AR/AP Aging report failing to be generated (Erik H, #3243)
* Upgrade Dojo from 1.10.8 to 1.10.9 (Erik H)
* Fix HTML aging statement download not popping up 'Save' dialog (Erik H)
* Fix date format 'dd/mm/yyyy' being parsed incorrectly (Erik H, #3223)

Erik H is Erik Huelsmann


Changelog for 1.5.12
* Fix depreciation method listing incorrect stored procedure (Erik H)
* Fix failure to select business type details from business list (Erik H, #3154)
* Require fixed asset values needed in depreciation to be entered (Erik H)
* Fix the Net Book Value report listing assets by the wrong class (Erik H)
* Fix the Net Book Value report incorrectly excluding some assets (Erik H)
* Fix Ship To screen reporting server error and staying blank (Erik H, #2516)
* Fix non-existing entry-point error on 'Approve' in fixed assets (Erik H)
* Fix errors due to double 'action' field in fixed assets reports (Erik H)
* Fix disposal-specific fields appearing in depreciation screens (Erik H)
* Fix Parts Group drop-down and column selector in Goods Search (Erik H, #1581)
* Require proceeds on disposal prevents NULL amounts on approval (Erik H)

Erik H is Erik Huelsmann


Changelog for 1.5.11
* Rename lighttpd example configuration file for consistency (Yves L)
* Fix Net Book Value report shows 'LedgerSMB::Report' as its name (Erik H, #3132)
* Fix Depreciation screen not showing any assets (Erik H, #3131)
* Fix fixed asset's 'Usable life' field not showing entered value (Erik H, #3130)
* Fix Net Book Value report's link to asset details broken (Erik H, #3129)
* Ensure forked sub-processes to be correctly terminated (Erik H)
* Fix Form submission sometimes seems to hang (Erik H, #2972)
* Fix missing content in columns of the outstanding report (Erik H, #2585)
* Fix contacts search ignores e-mail and phone filters (Erik H, #2821)
* Fix contacts search by address data doesn't work (Erik H, #2490)

Yves L is Yves Lavoie
Erik H is Erik Huelsmann


Changelog for 1.5.10
* Fix loading image URL taken from Dojo 1.12 (instead of 1.10) (Erik H)
* Fix mails being sent with non-unique Message-IDs (Erik H, #3041)
* Round-trip fewer values over web requests during migration (Erik H)
* Migrate accounting <-> invoice relationship from LSMB 1.2/SL (Erik H/Yves L)
* Fix 500 ISE on bottom of order when creating from vendor (Erik H, #3057)
* Contact info now properly HTML-escaped (Erik H, #2820)
* Add check for cr_coa_to_account primary key to 1.3 migration (Erik H, #2663)
* Add work-around to PGOld for PGObject::Simple 2.x incompatibility (Chris T)
* Fix missing asset classes on Depreciate and Disposal screens (Erik H, #3123)

Erik H is Erik Huelsmann
Yves L is Yves Lavoie
Chris T is Chris Travers


Changelog for 1.5.9
* Fix goods/services search with AR/AP invoices (Chris T, #2938)
* Fix inventory activity report drill down over-inclusive (Chris T, #2926)
* Fix Ship/Receive column alignments (Chris T)
* Fix mailing recurring invoices shows invoice in-screen (Erik H, #3004)
* Fix missing column SQL error when posting recurring invoices (Erik H)
* Show an error when page assets (Dojo) are missing (Erik H)
* Fix new welcome page being referred to by absolute path (Erik H, #2994)
* Fix 'Not an ARRAY reference' error in recurring AP processing (Erik H, #2973)
* Fix recurring AP invoices posted but 'next date' unchanged (Erik H, #3019)
* Fix the fix for '.' missing in @INC (Erik H)
* Add lighttpd example config (Yves L)
* Fix regression in setup.pl with LedgerSMB 1.2 or SQL Ledger db (Yves L)
* Fix error when adding customer-specific price to customer (Erik H, #2643)
* Fix can't edit sales & purchase quotation through web UI (Erik H, #2617)
* Fix string match operator typo in company searches (Erik H)
* Fix LedgerSMB 1.2->1.5 migration script syntax errors (Erik H)
* Add migration non-standard (gl) 'account links' for 1.2->1.5 (Erik H)
* When including code with 'do', don't silently skip errors (David G, #3020)

Chris T is Chris Travers
Erik H is Erik Huelsmann
Yves L is Yves Lavoie
David G is David Godfrey


Changelog for 1.5.8
* Fix printing of AR/AP transactions results in JavaScript error (Erik H)
* Fix ODS output appearing on 'Title page' instead of 'Search results' (Erik H)
* Fix Edit Vendor address misses 'Save' button (Erik H, #2709)
* Fix Recurring Transactions screen fails on second access (Erik H, #2888)
* Fix 'On Hand' goods search filter not being applied (Erik H, #2845)
* Clean up issues found by Debian's 'lintian' (Erik H, Robert C)
* Fix layout regression of 1.5 in single payment screen (Erik H, #1917)
* Fix 'Update' on Assembly page resetting BOM count to 1 (Erik H, 2835)
* Fix 'Update' on Assembly page requiring all BOM lines filled (Erik H, 2835)
* New 'Welcome' screen after login, helping people find help (Erik H)
* Updated Indonesian translation (LedgerSMB Transifex Indonesian group)

Erik H is Erik Huelsmann
Robert C is Robert James Clay


Changelog for 1.5.7
* Fix missing trailing zeros in cheque printing (Erik H, #2565)
* Change comparison periods selector to a number spinner (Erik H)
* Fix http error response (Yves L)
* Fix Salesperson field not displayed (Nick P, #2784)
* Fix can't delete unused account after books closed (Nick P, #2800)
* Fix Contact search on address broken (Nick P, #2490)
* Fix parts with capitals can't be added to AP invoices (Erik H)
* Change 'Super-user login' to 'Database admin login' (Erik H, #2654)
* Fix reconciliation loads parser from non-existing location (Erik H, #2313)
* Clarify 'Import (Yes/No)' on user creation (Erik H, #1510)
* Fix left menu initially too narrow (Erik H, #955)

Erik H is Erik Huelsmann
Yves L is Yves Lavoie
Nick P is Nick Prater


Changelog for 1.5.6
* Fix syntax error in LaTeX templates for printed documents (Erik H)
* Refactor filter pages for income statement and balance sheet (Erik H)
* Fix reversal of payments against non-eca-default AR/AP account (Erik H, #2558)

Erik H is Erik Huelsmann


Changelog for 1.5.5
* Fix name of the sequence being updated in the 1.3 migration script (Erik H)

Erik H is Erik Huelsmann


Changelog for 1.5.4
* Updated Dojo from 1.10.6 to 1.10.7 (Erik H)
* Add missing defaults in ledgersmb.conf 'database' section (David G, #2632)
* Add 2 missing RHEL dependencies to Makefile (David G)
* Add conf/README.md describing the content of conf/ (David G)
* Fixed bug in template processing only seen on CentOS (Chris T)
* Transaction forgets payment account on Update (Nick P, #2580)
* Updates to sample config and Makefile (Bill O)
* Improved table reading experience for dynatable based reports (Erik H)
* Fix file attachments shown twice after migration from 1.3 (Erik H, #2659)
* Fix two issues in the 1.3->1.5 migration script (Erik H)

Erik H is Erik Huelsmann
David G is David Godfrey
Chris T is Chris Travers
Nick P is Nick Prater
Bill O is Bill Ott


Changelog for 1.5.3
* Fix access to contact data for database admins (Erik H)
* Fix Reconciliation Submit button not enabled (Nick P)
* Fix Batch Search for approved transactions (Chris T)
* Compensate for CVE-2016-1238 ('.' no longer in @INC) (Erik H)
* Fix Invoice line item descriptions not visible until clicked (Erik H, #2607)
* Fix payment amounts in Cash->Reports->Receipts (Erik H, 2618)

Nick P is Nick Prater
Chris T is Chris Travers
Erik H is Erik Huelsmann


Changelog for 1.5.2
* Redirect '/' to '/login.pl' in Starman (Erik H, #2520)
* Description field too big on GL and invoice screens (Erik H, #2264)
* Remove spurious space in Apache2 example config (Erik H, #2534)
* Credit invoice edit screen looks exactly like regular screen (Erik H, #2550)
* setup.pl admin can't reset user password [regresses 1.5.1] (Erik H, #2555)
* Fix misnamed function in call (Chris T)
* Suppress NOTICEs while creating/upgrading databases (Erik H, #2560)
* Invoice template: 'Paid' row shows even without payments (Erik H, #2569)
* Invoice template: 'Payments' section always printed (Erik H, #2568)

Chris T is Chris Travers
Erik H is Erik Huelsmann


Changelog for 1.5.1
* Adjust tools/patch-release-upgrade.pl for interface changes in 1.5 (Erik H)
* Outstanding report (AR/AP) not showing Due amount (Erik H, #2351)
* Outstanding report (AR/AP) does not include taxes (Erik H, #2437)
* Contact screen does not honor Default Country from Defaults (Erik H, #2349)
* UI switches language after "Post Batch" (Erik H, #1640)
* Incorrect address on Aging statement (Erik H, #1245)
* Database error when clicking 'Preferences' menu (Erik H, #2370)
* Can't open Template Transaction (Erik H, #2369)
* Print selects (printer, ...) shown even without Print button (Erik H, #2376)
* Cash->Voucher->Reverse doesn't filter by account (Erik H, #1401)
* 'year' dropdown in 'General Journal > Search' always empty (Erik H, #2278)
* Can't import Timecard due to 'undefined action "run_import"' (Erik H, #2462)
* Filtering PNL by reporting unit (dep't) fails (Erik H, #2469)
* 'System > Reporting units' doesn't show module checkmarks (Erik H, #2470)
* Languages not sorted by description (but by code instead) (Erik H, #1118)
* 'Print' button appears to work only once per browser session (Erik H, #2083)
* Can't override 'Subject' when sending invoice (Erik H, #2488)
* Template menus should refer to 'template_name' (Erik H/John L, #2497)
* Don't open a new window when clicking 'Return to login' (Erik H, #2496)
* Don't show an error on session expiry (Erik H, #2502)
* Editing account heading shows 'Account' tab (Erik H, #2507)
* Cash > Voucher > Receipt doesn't preserve Source (Erik H, #2487)
* When saving a business unit, return to the edit screen (Erik H, #1024)

Erik H is Erik Huelsmann
John L is John Locke


Changelog for 1.5.0

UI changes
* LedgerSMB now frameless (ChrisT)
* Full use of Dojo widgets (ErikH)
* Compressed/compiled Dojo for better performance (JohnL)
* Reports and screens can now be bookmarked (Chris T)
* Optionally can add unapproved trans. to some reports (Chris T)

Price Matrix Enhancements
* Quantity discounts can be set in the pricematrix (Chris T)
* Price matrix now filters on currency (Chris T)

Template changes
* All document templates (including INCLUDEs) now in-database (Erik H, #854)
* 1.4's <?lsmb LETTERHEAD ?> now <?lsmb INCLUDE letterhead ?>
* 1.3's INCLUDE extensions dropped;
    <?lsmb INCLUDE letterhead.tex ?> -> <?lsmb INCLUDE letterhead ?>

Code Cleanup
* Relying on Plack for webserver integration; stub scripts removed (ChrisT)
* Removed LedgerSMB's custom dojo page loader (ErikH)
* Removed dead code (coveralls.io used for identification) (ErikH)
* Removed dependency on Class::Struct (ChrisT)
* Removed all inserts into chart view (ChrisT, GH 931)
* Removed long-broken French chart of accounts (ChrisT)
* Removed unused saved trial balance components (ChrisT, GH 775)
* Source tree restructuring: libraries in lib/, docroot in UI/ (ErikH)

API Enhancements
* Moved a great deal of code into PGObject framework on CPAN (ChrisT)
* Session handling committed before main action (Chris T, GH 943)

Quality assurance
* Verification of pre-defined Chart of Accounts files (ChrisT)
* Assurance of completeness of 'use'-tested source files (ErikH)
* Extended 'use'-tests to cover full set of source files (ErikH)
* New tests validating source code requirements, such as (ErikH)
  - Reject code using certain modules (Data::Dumper, Carp::Always, ...)
  - Reject code which isn't formatted correctly
  - Reject code which uses certain constructs
* Basic verification of PO (translation) files (ErikH)
* Basic automated in-browser testing through SauceLabs.com (ErikH/ChrisT)
* Basic automated in-browser testing with PhantomJS (ErikH)

Internationalization
* Expansion of webbased translation support through Transifex (ErikH)

ChrisT is Chris Travers
ErikH is Erik Huelsmann
JohnL is John Locke


Changelog for 1.4 Series
Released 2014-09-15

Changelog for 1.4.42
* Fix goods/services search with AR/AP invoices (Chris T, #2938)
* Fix ar/ap not searchable by part number (Chris T, #2926)
* Round-trip fewer values over web requests during migration (Erik H)
* Bank account info now properly HTML-escaped (Erik H, #2820)
* Ensure forked sub-processes to be correctly terminated (Erik H)
* Fix missing content in columns of the outstanding report (Erik H, #2585)
* Fix contacts search ignores e-mail and phone filters (Erik H, #2821)
* Fix contacts search by address data doesn't work (Erik H, #2490)

Chris T is Chris Travers
Erik H is Erik Huelsmann


Changelog for 1.4.41
* Fix 'Bad interval' error with PNL comparisons (Erik H, #2146)
* Refactor filter pages for income statement and balance sheet (Erik H)
* Follow-up to earlier compensation for '.' missing from @INC (Erik H, #2275)
* Fix reversal of payments against non-eca-default AR/AP account (Erik H, #2558)

Erik H is Erik Huelsmann


Changelog for 1.4.40
* Fix name of the sequence being updated in the 1.3 migration script (Erik H)

Erik H is Erik Huelsmann


Changelog for 1.4.39
* Fixed searching for approved batches (Chris T, #2592)
* Don't cache per-company (from database) templates (Erik H, #2573)
* Don't block database administrator access to Contacts (Erik H)
* Compensate for the removal of '.' from @INC on newer Perl versions (Erik H)
* Fix payments sometimes double-counted in Cash>Reports>Receipts (Erik H, #2618)
* Remove reference to removed JS files, silencing logs (Chris T)
* Fix bug reading templates directory (only seen on CentOS) (Chris T)
* Fix attachments showing up twice after 1.3->1.4 migration (Erik H, #2659)

Chris T is Chris Travers
Erik H is Erik Huelsmann


Changelog for 1.4.38
* Printed credit invoice indistinguishible from regular invoice (Erik H, #2546)
* Credit invoice edit screen looks like regular invoice screen (Erik H, #2550)
* Failure to generate AR/AP aging report (Erik H, #2545)
* Fix misnamed function in call (Chris T)
* Invoice template: 'Paid' row shows even without payments (Erik H, #2569)
* Invoice template: 'Payments' section always printed (Erik H, #2568)

Chris T is Chris Travers
Erik H is Erik Huelsmann


Changelog for 1.4.37
* Outstanding report (AR/AP) not showing Due amount (Erik H, #2351)
* Outstanding report (AR/AP) does not include taxes (Erik H, #2437)
* Contact screen does not honor Default Country from Defaults (Erik H, #2349)
* UI switches language after "Post Batch" (Erik H, #1640)
* Incorrect address on Aging statement (Erik H, #1245)
* Print selects (printer, ...) shown even without Print button (Erik H, #2376)
* Cash->Voucher->Reverse doesn't filter by account (Erik H, #1401)
* Filtering PNL by reporting unit (dep't) fails (Erik H, #2469)
* Languages not sorted by description (but by code instead) (Erik H, #1118)
* When saving a business unit, return to the edit screen (Erik H, #1024)

Erik H is Erik Huelsmann


Changelog for 1.4.36
* Overpayments incorrectly not reduced when applied (Erik H, #2346)
* Fix number formatting/processing in batch payment/receipt (Erik H, #2350)

Erik H is Erik Huelsmann


Changelog for 1.4.35
* Fixed release process; 1.4.32+ included '-dev' in tar version (Erik H)
* Fix 'existing account' check when saving account configuration (Yves L)
* Add 'make clean' Makefile target (Erik H, #1828)
* Fix failing upgrades from 1.3 due to 'locked_by' not NULL (Erik H, #2241)
* Fix inability to add new business unit class (Erik H, #1023)

Erik H is Erik Huelsmann
Yves L is Yves Lavoie


Changelog for 1.4.34
* Fixed PNL comparison periods selection resulting in error (Erik H, #2148)
* Fixed PNL hierarchies both selected (Erik H, #2147)
* Fixed error at bottom of invoice, under Starman (Erik H)
* Add test and hard fail with error if tempdir permissions aren't sane. (David G)

Erik H is Erik Huelsmann
David G is David Godfrey


Changelog for 1.4.33
* Fixed issue with COA overview and tax accounts (Chris T, #2030)
* Fixed issue with outstanding reversing amount and total (Chris T, #2031)
* Fixed "save draft" buttons not showing (Chris T, #994)
* Fixed error reopening books across multiple closings (Chris T #2025)
* Fixed moose error in timecard with qty mising (Chris T, #2048)

Chris T is Chris Travers


Changelog for 1.4.32
* Moved to findbin from use lib '.' (Chris T, #1911)
* Fixed starman on debian with latest fixes (Chris T)
* Fixed strange error at bottom of invoice screen on Starman (Chris T)
* Fixed update of department id/control codes (Chris T, #1220)
* Fixed pricematrix rewriting prices of posted invoices (Chris T, #1954)
* Contacts with create contact permissions now can edit too (Chris T, #1255)
* Fixed update on single payment interface resets paymnt amt (Erik H, #1916)
* Fixed purchase history not grabbing correct paid status (Chris T, #2000)
* Fixed Gifi PNL/Balance Sheet not displaying properly (Erik H, #1996)
* Add role required to re-open year closing (Erik H)

Chris T is Chris Travers
Erik H is Erik Huelsmann


Changelog for 1.4.31
* Fixed user with contact all privileges can't create contacts (Chris T #1219)
* Fixed new user with manage users can't see employee (Chris T #1841)
* Fixed Can't upload html templates (Chris T, #1179)
* Fixed can't log into companies with & in their names (Chris T, #1004)
* Added NZ chart of accounts (Kiwi)
* Fixed can't create checkpoints before transactions (Chris T, #1704)
* Fixed contact_all insufficient to create contacts (Chris T, #1219)
* Fixed internal server errors on debian following upgrade (Chris T and Erik H)

Chris T is Chris Travers
Erik H is Erik Huelsmann


Changelog for 1.4.30
* Fix payment reversal of foreign-currency invoices (Erik H, #1716)
* No longer default the temporary directory to /tmp/ledgersmb (Erik H)
* 1.3->1.4 upgrade always thinks db is 1.4.0, even when not (Erik H, #1671)
* Fix translations section in GL account editing screen being cut off (Erik H)

Erik H is Erik Huelsmann


Changelog for 1.4.29
* Add disambiguating 'Create' button on setup.pl frontpage (Erik H)
* Fix 'Post and Print' button on payment screen (Erik H, #1489)
* Simpler installation: move off Makefile.PL to cpanfile (Erik H)
* Follow-up fix to allow multiple logins per user (Erik H)
* Fix documentation typos, policy (Erik H, #1206, #1498)
* Fix error after mailing order (Erik H, #1408)
* Fix saving over existing sales order drops a line (Erik H, #1431)
* Implement template transaction deletion (Erik H, #1571)
* Credit account with missing currency fails to load from db (Erik H, #1116)
* Fix manual tax shows base amount 0.00 on printed invoice (Erik H, #948)
* Fix 'X' button on invoice doesn't fully remove part (Erik H, #1564)
* Add selection of multiple consecutive periods for B/S and PNL (Yves L)

Erik H is Erik Huelsmann
Yves L is Yves Lavoie


Changelog for 1.4.28
* Fix for 1.3 to 1.4 migration of 'recurring' table data (David G, #1447)
* Support for fixing up data in migrations using drop-downs (Yves L)
* Fix Upgrade_Tests validation complaint on valid GIFI data (Erik H, #1443)
* Fix number formatting on locale with comma as decimal separator (Erik H)
* Fix performance issue in General Joural > Chart of Accounts screen (Erik H)
* Fix being able to close periods - regression from 1.3 (Erik H)

David G is David Godfrey
Yves L is Yves Lavoie
Erik H is Erik Huelsmann


Changelog for 1.4.27
* Added note to batch list that all are locked (Chris T)
* Allow multiple logins per user, all with own locks (Chris T, #1418)
* Fixes meaningless subtotals on recon search results (Chris T, #995)
* SQL Ledger 3.0 migration support (Yves L/Erik H)
* SQL Ledger 2.8 migration improvements from SL 3.0 support (Erik H)
* Fix random column ordering in PNL & B/S comparison (Yves L)
* Complete Norwegian Bokmal translation (Stig B)

Chris T is Chris Travers
Yves L is Yves Lavoie
Erik H is Erik Huelsmann
Stig B is Stig Berg


Changelog for 1.4.26
* Removed broken and largely useless lwp tests (Chris T)
* Moved X12 support from features downgraded to experimental (Chris T)
* Fixed stylesheet class for setup console (Chris T, #1204)
* Added Copy to New for GL transactions (Chris T, #1046)
* Fixed amount range not respected on gl search (Chris T, #1287)
* Fixed invalid number crash when not displaying credit (Chris T, #1263)
* Fixed template transactions (Chris T and Erik H, #1071)
* Fixed part description editing on invoices/orders(Chris T, #1373)
* Updated Danish translation (Mikkel H)

Chris T is Chris Travers
Mikkel H is Mikkel Hoegh
Erik H is Erik Huelsmann

Changelog for 1.4.25
* Added datepicker to invoice Delivery Date field (Nick P)
* Fixed reversal of sales invoice with parts without inventory (Erik H, #990)
* Updates to the Estonian language (Peeter P)

Nick P is Nick Prater
Erik H is Erik Huelsmann
Peeter P is Peeter Partel


Changelog for 1.4.24
* Fixed new transactions not being added to recon reports (Erik H, #979)
* Fixed AR/AP Aging report not taking date into account (Craig W, #1286)
* Updates to the Danish language (Mikkel H)
* Updates to the Arabic (Egypt) language (Rami A)
* Updates to the Estonian language (Peeter P)

Craig W is Craig Webster
Mikkel H is Mikkel Hoegh
Rami A is Rami Assi
Peeter P is Peeter Partel
Erik H is Erik Huelsmann


Changelog for 1.4.23
* Fixed running balance column of GL report double-counting (Erik H, #1205)
* Fixed spelling errors (David G, #1178)
* Fixed spelling errors (Erik H, #1183, #1170)
* Fixed handling of recurring transactions (Erik H, #1227)
* Fixed selected currency in vouchers -> payments isn't default (Erik H, #1186)
* Fixed CoA screen offering Delete for referenced accounts (Erik H, #972)
* Fixed vouchers print total instead of due amount (Erik H, #1068)
* Fixed missing envelope and shipping label templates (Erik H, #874)
* Fixed detailed (AR/AP) aging statements not working (Erik H, #1177)

David G is David Godfrey
Erik H is Erik Huelsmann


Changelog for 1.4.22
* Fixed balance sheet language selection (Erik H)
* Fixed column headings translated in report language (Erik H)
* Fixed add report styling for financial reports PDF (Erik H, GH1080)
* Enhanced all accounts can be selected in trial balance (Erik H, GH1107)
* Fixed syntax errors in ms_MY.po and de.po (Erik H)
* Fixed translatable string detection (Erik H)
* Updated translation (source) files (Erik H)
* Integrated Transifex (transifex.com) translation process (Erik H)
  Note: To start helping to translate LedgerSMB, check out
     http://ledgersmb.org/community-guide/community-guide/translating

Erik H is Erik Huelsmann


Changelog for 1.4.21
* Added drilldown to AR outstanding report (Chris T GH1053)
* Fixed 0 amount accounts showing up in financial statements (Erik H, GH1079)
* Fixed order of PNL Account Category is Off (Erik H, GH1069)
* Fixed statements not printing from db templates (Chris T)
* FEATURE: Added (back) user-selectable report language (Erik H GH1106)
* Fixed missing report styling on financial reports (Erik H GH1080)
* Fixed 0 amount accounts showing up in financial statements (Erik H, GH1079)
* Fixed order of PNL Account Category is Off (Erik H, GH1069)
* Fixed reports show totals above sections (Erik H GH1083)
* Fixed 'Defaults' screen saves NULL 'earn_id' breaks PNL (Erik H GH1117)

Chris T is Chris Travers
Erik H is Erik Huelsmann


Changelog for 1.4.20
* Fixed one untranslated string in balance sheet (Chris T)
* Added running balance to report drill downs (Chris T, GH1007)
* Fixed ar/ap transactions not setting currency right (Chris T, GH1032)
* Fixed ar/ap transactions not setting forex rate right (Chris T, GH1033)
* Fixed pdf report criteria not showing up on reports (Chris T, GH1038)
* Fixed paying some invoices defaulting to 0 (Chris T, GH1021)
* Added warning for unapproved transaction in recon period (Chris T, GH856)
* Added warning on previous unapproved recons in recon period (Chris T, GH857)
* Fixed batch locking problems (Chris T, GH992)
* Fixed single receipt received jumping from 0 to full (Chris T, GH974)
* Fixed confusing error creating account without a heading (Chris T, GH1052)

Chris T is Chris Travers


Changelog for 1.4.19
* Fixed permission denied when entering budgets (GH944, Chris T)
* Fixed error when deleting batches with inventory (GH953 Chris T)
* Fixed report sorting back proxying to different directory (GH858, Chris T)
* Added auto-generation of person control code like company (Chris T)
* Removed redirect on posting sales invoice draft (GH 941, Chris T)
* Fixed aging report not respecting name search field (GH 954, Chris T)
* Fixed lack of redirection w/parts causing workflow problems (GH 940 Chris T)
* Fixed ugly moose error on lack of file upload (GH 949, Chris T)
* Fixed load issues of some COA files, added tests (GH 772, Chris T)
* Removing SKR03 from charts of accounts (Chris T)
* Fixed payments not showing up when cleint has no threshold (Chris T)
* Fixed invoice total per client showing amount paid instead (Chris T)
* Fixed net amounts being siet to paid amounts (GH 961, Chris T)
* Removed many references to the chart view (GH #930, Chris T)
* Fixed saving user fails with error 4 or 5 (GH #1008, Chris T)
* Disabled hierarchy reports where not set up (GH #1025, Chris T)
* Fixed unable to create accounts without delete privilege (Chris T)

Chris T is Chris Travers


Changelog for 1.4.18
* New feature:  Create users from setup.pl with no new perms (GH 883, Chris T)
* Fixed Net Book Value reporting '0' before depreciation (GH 879, ChrisT)
* Fixed permissions entering assets (GH 878, ChrisT)
* Removed broken handling of old datestyle settings (Chris T)
* Fixed #765, manage_users broken on db creation (Chris T)
* Fixed date showing up as PGDate::Hash on Asset report (Chris T)
* Removed unused pos_invoice.txt (GH #875, Chris T)
* Fixed SF1312, receipt not skipped on empty pay field (Chris T)
* Fixed SF1315, inv/part problems when heading/acc have same accno (Chris T)
* Fixed cannot create user with same user id as already in db (GH882 Chris T)
* Fixed sales checkbox doesnt save or display correctly (GH877, Chris T)
* Fixed orders search not respecting name field (SF1345, Chris T)
* Fixed role_prefix not committed after Copy Database (GH964, NickP)
* Add datepicker widget to Transaction Form date fields (NickP)
* Fixed invoice query not showing addresses for persons (Rami H
* Fixed ar/ap handling with calculated taxes. (GH

ChrisT is Chris Travers
NickP is Nick Prater
Rami H is Rami Hovi


Changelog for 1.4.17
* FEATURE: Automatic calculation of taxes in AR/AP transactions (ErikH)
* FEATURE: Use account hierarchies in balance and PnL reporting (ErikH)
* Fixed partial shipments decrementing extra inventory (ChrisT)
* Fixed template references to item (order/invoice) descriptions (ErikH)
* Added more SQL Ledger 2.8 migration checks (ErikH)
* Fixed incomplete (xe)demo and demo-with-images templates (ErikH)
* Fixed cannot make header its own root, GH 896 (Chris T)

Note: This release changes the way the account headings are used
   on the balancesheet and income statement reports.  This requires
   additional configuration. See
       http://ledgersmb.org/topic/using-account-hierarchies-reporting
   for more information.

ChrisT is Chris Travers
ErikH is Erik Huelsmann


Changelog for 1.4.16
* FEATURE: Added possibility to translate account descriptions (ErikH)
* Fixed shell environment being clobbered when loading schema (GH #813) (ErikH)
* Fixed FX handling in payment bulk posting workflow (GH #758)
* Removed unused Net::TCLink dependency and POS code (ErikH)
* Update schema documentation files in doc/database/ (ErikH)
* Failure to open HR/Employee screen (ChrisT)
* Failure to save user preferences (ErikH)
* Tax module 'Rounded' offered, but not available (ErikH)
* Single-payment screen doesn't collapse details divs on open (ErikH)

ErikH is Erik Huelsmann
ChrisT is Chris Travers


Changelog for 1.4.15
* Fix printing invoices and orders under Starman (GH 736) (ErikH)
* Fix payroll deduction types report failing to load (GH 740) (ChrisT)
* Fix absolute URLs interacting badly with reverse-proxy (GH 730) (ErikH)
* Fix printing of payments (GH 733) (JohnL)
* Fix deletion of reporting unit class (SF 1378) (ErikH)
* Fix warnings in webserver logs on contact screen/search (ErikH)
* Fix false values of social security/tax id number for employee (Chris T)
* Fix errors in upload of GL and inventory CSVs (ErikH)
* Fix trial balance not respecting filters (ErikH)
* Fix SQL for listing of locations and contacts of Persons (ErikH)
* Remove some debug output in error logs (ErikH)
* Create user management screens in setup.pl to work around GH 765 (ErikH)

ErikH is Erik Huelsmann
ChrisT is Chris Travers
JohnL is John Locke


Changelog for 1.4.14
* Replace spanish CoA for compliance; donated by AccountNet
* Correctly set HTML form element 'required' attribute in output (ErikH)
* In Employee entry screen, mark required fields as such (ErikH)
* Fix being unable to remove roles from user (SF 1395) (ErikH)
* Improved required input checking on form submit (SF 1382/GH 715) (ErikH)
* Fixed css making it difficult or impossible to save person records (Chris T)
* Fixed sudden bouncing to employee screen along with info loss (Chris T)
* Fixed salutation and entity class not setting, entering person (Chris T)
* Prevent CREATE LANGUAGE error when creating new company (RobR)
* Fixed errors not showing up properly using Starman (Chris T)

Chris T is Chris Travers
ErikH is Erik Huelsmann
RobR is Rob Ransbottom


Changelog for 1.4.13
* Account edit group can checkboxes and mark accounts obsolete (Chris T)
* Fixed time cards failing to save (GitHub bug 636) (Erik H)
* List COGS accounts under 'Default COGS' (instead of expense) (Erik H)
* Fix preprocessing Roles.sql was required in 1.3 (obsolete in 1.4) (Erik H)
* Fix entry, selection and listing of GIFI account codes (Erik H)
* Fix entity "Accounts" 'Save as' button (Erik H)
* Fix 'Business Type' not showing up in Contact Account tab (Erik H)
* Fix balance sheet CSV missing 'description' column content (Erik H)
* Fix can't delete draft transactions with reporting units (SF 1391) (Erik H)
* GIFI PNL reports are back.  (Chris T)
* Fix payment entry at the bottom of invoices (SF 1394) (Erik H)

Erik H is Erik Huelsmann
Chris T is Chris Travers


Changelog for 1.4.12
* Updated German translation by Adrian v. Meibom <meibomberlin@googlemail.com>
* Fixed printing of purchase order due to SQL error (bug 1359) (Erik H)
* Don't show button for dis-allowed action in GL entry (bug 1355) (Erik H)
* Admin can't reset user's password due to SQL error (bug 1333) (Erik H)
* Fix dependency listing (include JSON) (bug 1347) (Erik H)
* Make setup.pl generate fewer warnings in the error logs (Erik H)
* Fix 'Save as' in contact account clobbering existing one (bug 1364) (Erik H)
* Fixed empty response causing some problems. (Chris T)
* Detect account heading graph loops and throw errors (Chris T)
* Fixed errors about missing employee.pm (Erik H)
* Add PNL and Balance sheet CSV export (Erik H)

Chris T is Chris Travers
Erik H is Erik Huelsmann


Changelog for 1.4.11
* Fixed account dropdowns on default screen (Nick P)
* Fixed broken comparison with oldvendor (Nick P)
* Fixed workflow for saving reconciliation reports (Nick P)
* Fixed HTML errors in payment details (Nick P)
* Making LaTeX optional on starman (Chris T)
* Fixing issues where colon is in password (Chris T)
* Fixed missing separation of duties on GL (Chris T)
* Fixed GL new button preserving first line (Chris T)
* Fixed AR/AP transactions not saving when using dojo widget (Chris T)
* Fixed 'New' button on GL entry screen leaving an uncleared line (Erik H)
* Fixed Account/Heading entry screen selecting tab on 'Update' (Erik H)
* Fixed Heading 'Save' action complaining about conflicting data (Erik H)
* Multiple fixes showing and saving account/heading headings (Erik H)
* Add 'Delete' option for headings not linked to accounts/headings (Erik H)
* Fixed encoding issue for special characters in password change (Erik H)
* Fixing Malaysian language issues (DB and preferences, bug #1358) (Pongracz I)

Chris T is Chris Travers
Nick P is Nick Prater
Erik H is Erik Huelsmann
Pongracz I is Istvan Pongracz


Changelog for 1.4.10
* Note:  Corrected version numbers in 1.4.10.1, 1.4.10 had 1.4.9 as version
* Malay translation added (Kaiser F, and others)
* Fixed 1292, some template editing scripts linked to wrong mod (Chris T)
* Fixed 1290, payment/receipt screen options never show (Chris T)
* Fixed 1291, cannot change customer/vendor on orders/quotes (Chris T)
* Cleaned up logs a little (Chris T)
* Fixed 1294, cannot change parts description or price on inv. (Chris T)
* Fixed 1298, upgrade does not create ar.setting_sequence (Chris T)
* Fixed 1304.1, removed check printing from invoices (Chris T)
* Fixed join issue for GL drafts showing wrong amt (Chris T)
* Fixed 1304.2, pay to name not used in single payment (Chris T)
* Fixed 1314, download link files attached to ECA and entity broken (Erik H)
* Fixed column names in ECA/entity linked files tables (John L)
* Fixed headers indistinguishable from accounts in CoA for some CSS (Erik H)
* Fixed 404 on invoice link from AR/AP aging reports details view (Erik H)
* Fixed html in fixed assets screens (Erik H)

Chris T is Chris Travers
Kaiser F is Kaiser Farrel
Erik H is Erik Huelsmann
John L is John Locke

Changelog for 1.4.9
* Fixed issue with contacts not loading in 1.4,8 (regression, Chris T)
* Removed optional dependency on LaTeX from starman preload (Chris T)

Chris T is Chris Travers


Changelog for 1.4.8
* Fixed end-date not a date widget on employee div (Chris T)
* Fixed errors saving person as employee on contacts screen (Chris T)
* Added min empty lines for orders, invoices, and gl (Chris T, 1277)
* Fixed 1280, credit/debit invoices flipping signs (Chris T)
* Fixed 1279, gaps possible if drafts are deleted (Chris T)
* Fixed 1287, perl errors on missing inputs on setup.pl (Chris T)
* Fixed 1285, unable to enter more than 1 top-level rep. unit (Chris T)
* Fixed 1283, dash in header of amounts col in PNL (Chris T)
* Fixed 1284, pdf pnl does not work over https or nonstandard ports (Chris T)
* Fixed 1282, business units not passed to trial balance (Chris T)

Chris T is Chris Travers

Changelog for 1.4.7
* Fixed 1231, lack of validation on forms leads to Perl errors (Chris T)
* Fixed 1264, account numbers out of place on PNL (Chris T)
* Fixed 1268, name not clickable on customer/vendor searches (Chris T)
* Fixed 1274, error on posting payment reversals w. dd/mm/yyy dates (Chris T)
* Fixed 1227, 1252, added batch printing via batches (Chris T)
* Fixed bug 1275, post error due to trying to double encode arry (Chris T)
* Fixing position of returns checkbox on account screen (Chris T)
* Fixed bug 1278, multi-language templates not stored in db (Chris T)

Chris T is Chris Travers

Changelog for 1.4.6
* Fixed bug 1259, id from new_shipto overwrites form-id (Pongracz I)
* Fixed related bug to 1259 on invoices (Chris T)
* Updated Dutch translation (Frans S and Erik H)
* New returns-specific logic (see release notes) (Chris T)
* Fixed bug 1262, cannot post overpayment with formatted nums (Chris T)
* Fixed bug 1263, error when control_code not filled in (chris T)
* Fixed update button not showing after save (Chris T)
* Fixed bug 1260, Multiple vendor skus breaks display of invoice (Chris T)
* Removed buggy batch printing interface (Chris T)
* Added search for approved batches (Chris T)
* Fixed PGNumber error when posting gl entry (Chris T)
* Fixed bug 1273, some invoices cannot be opened (John L)

Pongracz I is Pongracz Istvan
Chris T is Chris Travers
Frans S is Frans van der Star
Erik H is Erik Huelsmann
John L is John Locke

Changelog for 1.4.5
* Fixed bug 1245, print and email buttons lost after email invoice (Chris T)
* Fixed bug 1246, entity-level addresses do not show on invoice (Chris T)
* Fixed bug 1244, manually entered tax crashes invoice on edit (Chris T)
* Fixed bug 1253, report pdfs redirect to port 80 (Chris T)
* Fixed internal server error on single payment interface (Chris T)
* Adding tax_id hidden field to order and offer forms to be able to include it on tex templates (Pongracz I)
* Fixed bug 1195, goods and services w/invoice search useless (Chris T)
* Fixed bug 1247, cannot save shipping record (Chris T)
* Fixed bug 1255, no such function timecard__report (Chris T)
* Fixed bug 1256, No such function: inventory_get_item_at_day (Chris T)

Chris T is Chris Travers
Pongracz I is Pongracz Istvan

Changelog for 1.4.4
* Fixed bug 1225 error saving order/quote for natural persons (Chris T)
* Fixed bug 1235, natural persons' orders not on report (Chris T)
* Fixed bug, insufficient perms on account_checkpoint_id_seq (Chris T)
* Fixed bug 1238, web services do not run on starman (Chris T)
* Fixed bug 1233, insufficient error handling with templates (Chris T)
* Added Product Receipt templates for printing vendor invoices (Chris T)
* (Bug Report 1229), added ID card and birthdate tracking (Chris T)
* Fixed bug 1234, trying to save user before employee thows error (Chris T)
* Fixed bug 1239, reopening on previous close throws error (Chris T)
* Fixed upgrade bug, referential errors upgrading 1.2 data (Chris T)
* Fixed bug 1243, dd.mm.yyyy formats don't work (Chris T)
* Quieted some test cases (Chris T)

Chris T is Chris Travers

Changelog for 1.4.3
* Added sanity check for psql availability (Bug 1226, Chris T)
* Added db fix for older eca's missing currencies (Bug 1228, Chris T)
* Fixed bug 1230, pricematrix for vendors not respected (Chris T)
* Updated installation instructions with more Apache info (Bill A)
* Improvements in testing LedgerSMB::Sysconfig (bug 1232, Chris T)
* Fixing sales tax rounding precision (bug via email, Chris T)
* Added Starman/Plack support (Chris T)
* Fixed duplicate user handling in setup.pl (Chris T)
* renamed 'Post as Saved' to 'Post', 'Save as Shown' to 'Save Draft' (Chris T)

Bill A is Bill Appelbe
Chris T is Chris Travers

Changelog for 1.4.2
* Separated address classes for employees out (bug 817, Chris T)
* Fixed dojo issue with user address screen (Chris T)
* Fixed bug 1219, log message of warning trial_balance/search.css (Chris T)
* Fixed issue with demo_with_images invoice.tex item description (Chris T)
* Display vendor's sku if available on orders and invoices, bug 1218 (Chris T)
* Fixed error unable to delete order (Chris T)
* Fixed bug 1223 prices 0 if selected from parts search (Chris T)
* Fixed issue, cannot log in after creating batch. (Chris T)
* Fixed bug 1224, account dropdowns on budget screen not working (Chris T)


Chris T is Chris Travers

Changelog for 1.4.1
* Fixed bug 1205, copy does not copy roles (Chris T)
* Added multi-date inventory uploads (Erik H)
* Fixed bug 1207, date format not displated on preferences (Chris T)
* Fixed bug 1208, username does not appear on menu block (Chris T)
* Fixed bug 1209, Types of Businesses report shows total discounts (Chris T)
* Fixed bug 1210, Cannot list business reporting units (Chris T)
* Fixed bug 1211, Sequences always set to allow input (Chris T)
* Fixed bug 1213, opaque error when no tax form selected on report (Chris T)
* Fixed bug 1214, Company db name not displated on some reports (Chris T)
* Fixed bug 1212, Fixed error regaring no default action (Chris T)
* Fixed bug 1215, duplicate user throws incorrect error (Chris T)
* Fixed bug 1204, Unable to select blank salutation (Chris T)
* Fixed bug 1198, incorrect rewrite rule on Apache 2.4 (Chris T)
* Fixed bug 1217, Link to business units on Business_Unit report was hardcoded (Pongracz I)
* Fixed bug causing COGS dates to be set null (Chris T)

Chris T is Chris Travers
Erik H is Erik Huelsmann
Pongracz I is Pongracz Istvan


Changelog for 1.4.0
General Enhancements:
* Performance enhancements on menu routines (Chris T and Steven M)
* Added +/- selection indicators to menu CSS (Chris T)
* Changing all auth calls to hit postgres db instead of template1 (Chris T)
* invoice.unit is now unbounded varchar to reduce errors (Chris T, 3516235)
* Invoices with inventory subject to draft/vouchers workflows (Chris T)
* Added Equity (Temp) account type, closed at year-end (Chris T)
* Added description field to transaction and invoice screens (Chris T)
* Removed ability to repost/delete transactions (Chris T)
* Partsgroups can now be nested though this is not yet used by LSMB (Chris T)
* Timecard system generalized to allow labor and materials cards too (Chris T)
* Can now print envelopes or shipping labels from many screens (Chris T)
* Can now select default formats for printed invoices (Chris T)
* Shipvia is now a text area. (Chris T)
* Descriptions can now be locked on invoices and orders (Chris T)
* Reconciliation reports can now be rejected (Chris T, 855)
* Added rounding tax module (Chris T, related to bug report 878)
* SQL files placed in sql/on_load/ now run on creation/upgrade of db (Chris T)

Enhancing Security Structure
* Session expiration now with configurable behavior (Chris T)
* Templates for user documents (like invoices) now stored in the db (Chris T)
* New Roles.sql file can be reloaded without prepocessing (Chris T)
* New Roles.sql file leaves no errors on success (Chris T)
* Removed public grants, using a base user instead (Chris T)

Enhancing data integrity
* No longer allow NULL amounts in acc_trans (Chris T)

Control Code Series System (Chris T)
* Covers invoices, orders, transactions, parts, and business units
* Have many different series for the same field (i.e. several series of
   partnumbers
* Each can set whether it overrides user input.

Installation/Upgrade
* PostgreSQL contrib dependencies removed, now require Pg 8.4 (Chris T)
* LaTeX format detection now run-time call, not configured (Chris T)
* configure_apache.sh: Add search for apache user & config path
  Do not overwrite ledgersmb-httpd.conf without warning (Havard S)
* Validation of database schema load processes in setup.pl (Erik H)

Code/API improvements
* scripts/* files moved to make inheritance possible (Chris T)
* Removed the Config::Std dependency and moved to Config::General (Chris T)
* Improved error handling using Try::Tiny and die (Chris T)
* Added "dynatable.html" template that can be included in templates (Chris T)
* Dynatable forms obtained through GET now show link back to form (Chris T)
* LedgerSMB->error and Form->error now show db version and company (Chris T)
* Simpler use of Log::Log4perl instead of LedgerSMB::Log (Chris T)
* Centralized database commit for new code (Chris T)
* Plugin model for Contact management screen (Chris T)
* Refactored setup.pl for easier management and customization (Erik H)

New RESTful Web Services Framework
* Supports XML and JSON as input formats
* Supports XML and JSON as output formats
* Supports read/write for Contacts:
   * Customers
   * Vendors
   * Employees
   * Leads
   * More

New Reporting Framework
* Easy bridge between SQL and display (Chris T)
* All reports exportable to CSV (Chris T)
* All reports exportable to PDF (Chris T)
* Unified UI for reports (Chris T)
* Enhanced trial balance allows for partial trial balance (Chris T)
* Enhanced trial balance allows for saved criteria (Chris T)
* New income-statement-like reports for customers and products (Chris T)
* New income-statement-like reports for invoices (Chris T)

Customer/Vendor/Employee Handling and CRM
* Added sales tax id and license number fields for companies (Chris T)
* Simpified database schema (Chris T)
* Full text search of notes for customers/vendors (Chris T)
* Added file attachments to customers, vendors, employees, leads etc (Chris T)
* Added lead handling (Chris T)

New CSV Import Module
* Imports GL transactions (Chris T)
* Imports AP batches (Chris T)
* Imports charts of accounts entries (Erik H)
* Imports GIFI tables (Erik H)
* Imports SIC tables (Erik H)
* Imports timecards (Chris T)
* Imports initial inventory and periodic counts (Chris T)
* Extensible
* field maps can be overridden

New Business Reporting Unit System (Chris T)
* Replaces Projects and Departments
* Business reporting units may be nested
* Allows one to do funds accounting, track jobs separately from projects, etc
* Report on any combination of business reporting units (up to one per class)

Erik H is Erik Huelsmann
Chris T is Chris Travers
Steven M is Steven Marshall
Havard S is Havard Sorli

Changelog for 1.3 Series
Initial Release:  Monday, Oct 12 2011
Supported Presently

Changelog for 1.3.47
* Fixed bug 1271, default payment account not set on 2nd line (Chris T)
* Fixed bug 1275, post error due to trying to double encode arry (Chris T)

Chris T is Chris Travers

Changelog for 1.3.46
* Fixing bug 1257, ordnumber shows all orders open/closd (Chris T)
* Fixed bug 1259, id from new_shipto overwrites form-id (Pongracz I)
* Fixed related bug to 1259 on invoices (Chris T)
* Some log quieting fixes. (Chris T)
* Fixed bug 1262, cannot post overpayment with formatted numbers (Chris T)
* Fixed bug 1260, Multiple vendor skus breaks display of invoice (Chris T)
* Fixed bug 1273, some invoices cannot be opened (John L)

Chris T is Chris Travers
John L is John Locke
Pongracz I is Pongracz Istvan


Changelog for 1.3.45
* Cleaned up sql files so App::LedgerSMB::Admin works (Chris T)
* Fixed pricematrix prices not respected for vendors (Chris T, bug 1230)
* Added tests for Sysconfig (Chris T, bug 1232)
* Added first-rate starman/plack support (Chris T)
* Fixed bug 1239, reopening on previous close throws error (Chris T)
* Quieted some of the test cases (Chris T)
* Fixed bug 1244, manually entered tax crashes invoice on edit (Chris T)
* Fixed bug 1251, some backports failing due to misplacing db cnx (Chris T)
* Fixed bug 1241, join projection, amounts in invoice details report (Chris T)
* Fixed internal server error on single payment interface (Chris T)
* Fixed bug 1240, false alarms of customer credit usage exceeded (Chris T)
* Adding tax_id hidden field to order and offer forms to be able to include it on tex templates (Pongracz I)
* Fixed bug 1258, manual tax number entries do not respect number formats (Pongracz I)

Chris T is Chris Travers
Pongracz I is Pongracz Istvan

Changelog for 1.3.44
* Allow blank salutations, bug 1204. (Chris T)
* Easier creation of select widgets with blanks. (Chris T)
* Display vendor's sku if available on orders and invoices, bug 1218 (Chris T)
* Fixed issue where locked batch prevents login (Chris T)

Chris T is Chris Travers

Changelog for 1.3.43
* Fixed bug 1136, manual tax not respecting user number formats (Chris T)
* Fixed bug 1171, invoices showing as current when not (Chris T)
* Fixed bug 1140, shipto causes exchangerate format lost (Chris T)
* Fixed errors running custom queries where no table yet defined (Chris T)
* Use Shipto button works right away when adding from invoice (Chris T)
* Fixed bug 1196, number formatting issue when decimal separator is comma, like 1.000,00 (Pongracz I)
* Fixed bug 1169, sorting orders results in empty list (Chris T)
* Fixed bug 1173, employee manager checkbox badly handled (Chris T)
* Fixed bug 1199, can change shipto with no effect after positng (Chris T)
* Fixed issue 1183, added login name to menu pane (Chris T)
* Fixed bug 1185, email address not shown when emailing statements (Chris T)

Chris T is Chris Travers
Pongracz I is Pongracz Istvan


Changelog for 1.3.42
* Fix for missing emails when emailing orders/quotations (1073, Chris T)
* Fix doubled email addresses when emailing invoice (1186, Pongracz I)
* Hungarian translation changes (Pongracz I)
* Fix for inactive customers showing up on receipt search (1095, Chris T)
* Hungarian translation changes (Pongracz I)
* View file_links is no longer dropped before rebuild (Chris T, 1099)
* Fix for invoice with shipto linking to wrong one on report (Chris T, 1104)
* Fix for shipto's not being automatically checked (Chris T, 1100)
* Fixed forex rounding issue with single payments not posting (Chris T)
* Fixed typo in search payment form: aligh -> align (Pongracz I)

Chris T is Chris Travers
Pongracz I is Pongracz Istvan

Changelog for 1.3.41
* Fix for invalid ref when entering payment  (John Locke)


Changelog for 1.3.40
* Updated nginx configuration (Pongracz I)
* GL account search now will search within descriptions for matches (Chris T)
* Printing without an invoice number now errors instead of increments (Chris T)
* Fixed internal server error using cash/payment (Chris T)
* Fixed #1133 (FX rate changed after selecting part/service) (Pongracz I)
* Fixed #1078 (Don't populate all empty projects automatically) (Pongracz I)
* Fixed #1139 (Vendor can show up as default customer in sales order, confusing...) (Pongracz I)
* Fixed type mismatch between invoice.qty and invoice.allocated (Chris T)
* Fixed manual tax invoices not reversing properly (Chris T, 1134)

Chris T is Chris Travers
Pongracz I is Pongracz Istvan

Changelog for 1.3.39
* Fixed Internal Server Error clicking through ar/ap report (Chris T, 1022)
* Fixed internal server error deleting part (Chris T, 1027)
* Fixed Internal server error saving part with all vendor rows (Chris T, 1028)
* Fixed display of weight on parts list with comma decimal sep (Chris T, 1030)
* Fixed pricelist pdf column widths all equal (Chris T, 1037)
* Added support for zero-downtime upgrades (Chris T)
* Fixed clicking through COA does not show future transactions (Chris T, 1044)
* Fixed unable to partially pay or receive when negative due (Chris T, 1045)
* Fixed encoding for templates when edited through web (Chris T, 1077)
* Fixed customer/vendor dropdown resetting on update (Chris T, 1072)

Chris T is Chris Travers
Robert C is Robert Clay

Changelog for 1.3.38
* Fixed AR/AP transactions resetting currency/exchange rate (Chris T)
* Fixed adding vouchers not checking for locked/approved batches (Chris T 1025)
* Fixed can't delete pricematrix entries from customer screen (Chris T, 893)
* Fixed language change on order to invoice conversion (Chris T, 896)
* Fixed ar/ap tax check inconsistency (Chris T, 919)
* Fixed inputs ignored for email addresses sending statements (Chris T, 920)
* Fixed negative overpayments showing as positive (Chris T, 926)
* Fixed permission denied errors after upgrading copied db (Chris T, 956)
* Fixed "access denied" when deleting unused tax account (Chris T, 967)
* Fixed GL Report fails before entering transactions (Chris T, 977)
* Fixed start and end dates not shown on contact screen (Chris T, 979)
* Fixed employee showing up several times on search list (Chris T, 980)
* Fixed contact description not preserved on edit (Chris T, 981)
* Fixed useless buttons on credit div when no account active (Chris T, 1001)
* Backported requires() and requires_series() APIs from 1.4 (Chris T)
* Updated INSTALL to reflect better instructions for Apache 2.4 (Chris T)
* Fixed printed invoice not matching posted when 0 manual tax (Nick P, 1051)
* Updated Hungarian translation (P. Isvan)

Chris T is Chris Travers
Erik H is Erik Huelsmann
Nick P is Nick Prater
P. Isvan is Pongracz Istvan

Changelog for 1.3.37
* 1.3-1.2 downgrade now drops extensions (Chris T, 943)
* Fixed db names with spaces not supported (Chris T, 946)
* Fixed old code not working if clicked on after changing passwd (Chris 949)
* Fixed join projection issues in AP Outstanding (Chris T, 950)
* Added Apache 2.4 configuration file (Chris T)
* Fixed "save info" reporting "Draft Posted" (Chris T, 925)
* Fixed shipto causing db error on sales invoice (Chris T, 929)
* Fixed shipto including all addresses (Chris T, 929)
* Fixed shipto address not showing on invoice (Chris T, 929)
* Fixed fcgi blank screens on saving/deleting warehouse (Chris T, 902)
* Fixed blank screens after New on ar/ap transactions (Chris T, 924)
* Fixed back button handling after logout (Chris T)
* Fixed Chrome and some other browsers not properly logging out (Chris T)
* Added SQL-Ledger 2.8 migration script (Erik H)
* Removed sales/purchase order recurring logic (Chris T, 888)
* Removing references to missing line.gif (Chris T, 962)
* Fixed garbled UTF-8 characters appearing in web output (Erik H, 953)
* Removed crdate from ar/ap transactions and outstanding bug reports (Chris T)

Chris T is Chris Travers
Erik H is Erik Huelsmann

Changelog for 1.3.36
* Set default date for AP invoice creation to current date (Chris T)
* Removed "apply discount" from use overpayment screen (Chris T)
* Fixed tax checkbox problem when one tax id includes another (Chris T)
* Fixed update forgetting creditor (Nick P)
* Fixed invoices rounding and printing differently (Giovanni B)
* Deleted broken pricematrix check on existing rows in POS (Chris T)
* Fixing manually entered tax amounts ignored printing invoice (Chris T, 864)
* Fixing deleting gl draft via gl screen fails (Chris T, 871)
* Fixing receipts listing "to pay" for amount (Chris T, 892)
* Setting->get() now works with named keys (Chris T)
* nginx sample configurations (P. Istvan)
* Fixed unable to delete ar vouchers (Chris T)
* Fixed copy to new scrambling lines (Chris T, 923)
* Fixed improper account line handling in ar/ap trans. (Chris T, 923)

Chris T is Chris Travers
Nick P is Nick Prater
Giovanni B is Giovanni Biscuolo
P. Istvan is Pongracz Istvan

Changelog for 1.3.35
* Fixed uninitialized value warnings when cached template enabled (Chris T)
* Fixed error in logs about failed login during initial login (Chris T, 858)
* Updated gnome2 stylesheet (Pongracz I)
* Updated Hungarian translation (Pongracz I)
* Fixed is_zero error on inventory activity report (Chris T)
* Fixed bug 861, receipts saying "pay from" cash account (Chris T)
* Dropped not null requirement on zip/mail codes (Chris T, 863)
* Fixed on hold throwing http 500 errors (Chris T and Nick P, 872)
* Fixed on hold not available for ar/ap transactions (Chris T, 838)
* Fixed single payments screen confusing (Chris T, 856)
* Fixed confusing error on tax form reports (Chris T, 883)
* Fixed unable to edit quotation.tex (Chris T, 885)
* Silenced warnings in Num2Text (Chris T)
* Fixed blank weights sometimes making invoices unprintable (Chris T)
* Fixed some bugs with SL2.8 to LedgerSMB upgrades (Chris T)
* Fixed encoding errors after sending email (Chris T, 884)
* Fixed spurious 0's in incorrect fields (Chris T, 889)
* Copy to New no longer copies payments (Chris T)
* Fixed '0' invoice number on customer history summary (Chris T)
* Added 'created on' date to invoices (Pongracz I)
* Condensed income statement and balance sheet for readability (Erik H)

Chris T is Chris Travers
Nick P is Nick Prater
Pongracz I is Pongracz Istvan
Erik H is Erik Huelsmann


Changelog for 1.3.34
* Fixed some SQL syntax issues on using overpayments (Chris T)
* Fixed date range when clicking through income statement to gl (Chris T, 836)
* Fixed invoice screens not recognizing default payment account (Chris T, 837)
* Fixed gl report criteria lost when returning from transaction (Chris T, 839)
* Fixed incorrect payment account info in invoice screen (Chris T)
* Fixed on-hold handling for ar transactions (Herman V)
* Fixed address handling rendering issues on invoices (Chris T)
* Fixed error handling after state had been cleared (Herman V)
* Updates to SQL-Ledger 2.8 migration script (Chris T)
* Fixed income account tracking on assemblies screen (Erik H)
* Fixed trouble emailing recurring transactions (873, Erik H)
* Fixed saving company saving incorrectly to DB (886, John L)
* Can now search for batches/drafts without specifying a class (Erik H)
* Added trigger to prevent transactions in closed periods (Chris T)
* Fixed batch printing not writing files to print (Chris T)

Chris T is Chris Travers
Erik H is Erik Huelsmann
Herman V is Herman Vierendeels
John L is John Locke


Changelog for 1.3.33
* Fixed <?lsmb YYMMMDD ?> interpolation in settings (Chris T)
* Fixed Contact field on search screen not doing anything (Chris T, 808)
* Fixed Department dropdown ordering and selection (Chris T, 810)
* Fixed Project dropdown ordering and selection (Chris T, 809)
* Fixed UI inconsistency re: language dropdown (Chris T, 816)
* Fixed grants to menus (which can cause problems for submenus (Chris T, 820)
* Fixed tax boxes cannot be all unset (Chris T, 818)
* Project, serial number, and notes now appear initially (Chris T, 824)
* Fixed double-counting first date's balance on gl report (Chris T)
* Fixed user creation failing on some timezones with some datestyles (Chris T)
* Added secondary partnumber ordering to eca history report (Chris T)
* Fixed default_reportable not respected for invoices (Chris T, 799)
* Fixed dropdowns not affecting date range in tax reports (Chris T, 811)
* Added missing taxincluded handling, added script to populate (Chris T, 832)
* Fixed code references stringified on LaTeX templates (Chris T, 843)
* Orders no longer change customer when changing date (Chris T)
* Fixed toggling on-hold vendor invoices (Herman V)
* Fixed disappearing addresses on update on invoice screen (Chris T)

Herman V is Herman Vierendeels
Chris T is Chris Travers

Changelog for 1.3.32
* Fixed em-dash handling for pdfs (Chris T)
* Fixed multiple blank line handling for pdfs (Chris T)
* Fixed multiple repeat entries in chart of accounts drop down (Nick P, 812)
* Fixed transaction list empty if searched by creditor name (Nick P, 806)
* Fixed cash transfer enforces ticked 'FX' boxes (Nick P, 802)
* Fixed extra newline-related errors in tex template engine (Chris T)
* Added updated Hungarian charts of accounts (Pongracz Istvan, 813)
* Reopen books now works again (Chris T, 792)
* Added address line to ar/ap transaction and invoice screens (Chris T)
* Fixed draft review issues for Cash Transfer GL drafts (Chris T, 802)
* Added fx boxes for GL transactions (Chris T, required to fix 802)
* Fixed odd UI issues with voiding GL transactions (Chris T, 803)
* Fixed department dropdown not showing values (Chris T, 805)
* Fixed error causing Reconciliation.sql not to be loaded/reloaded (Chris T)


Nick P is Nick Prater

Changelog for 1.3.31
* Removed spurious commit saving orders (Chris T)
* Removed check for reversing too many sales, since this poses problems
  in corner cases with no good solutions (Chris T)
* R5680-1, (tentatively) fixes to shipping/invoice onhand numbers (Chris T)
* Fixed customer search showing sales rather than billing addresses (Chris T)
* Fixed parts descriptions not showing on inventory actibity report (Chris T)
* Fixed encoding issues when printing from the queue (Chris T, 3602073)
* Fixed spurious commit in Invoice Shipped (Chris T)
* Fixed handling of long notes/descriptions on GL (Chris T, 3603939)
* Fixed handling of translation strings in Contact Search (Chris T, 3604721)
* Fixed handling of spaces in debit/credit cols/gl (Chris T, 3607219)
* Fixed handling of invoice numbers on recurring (Chris T, 3602382)
* Fixed language code changes delayed (Chris T, 3607220)
* Fixed order by on reconciliation screen not working (Chris T, 3607223)
* Fixed country changes to companies not saving (Chris T, 3607437)
* Fixed customer search on address data (Chris T, 3607436)

Changelog for 1.3.30
* Documented behavior of Outstanding Summary report (Chris T, 3601314)
* Fix for translations showing multiple types (Chris T, 3601737)
* Updated gnome.css (Pongracz Istvan)
* Fixed vendor cash account link not respected in payment interface (Chris T)
* Fixed workflow for multiple address entry (Chris T,  3602111)
* Fixed print and save buttons on orders (Chris T, 3602071)
* Fixing history report blank when no fx (Chris T, 3602084)
* More CSS hooks (Chris T)
* Fixed DB API for reopening books (Chris T)
* Fixed menu-selected vendors and customers not working (Chris T)
* Fixed packing list not found in dropdown on invoices since 1.3 (Chris T)

Changelog for 1.3.29
* Added db routines for role backup and restore for shared hosting
environments (Chris T, 3598924, filed by Erik H)
* Added provision in Makefile to instantiate pos.conf.pl if not exist (Chris
T, 3599945)
* Fixed errors adding shipto on invoice screen (Chris T, 3599908)
* Fixed permission denied errors adding translations (Chris T, 3599943)
* Added version number to message at top of menu (Chris T, 3600009)
* Added wrapper div around pricegroup field in contact screen to allow cssp,
Chris T.
* Fixed inverted tax numbers in vendor taxable sales report (Chris T, 3600002)
* Fixed cash/receipt and payment screen calculating to pay wrong (Chris T,
3599995)
* Fixed net-0 transactions not showing up on search (Chris T, 3600700)
* Fixed incorrect recommendation in Makefile.PL (Chris T, h.t Havard S and
Robert C)
* Fixed contact info addition workflow.  Now entering multiple contact records
is not a total pain(Chris T)
* Fixed lines 2 and 3 not showing on address div for contacts (Chris T)
* Fixed credit limit not accounting for some payments (Chris T, 3600679)
* Payments tables in invoice/transaction screens can be referenced in CSS
(Chris T)
* Updated Hungarian translation (Pongracz Istvan)

Chris T is Chris Travers
Erik H is Erik Huelsmann

Changelog for 1.3.28
* Added db list to setup.pl when no db is entered and credentials allow login
  to "postgres" db. (Chris T)
* Added copy db utility to setup.pl for testing dbs (Chris T)
* Fixing is_zero errors on ar/ap transaction screens w/tax incldued (Chris T)
* Fixing csv ar transactions not showing taxes (Chris T, 3589640)
* Fixing demo quotations having descriptions taking too much space (Chris T)
* Moved to label/button system for deleting lines on invoices (Chris T)
* Fixing extra blank lines showing up on ar/ap trans screen on save (Chris T)
* Changing xetex demos to use Liberation font (Chris T, h/t Erik H)
* Better appearance of customer history report filter screen (Chris T)
* Fixed new Dynatable.tex not handling col ids with underscores (Chris T)
* Fixed admin passwd reset directing to showing new user screen (Chris T)
* Fixed admin passwd reset ineffective (Chris T, bug 3599803)
* Fixed stylesheet cannot be set on preferences screen (Chris T, 3599804)
* Moved Fixes.sql to top of LOADORDER to fix some upgrade issues (Chris T)
* Fixing handling of unknown browsers in logout (Chris T, 3599930)
* Fixed error generating invoice when mintax threshhold not met Chris T)

Changelog for 1.3.27
* Detect whether ledgersmb.conf exists during Makefile.PL run and create if
  not (Chris T)
* Fixed prepare-company-database.sh clobbering the Apache configuration on
  every run (Chris T, 3595000)
* Fixed error sorting recon search by account (Chris T, h/t Erik H, 3589473)
* Users are now migrated with nonsense passwords from 1,2 (Chris T, 3587257)
* Upgrade now handles new total column in jcitems properly (Chris T)
* Fixed configure_apache.sh, read input, change of file name from
  ledgersmb-httpd.conf to ledgersmb-httpd.conf.template (Havard S)
* Update INSTALL - section "Adding configuration to Apache 2.x" (Havard S)
* Fixed bad targets of AP Aging and Tax Paid reports (Chris T, 3594694)
* By default, customer/vendor search orders by name (Chris T, 3596195)
* Fixed erroneous error in pod coverage test (Chris T)
* Updated LedgerSMB.pot, added script to rebuilt and merge to po's (Chris T)
  -- includes item 3598644 filed by Havard S
* Fixed xgettext error in aa.pl (Chris T)
* Fixed Default language ignored when emailing rfq (Chris T, 3588998)

Chris T is Chris Travers
Havard S is Havard Sorli

Changelog for 1.3.26
* Added db statistics post-upgrade and pre/post rebuild (Chris T, 3586113)
* Merged in fcgi support from addons (Chris T)
* Clarified UI for changing password vs settings (Chris T, 3588810)
* Fixed eca selection issues when creating invoices (Chris T, 3588301)
* Added demo templates with for invoices with attached images (Chris T)
* Fixed attached images not appearing in templates (Chris T)
* Fixed projects not attached to customers lost 1.2-1.3 (Chris T, h/t Ario)
* Fixed the rpm file to make a valid ledgersmb-httpd.conf (Havard S, 3593393)
* Dropped seconds/subsecs from password expiration notice (Chris T, 3593963)
* Fixed parts images not available from template. (Chris T, h/t Brian W)
* Fixed fs_cssdir not handling trailing / properly (Chris T, h/t Nigel T)
* Fixed file attachments not retrieving for all invoice parts (Chris T)
* fixed file attachements for invoices not handling _ properly (Chris T)

Brian W is Brian Wolf
Chris T is Chris Travers
Havard S is Havard Sorli
Nigel T is Nigel Titley

Changelog for 1.3.25
* Fixed internal server errors on LedgerSMB->error() during new() (Chris T)
* Fixed pricematrix rows not showing where pricegroups are used (Chris T)
* Fixed missing grant in some cases on cr_coa_to_account (Chris T)
* Fixed letterhead not showing up on emailed invoices (Chris T, h/t Kevin B)
* Fixed blank screen on posting AR/IS/OE via FCGI (Chris T)
* Fixed ECA's not distinct on parts screen and search (Chris T, 3550075)
* Fixed error saving imported user with no existing db role (Chris T, 3559844)
* Added ar-transation.csv and ap-transaction.csvn templates (Erik H)
* Fixed blank screen processing recurring transactiosn in fcgi (Chris T)
* Removed blank/unused Contact/Employee dropdown on shipping screen (Chris T)
* Fixed internal server errors retrieving taxes with invalid dates (Chris T)
* Fixed taxform "default reportable" checkbox not persisted (Chris T, 3581310)
* Fixed labelling of vendor column on taxform reports (Chris T, 3581317)
* Fixed terms of sales/purchase order not respected (Chris T, 3581337)
* Added Perl equivalent to prepare-company-database.sh (Chris T, 3551127)
* Fixed prepare-company-database.sh, test getopt version. (Havard S, 3551127)

Chris T is Chris Travers
Erik H is Erik Huelsmann
Kevin B is Kevin Bailey
Havard S is Havard Sorli

Changelog for 1.3.24
* Fixed error in msgid for "Add Language" (Havard S, h/t Robert C)
* Moved Makefile.PL to version_from to reduce errors (Chris T, h/t Robert C)
* Prompts added to configure_apache.sh (Berend T)
* Corrected image not showable on html invoice (Chris T)
* Fixed invoice date not printing on checks (Chris T, h/t Neil S)
* Changed INSTALL to do make test, not of make install (Chris T h/t Kevin B)
* Fixed framework for printing parts tumbnails in invoices (Chris T)
* Upgrade now handles nulls in model field of makemodel (Chris T)
* Fixed issue with comment in account.sql (Chris T)
* Removed unused Subcontractor GIFI field (Chris T, h/t Erik H)
* Changed upgrade screen to pull AR/AP numbers (Erik H)
* Rebuild modules after upgrade, ensuring upgrade to latest version (Chris T)
* Fixed credit limit usage calculations (Chris T, h/t Erik H)
* Fixes to get LedgerSMB running clearly using FCGI (Chris T)
* Fixed unapproved transactions showing up on aging reports (Chris T)
* Fixed new window menu item not showing up (Erik H)
* Fixed alignment issue on Contact screen on Chrome (Chris T)
* Fixed cannot reconcile account with negative balance(Havard S, Erik H, h/t Nick P,3586757)
* Documented cache_templates option in ledgersmb.conf (Chris T)
* Fixed internal server error on plack with backups (Chris T)
* Added add user button to setup.pl when LedgerSMB 1.3 db detected (Chris T)
* Backup buttons do not show when no db found (Chris T)

Berend T is Berend Tober
Chris T is Chris Travers
Erik H is Erik Huelsmann
Havard S is Havard Sorli
Kevin B is Kevin Bailey
Neil S is Neil Smith
Robert C is Robert James Clay
Nick P is Nick Prater

Changelog for 1.3.23
* Fixed query string/stdin handling where both stdin and query string are set
* Moved http error framework to use header methods (Chris T)
* Fixed warning about incorrect method for ar/ap transactions (Chris T)
* Fixed fatal gettext errors in ar_EG, fi, nb po's (Havard S)
* Fixed prices being selected on RFQ (Chris T, h/t Erik H)
* Fixed discount wrong after multiple parts selection (Chris T, h/T Istvan P)
* Fixed action not found on redirect (Chris T, h/t Brian W)
* Fixed issues upgrading from 1.2 if email and bcc are filled in (Chris T)
* Fixed error exporting aging to csv (Havard S, h/t Nick P, 3559403)
* Fixed receipt reversal screen erroring (Chris T, h/t Nick P)
* Fixed select all button causing error on aging rpt (Chris T)
* Fixed query err when generating sales orders from time cards (Erik H, 3559621)
* Fixed backup does not test for failure (Havard S, h/t Nick P, 3574876)
* prepre_company_database.sh now only gives user mgmt rights (Berend T)
* Fixed end date, etc not showing on summary list, (Chris T, 3556279)

Berend T is Berend Tober
Chris T is Chris Travers
Havard S is Havard Sorli
Erik H is Erik Huelsmann
Istvan P is Istvan Pongracz
Brian W is Brian Wolf
Nick P is Nick Prater
Robert C is Robert James Clay

Changelog for 1.3.22
* Fixed error when trying to save multiple make/models for a part (Chris T)
* Better error handling when date is entered into statement balance (Chris T)
* Added pricegroup selection back to entity credit account (Chris T, 3550056)
* Fix for slow performance with Form->all_years (Chris T, h/t Neil S)[1]
* Revamped database load test cases (Chris T)
* Fixed error on some screens with function not found (Chris T)
* Fixed some test case errors due to tests written against older API (Chris T)
* Fixed error: parts search not loading into the db pn Pg 9.1 only (Chris T)

Chris T is Chris Travers
Neil S is Neil Smith

Footnotes:
[1]:  Problem found on database with approx 200k records spanning a number of
years.  The current approach will do a sequential scan of acc_trans per year
found if no index is there.  Adding the index is required to get this to
perform reasonably well.


Changelog for 1.3.21
* Added a default numberformat in Form.pm (Chris T)
* Added a container div for theming saved and/or posted docs (Chris T)
* Fixed an is_zero error saving purchase transactions (Nick P)
* Fixed shipping selection not displaying customer info (Chris T, 3543932)
* Fixed shipping redirection not displaying orders (Chris T, h/t Nigel T)
* Recon screen now groups journal entries by transaction (Chris T, h/t Nick P)
* Fixed empty string working as empty source for cash recon (Chris T)
* Saving a part now returns to editing the same part (Chris T, h/t Brian W)
* If pos.conf.pl is not found, now returns an intelligible error (Chris T)
* Adding action/id div to top of many screens (Chris T, h/t Erik H)
* File->get_for_template now gets most recent parts image (Chris T)
* Fixed error on generate purchase orders (Chris T, 3544857, h/t Nigel T)
* Fixed internal server errors with date parsing (Chris T, 3546698)
* Fixed "Directory Transversal Not Allowed w/fs_cssdir (Chris T, h/t Robert C)
* Fixed customer/vendor cleared on ship/receive update (Chris T, 3548104)
* SECURITY FIX for System/Defaults denial of service advisory (Chris T)
* Added missing ap_transaction_all role (Chris T, h/t Erik H)
* Fixed internal server error setting up user in setup.pl (Chris T)
* Performance fix for templates and format detection (Chris T)

Brian W is Brian Wolf
Chris T is Chris Travers
Erik H is Erik Huelsmann
Nick P is Nick Prater
Nigel T is Nigel Titley
Robert C is Robert James Clay

Changelog for 1.3.20
* Fixes for es_AR translation, duplicate keys removed (Andres B)
* Demo templates provide better handling of paragraph breaks in notes (Chris T)
* Fixed menu anomilies due to menu grants on sub-menus (Chris T)
* Fixed unable to change order or delete it (Chris T, 3535856)
* Fixed invalid syntax for integer on saving employee (Chris T)
* Cleaned up dates lines on employee screen (Chris T)
* Added access to parts.image for ar invoice, order, quote templates (Chris T)
* Fixed error on redirect from attaching file to part (Chris T h/t Brian W)
* Fixed inability to look up vendor by ECA with discounts (Erik H h/t Matt B)
* Removed broken cash-basis reports (Chris T, h/t Jigme D
* Backporting LedgerSMB::App_State to make other backports easier (Chris T)
* Fixed Customer/Vendor search results unsorted (Chris T, h/t lbm, 3537592)
* Income Statement/Balance sheet now pass through date ranges (Chris T)

Andres B is Andres Basile
Brian W is Brian Wolf
Chris T is Chris Travers
Erik H is Erik Huelsmann
Jigme D is JigmeDatse
lbm is Louis Moore
Matt B is Matthew Bourque

Changelog for 1.3.19
* New link for customer/vendor when not a dropdown (Chris T)
* Removed file debugging code from file.pl (Chris T)
* fixed can void voids. (Chris T, h/t Erik Huelsmann, item 3515561)
* Fixed error on taxable sales report (Chris T, 3531784 h/t Nigel T)
* Added missing localization calls to recon approval workflow (Chris T)
* Clarified recon approval workflow (Chris T)
* Fixed error editing non-existent localized template (Chris T, 3531738)
* Fixed show/hide logic on nav bar on Contacts screen (Chris T)
* Fixed "Post as Shown" button not showing properly on AR/AP drafts (Chris T)
* Added fs_cssdir config option for easier packaging (Chris T, h/t Robert C)
* Fixed discarded input/bad label on 1.2 upgrade screen (Chris T, h/t Robert C)
* Fixed encoding of attachment retrieval (Chris T h/t Erik H)
* Fixed missing grant on partsvendor_entry_id_seq (Chris T, h/t Brian W)
* Fixed voiding invoice duplicates payment (Chris T h/t John L)
* Fixed CSV exports not having any data (Chris T h/t Erik H)

Brian W is Brian Wolf
Chris T is Chris Travers
Erik H is Erik Huelsmann
Nigel T is Nigel Titley
Robert C is Robert James Clay


Changelog for 1.3.18
* Fixed missing template for CSV pricelists (Chris T)
* Added ODS pricelists (Chris T)
* Better CSV escaping (Chris T, h/t Erik H)
* Fixed menu errors preventing quote/rfq template editing (Chris T, 3524793)
* Fixed customer email not showing emailing statements (Chris T and Erik H)
* Approved recon reports no longer show invalid balance info (Chris T,3518283)
* CSS directory is now configurable (Chris T, 3516730, h/t Robert C)
* Corrected cannot delete accounts (Chris T, 3529383, h/t David M)
* Fixed ODS output broken due to missing export (Chris T)
* Fixed button disable inverted (Chris T)
* Fixed internal server error on requirements report (Chris T, h/t Nigel T)
* Fixed formatting issues with long dates and ISO db dates (Chris T 3525843)
* Removing XLS support which has been broken for some time (Chris T)
* Fixes for slow menu performance on menu (Chris T)

Chris T is Chris Travers
David M is David Mora
Erik H is Erik Huelsmann
Nigel T is Nigel Titley
Robert C is Robert James Clay


Changelog for 1.3.17
* Address now shows on ECA selection screen (Erik H)
* Taxes::Simple now respects min/max values based on subtotal (Chris T)
* Fixed company name/address missing from income statement (Chris T, h/t Mark L)
* Fixed company name/address missing from balance sheet (Chris T, h/t Mark L)
* Optional image retrieval with size detection for latex templates (Chris T)
* Added option to attach images to LaTeX PDF invoices/orders/etc (Chris T)
* Corrected one is_zero error with latest Math::BigInt (Chris T)
* Fixed file uploads sometimes hanging (Chris T)
* Fixed file uploads sometimes throwing action not found errors (Chris T)
* Fixed helpful DB error messages not displayed (Chris T)
* Fixing Form.pm so that max_post_size = -1 behaves as in CGI::Simple (Chris T)
* Fixed internal server error on tax lookup (Chris T)
* Better error message on db version error (Herman V)
* Fixed parsing error in xedemo bin_list.tex (Erik H)

Chris T is Chris Travers
Erik H is Erik Huelsmann
Herman V is Herman Vierendiels
Mark L is Matt Lubratt

Changelog for 1.3.16

* Changes in <head> element for non-Latin characters, HTML invoices (Erik H)
* Corrected untranslated string in Contact management screen (Chris T)
* Corrected permissions issue creating pricelist (Chris T, 3513861)
* Correcting ordering of aging reports so currencies are clustered (Chris T)
* Fixed curr totals not showing for aging rpts (Chris T, 3512591, h/t John L)
* Fixed new user screen not respecting default country (Chris T, 3513760)
* Fixed hash(...) in HTML payment receipt (Chris T, 3515924, h/t Michael R)
* Fixed errors about Concat() not found on Pg 8.4 (Erik H)
* Fixed can't edit templates with absolute templates path (Chris T 3516725)
* Added API for minimum value for taxes for local tax modules (Chris T)
* Added API (but not UI) for tax max value (Chris T)

Chris T is Chris Travers
Erik H is Erik Huelsmann
John L is John Locke
Michael R is Michael Richardson


Changelog for 1.3.15
* Update WX POS (almost there) - readme and code  (Andres B, item 3516949)
* Adding Perl-based database-setup and teardown scripts (Chris B)
* Corrected build issues w/Makefile due to inclusion of LedgerSMB.pm (Chris T)
* ledgersmb.conf.default : Update default PATH (H Sorli, item 3430019)
* Fixed imballanced payments when early payment discount processed (Chris T)
* Pricelists exportable as PDF and CSV (Chris T)
* Fixed payment/receipts shows with 0 due/payment list (Erik H, bug 3512555)
* Correct POD spelling error in LedgerSMB/Form.pm (Robert C, bug 3472015)
* Fixed Reconciliation.sql not loading (Erik H)

Andres B is Andres Basile
Chris B is Chris Bennet
Chris T is Chris Travers
H Sorli is Havard Sorli
Robert C is Robert James Clay

Changelog for 1.3.14
* Argentina (Spanish) translation and charts of accounts added. (Andres B)
* Fixed errors saving when duedate is blank, bug 3503463 (Chris T)
* Corrected editing pos_invoice.txt whitelisting in front-end (Chris T)
* Corrected erroneous directory transversal denial (Chris T, bug 3504924)
* Added recon data to Norwegian chart of accounts (h/t H. Sorli) (Chris T)
* Fixed some menu items disappearing after upgrade (Chris T, bug 3504934)
* Added default to country for initial setup (Chris T, bug 3496967)
* Added recon data to COA files for a few extra locales (Chris T bug 3505102)
* Clarified error message when contrib scripts not found (Chris T)
* Corrected warnings for missin glog initalization (Andres B)
* XLS and ODS buttons are now disabled if prereqs are missing (Erik H)
* Experimental support for migrating from SQL-Ledger via Setup.pl (Chris T)
* Fixed POD issues with lsmb-request.pl (h/t Robert C) (Chris T item 3472648)
* Fixed means of adding parts/editing pricelist missing (Chris T, bug 3442163)
* Fixed unknown db detected as SQL-Ledger (Chris T, bug 3510039)
* Fixed pos ignores pd_proto and always connects tcp (Chris T, bug 3458112)
* Error now displayed when currencies are not defined (Chris T, bug 3509555)
* Fixed "no obvious way to select credit account" (Chris T, bug 3510564)
* Added code to unlink backup files after sent (Chris T)
* Added Gnome css (Andres B)
* Update doc; UPGRADE & README.sql-ledger (h/t Chris T & Erik H) (H Sorli)
* Change logo to "new" design - rename old logo (H Sorli, item 3435532)
* POD corrections to correct for POD style guidelines (Robert C)

Andres B is Andres Basile
Chris T is Chris Travers
Erik H is Erik Huelsmann
H Sorli is Havard Sorli
Robert C is Robert James Clay

Changelog for 1.3.13
* Reduced log messages when upgrading/creating db, for some log levels (Chris T)
* Changed db setup not to use createdb for simple admin of pg_hba.conf (Chris T)
* Corrected type = 'password' not handled properly in elements.html (Chris T)
* Non-billable information now retained in db for timecards (Chris T)
* Corrected character encoding/corruption issue with backup scripts (Chris T)
* Changes in the single payment UI to minimize mouse movements (Erik H)
* Adding link to employee edit screen from user page (h/t H Sorli) (Chris T)
* Fixed: Can't designate managers (Chris T, bug  3486840)
* Can now skip adding the chart of accounts (Erik H)
* Fixed: can't reconcile accounts in foreign currency (bug 3498036)(Chris T)
* Fixed: Recon not setup for cash accounts in default COA (Erik H and Chris T)
* Corrected minor issue with demo sales quotation template (Chris T)

Chris T is Chris Travers
Erik H is Erik Huelsmann
H Sorli is Havard Sorli

Changelog for 1.3.12
* Corrected processing of <?lsmb tags in order/invoice numbers (Chris T)
* Corrected handling of accounts in dropdowns where () are present (Chris T)
* Corrected erroneous log messages from debugging 1.3.11 (Chris T)
* Autocomplete ajaxselect now work (degraded) without Javascript (Chris T)
* Autocomplete ajaxselect now accept full entry without waiting (Chris T)
* Inlined add_custom_field's argument names for autodocumentation (Chris T)
* Updated add_custom_field to run on PostgreSQL 9.0 (Chris T)
* Updated dists/rpm/build.sh to support RHEL 5 (Hilton D)
* Corrected stylesheet not set on error pages (Chris T)
* Tightened up permissions on menu items and employee management (Chris T)
* Corrected permissions on fixed asset depreciation workflow/menu (Chris T)
* Corrected Perl issues on _db_init when custom fields defined, 5.12 (Chris T)
* Adding missing permissions for editing parts (Chris T)
* Clarified string for vendor's part number in parts screen (Frans S)
* Recon checkbox now is set properly (Chris T)
* Corrected missing "search assets" menu item (Chris T)
* Net Book Value report now shows undepreciated assets (Chris T)
* Permissions fixes to fixed asset module (Chris T)
* Corrected NULL being saved in method for asset class (Chris T)
* Corrected UI glitch on saving asset class (Chris T)
* Updated Slony setup scripts (Chris T)

Hilton D is Hilton Day
Frans S is Frans van der Star
Chris T is Chris Travers

Changelog for 1.3.11
* Fixed outstanding report for payment reversal and partial payments (Chris T)
* Fixed handling of non-existing roles in menu grants (Chris T)
* Added reverse_bank_recs setting for those that want to
  do recs from bank perspective (Chris T)
* Added "bank register mode" for account transaction lists (Chris T)
* Fixed join projection issue in draft search routine (Chris T)
* Fixed prepare-database.sh for Pg 9.1 (Erik H)
* Fixed Customer/vendor selection for dropdowns (Chris T)
* Fixed some HASH() entries in CSV templates (Chris T)
* Removed unnecessary shebang lines in scripts/* files (Robert C)
* Fixed GL recurring transaction not posting (Chris T)
* Improved error handling when extensions/contrib scripts not found (Chris T)
* Fixed multicurrency handling in bulk payment interface (Chris T and Erik H)
* Corrected a number of number parsing/i18n issues (Herman V)
* Corrected pos_cashier inadequate permissions (Chris T)
* Corrected templates directive not handled properly (Chris T)

Chris T is Chris Travers
Erik H is Erik Huelsmann
Herman V is Herman Vierendeels
Robert C is Robert James Clay

Changelog for 1.3.10
* Fixes for permissions for exchangerate table (Erik H)
* Fixes for POS cashier permissions.  (Chris T)
* More Localization Fixes (Herman V)
* Customer/Vendor Search now shows records without credit accounts (Herman V)
* Better error handling contrib modules not found (Chris T)
* pos.conf.pl no longer overwritten on upgrade (Chris T)
* Fixed multi-currency single payment handling (Erik H / Chris T)
* Fixed "New Window" not working (Erik H)
* Fixed Pg 9.1 detection in setup.pl (Chris T and Pongracz I)
* Fixed SQL error loading Utils.sql (Michael R)
* Updated docs on foreign exchange settings (Erik H)
* Fixed forex settings not saving on defaults screen (Chris T)
* Formatted paid amount for payment screen (Herman V)
* Fixed help message on prepare-database.sh (Michael R)
* Fixed links on payment report (Erik H)
* Added more forex documentation (Erik H)
* Fixed UK chart of accounts VAT accounts (Erik H)
* Fixed issues involving employee_id references (Erik H)
* Fixed shipto menu (Erik H)
* Fixed wrong orders showing up on ship/receive (Erik H)
* Fixed Makefile.PL version info (Chris T)
* Fixed HTML attribute quoting (John L and Erik H)

Chris T is Chris Travers
Erik H is Erik Huelsmann
Herman V is Herman Vierendeels
John L is John Locke
Michael R is Michael Richardson
Pongracz I is Pongracz Istvan

Changelog for 1.3.9
* More logging enhancements (Herman V)
* Translation fixes in tax form reports (Chris T)
* Added accidently omitted 1099 forms (Chris T)
* Fixed formatting issue in sales_quotation.tex (Chris T)
* Better localization handling on logout (Herman V)
* Better handling of successive logouts (Herman V)
* Correcting some erroneous errors on db setup (Herman V)
* Corrected error message in old handler (Herman V)
* Reduced warnings in logs (Herman V and Chris T)
* Corrected "Not a CODE reference" in payment processing (Herman V)
* Corrected year/month not working on payment dropdowns (Herman V)
* Can now be installed via RPM. (Chris T)

Chris T is Chris Travers
Herman V is Herman Vierendeels

Changelog for 1.3.8:
* Fixed duplicate key error saving taxes (Herman V)
* Fixed not null violation when inserting bank acct w/o bic (Chris T)
* Corrected fkey violation when attaching file to order (Chris T)
* Moved language input on customer/vendor form for better display (Chris T)
* Corrected binmode handling on templates (Herman V and Chris T)
* File.sql now loads transactionally (Chris T)
* OE no longer requires type input for editing orders/quotations (Chris T)
* Fixed  "no such file or directory found" error when logging db tasks (David B)
* Logging improvements (Herman V)
* Fixed company fax being printed under shipto (Herman V)
* Fixed "File does not exist... [object HTMLButtonElement]" js error (Herman V)
* Fixed timecard template headers not showing company name, etc (Chris T)
* Fixed part account mappings broken after upgrade from 1.2 (Chris T)
* Fixed quotation number increasing when saving existing quotation (Chris T)
* Fixed invalid from address on backup routine (Chris T)
* Fixed error "ERROR: lower bound of FOR loop cannot be null" (Chris T)
* Updated documentation regarding retaining old migrated data (Herman V)
* Fixed duplicate sessions created on login (Herman V)

Chris T is Chris Travers
David B is David Bandel
Herman V is Herman Vierendeels

Changelog for LedgerSMB 1.3.7 (Categorized due to length)
Database
* Added foreign key of entity_credit_account.language_code (Herman V)
* Corrected permissions issue for editing assembly (Chris T)

Code and Administration
* Exposed LedgerSMB::Sysconfig::tempdir to configuration file (Herman V)
* Fixed invoice tempfiles never being cleaned up (Herman V)
* Fixed LedgerSMB.pm warnings during tests (Herman V)
* Backup functionality moved to database administration interface (Chris T)
* Whitespace adjustment in Pg-database (Herman V)
* New form unsets $form->{header} to avoid lack of headers (Herman V)

User Interface
* Fixed pricelist button (customer/vendor) producing error (Chris T)
* Fixed date error when processing recurring transactions (Chris T)
* Corrected 'Invalid Year-end filter' when exporting trial balance (Chris T)
* Correcting errors attaching and retriving URL attachments (Chris T)
* Correcting parse errors in pos_template.txt (Chris T)
* Database administration interface more consistent (Chris T)
* Corrected Action not defined error on asset import (Chris T)
* Default language handling for invoices (Herman V)
* Fixed LaTeX errors in timecard templates (Chris T)
* Fixed error when batch printing timecards (Erik H)
* Fixed menu reversal with batch printing (Erik H)
* Removed broken edit buttons on bank account tab of contacts form (Chris T)
* Corrected UI glitches involving adding employee contact info (Chris T)
* Corrected missing translation call in contact template (Chris T)
* Corrected UI glitch when processing recurring transactions (Chris T)
* Corrected double escaping bug in balance sheet template (Erik H)
* Corrected filtering of customers/vendors on AR/AP screens (Chris T)
* Added logged in username to setup utility confirm operation screen (Chris T)
* Corrected sales tax issue for sales/purchase orders (Herman V)

Logging
* Allow log-level to be set from config file (Herman V)
* Correcting history.css not found (Chris T)
* Reduced warnings in logs (Chris T)
* Logging enhancements (Herman V)
* Corrected error regarding css file not found (Erik H)
* Corrected global.css not found error (Chris T)

Chris T is Chris Travers
Erik H is Erik Huelsmann
Herman V is Herman Vierendeels


Changelog for LedgerSMB 1.3.6
* Including xelatex templates under directory templates/xedemo (Chris T)
* Fix for company name in order entry (David B)
* Corrected UI dropdown box issue on ar/ap transaction screen (Herman V)
* Corrected minor workflow issues on AR/AP transactions (Herman V)
* Corrected permissions for users creating employee records (Chris T)
* Corrected error when trying to save employee location as new (Chris T)
* Corrected save as new overwriting existing for vendors/customers (Chris T)
* Logging improvements (Herman V)
* Fixed SQL errors in Goods and Services/All Items report (David B)
* Corrected issue saving country in contact.html (Pongracz I)
* Corrected permission denied to partsgroup_id_seq (Chris T)
* Corrected discount_terms not being displayed after saving (Chris T)
* Corrected language drop-down missing from email form (Chris T)
* Customer search result label correction (Herman V)
* Company name can now be prepopulated on login screen (Chris T)
* Corrected SQL error in OE.pm (Herman V)

Chris T is Chris Travers
David B is David Bandel
Herman V is Herman Vierendeels
Pongracz I is Pongracz Istvan

Changelog for LedgerSMB 1.3.5
* Fixing Menu and Permissions bug 3430820 (Chris T)
* Fixing permissions bug 3433644 (Chris T)
* Fixing file not found printing HTML invoice (Chris T)
* Corrected join issues in generating sales orders (Erik H)
* Removed commits in child subroutines (Herman V)
* Correcting warnings about HOME not set (Chris T)
* Corrected debian-specific db creation issue (Pongracz I)
* Corrected company name representation in timecard->sales order (Chris T)
* Better error handling when currency not set (Chris T)
* Exposed adding currency for customer/vendor to UI (Chris T)
* Corrected POS roles as per bug 3434549 (Chris T)
* Updated manual per ticket 3435124 (Chris T)
* Removed intermediate LaTeX files (Erik H)
* Fixed error: css/scripts/create_batch.css not found (Erik H)
* Translation string updates Herman V)
* Additional upgrade checks added (Herman V)
* Better whitespace handling in upgrade scripts (from 1.2) (Herman V)
* Translation string fixes for Payment workflow (Herman V)
* Fixed UTF8 chars broken in printed HTML invoices (Chris T)

Chris T is Chris Travers
Erik H is Erik Huelsmann
Herman V is Herman Vierendeels
Pongracz I is Pongracz Istvan

Changelog for LedgerSMB 1.3.4
* Corrected case matching error in upgrade script (Chris T)
* Corrected version number on new databases (Chris T)
* Corrected multiple load errors on upgrade (David B)
* Corrected problem creating UTF-8 database on Debian (David B)
* Corrected display issues with numbers (Herman V)
* Updated Ubuntu notes (Frans S)
* Corrected a couple of menu items (David B)
* Added 1.3-1.2 downgrade script to recover from failed upgrades (Chris T)
* Corrected ship/receive bug due to invalid join conditions (Chris T)
* Corrected template error in printPayment.html (Herman V)
* Form.pl now provides instructions to use setup.pl to correct database
versioning errors (Chris T)

Chris T is Chris Travers
David B is David Bandel
Herman V is Herman Vierendeels

Changelog for LedgerSMB 1.3.3
* Fix for being unable to delete AR/AP drafts (Herman V)
* Additional button cleanup (Herman V)
* Fix for is_zero issue with latest Math::BigFloat in AR/AP trans (Chris T)
* Fix for inability to save employee country (Chris T)
* API inconsistency fixed (Chris T)
* Fix for translation string standardization (Herman V)
* Fix for AP posting issue with 1.000,00 number format (Herman V)
* More number format fixes (Herman V)
* Database upgrade within 1.3 now possible from setup.pl (Chris T)
* Corrected Norwegian tax rates (Erik H)

Chris T is Chris Travers
Herman V is Herman Vierendeels
Erik H is Erik Huelsman
Frans S is Frans van der Star

Changelog for LedgerSMB 1.3.2
* Fixed a few files where suExec fixes were not applied (Chris T)
* Fixed erroneous buttons marked "Save and Post" showing up (Chris T)
* Corrected test cases so they do not fail w/o optional LaTeX mods (Chris T)
* Made errors saving chart of accounts entry more friendly (Chris T)
* Fixed permissions issue involving yearend (Chris T)
* Fixed filename issue in install.sh (Chris T)
* Fixed stylesheet/salutations display issue in user editing screen (Chris T)
* Correcting LedgerSMB.pot (bug reported by Herman V) (Chris T)
* Documented parameterized translation syntax for .po files (Herman V)
* Added en_GB and en_US to language table for new installations (Chris T)
* Added check for system configuration before tests begin (Chris T)
* Clarified password reset interface for user management (Chris T)
* Added notes on installing on Ubuntu 11.10 (Frans S)
* Correcting some issues with Perl 5.12 and Math::BigInt (Herman V)

Chris T is Chris Travers
Herman V is Herman Vierendeels
Frans S is Frans van der Star

Changelog for LedgerSMB 1.3.1
* Language selection for invoice templates fixed (Chris T)
* Fixed DB errors on project search (Chris T)
* Fixed DB errors on timecard entry (Chris T)
* Fixed DB errors on timecard searches (Chris T)
* String standardization in employee/user management (Herman V)
* Fixed Employee record duplicted on save (Herman V)
* Fixed upgrade script not bringing in entity.name for employees (Chris T)
* Fixed upgrade script error importing duplicate customer/vendor numbers
(Chris T)

Changelog for LedgerSMB 1.3.0

Security:
* Security is now robustly enforced on the db level (Chris T and Josh D)
* New user interface to manage users (Chris T and Aurynn)
* Framework in place, used to prevent XSRF attacks (Chris T)

Separation of Duties:
* Separate permissions for entry and posting to the books.
* Voucher/Batch system (Chris T)
* Draft system for unapproved transactions (Chris T)
* Reconciliation is now subject to separation of duties (Chris T and Aurynn)

End of Year:
* Close books and end of year transactions at once (Chris T and Aurynn)
* Cannot close books where unapproved transactions are before yearend(Chris T)
* Yearend/closed books now creates balance checkpoints for better performance
(Chris T and Aurynn)
* The prohibition against entering transactions into closed period enforced
on a database level.

General Ledger/Journal:
* GL reports filter by account (Chris T)
* GL reports account is ajax-style autocomplete (John W)
* Journal Entry screen now uses AJAX-style autocomplete for accounts (Chris T)
* GL reference now populated by default in the initial screen (Chris T).
* Files can be attached to financial transactions (Chris T)

AR/AP:
* Files can be attached to AR/AP transactions (Chris T)
* Project numbers can be displayed on AR/AP transactions report (Chris T)

Reconciliation:
* Reconciliation is on new codebase!
* Redesigned workflow (Chris T and Aurynn)
* Optimized for high volumes (1000 transactions or more per run, Chris T)
* Plug in model for bank import scripts (Chris T and Aurynn)

Payments:
* Payments are on new codebase!
* Redesigned bulk payment workflow/UI (Chris T)
* Bulk payment optimizations for high volumes (5000 invoices per run, Chris T)
* Redesigned single payment workfow/UI (David M)

Contact Handling:
* Contacts are now on new code base!
* Customers/Vendors Now Can Be Tracked Together (Josh D, Chris T, Aurynn)
* Multiple addresses and contact info stored per account (Josh D and Chris T)
* Multiple read-only notes per account (Josh D, Chris T, and Lacey P)
* Multiple bank accounts per customer/vendor account (Josh D and Chris T)
* Track 1099 or equiv. forms for customers/vendors (Chris T and John W)

Invoicing:
* Can now set sales tax amounts and rates per invoice if necessary (Chris T).
* Files can be attached to invoices (Chris T)
* Invoices can be placed on hold (Chris T)

Fixed Assets:
* New Feature!
* Group assets into classes to depreciate together (Chris T)
* Depreciate assets using straight-line depreciation (Chris T)
* Plugin model for time- or production-based depreciation methods (Chris T)
* Dispose of assets --- full and partial disposal supported (Chris T)
* Net Book Value Report (Chris T)

Development:
* New API structure for new code (Entire Team)
* Better error handling/display (Jason and Chris T)
* Errors logged to httpd error log (Chris T)
* Cleaned up file structure for charts of accounts (Chris T)
* New UI and template system using TT (Seneca)
* Form.pm deprecated.  New Object Oriented and data-driven model (Chris T)
* Added ledgersmb-smallgray.css (Jeff K)
* Stored procedure-based ORM for data model encapsulation in db (Chris T)
* Many small forms moved to templates (Seneca)
* Greatly expanded test cases (Chris T and Seneca)


Misc:
* Timecard lists project descriptions as well as numbers (Chris T)
* Invoices can now be put on hold (Aurynn)
* New CLI database creation routines  (Jeff K)
* New web-based db creation routines (Sadashiva A)

Database:
* Redesigned database schema for contacts (Josh D)
* Redesigned database schema for chart of accounts (Chris T)
* Redesigned database schema for reconciliation (Aurynn and Chris T)
* Redesigned database schema for payments (David M)

Changelog for 1.2 Series
Released 2007-04-04
Currently supported, through at least 2012-03-01

Changelog for 1.2.27
* Corrected an issue with redirects (Turtle)

Changelog for 1.2.26
* Corrected is_zero errors updating ar/ap transactions (Chris T)
* Corrected is_zero errors printing invoices (Chris T)

Changelog for 1.2.25
* Corrected sql injection issue (Chris T)

Changelog for 1.2.24
* Corrected (non-exploitable) SQL injection issue in custom field management
stored procs.  Chris T
* Corrected issues running LedgerSMB with SuExec.  (Matt S Trout)
* Corrected filenamme bug in batch printing module (Chris T)

Changelog for 1.2.23
* Fix for sales tax incorrect on sales/purchase order screen
* fix for unreadable characters in HTML templates in some charsets.
* Correcting backup name on backup by email

Changelog for 1.2.22
* Corrected error for cases where no buttons occur on GL Journal Entry screen
(Chris T)
* Corrected a number of warnings for Perl 5.12 (Chris T and Jeff K)
* Corrected a number of UI issues with HST migtation (Chris T)
* Corrected erroneous test case failures due to erroneous order of regexp's in
test cases (Chris T)

Changelog for 1.2.21
* Corrected a number of templates with HTML issues (Luke)
* AR/AP Aging Report fixed, ignores payment after report date (Chris T)
* Minor documentation updates (Chris T)
* Fixed bug saving SIC (Adam T)

Changelog for 1.2.20
* Commented out credits in ledgersmb-blue.css
* Corrected encoding in Latvian chart of accounts (Janeks)
* Minor fixes to release notes (SF User akaihola)
* Exchange rate fix (SF User Anarcat)
* Fixed whitespace handling in admin.pl when saving permissions (Chris T)

Changelog for 1.2.19
* Fixed short sales with never-closed books (Chris T)
* Fixed erroneous tax rounding in POS screen (Chris T)
* Fixed XSRF vulnerability that allows changing user's password (Chris T)
* Corrected SQL Injection vulnerability in customer/vendor handling (Chris T)
* Cookie now sets SECURE flag when on HTTPS (Chris T)
* Corrected an issue with URL escaping (M Lubratt)
* Corrected an issue with email id's (Michael Richardson)

Changelog for 1.2.18
* Corrected httpd configuration bit. (Roderick Anderson)
* COGS fix for return handling (Sadashiva and Chris T)
* Cumulative tax handling fix for Quebec users (Jerome Oufella)

Changelog for 1.2.17
* Corrected "Attempt to free unreferenced scalar" error (oe.pl, 5.10.0, Chris T)
* Corrected order consolidation item notes replaced with qty (Chris T)
* Corrected "Access Denied" when deleting user (Sadashiva)
* Corrected defaults not saving properly when not already in db (Sadashiva)
* Corrected undefined dbh when generating sales orders (Sadashiva)

Changelog for 1.2.16
* Correcting "Attempt to free unreferenced scalar" error on 5.10.0 (Chris T)
* Correcting "Access Denied" when searching for timecards (Seneca)

Changelog for 1.2.15
* Uppercasing some SQL statements (Chris T)
* Fixed for AR allocation corner case (Victor Q, 1881199)
* Fixed for warehouse transfer error (Jeffk, 1877860)
* Fixed error pulling transactions by department (Chris T, 1954974)
* Fixed UTF-8 encoding for Czech COA (Vladamir B, 1906081)
* Fixed upgrade script creating incorrectly named sequence (Chris T, 1987545)
* Corrected POS transactions report (JeffK and Chris T, 2025931)
* Added a max_post_size directive to the ledgersmb.conf (Chris M)
* Fixed Price Matrix logic (Chris T, 1897245)
* Fixed errors in the backported triggers for transaction table (Jeffk, 1928336)
* Corrected corner case on ar_ap_summary_fix_1.2.14.sql (Chris T)

Changelog for 1.2.14
* Build.PL now requires Test::Trap (Chris T, 1872529)
* Fixed double escaping of tex under some circumstances (Seneca)
* Added fix for bad summary information in AR/AP transactions (1800065,
1800069, Chris T)
* Fixed posting issue behind AR/AP transaction report anomilies (Chris T)
* Fixed taxes added twice when viewing existing transaction (Chris T)
* Fixed erroneous discount lines in POS invoice (Chris T)

Changelog for 1.2.13
* Fixed all known implicit cast issues with PostgreSQL 8.3 (Chris T)
* Fixed Vendor Info Incorrectly Escaped in Check Printing Module(1844159,
Chris T)
* Fixed Serial numbers not preserved on order consolidation(1849585, Chris T)
* Adding fix for double-incrementing id sequence(Chris T)
* Fixed:  DBD::Pg Error Searching for PO by description (1876963, Chris T)
* fixed syntax error in COMMENT ON INDEX statement (Seneca)
* Fixed the display of taxes with '%' in PDF invoices (Seneca)
* Fixed broken substitution in update_defaults (Seneca)


Changelog for 1.2.12
* Committed Tony Brummett's fix for last/avg costs updates (Chris T)
* Committing fix for User.pm error handling (1860699, Chris T)
* Some revisions in spec files (Chris M)
* Changed LICENSE directive in rpm to the more descriptive gpl v2+ (Chris T)
* Fixed bug 1835463, cannot transfer to warehouses (Chris T)
* Adding fix for 1771834, inventory lost converting order to invoice (Chris T)
* Fixed 1812792, (discount box blank after part lookup (Chris T)
* Fixed bug 1839776-- reposting sales invoice causes duplication.(Chris T)


Changelog for 1.2.11
* Simplified obtaining years with transactions (Chris T)
* Fixed dataset creation (Chris T)
* Tax display fixes for AR/AP transactions (Chris T, 1794077, 1790768)
* Fixed encoding errors in numeral to text conversion (Seneca)
* Fixed the displayed number format for AP invoice taxes (Seneca)
* Fixed the selection of taxes when validto is involved (Seneca, anarcat's
addition to 1818792)

Changelog for 1.2.10
* Fixed bug 1765161, post button duplicates invoices.(Chris T)
* Adding a minor fixes to COGS edge cases for reversed invoices. (Chris T)
* Fixed bug 1811022.  Closedto date problems (Seneca)
* Fixing error on parts cost display, bug 1811470 (Chris T)
* fixed oversight with required_debs.txt name (Joshua D)
* Removing stray quote from button label, bug 1814444 (Seneca)
* Increasing min DBI version (Seneca)
* Apply db_parse_numeric to the correct hashref, fixes 1815081(Seneca)
* Fixed 1815075, Subject of email improperly encoded) (Seneca)
* Set template file output to UTF8 (Seneca)
* Body encoding fixes (Seneca)
* Fixing message-id setting (Seneca)
* Drawer opening now uses correct printer designation (Chris T)
* Change issued is now entered with correct memo field. (Chris T)
* Closing tell report works as advertised (Chris T)
* Fixed 1814437, Multiple paths set causing errors (Seneca)
* Add the ampersand to the HTML escape list for parse_template (Seneca)
* fixed 1815329, $ not escaped properly for LaTeX (Seneca)
* updated Hungarian translation from Pongrácz István (patch 1814156, Seneca)
* Properly handle invoice-type quantities from customer search (Seneca)
* Correcting improper redirect when reposting POS invoices.(Chris T)
* Fixing issues relating to database queries and POS-module redirects (Seneca)
* Fixing bug which hides discount input in POS screen. (Chris T)
* Fixing bug:  Obsolete items show on short parts report(Chris T)
* Fixed bugs handling floats as numbers from the database (Seneca)
* Fixing POS screen opening drawer when print/post triggers update (Chris T)
* Add missing $parts_id to query in add_items_required (Seneca)
* Fix purchase order generation screen display (Seneca)
* Shift the extraction of invnumber down a few lines (fixes 1820572, Seneca)
* Fixing bug 1831246, doubleparsing in RC.pm (Seneca)
* Fixing bug 1831410, double parsing in recurring transactions (Seneca)
* Fixed bug 1820698, DBI error:  value too long (Seneca)
* Adding db fix script for 1819483 (Chris T)
* Removing duplicate drawer open (Chris T)
* Adding db fix script for primary key in recurring table (Seneca)
* Fix for bug 1831402, session expired re: recurring emails (Seneca)
* More number formatting fixes (Seneca)
* Encoding fixes for the backup routines (Seneca)




Cangelog for 1.2.9
* Removed GNUisms from find arguments (Seneca)
* Corrected SQL errors in Belgium, and other COAs (Seneca, 1804712)
* Added COA load test script (Seneca)
* Rewritten COGS system (Chris T)
* Scoping issues fixed (Seneca, 1809384)

Changelog for 1.2.8
* Fix SQL errors saving customer price lists (Chris T, 1754172)
* Fixed AR/AP reversal issues (Victor S, 1752439, 1753358)
* Fixed various scoping errors (Chris T, 1703347, 1753360)
* Fixed: Timecards ignore price matrix (Chris T, 1754099)
* Fixed scoping issues in IS.pm (Chris T, 1754576, 1754579, 1768678)
* Fixed bugs with reversing invoices (Victor S, 1756387, 1755928, 1755355)
* Cause the GL report amount boxes to respect number format (Chrish T, 1754976)
* Corrected cumulative tax display issues (Chris T, 1745757)
* Fixed the display of non-all GL and GIFI reports (Seneca, 1758251)
* Fixed SQL errors in project deletion (Seneca, 1760722)
* Fixed error that caused order to invoice conversion to fail (Seneca)
* Fixed SQL errors in customer search (Chris T, 1761615)
* Fixed SQL errors (Chris T)
* Correct display issues with number format '1.000,00' (Seneca)
* Prevent AR Transaction screen from calculating sales tax (Chris T)
* Populate quantities during purchase order generation (Chris T, 1750895)
* Fixing COGS posts to closed dates when books closed (Chris T, 1753372)
* Fix database errors in processing recurring actions (Seneca, 1773591)
* Keep the closedto date in a known form (Chris T, 1763928, 1755145)
* Fixed memo search bug (Seneca)
* Fixed minor bug in till account selection (Chris T)
* Fixed number formatting in the Inventory Activity report (Seneca)
* Fixed: Add new language error in 1.2.7 (Pongracz I, 1793331)
* Correct display issues with number format '1 000.00' (Seneca, 1795858)
* Fixed minor documentation errors (Seneca)
* Adding more NaN checks to transaction posting (Seneca, 1789169)

Changelog for 1.2.7
* Fixed user@company logins (Chris T)
* Fixed closed books detection (Chris T)
* Fixed AR/AP print and post endless loop (Chris T)
* Fixed subtotal not working on AR/AP Transaction Report (Seneca)
* Fixing incorrect tax account selection issues in POS screen (Chris T)
* Fixed:  Titlebar does not show user info (Seneca)
* Fixing error searching for parts with sales invoice links (Chris T)
* Fixed a number of COGS bugs on invoice reversal (Victor S)
* Fixing bareword error with pos.conf.pl (Chris T)
* Fixing SQL error when creating assembly (Seneca)
* Fixing Template use check in user deletion (Seneca)
* Fixing bug partial transaction commit bug wrt invoices (Chris T)
* Fixed line items were dropped on order consolidation (Chris T)
* Correcting errors on transaction list after posting (Chris T)
* Updated ebuild files (Chris T)
* Backporting POD and tests for Menu.pm from trunk (Seneca)
* Fixing constraint issue deleting part (Chris T)
* fixing vendor taxes displaying improperly when printing PO (Seneca)
* Corrected security bypass in login.pl (Seneca)

Changelog for 1.2.6
* More date tests added (Seneca)
* Fixed customer_id error in AP transactions (Chris T)
* Added meta tags to set to utf-8 by default (Chris T)
* Fixed the alias inconsistancy for the ledgersmb-httpd.conf (Chris T).
* Fixed invalid html in ca.pl (reported by Donna Robinson) (Chris T)
* Fixed error searching for customer by address (Chris T)
* Fixed error db error saving items with custom fields (Chris T)
* Fixed db error saving project with NULL customer id (Chris T)
* Improved upgrade_templates' tag handling (Seneca)

Changelog for 1.2.5
* Partsgroup handling corrected on POS and Sales invoice screens (Chris T)
* Closed books handling is corrected (Chris T)
* Corrected intermediate rounding issues involving sales tax (Chris T)
* Fixed FX issue with posting cash transfers (Chris T)
* Corrected multibyte handling in form generation (Seneca)
* Corrected NaN issues in invoice printing (Seneca)
* Corrected PO and order number searches not working (Chris T).
* Corrected Exchange Rate display issue (CHris T).
* Corrected number parsing issues with 1.000,00 formats (Chris T).
* Corrected a number of date handling issues and added tests (Seneca).
* Applied invoice performance patch from Ashley Gittins (Chris T)
* Applide performance improvements to lastname_used (Chris T)

Changelog for 1.2.4
* Fixed internal functions avgcost() and lastcost() to not use float (Joshua D)
* Fixed error posting vendor invoice with fraction costs.  (Chris M)
* Fixed sales tax display issue on invoice/order entry screen (Chris T)
* Fixed inconsistant error when setting to recur 0 times (Chris T)
* Fixed Access Denied when sending email (CHris T)
* Added Makefile.PL as optional means of dependency checking (experimental, Chris T)
* Updated INSTALL file to use correct globaldbh syntax (Chris T)
* Updated UNGRADE file to recommend reading INSTALL first (Chris T)


Changelog for 1.2.3
* Corrected per-user locale selection (Seneca)
* Corrected partial commits for invoices and orders (Chris T)
* Corrected data types for invoice.qty and invoice.allocated in new dbs (CHris T)
* Corrected suffix error in 1.2.1 to use .sqlc for backups (Joshua D)

Changelog for 1.2.2
* Corrected sales tax display bug in order entry screen (Chris T)
* Corrected database update unable to connect (Seneca)
* Corrected login problems on 1.2.1
* Corrected INSTALL for [GlobalDBH] (Joshua Drake)

Changelog for LedgerSMB 1.2.1
* Modifed AM.pm to correctly use globals from ledgersmb.conf (Joshua Drake)
* Simplified backup functions in AM.pm (Joshua Drake)
* Corrected serious sales tax posting bug (Chris Travers)
* Corrected two sales tax display bugs (Chris Travers)
* Corrected configure_apache.sh not rewriting WORKING_DIR (Chris Travers)
* Corrected documentation about tax entry (Chris Travers)
* Corrected logos not printing on PDF/PS invoices (Chris Travers)

Changelog for LedgerSMB 1.2.0

Database:
* Added script to configure Slony replication (Chris Browne)
* Added defined primary keys to all tables (Chris T)
* Database upgrades now use psql (Chris T)
* Defaults table now uses a simple key->value system (Chris T)
* Merged Pg-tables, Pg-functions, and Pg-indeces into Pg-database (Chris T)

Security:
* Added whitelist of allowed directories to file editor (Seneca)
* Audited All Perl Modules for SQL Injection attacks (Chris T)
* Forced edited files to have whitelisted extensions and no .. strings (Chris T)
* Users are now stored in a separate database instead of fs. (Chris M)
* User database schema now included (Josh D)

Localization:
* Moved localization files to standard codes (Seneca)
* Added cumulative tax support (Seneca)
* Translations now use Gettext (Seneca)
* Removed back-translation of function names for i18n (Seneca)
* Corrected parsing of numbers so that they are multi-run safe (Chris T)
* Added modular tax calculation support (no modules included yet) (Seneca)
* Added "1 000.00" number format (Chris T)
* Buttons are now localization-safe (Seneca)

Code Quality and API:
* Added logging module (Jason)
* Added session method abstraction (Chris T)
* Broke out price matrix calls into PriceMatrix.pm (Chris T)
* Added $form->callproc($procname, @args) returns @hashrefs (Chris T)
* Corrected rounding errors (Seneca)
* Code cleanup and template correction (Chris Murtagh)
* New template system (Chris T)
* IC.pm, OE.pm, and IS.pm are aware of custom fields (Chris T)
* Added LedgerSMB::Sysconfig for site-wide configuration (Chris T)
* LedgerSMB::IC is aware of custom fields (Chris T)
* LedgerSMB::PE is aware of custom fields (Chris T)
* Testing suite added (Seneca)
* Moved all database calls to $form->{dbh} (CHris T)
* Form->redirect no longer makes use of exec (Chris T)

Packaging:
* Added first version of rpm spec from Mads Kiilerich (Chris T)
* Added Gentoo ebuilds documentation and metadata (Jason R)

Point of Sale:
* Added experimental TrustCommerce credit card processing (Chris T)
* Merged most of the rest of the SL-POS interface (Chris T)
* POS register now goes from add invoice to add invoice. (Chris T)
* Added pole display and separate cash drawer open calls. (Chris T)

User Interface:
* Moved IS/IR/OE the lineitem column list to the LedgerSMB::Sysconfig Chris T)
* Invoice now has an Onhand column (Chris T)
* Added simple text import function for invoices received (PDT's) (Chris T)

Other:
* ledger-smb.conf is now an ini file (Seneca)
* Experimental scripting wrapper in utils/cli (Chris T)

Changelog for 1.1 Series
Released 2006-09-20
Unsupported due to major security oversights in inherited code corrected in
1.2 series

Changelog for LedgerSMB 1.1.1

* Fixed problem with parts_short trigger not being created
* Fixed problem with custom fields functions not being created
* Pg driver is now checked by default.

Changelog for LedgerSMB 1.1.0

Database
* Added add_custom_field and drop_custom_field functions.
        -- will be more integrated into API next version
* Added utility to partially recover from SQL-Ledger data corruption issues.
* Primary Key added to acc_trans table
* DB Updates now use one transaction per update file.
* FLOAT datatypes removed from database
* Protection against duplicate transaction id's.
* Added foreign key constraint to acc_trans.chart_id
* Database backups now use pg_dump
* Database creation routines now attempt to add plpgsql to the db if not there.
* Transaction reversal is now enforced by default

Security
* One is required to change the admin password when it is blank (on first login etc).

Usability
* We now support adding custom automation into a custom.pl
* Setup.pl use is now experimentally supported
* Disabled editing sub-assemblies in one area where it is unsafe.
* Utility included for near-real-time parts short email notifications.
* Fixed Lynx support
* Batch printing now available for checks
* Warnings are printed when check stub is truncated
* Sales Data Report added
* SL2LS.pl now dies if it cannot open the files with instructions on how to proceed manually
* Links between admin and login pages
* Experimental support for Windows printing

Changelog for LedgerSMB v 1.0.0p1
* Fixed directory transversal/arbitrary code execution vulnerability.

Changelog for LedgerSMB 1.0 series
Released 2006-09-06
Unsupported for reasons of age and security flaws in inherited code

Changelog for LedgerSMB v 1.0.0

(Changes relative to the pre-fork SQL-Ledger 2.6.17)

* Corrected sessionid security hole allowing bypass of login to main application
* Corrected sessionid security hole allowing one to list logins and more.
* Changed acc_trans.amount to NUMERIC
* Tightened browser caching rules to prevent problems with back button.
* Added an open content manual to the main distribution.
* New logo.
* Began whitespace reformatting of main application.

<|MERGE_RESOLUTION|>--- conflicted
+++ resolved
@@ -27,11 +27,8 @@
 * Configuration setting 'Only Timeout Locks' removed
 
 Bugs fixed
-<<<<<<< HEAD
-=======
+* Fixed mailing of aging reports (regression since 1.3.42)
 * Optimize listing of configured currencies (don't check in-use)
->>>>>>> 57d8da07
-* Fixed mailing of aging reports (regression since 1.3.42)
 * Default CoA referential integrity and consistency
 * Templates in setup.pl appearing in changing, random order
 * Fix type problems due to BigFloat being downgraded to BigInt
