--- conflicted
+++ resolved
@@ -13,12 +13,9 @@
 Changelog for 1.4.13
 * Account edit group can checkboxes and mark accounts obsolete (Chris T)
 * Fixed time cards failing to save (GitHub bug 636) (Erik H)
-<<<<<<< HEAD
 * List COGS accounts under 'Default COGS' (instead of expense) (Erik H)
-=======
 * Fix preprocessing Roles.sql was required in 1.3 (obsolete in 1.4) (Erik H)
 * Fix entry, selection and listing of GIFI account codes (Erik H)
->>>>>>> befd58ea
 
 Erik H is Erik Huelsmann
 Chris T is Chris Travers
