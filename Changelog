--- conflicted
+++ resolved
@@ -7,11 +7,8 @@
 * Fixed bug 1171, invoices showing as current when not (Chris T)
 * Fixed bug 1140, shipto causes exchangerate format lost (Chris T)
 * Fixed errors running custom queries where no table yet defined (Chris T)
-<<<<<<< HEAD
 * Use Shipto button works right away when adding from invoice (Chris T)
-=======
 * Fixed bug 1196, number formatting issue when decimal separator is comma, like 1.000,00 (Pongracz I)
->>>>>>> 61106c5c
 
 Chris T is Chris Travers
 Pongracz I is Pongracz Istvan
