--- conflicted
+++ resolved
@@ -6,11 +6,8 @@
 * Fixed #1184 invalid numeric format on payment search field, where date was used instead of amount (Pongracz I)
 * Fix for missing emails when emailing orders/quotations (1073, Chris T)
 * Fix doubled email addresses when emailing invoice (1186, Pongracz I)
-<<<<<<< HEAD
 * Fix for inactive customers showing up on receipt search (1095, Chris T)
-=======
 * Hungarian translation changes (Pongracz I)
->>>>>>> a90749ba
 
 Chris T is Chris Travers
 Pongracz I is Pongracz Istvan
