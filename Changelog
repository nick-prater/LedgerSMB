Changelog for 1.4 Series
Forthcoming

General Enhancements:
* Performance enhancements on menu routines (Chris T and Steven M)
* Added +/- selection indicators to menu CSS (Chris T)
* Changing all auth calls to hit postgres db instead of template1 (Chris T)
* invoice.unit is now unbounded varchar to reduce errors (Chris T, 3516235)
* Invoices with inventory subject to draft/vouchers workflows (Chris T)
* Added Equity (Temp) account type, closed at year-end (Chris T)
* Added description field to transaction and invoice screens (Chris T)
* Removed ability to repost/delete transactions (Chris T)
* Partsgroups can now be nested though this is not yet used by LSMB (Chris T)
* Timecard system generalized to allow labor and materials cards too (Chris T)
* Can now print envelopes or shipping labels from many screens (Chris T)
* Can now select default formats for printed invoices (Chris T)
* Shipvia is now a text area. (Chris T)
* Descriptions can now be locked on invoices and orders (Chris T)
* Reconciliation reports can now be rejected (Chris T, 855)
* Added rounding tax module (Chris T, related to bug report 878)
* SQL files placed in sql/on_load/ now run on creation/upgrade of db (Chris T)

Enhancing Security Structure
* Session expiration now with configurable behavior (Chris T)
* Templates for user documents (like invoices) now stored in the db (Chris T)
* New Roles.sql file can be reloaded without prepocessing (Chris T)
* New Roles.sql file leaves no errors on success (Chris T)
* Removed public grants, using a base user instead (Chris T)

Enhancing data integrity
* No longer allow NULL amounts in acc_trans (Chris T)

Control Code Series System (Chris T)
* Covers invoices, orders, transactions, parts, and business units
* Have many different series for the same field (i.e. several series of 
   partnumbers
* Each can set whether it overrides user input.

Installation/Upgrade
* PostgreSQL contrib dependencies removed, now require Pg 8.4 (Chris T)
* LaTeX format detection now run-time call, not configured (Chris T)
* configure_apache.sh: Add search for apache user & config path
  Do not overwrite ledgersmb-httpd.conf without warning (Havard S)
* Validation of database schema load processes in setup.pl (Erik H)

Code/API improvements
* scripts/* files moved to make inheritance possible (Chris T)
* Removed the Config::Std dependency and moved to Config::General (Chris T)
* Improved error handling using Try::Tiny and die (Chris T)
* Added "dynatable.html" template that can be included in templates (Chris T)
* Dynatable forms obtained through GET now show link back to form (Chris T)
* LedgerSMB->error and Form->error now show db version and company (Chris T)
* Simpler use of Log::Log4perl instead of LedgerSMB::Log (Chris T)
* Centralized database commit for new code (Chris T)
* Plugin model for Contact management screen (Chris T)
* Refactored setup.pl for easier management and customization (Erik H)

New RESTful Web Services Framework
* Supports XML and JSON as input formats
* Supports XML and JSON as output formats
* Supports read/write for Contacts:
   * Customers
   * Vendors
   * Employees
   * Leads
   * More

New Reporting Framework
* Easy bridge between SQL and display (Chris T)
* All reports exportable to CSV (Chris T)
* All reports exportable to PDF (Chris T)
* Unified UI for reports (Chris T)
* Enhanced trial balance allows for partial trial balance (Chris T)
* Enhanced trial balance allows for saved criteria (Chris T)
* New income-statement-like reports for customers and products (Chris T)
* New income-statement-like reports for invoices (Chris T)

Customer/Vendor/Employee Handling and CRM
* Added sales tax id and license number fields for companies (Chris T)
* Simpified database schema (Chris T)
* Full text search of notes for customers/vendors (Chris T)
* Added file attachments to customers, vendors, employees, leads etc (Chris T)
* Added lead handling (Chris T)

New CSV Import Module
* Imports GL transactions (Chris T)
* Imports AP batches (Chris T)
* Imports charts of accounts entries (Erik H)
* Imports GIFI tables (Erik H)
* Imports SIC tables (Erik H)
* Imports timecards (Chris T)
* Imports initial inventory and periodic counts (Chris T)
* Extensible
* field maps can be overridden

New Business Reporting Unit System (Chris T)
* Replaces Projects and Departments
* Business reporting units may be nested
* Allows one to do funds accounting, track jobs separately from projects, etc
* Report on any combination of business reporting units (up to one per class)

Erik H is Erik Huelsmann
Chris T is Chris Travers
Steven M is Steven Marshall
Havard S is Havard Sorli

Changelog for 1.3 Series
Initial Release:  Monday, Oct 12 2011
Supported Presently

Changelog for 1.3.43
* Fixed bug 1136, manual tax not respecting user number formats (Chris T)
* Fixed bug 1171, invoices showing as current when not (Chris T)
* Fixed bug 1140, shipto causes exchangerate format lost (Chris T)
* Fixed errors running custom queries where no table yet defined (Chris T)
* Use Shipto button works right away when adding from invoice (Chris T)
* Fixed bug 1196, number formatting issue when decimal separator is comma, like 1.000,00 (Pongracz I)
* Fixed bug 1169, sorting orders results in empty list (Chris T)
* Fixed bug 1173, employee manager checkbox badly handled (Chris T)
<<<<<<< HEAD
=======
* Fixed bug 1199, can change shipto with no effect after positng (Chris T)
>>>>>>> ab76ca5f

Chris T is Chris Travers
Pongracz I is Pongracz Istvan


Changelog for 1.3.42
* Fix for missing emails when emailing orders/quotations (1073, Chris T)
* Fix doubled email addresses when emailing invoice (1186, Pongracz I)
* Hungarian translation changes (Pongracz I)
* Fix for inactive customers showing up on receipt search (1095, Chris T)
* Hungarian translation changes (Pongracz I)
* View file_links is no longer dropped before rebuild (Chris T, 1099)
* Fix for invoice with shipto linking to wrong one on report (Chris T, 1104)
* Fix for shipto's not being automatically checked (Chris T, 1100)
* Fixed forex rounding issue with single payments not posting (Chris T)
* Fixed typo in search payment form: aligh -> align (Pongracz I)

Chris T is Chris Travers
Pongracz I is Pongracz Istvan

Changelog for 1.3.41
* Fix for invalid ref when entering payment  (John Locke)

Changelog for 1.3.40
* Updated nginx configuration (Pongracz I)
* GL account search now will search within descriptions for matches (Chris T)
* Printing without an invoice number now errors instead of increments (Chris T)
* Fixed internal server error using cash/payment (Chris T)
* Fixed #1133 (FX rate changed after selecting part/service) (Pongracz I)
* Fixed #1078 (Don't populate all empty projects automatically) (Pongracz I)
* Fixed #1139 (Vendor can show up as default customer in sales order, confusing...) (Pongracz I)
* Fixed type mismatch between invoice.qty and invoice.allocated (Chris T)
* Fixed manual tax invoices not reversing properly (Chris T, 1134)

Chris T is Chris Travers
Pongracz I is Pongracz Istvan

Changelog for 1.3.39
* Fixed Internal Server Error clicking through ar/ap report (Chris T, 1022)
* Fixed internal server error deleting part (Chris T, 1027)
* Fixed Internal server error saving part with all vendor rows (Chris T, 1028)
* Fixed display of weight on parts list with comma decimal sep (Chris T, 1030)
* Fixed pricelist pdf column widths all equal (Chris T, 1037)
* Added support for zero-downtime upgrades (Chris T)
* Fixed clicking through COA does not show future transactions (Chris T, 1044)
* Fixed unable to partially pay or receive when negative due (Chris T, 1045)
* Fixed encoding for templates when edited through web (Chris T, 1077)
* Fixed customer/vendor dropdown resetting on update (Chris T, 1072)

Chris T is Chris Travers
Robert C is Robert Clay

Changelog for 1.3.38
* Fixed AR/AP transactions resetting currency/exchange rate (Chris T)
* Fixed adding vouchers not checking for locked/approved batches (Chris T 1025)
* Fixed can't delete pricematrix entries from customer screen (Chris T, 893)
* Fixed language change on order to invoice conversion (Chris T, 896)
* Fixed ar/ap tax check inconsistency (Chris T, 919)
* Fixed inputs ignored for email addresses sending statements (Chris T, 920)
* Fixed negative overpayments showing as positive (Chris T, 926)
* Fixed permission denied errors after upgrading copied db (Chris T, 956)
* Fixed "access denied" when deleting unused tax account (Chris T, 967)
* Fixed GL Report fails before entering transactions (Chris T, 977)
* Fixed start and end dates not shown on contact screen (Chris T, 979)
* Fixed employee showing up several times on search list (Chris T, 980)
* Fixed contact description not preserved on edit (Chris T, 981)
* Fixed useless buttons on credit div when no account active (Chris T, 1001)
* Backported requires() and requires_series() APIs from 1.4 (Chris T)
* Updated INSTALL to reflect better instructions for Apache 2.4 (Chris T)
* Fixed printed invoice not matching posted when 0 manual tax (Nick P, 1051)
* Updated Hungarian translation (P. Isvan)

Chris T is Chris Travers
Erik H is Erik Huelsmann
Nick P is Nick Prater
P. Isvan is Pongracz Istvan

Changelog for 1.3.37
* 1.3-1.2 downgrade now drops extensions (Chris T, 943)
* Fixed db names with spaces not supported (Chris T, 946)
* Fixed old code not working if clicked on after changing passwd (Chris 949)
* Fixed join projection issues in AP Outstanding (Chris T, 950)
* Added Apache 2.4 configuration file (Chris T)
* Fixed "save info" reporting "Draft Posted" (Chris T, 925)
* Fixed shipto causing db error on sales invoice (Chris T, 929)
* Fixed shipto including all addresses (Chris T, 929)
* Fixed shipto address not showing on invoice (Chris T, 929)
* Fixed fcgi blank screens on saving/deleting warehouse (Chris T, 902)
* Fixed blank screens after New on ar/ap transactions (Chris T, 924)
* Fixed back button handling after logout (Chris T)
* Fixed Chrome and some other browsers not properly logging out (Chris T)
* Added SQL-Ledger 2.8 migration script (Erik H)
* Removed sales/purchase order recurring logic (Chris T, 888)
* Removing references to missing line.gif (Chris T, 962)
* Fixed garbled UTF-8 characters appearing in web output (Erik H, 953)
* Removed crdate from ar/ap transactions and outstanding bug reports (Chris T)

Chris T is Chris Travers
Erik H is Erik Huelsmann

Changelog for 1.3.36
* Set default date for AP invoice creation to current date (Chris T)
* Removed "apply discount" from use overpayment screen (Chris T)
* Fixed tax checkbox problem when one tax id includes another (Chris T)
* Fixed update forgetting creditor (Nick P)
* Fixed invoices rounding and printing differently (Giovanni B)
* Deleted broken pricematrix check on existing rows in POS (Chris T)
* Fixing manually entered tax amounts ignored printing invoice (Chris T, 864)
* Fixing deleting gl draft via gl screen fails (Chris T, 871)
* Fixing receipts listing "to pay" for amount (Chris T, 892)
* Setting->get() now works with named keys (Chris T)
* nginx sample configurations (P. Istvan)
* Fixed unable to delete ar vouchers (Chris T)
* Fixed copy to new scrambling lines (Chris T, 923)
* Fixed improper account line handling in ar/ap trans. (Chris T, 923)

Chris T is Chris Travers
Nick P is Nick Prater
Giovanni B is Giovanni Biscuolo
P. Istvan is Pongracz Istvan

Changelog for 1.3.35
* Fixed uninitialized value warnings when cached template enabled (Chris T)
* Fixed error in logs about failed login during initial login (Chris T, 858)
* Updated gnome2 stylesheet (Pongracz I)
* Updated Hungarian translation (Pongracz I)
* Fixed is_zero error on inventory activity report (Chris T)
* Fixed bug 861, receipts saying "pay from" cash account (Chris T)
* Dropped not null requirement on zip/mail codes (Chris T, 863)
* Fixed on hold throwing http 500 errors (Chris T and Nick P, 872)
* Fixed on hold not available for ar/ap transactions (Chris T, 838)
* Fixed single payments screen confusing (Chris T, 856)
* Fixed confusing error on tax form reports (Chris T, 883)
* Fixed unable to edit quotation.tex (Chris T, 885)
* Silenced warnings in Num2Text (Chris T)
* Fixed blank weights sometimes making invoices unprintable (Chris T)
* Fixed some bugs with SL2.8 to LedgerSMB upgrades (Chris T)
* Fixed encoding errors after sending email (Chris T, 884)
* Fixed spurious 0's in incorrect fields (Chris T, 889)
* Copy to New no longer copies payments (Chris T)
* Fixed '0' invoice number on customer history summary (Chris T)
* Added 'created on' date to invoices (Pongracz I)
* Condensed income statement and balance sheet for readability (Erik H)

Chris T is Chris Travers
Nick P is Nick Prater
Pongracz I is Pongracz Istvan
Erik H is Erik Huelsmann


Changelog for 1.3.34
* Fixed some SQL syntax issues on using overpayments (Chris T)
* Fixed date range when clicking through income statement to gl (Chris T, 836)
* Fixed invoice screens not recognizing default payment account (Chris T, 837)
* Fixed gl report criteria lost when returning from transaction (Chris T, 839)
* Fixed incorrect payment account info in invoice screen (Chris T)
* Fixed on-hold handling for ar transactions (Herman V)
* Fixed address handling rendering issues on invoices (Chris T)
* Fixed error handling after state had been cleared (Herman V)
* Updates to SQL-Ledger 2.8 migration script (Chris T)
* Fixed income account tracking on assemblies screen (Erik H)
* Fixed trouble emailing recurring transactions (873, Erik H)
* Fixed saving company saving incorrectly to DB (886, John L)
* Can now search for batches/drafts without specifying a class (Erik H)
* Added trigger to prevent transactions in closed periods (Chris T)
* Fixed batch printing not writing files to print (Chris T)

Chris T is Chris Travers
Erik H is Erik Huelsmann
Herman V is Herman Vierendeels
John L is John Locke


Changelog for 1.3.33
* Fixed <?lsmb YYMMMDD ?> interpolation in settings (Chris T)
* Fixed Contact field on search screen not doing anything (Chris T, 808)
* Fixed Department dropdown ordering and selection (Chris T, 810)
* Fixed Project dropdown ordering and selection (Chris T, 809)
* Fixed UI inconsistency re: language dropdown (Chris T, 816)
* Fixed grants to menus (which can cause problems for submenus (Chris T, 820)
* Fixed tax boxes cannot be all unset (Chris T, 818)
* Project, serial number, and notes now appear initially (Chris T, 824)
* Fixed double-counting first date's balance on gl report (Chris T)
* Fixed user creation failing on some timezones with some datestyles (Chris T)
* Added secondary partnumber ordering to eca history report (Chris T)
* Fixed default_reportable not respected for invoices (Chris T, 799)
* Fixed dropdowns not affecting date range in tax reports (Chris T, 811)
* Added missing taxincluded handling, added script to populate (Chris T, 832)
* Fixed code references stringified on LaTeX templates (Chris T, 843)
* Orders no longer change customer when changing date (Chris T)
* Fixed toggling on-hold vendor invoices (Herman V)
* Fixed disappearing addresses on update on invoice screen (Chris T)

Herman V is Herman Vierendeels
Chris T is Chris Travers

Changelog for 1.3.32
* Fixed em-dash handling for pdfs (Chris T)
* Fixed multiple blank line handling for pdfs (Chris T)
* Fixed multiple repeat entries in chart of accounts drop down (Nick P, 812)
* Fixed transaction list empty if searched by creditor name (Nick P, 806)
* Fixed cash transfer enforces ticked 'FX' boxes (Nick P, 802)
* Fixed extra newline-related errors in tex template engine (Chris T)
* Added updated Hungarian charts of accounts (Pongracz Istvan, 813)
* Reopen books now works again (Chris T, 792)
* Added address line to ar/ap transaction and invoice screens (Chris T)
* Fixed draft review issues for Cash Transfer GL drafts (Chris T, 802)
* Added fx boxes for GL transactions (Chris T, required to fix 802)
* Fixed odd UI issues with voiding GL transactions (Chris T, 803)
* Fixed department dropdown not showing values (Chris T, 805)
* Fixed error causing Reconciliation.sql not to be loaded/reloaded (Chris T)


Nick P is Nick Prater

Changelog for 1.3.31
* Removed spurious commit saving orders (Chris T)
* Removed check for reversing too many sales, since this poses problems 
  in corner cases with no good solutions (Chris T)
* R5680-1, (tentatively) fixes to shipping/invoice onhand numbers (Chris T)
* Fixed customer search showing sales rather than billing addresses (Chris T)
* Fixed parts descriptions not showing on inventory actibity report (Chris T)
* Fixed encoding issues when printing from the queue (Chris T, 3602073)
* Fixed spurious commit in Invoice Shipped (Chris T)
* Fixed handling of long notes/descriptions on GL (Chris T, 3603939)
* Fixed handling of translation strings in Contact Search (Chris T, 3604721)
* Fixed handling of spaces in debit/credit cols/gl (Chris T, 3607219)
* Fixed handling of invoice numbers on recurring (Chris T, 3602382)
* Fixed language code changes delayed (Chris T, 3607220) 
* Fixed order by on reconciliation screen not working (Chris T, 3607223)
* Fixed country changes to companies not saving (Chris T, 3607437)
* Fixed customer search on address data (Chris T, 3607436)

Changelog for 1.3.30
* Documented behavior of Outstanding Summary report (Chris T, 3601314)
* Fix for translations showing multiple types (Chris T, 3601737)
* Updated gnome.css (Pongracz Istvan)
* Fixed vendor cash account link not respected in payment interface (Chris T)
* Fixed workflow for multiple address entry (Chris T,  3602111)
* Fixed print and save buttons on orders (Chris T, 3602071)
* Fixing history report blank when no fx (Chris T, 3602084)
* More CSS hooks (Chris T)
* Fixed DB API for reopening books (Chris T)
* Fixed menu-selected vendors and customers not working (Chris T)
* Fixed packing list not found in dropdown on invoices since 1.3 (Chris T)

Changelog for 1.3.29
* Added db routines for role backup and restore for shared hosting
environments (Chris T, 3598924, filed by Erik H)
* Added provision in Makefile to instantiate pos.conf.pl if not exist (Chris
T, 3599945)
* Fixed errors adding shipto on invoice screen (Chris T, 3599908)
* Fixed permission denied errors adding translations (Chris T, 3599943)
* Added version number to message at top of menu (Chris T, 3600009)
* Added wrapper div around pricegroup field in contact screen to allow cssp,
Chris T.
* Fixed inverted tax numbers in vendor taxable sales report (Chris T, 3600002)
* Fixed cash/receipt and payment screen calculating to pay wrong (Chris T,
3599995)
* Fixed net-0 transactions not showing up on search (Chris T, 3600700)
* Fixed incorrect recommendation in Makefile.PL (Chris T, h.t Havard S and
Robert C)
* Fixed contact info addition workflow.  Now entering multiple contact records 
is not a total pain(Chris T)
* Fixed lines 2 and 3 not showing on address div for contacts (Chris T)
* Fixed credit limit not accounting for some payments (Chris T, 3600679)
* Payments tables in invoice/transaction screens can be referenced in CSS
(Chris T)
* Updated Hungarian translation (Pongracz Istvan)

Chris T is Chris Travers
Erik H is Erik Huelsmann

Changelog for 1.3.28
* Added db list to setup.pl when no db is entered and credentials allow login
  to "postgres" db. (Chris T)
* Added copy db utility to setup.pl for testing dbs (Chris T)
* Fixing is_zero errors on ar/ap transaction screens w/tax incldued (Chris T)
* Fixing csv ar transactions not showing taxes (Chris T, 3589640)
* Fixing demo quotations having descriptions taking too much space (Chris T)
* Moved to label/button system for deleting lines on invoices (Chris T)
* Fixing extra blank lines showing up on ar/ap trans screen on save (Chris T)
* Changing xetex demos to use Liberation font (Chris T, h/t Erik H)
* Better appearance of customer history report filter screen (Chris T)
* Fixed new Dynatable.tex not handling col ids with underscores (Chris T)
* Fixed admin passwd reset directing to showing new user screen (Chris T)
* Fixed admin passwd reset ineffective (Chris T, bug 3599803)
* Fixed stylesheet cannot be set on preferences screen (Chris T, 3599804)
* Moved Fixes.sql to top of LOADORDER to fix some upgrade issues (Chris T)
* Fixing handling of unknown browsers in logout (Chris T, 3599930)
* Fixed error generating invoice when mintax threshhold not met Chris T)

Changelog for 1.3.27
* Detect whether ledgersmb.conf exists during Makefile.PL run and create if
  not (Chris T)
* Fixed prepare-company-database.sh clobbering the Apache configuration on
  every run (Chris T, 3595000)
* Fixed error sorting recon search by account (Chris T, h/t Erik H, 3589473)
* Users are now migrated with nonsense passwords from 1,2 (Chris T, 3587257)
* Upgrade now handles new total column in jcitems properly (Chris T)
* Fixed configure_apache.sh, read input, change of file name from 
  ledgersmb-httpd.conf to ledgersmb-httpd.conf.template (Havard S)
* Update INSTALL - section "Adding configuration to Apache 2.x" (Havard S)
* Fixed bad targets of AP Aging and Tax Paid reports (Chris T, 3594694)
* By default, customer/vendor search orders by name (Chris T, 3596195)
* Fixed erroneous error in pod coverage test (Chris T)
* Updated LedgerSMB.pot, added script to rebuilt and merge to po's (Chris T)
  -- includes item 3598644 filed by Havard S
* Fixed xgettext error in aa.pl (Chris T)
* Fixed Default language ignored when emailing rfq (Chris T, 3588998)

Chris T is Chris Travers
Havard S is Havard Sorli

Changelog for 1.3.26
* Added db statistics post-upgrade and pre/post rebuild (Chris T, 3586113)
* Merged in fcgi support from addons (Chris T)
* Clarified UI for changing password vs settings (Chris T, 3588810) 
* Fixed eca selection issues when creating invoices (Chris T, 3588301)
* Added demo templates with for invoices with attached images (Chris T)
* Fixed attached images not appearing in templates (Chris T)
* Fixed projects not attached to customers lost 1.2-1.3 (Chris T, h/t Ario)
* Fixed the rpm file to make a valid ledgersmb-httpd.conf (Havard S, 3593393)
* Dropped seconds/subsecs from password expiration notice (Chris T, 3593963)
* Fixed parts images not available from template. (Chris T, h/t Brian W)
* Fixed fs_cssdir not handling trailing / properly (Chris T, h/t Nigel T)
* Fixed file attachments not retrieving for all invoice parts (Chris T)
* fixed file attachements for invoices not handling _ properly (Chris T)

Brian W is Brian Wolf
Chris T is Chris Travers
Havard S is Havard Sorli
Nigel T is Nigel Titley

Changelog for 1.3.25
* Fixed internal server errors on LedgerSMB->error() during new() (Chris T)
* Fixed pricematrix rows not showing where pricegroups are used (Chris T)
* Fixed missing grant in some cases on cr_coa_to_account (Chris T)
* Fixed letterhead not showing up on emailed invoices (Chris T, h/t Kevin B)
* Fixed blank screen on posting AR/IS/OE via FCGI (Chris T)
* Fixed ECA's not distinct on parts screen and search (Chris T, 3550075)
* Fixed error saving imported user with no existing db role (Chris T, 3559844)
* Added ar-transation.csv and ap-transaction.csvn templates (Erik H)
* Fixed blank screen processing recurring transactiosn in fcgi (Chris T)
* Removed blank/unused Contact/Employee dropdown on shipping screen (Chris T)
* Fixed internal server errors retrieving taxes with invalid dates (Chris T)
* Fixed taxform "default reportable" checkbox not persisted (Chris T, 3581310)
* Fixed labelling of vendor column on taxform reports (Chris T, 3581317)
* Fixed terms of sales/purchase order not respected (Chris T, 3581337)
* Added Perl equivalent to prepare-company-database.sh (Chris T, 3551127)
* Fixed prepare-company-database.sh, test getopt version. (Havard S, 3551127)

Chris T is Chris Travers
Erik H is Erik Huelsmann
Kevin B is Kevin Bailey
Havard S is Havard Sorli

Changelog for 1.3.24
* Fixed error in msgid for "Add Language" (Havard S, h/t Robert C)
* Moved Makefile.PL to version_from to reduce errors (Chris T, h/t Robert C)
* Prompts added to configure_apache.sh (Berend T)
* Corrected image not showable on html invoice (Chris T)
* Fixed invoice date not printing on checks (Chris T, h/t Neil S)
* Changed INSTALL to do make test, not of make install (Chris T h/t Kevin B)
* Fixed framework for printing parts tumbnails in invoices (Chris T)
* Upgrade now handles nulls in model field of makemodel (Chris T)
* Fixed issue with comment in account.sql (Chris T)
* Removed unused Subcontractor GIFI field (Chris T, h/t Erik H)
* Changed upgrade screen to pull AR/AP numbers (Erik H)
* Rebuild modules after upgrade, ensuring upgrade to latest version (Chris T)
* Fixed credit limit usage calculations (Chris T, h/t Erik H)
* Fixes to get LedgerSMB running clearly using FCGI (Chris T)
* Fixed unapproved transactions showing up on aging reports (Chris T)
* Fixed new window menu item not showing up (Erik H)
* Fixed alignment issue on Contact screen on Chrome (Chris T)
* Fixed cannot reconcile account with negative balance(Havard S, Erik H, h/t Nick P,3586757)
* Documented cache_templates option in ledgersmb.conf (Chris T)
* Fixed internal server error on plack with backups (Chris T)
* Added add user button to setup.pl when LedgerSMB 1.3 db detected (Chris T)
* Backup buttons do not show when no db found (Chris T)

Berend T is Berend Tober
Chris T is Chris Travers
Erik H is Erik Huelsmann
Havard S is Havard Sorli
Kevin B is Kevin Bailey
Neil S is Neil Smith
Robert C is Robert James Clay
Nick P is Nick Prater

Changelog for 1.3.23
* Fixed query string/stdin handling where both stdin and query string are set
* Moved http error framework to use header methods (Chris T)
* Fixed warning about incorrect method for ar/ap transactions (Chris T)
* Fixed fatal gettext errors in ar_EG, fi, nb po's (Havard S)
* Fixed prices being selected on RFQ (Chris T, h/t Erik H)
* Fixed discount wrong after multiple parts selection (Chris T, h/T Istvan P)
* Fixed action not found on redirect (Chris T, h/t Brian W)
* Fixed issues upgrading from 1.2 if email and bcc are filled in (Chris T)
* Fixed error exporting aging to csv (Havard S, h/t Nick P, 3559403)
* Fixed receipt reversal screen erroring (Chris T, h/t Nick P)
* Fixed select all button causing error on aging rpt (Chris T)
* Fixed query err when generating sales orders from time cards (Erik H, 3559621)
* Fixed backup does not test for failure (Havard S, h/t Nick P, 3574876)
* prepre_company_database.sh now only gives user mgmt rights (Berend T)
* Fixed end date, etc not showing on summary list, (Chris T, 3556279)

Berend T is Berend Tober
Chris T is Chris Travers
Havard S is Havard Sorli
Erik H is Erik Huelsmann
Istvan P is Istvan Pongracz
Brian W is Brian Wolf 
Nick P is Nick Prater
Robert C is Robert James Clay

Changelog for 1.3.22
* Fixed error when trying to save multiple make/models for a part (Chris T)
* Better error handling when date is entered into statement balance (Chris T)
* Added pricegroup selection back to entity credit account (Chris T, 3550056)
* Fix for slow performance with Form->all_years (Chris T, h/t Neil S)[1]
* Revamped database load test cases (Chris T)
* Fixed error on some screens with function not found (Chris T)
* Fixed some test case errors due to tests written against older API (Chris T)
* Fixed error: parts search not loading into the db pn Pg 9.1 only (Chris T)

Chris T is Chris Travers
Neil S is Neil Smith

Footnotes:
[1]:  Problem found on database with approx 200k records spanning a number of
years.  The current approach will do a sequential scan of acc_trans per year
found if no index is there.  Adding the index is required to get this to
perform reasonably well.


Changelog for 1.3.21
* Added a default numberformat in Form.pm (Chris T)
* Added a container div for theming saved and/or posted docs (Chris T)
* Fixed an is_zero error saving purchase transactions (Nick P)
* Fixed shipping selection not displaying customer info (Chris T, 3543932)
* Fixed shipping redirection not displaying orders (Chris T, h/t Nigel T)
* Recon screen now groups journal entries by transaction (Chris T, h/t Nick P)
* Fixed empty string working as empty source for cash recon (Chris T)
* Saving a part now returns to editing the same part (Chris T, h/t Brian W)
* If pos.conf.pl is not found, now returns an intelligible error (Chris T)
* Adding action/id div to top of many screens (Chris T, h/t Erik H)
* File->get_for_template now gets most recent parts image (Chris T)
* Fixed error on generate purchase orders (Chris T, 3544857, h/t Nigel T)
* Fixed internal server errors with date parsing (Chris T, 3546698)
* Fixed "Directory Transversal Not Allowed w/fs_cssdir (Chris T, h/t Robert C)
* Fixed customer/vendor cleared on ship/receive update (Chris T, 3548104)
* SECURITY FIX for System/Defaults denial of service advisory (Chris T)
* Added missing ap_transaction_all role (Chris T, h/t Erik H)
* Fixed internal server error setting up user in setup.pl (Chris T)
* Performance fix for templates and format detection (Chris T)

Brian W is Brian Wolf
Chris T is Chris Travers
Erik H is Erik Huelsmann
Nick P is Nick Prater
Nigel T is Nigel Titley
Robert C is Robert James Clay

Changelog for 1.3.20
* Fixes for es_AR translation, duplicate keys removed (Andres B)
* Demo templates provide better handling of paragraph breaks in notes (Chris T)
* Fixed menu anomilies due to menu grants on sub-menus (Chris T)
* Fixed unable to change order or delete it (Chris T, 3535856)
* Fixed invalid syntax for integer on saving employee (Chris T)
* Cleaned up dates lines on employee screen (Chris T)
* Added access to parts.image for ar invoice, order, quote templates (Chris T)
* Fixed error on redirect from attaching file to part (Chris T h/t Brian W)
* Fixed inability to look up vendor by ECA with discounts (Erik H h/t Matt B)
* Removed broken cash-basis reports (Chris T, h/t Jigme D
* Backporting LedgerSMB::App_State to make other backports easier (Chris T)
* Fixed Customer/Vendor search results unsorted (Chris T, h/t lbm, 3537592)
* Income Statement/Balance sheet now pass through date ranges (Chris T)

Andres B is Andres Basile
Brian W is Brian Wolf
Chris T is Chris Travers
Erik H is Erik Huelsmann
Jigme D is JigmeDatse
lbm is Louis Moore
Matt B is Matthew Bourque

Changelog for 1.3.19
* New link for customer/vendor when not a dropdown (Chris T)
* Removed file debugging code from file.pl (Chris T)
* fixed can void voids. (Chris T, h/t Erik Huelsmann, item 3515561)
* Fixed error on taxable sales report (Chris T, 3531784 h/t Nigel T)
* Added missing localization calls to recon approval workflow (Chris T)
* Clarified recon approval workflow (Chris T)
* Fixed error editing non-existent localized template (Chris T, 3531738)
* Fixed show/hide logic on nav bar on Contacts screen (Chris T)
* Fixed "Post as Shown" button not showing properly on AR/AP drafts (Chris T)
* Added fs_cssdir config option for easier packaging (Chris T, h/t Robert C)
* Fixed discarded input/bad label on 1.2 upgrade screen (Chris T, h/t Robert C)
* Fixed encoding of attachment retrieval (Chris T h/t Erik H)
* Fixed missing grant on partsvendor_entry_id_seq (Chris T, h/t Brian W)
* Fixed voiding invoice duplicates payment (Chris T h/t John L)
* Fixed CSV exports not having any data (Chris T h/t Erik H)

Brian W is Brian Wolf
Chris T is Chris Travers
Erik H is Erik Huelsmann
Nigel T is Nigel Titley
Robert C is Robert James Clay


Changelog for 1.3.18
* Fixed missing template for CSV pricelists (Chris T)
* Added ODS pricelists (Chris T)
* Better CSV escaping (Chris T, h/t Erik H)
* Fixed menu errors preventing quote/rfq template editing (Chris T, 3524793)
* Fixed customer email not showing emailing statements (Chris T and Erik H)
* Approved recon reports no longer show invalid balance info (Chris T,3518283)
* CSS directory is now configurable (Chris T, 3516730, h/t Robert C)
* Corrected cannot delete accounts (Chris T, 3529383, h/t David M)
* Fixed ODS output broken due to missing export (Chris T)
* Fixed button disable inverted (Chris T)
* Fixed internal server error on requirements report (Chris T, h/t Nigel T)
* Fixed formatting issues with long dates and ISO db dates (Chris T 3525843)
* Removing XLS support which has been broken for some time (Chris T)
* Fixes for slow menu performance on menu (Chris T)

Chris T is Chris Travers
David M is David Mora
Erik H is Erik Huelsmann
Nigel T is Nigel Titley
Robert C is Robert James Clay


Changelog for 1.3.17
* Address now shows on ECA selection screen (Erik H)
* Taxes::Simple now respects min/max values based on subtotal (Chris T)
* Fixed company name/address missing from income statement (Chris T, h/t Mark L)
* Fixed company name/address missing from balance sheet (Chris T, h/t Mark L)
* Optional image retrieval with size detection for latex templates (Chris T)
* Added option to attach images to LaTeX PDF invoices/orders/etc (Chris T)
* Corrected one is_zero error with latest Math::BigInt (Chris T)
* Fixed file uploads sometimes hanging (Chris T)
* Fixed file uploads sometimes throwing action not found errors (Chris T)
* Fixed helpful DB error messages not displayed (Chris T)
* Fixing Form.pm so that max_post_size = -1 behaves as in CGI::Simple (Chris T)
* Fixed internal server error on tax lookup (Chris T)
* Better error message on db version error (Herman V)
* Fixed parsing error in xedemo bin_list.tex (Erik H)

Chris T is Chris Travers
Erik H is Erik Huelsmann
Herman V is Herman Vierendiels
Mark L is Matt Lubratt

Changelog for 1.3.16

* Changes in <head> element for non-Latin characters, HTML invoices (Erik H)
* Corrected untranslated string in Contact management screen (Chris T)
* Corrected permissions issue creating pricelist (Chris T, 3513861)
* Correcting ordering of aging reports so currencies are clustered (Chris T)
* Fixed curr totals not showing for aging rpts (Chris T, 3512591, h/t John L)
* Fixed new user screen not respecting default country (Chris T, 3513760)
* Fixed hash(...) in HTML payment receipt (Chris T, 3515924, h/t Michael R)
* Fixed errors about Concat() not found on Pg 8.4 (Erik H)
* Fixed can't edit templates with absolute templates path (Chris T 3516725)
* Added API for minimum value for taxes for local tax modules (Chris T)
* Added API (but not UI) for tax max value (Chris T)

Chris T is Chris Travers
Erik H is Erik Huelsmann
John L is John Locke
Michael R is Michael Richardson


Changelog for 1.3.15
* Update WX POS (almost there) - readme and code  (Andres B, item 3516949)
* Adding Perl-based database-setup and teardown scripts (Chris B)
* Corrected build issues w/Makefile due to inclusion of LedgerSMB.pm (Chris T)
* ledgersmb.conf.default : Update default PATH (H Sorli, item 3430019)
* Fixed imballanced payments when early payment discount processed (Chris T)
* Pricelists exportable as PDF and CSV (Chris T)
* Fixed payment/receipts shows with 0 due/payment list (Erik H, bug 3512555)
* Correct POD spelling error in LedgerSMB/Form.pm (Robert C, bug 3472015)
* Fixed Reconciliation.sql not loading (Erik H)

Andres B is Andres Basile
Chris B is Chris Bennet
Chris T is Chris Travers
H Sorli is Havard Sorli
Robert C is Robert James Clay

Changelog for 1.3.14
* Argentina (Spanish) translation and charts of accounts added. (Andres B)
* Fixed errors saving when duedate is blank, bug 3503463 (Chris T)
* Corrected editing pos_invoice.txt whitelisting in front-end (Chris T)
* Corrected erroneous directory transversal denial (Chris T, bug 3504924)
* Added recon data to Norwegian chart of accounts (h/t H. Sorli) (Chris T)
* Fixed some menu items disappearing after upgrade (Chris T, bug 3504934)
* Added default to country for initial setup (Chris T, bug 3496967)
* Added recon data to COA files for a few extra locales (Chris T bug 3505102)
* Clarified error message when contrib scripts not found (Chris T)
* Corrected warnings for missin glog initalization (Andres B)
* XLS and ODS buttons are now disabled if prereqs are missing (Erik H)
* Experimental support for migrating from SQL-Ledger via Setup.pl (Chris T)
* Fixed POD issues with lsmb-request.pl (h/t Robert C) (Chris T item 3472648)
* Fixed means of adding parts/editing pricelist missing (Chris T, bug 3442163)
* Fixed unknown db detected as SQL-Ledger (Chris T, bug 3510039)
* Fixed pos ignores pd_proto and always connects tcp (Chris T, bug 3458112)
* Error now displayed when currencies are not defined (Chris T, bug 3509555)
* Fixed "no obvious way to select credit account" (Chris T, bug 3510564)
* Added code to unlink backup files after sent (Chris T)
* Added Gnome css (Andres B)
* Update doc; UPGRADE & README.sql-ledger (h/t Chris T & Erik H) (H Sorli)
* Change logo to "new" design - rename old logo (H Sorli, item 3435532)
* POD corrections to correct for POD style guidelines (Robert C)

Andres B is Andres Basile
Chris T is Chris Travers
Erik H is Erik Huelsmann
H Sorli is Havard Sorli
Robert C is Robert James Clay

Changelog for 1.3.13
* Reduced log messages when upgrading/creating db, for some log levels (Chris T)
* Changed db setup not to use createdb for simple admin of pg_hba.conf (Chris T)
* Corrected type = 'password' not handled properly in elements.html (Chris T)
* Non-billable information now retained in db for timecards (Chris T)
* Corrected character encoding/corruption issue with backup scripts (Chris T)
* Changes in the single payment UI to minimize mouse movements (Erik H)
* Adding link to employee edit screen from user page (h/t H Sorli) (Chris T)
* Fixed: Can't designate managers (Chris T, bug  3486840)
* Can now skip adding the chart of accounts (Erik H)
* Fixed: can't reconcile accounts in foreign currency (bug 3498036)(Chris T)
* Fixed: Recon not setup for cash accounts in default COA (Erik H and Chris T)
* Corrected minor issue with demo sales quotation template (Chris T)

Chris T is Chris Travers
Erik H is Erik Huelsmann
H Sorli is Havard Sorli

Changelog for 1.3.12
* Corrected processing of <?lsmb tags in order/invoice numbers (Chris T)
* Corrected handling of accounts in dropdowns where () are present (Chris T)
* Corrected erroneous log messages from debugging 1.3.11 (Chris T)
* Autocomplete ajaxselect now work (degraded) without Javascript (Chris T)
* Autocomplete ajaxselect now accept full entry without waiting (Chris T)
* Inlined add_custom_field's argument names for autodocumentation (Chris T)
* Updated add_custom_field to run on PostgreSQL 9.0 (Chris T)
* Updated dists/rpm/build.sh to support RHEL 5 (Hilton D)
* Corrected stylesheet not set on error pages (Chris T)
* Tightened up permissions on menu items and employee management (Chris T)
* Corrected permissions on fixed asset depreciation workflow/menu (Chris T)
* Corrected Perl issues on _db_init when custom fields defined, 5.12 (Chris T)
* Adding missing permissions for editing parts (Chris T)
* Clarified string for vendor's part number in parts screen (Frans S)
* Recon checkbox now is set properly (Chris T)
* Corrected missing "search assets" menu item (Chris T)
* Net Book Value report now shows undepreciated assets (Chris T)
* Permissions fixes to fixed asset module (Chris T)
* Corrected NULL being saved in method for asset class (Chris T)
* Corrected UI glitch on saving asset class (Chris T)
* Updated Slony setup scripts (Chris T)

Hilton D is Hilton Day
Frans S is Frans van der Star
Chris T is Chris Travers

Changelog for 1.3.11
* Fixed outstanding report for payment reversal and partial payments (Chris T)
* Fixed handling of non-existing roles in menu grants (Chris T)
* Added reverse_bank_recs setting for those that want to
  do recs from bank perspective (Chris T)
* Added "bank register mode" for account transaction lists (Chris T)
* Fixed join projection issue in draft search routine (Chris T)
* Fixed prepare-database.sh for Pg 9.1 (Erik H)
* Fixed Customer/vendor selection for dropdowns (Chris T)
* Fixed some HASH() entries in CSV templates (Chris T)
* Removed unnecessary shebang lines in scripts/* files (Robert C)
* Fixed GL recurring transaction not posting (Chris T)
* Improved error handling when extensions/contrib scripts not found (Chris T)
* Fixed multicurrency handling in bulk payment interface (Chris T and Erik H)
* Corrected a number of number parsing/i18n issues (Herman V)
* Corrected pos_cashier inadequate permissions (Chris T)
* Corrected templates directive not handled properly (Chris T)

Chris T is Chris Travers
Erik H is Erik Huelsmann
Herman V is Herman Vierendeels
Robert C is Robert James Clay

Changelog for 1.3.10
* Fixes for permissions for exchangerate table (Erik H)
* Fixes for POS cashier permissions.  (Chris T)
* More Localization Fixes (Herman V)
* Customer/Vendor Search now shows records without credit accounts (Herman V)
* Better error handling contrib modules not found (Chris T)
* pos.conf.pl no longer overwritten on upgrade (Chris T)
* Fixed multi-currency single payment handling (Erik H / Chris T)
* Fixed "New Window" not working (Erik H)
* Fixed Pg 9.1 detection in setup.pl (Chris T and Pongracz I)
* Fixed SQL error loading Utils.sql (Michael R)
* Updated docs on foreign exchange settings (Erik H)
* Fixed forex settings not saving on defaults screen (Chris T)
* Formatted paid amount for payment screen (Herman V)
* Fixed help message on prepare-database.sh (Michael R)
* Fixed links on payment report (Erik H)
* Added more forex documentation (Erik H)
* Fixed UK chart of accounts VAT accounts (Erik H)
* Fixed issues involving employee_id references (Erik H)
* Fixed shipto menu (Erik H)
* Fixed wrong orders showing up on ship/receive (Erik H)
* Fixed Makefile.PL version info (Chris T)
* Fixed HTML attribute quoting (John L and Erik H)

Chris T is Chris Travers
Erik H is Erik Huelsmann
Herman V is Herman Vierendeels
John L is John Locke
Michael R is Michael Richardson
Pongracz I is Pongracz Istvan

Changelog for 1.3.9
* More logging enhancements (Herman V)
* Translation fixes in tax form reports (Chris T)
* Added accidently omitted 1099 forms (Chris T)
* Fixed formatting issue in sales_quotation.tex (Chris T)
* Better localization handling on logout (Herman V)
* Better handling of successive logouts (Herman V)
* Correcting some erroneous errors on db setup (Herman V)
* Corrected error message in old handler (Herman V)
* Reduced warnings in logs (Herman V and Chris T)
* Corrected "Not a CODE reference" in payment processing (Herman V)
* Corrected year/month not working on payment dropdowns (Herman V)
* Can now be installed via RPM. (Chris T)

Chris T is Chris Travers
Herman V is Herman Vierendeels

Changelog for 1.3.8:
* Fixed duplicate key error saving taxes (Herman V)
* Fixed not null violation when inserting bank acct w/o bic (Chris T)
* Corrected fkey violation when attaching file to order (Chris T)
* Moved language input on customer/vendor form for better display (Chris T)
* Corrected binmode handling on templates (Herman V and Chris T)
* File.sql now loads transactionally (Chris T)
* OE no longer requires type input for editing orders/quotations (Chris T)
* Fixed  "no such file or directory found" error when logging db tasks (David B)
* Logging improvements (Herman V)
* Fixed company fax being printed under shipto (Herman V)
* Fixed "File does not exist... [object HTMLButtonElement]" js error (Herman V)
* Fixed timecard template headers not showing company name, etc (Chris T)
* Fixed part account mappings broken after upgrade from 1.2 (Chris T)
* Fixed quotation number increasing when saving existing quotation (Chris T)
* Fixed invalid from address on backup routine (Chris T)
* Fixed error "ERROR: lower bound of FOR loop cannot be null" (Chris T)
* Updated documentation regarding retaining old migrated data (Herman V)
* Fixed duplicate sessions created on login (Herman V)

Chris T is Chris Travers
David B is David Bandel
Herman V is Herman Vierendeels

Changelog for LedgerSMB 1.3.7 (Categorized due to length)
Database
* Added foreign key of entity_credit_account.language_code (Herman V)
* Corrected permissions issue for editing assembly (Chris T)

Code and Administration
* Exposed LedgerSMB::Sysconfig::tempdir to configuration file (Herman V)
* Fixed invoice tempfiles never being cleaned up (Herman V)
* Fixed LedgerSMB.pm warnings during tests (Herman V)
* Backup functionality moved to database administration interface (Chris T)
* Whitespace adjustment in Pg-database (Herman V)
* New form unsets $form->{header} to avoid lack of headers (Herman V)

User Interface
* Fixed pricelist button (customer/vendor) producing error (Chris T)
* Fixed date error when processing recurring transactions (Chris T)
* Corrected 'Invalid Year-end filter' when exporting trial balance (Chris T)
* Correcting errors attaching and retriving URL attachments (Chris T)
* Correcting parse errors in pos_template.txt (Chris T)
* Database administration interface more consistent (Chris T)
* Corrected Action not defined error on asset import (Chris T)
* Default language handling for invoices (Herman V)
* Fixed LaTeX errors in timecard templates (Chris T)
* Fixed error when batch printing timecards (Erik H)
* Fixed menu reversal with batch printing (Erik H)
* Removed broken edit buttons on bank account tab of contacts form (Chris T)
* Corrected UI glitches involving adding employee contact info (Chris T)
* Corrected missing translation call in contact template (Chris T)
* Corrected UI glitch when processing recurring transactions (Chris T)
* Corrected double escaping bug in balance sheet template (Erik H)
* Corrected filtering of customers/vendors on AR/AP screens (Chris T)
* Added logged in username to setup utility confirm operation screen (Chris T)
* Corrected sales tax issue for sales/purchase orders (Herman V)

Logging
* Allow log-level to be set from config file (Herman V)
* Correcting history.css not found (Chris T)
* Reduced warnings in logs (Chris T)
* Logging enhancements (Herman V)
* Corrected error regarding css file not found (Erik H)
* Corrected global.css not found error (Chris T)

Chris T is Chris Travers
Erik H is Erik Huelsmann
Herman V is Herman Vierendeels


Changelog for LedgerSMB 1.3.6
* Including xelatex templates under directory templates/xedemo (Chris T)
* Fix for company name in order entry (David B)
* Corrected UI dropdown box issue on ar/ap transaction screen (Herman V)
* Corrected minor workflow issues on AR/AP transactions (Herman V)
* Corrected permissions for users creating employee records (Chris T)
* Corrected error when trying to save employee location as new (Chris T)
* Corrected save as new overwriting existing for vendors/customers (Chris T)
* Logging improvements (Herman V)
* Fixed SQL errors in Goods and Services/All Items report (David B)
* Corrected issue saving country in contact.html (Pongracz I)
* Corrected permission denied to partsgroup_id_seq (Chris T)
* Corrected discount_terms not being displayed after saving (Chris T)
* Corrected language drop-down missing from email form (Chris T)
* Customer search result label correction (Herman V)
* Company name can now be prepopulated on login screen (Chris T)
* Corrected SQL error in OE.pm (Herman V)

Chris T is Chris Travers
David B is David Bandel
Herman V is Herman Vierendeels
Pongracz I is Pongracz Istvan

Changelog for LedgerSMB 1.3.5
* Fixing Menu and Permissions bug 3430820 (Chris T)
* Fixing permissions bug 3433644 (Chris T)
* Fixing file not found printing HTML invoice (Chris T)
* Corrected join issues in generating sales orders (Erik H)
* Removed commits in child subroutines (Herman V)
* Correcting warnings about HOME not set (Chris T)
* Corrected debian-specific db creation issue (Pongracz I)
* Corrected company name representation in timecard->sales order (Chris T)
* Better error handling when currency not set (Chris T)
* Exposed adding currency for customer/vendor to UI (Chris T)
* Corrected POS roles as per bug 3434549 (Chris T)
* Updated manual per ticket 3435124 (Chris T)
* Removed intermediate LaTeX files (Erik H)
* Fixed error: css/scripts/create_batch.css not found (Erik H)
* Translation string updates Herman V)
* Additional upgrade checks added (Herman V)
* Better whitespace handling in upgrade scripts (from 1.2) (Herman V)
* Translation string fixes for Payment workflow (Herman V)
* Fixed UTF8 chars broken in printed HTML invoices (Chris T)

Chris T is Chris Travers
Erik H is Erik Huelsmann
Herman V is Herman Vierendeels
Pongracz I is Pongracz Istvan

Changelog for LedgerSMB 1.3.4
* Corrected case matching error in upgrade script (Chris T)
* Corrected version number on new databases (Chris T)
* Corrected multiple load errors on upgrade (David B)
* Corrected problem creating UTF-8 database on Debian (David B)
* Corrected display issues with numbers (Herman V)
* Updated Ubuntu notes (Frans S)
* Corrected a couple of menu items (David B)
* Added 1.3-1.2 downgrade script to recover from failed upgrades (Chris T)
* Corrected ship/receive bug due to invalid join conditions (Chris T)
* Corrected template error in printPayment.html (Herman V)
* Form.pl now provides instructions to use setup.pl to correct database
versioning errors (Chris T)

Chris T is Chris Travers
David B is David Bandel
Herman V is Herman Vierendeels

Changelog for LedgerSMB 1.3.3
* Fix for being unable to delete AR/AP drafts (Herman V)
* Additional button cleanup (Herman V)
* Fix for is_zero issue with latest Math::BigFloat in AR/AP trans (Chris T)
* Fix for inability to save employee country (Chris T)
* API inconsistency fixed (Chris T)
* Fix for translation string standardization (Herman V)
* Fix for AP posting issue with 1.000,00 number format (Herman V)
* More number format fixes (Herman V)
* Database upgrade within 1.3 now possible from setup.pl (Chris T)
* Corrected Norwegian tax rates (Erik H)

Chris T is Chris Travers
Herman V is Herman Vierendeels
Erik H is Erik Huelsman
Frans S is Frans van der Star

Changelog for LedgerSMB 1.3.2
* Fixed a few files where suExec fixes were not applied (Chris T)
* Fixed erroneous buttons marked "Save and Post" showing up (Chris T)
* Corrected test cases so they do not fail w/o optional LaTeX mods (Chris T)
* Made errors saving chart of accounts entry more friendly (Chris T)
* Fixed permissions issue involving yearend (Chris T)
* Fixed filename issue in install.sh (Chris T)
* Fixed stylesheet/salutations display issue in user editing screen (Chris T)
* Correcting LedgerSMB.pot (bug reported by Herman V) (Chris T)
* Documented parameterized translation syntax for .po files (Herman V)
* Added en_GB and en_US to language table for new installations (Chris T)
* Added check for system configuration before tests begin (Chris T)
* Clarified password reset interface for user management (Chris T)
* Added notes on installing on Ubuntu 11.10 (Frans S)
* Correcting some issues with Perl 5.12 and Math::BigInt (Herman V)

Chris T is Chris Travers
Herman V is Herman Vierendeels
Frans S is Frans van der Star

Changelog for LedgerSMB 1.3.1
* Language selection for invoice templates fixed (Chris T)
* Fixed DB errors on project search (Chris T)
* Fixed DB errors on timecard entry (Chris T)
* Fixed DB errors on timecard searches (Chris T)
* String standardization in employee/user management (Herman V)
* Fixed Employee record duplicted on save (Herman V)
* Fixed upgrade script not bringing in entity.name for employees (Chris T)
* Fixed upgrade script error importing duplicate customer/vendor numbers
(Chris T)

Changelog for LedgerSMB 1.3.0

Security:
* Security is now robustly enforced on the db level (Chris T and Josh D)
* New user interface to manage users (Chris T and Aurynn)
* Framework in place, used to prevent XSRF attacks (Chris T)

Separation of Duties:
* Separate permissions for entry and posting to the books.
* Voucher/Batch system (Chris T)
* Draft system for unapproved transactions (Chris T)
* Reconciliation is now subject to separation of duties (Chris T and Aurynn)

End of Year:
* Close books and end of year transactions at once (Chris T and Aurynn)
* Cannot close books where unapproved transactions are before yearend(Chris T)
* Yearend/closed books now creates balance checkpoints for better performance
(Chris T and Aurynn)
* The prohibition against entering transactions into closed period enforced
on a database level.

General Ledger/Journal:
* GL reports filter by account (Chris T)
* GL reports account is ajax-style autocomplete (John W)
* Journal Entry screen now uses AJAX-style autocomplete for accounts (Chris T)
* GL reference now populated by default in the initial screen (Chris T).
* Files can be attached to financial transactions (Chris T)

AR/AP:
* Files can be attached to AR/AP transactions (Chris T)
* Project numbers can be displayed on AR/AP transactions report (Chris T)

Reconciliation:
* Reconciliation is on new codebase!
* Redesigned workflow (Chris T and Aurynn)
* Optimized for high volumes (1000 transactions or more per run, Chris T)
* Plug in model for bank import scripts (Chris T and Aurynn)

Payments:
* Payments are on new codebase!
* Redesigned bulk payment workflow/UI (Chris T)
* Bulk payment optimizations for high volumes (5000 invoices per run, Chris T)
* Redesigned single payment workfow/UI (David M)

Contact Handling:
* Contacts are now on new code base!
* Customers/Vendors Now Can Be Tracked Together (Josh D, Chris T, Aurynn)
* Multiple addresses and contact info stored per account (Josh D and Chris T)
* Multiple read-only notes per account (Josh D, Chris T, and Lacey P)
* Multiple bank accounts per customer/vendor account (Josh D and Chris T)
* Track 1099 or equiv. forms for customers/vendors (Chris T and John W)

Invoicing:
* Can now set sales tax amounts and rates per invoice if necessary (Chris T).
* Files can be attached to invoices (Chris T)
* Invoices can be placed on hold (Chris T)

Fixed Assets:
* New Feature!
* Group assets into classes to depreciate together (Chris T)
* Depreciate assets using straight-line depreciation (Chris T)
* Plugin model for time- or production-based depreciation methods (Chris T)
* Dispose of assets --- full and partial disposal supported (Chris T)
* Net Book Value Report (Chris T)

Development:
* New API structure for new code (Entire Team)
* Better error handling/display (Jason and Chris T)
* Errors logged to httpd error log (Chris T)
* Cleaned up file structure for charts of accounts (Chris T)
* New UI and template system using TT (Seneca)
* Form.pm deprecated.  New Object Oriented and data-driven model (Chris T)
* Added ledgersmb-smallgray.css (Jeff K)
* Stored procedure-based ORM for data model encapsulation in db (Chris T)
* Many small forms moved to templates (Seneca)
* Greatly expanded test cases (Chris T and Seneca)


Misc:
* Timecard lists project descriptions as well as numbers (Chris T)
* Invoices can now be put on hold (Aurynn)
* New CLI database creation routines  (Jeff K)
* New web-based db creation routines (Sadashiva A)

Database:
* Redesigned database schema for contacts (Josh D)
* Redesigned database schema for chart of accounts (Chris T)
* Redesigned database schema for reconciliation (Aurynn and Chris T)
* Redesigned database schema for payments (David M)

Changelog for 1.2 Series
Released 2007-04-04
Currently supported, through at least 2012-03-01

Changelog for 1.2.27
* Corrected an issue with redirects (Turtle)

Changelog for 1.2.26
* Corrected is_zero errors updating ar/ap transactions (Chris T)
* Corrected is_zero errors printing invoices (Chris T)

Changelog for 1.2.25
* Corrected sql injection issue (Chris T)

Changelog for 1.2.24
* Corrected (non-exploitable) SQL injection issue in custom field management
stored procs.  Chris T
* Corrected issues running LedgerSMB with SuExec.  (Matt S Trout)
* Corrected filenamme bug in batch printing module (Chris T)

Changelog for 1.2.23
* Fix for sales tax incorrect on sales/purchase order screen
* fix for unreadable characters in HTML templates in some charsets.
* Correcting backup name on backup by email

Changelog for 1.2.22
* Corrected error for cases where no buttons occur on GL Journal Entry screen
(Chris T)
* Corrected a number of warnings for Perl 5.12 (Chris T and Jeff K)
* Corrected a number of UI issues with HST migtation (Chris T)
* Corrected erroneous test case failures due to erroneous order of regexp's in
test cases (Chris T)

Changelog for 1.2.21
* Corrected a number of templates with HTML issues (Luke)
* AR/AP Aging Report fixed, ignores payment after report date (Chris T)
* Minor documentation updates (Chris T)
* Fixed bug saving SIC (Adam T)

Changelog for 1.2.20
* Commented out credits in ledgersmb-blue.css 
* Corrected encoding in Latvian chart of accounts (Janeks)
* Minor fixes to release notes (SF User akaihola)
* Exchange rate fix (SF User Anarcat)
* Fixed whitespace handling in admin.pl when saving permissions (Chris T)

Changelog for 1.2.19
* Fixed short sales with never-closed books (Chris T)
* Fixed erroneous tax rounding in POS screen (Chris T)
* Fixed XSRF vulnerability that allows changing user's password (Chris T)
* Corrected SQL Injection vulnerability in customer/vendor handling (Chris T)
* Cookie now sets SECURE flag when on HTTPS (Chris T)
* Corrected an issue with URL escaping (M Lubratt)
* Corrected an issue with email id's (Michael Richardson)

Changelog for 1.2.18
* Corrected httpd configuration bit. (Roderick Anderson)
* COGS fix for return handling (Sadashiva and Chris T)
* Cumulative tax handling fix for Quebec users (Jerome Oufella)

Changelog for 1.2.17
* Corrected "Attempt to free unreferenced scalar" error (oe.pl, 5.10.0, Chris T)
* Corrected order consolidation item notes replaced with qty (Chris T)
* Corrected "Access Denied" when deleting user (Sadashiva)
* Corrected defaults not saving properly when not already in db (Sadashiva)
* Corrected undefined dbh when generating sales orders (Sadashiva)

Changelog for 1.2.16
* Correcting "Attempt to free unreferenced scalar" error on 5.10.0 (Chris T)
* Correcting "Access Denied" when searching for timecards (Seneca)

Changelog for 1.2.15
* Uppercasing some SQL statements (Chris T)
* Fixed for AR allocation corner case (Victor Q, 1881199)
* Fixed for warehouse transfer error (Jeffk, 1877860)
* Fixed error pulling transactions by department (Chris T, 1954974)
* Fixed UTF-8 encoding for Czech COA (Vladamir B, 1906081)
* Fixed upgrade script creating incorrectly named sequence (Chris T, 1987545)
* Corrected POS transactions report (JeffK and Chris T, 2025931)
* Added a max_post_size directive to the ledgersmb.conf (Chris M)
* Fixed Price Matrix logic (Chris T, 1897245)
* Fixed errors in the backported triggers for transaction table (Jeffk, 1928336)
* Corrected corner case on ar_ap_summary_fix_1.2.14.sql (Chris T)

Changelog for 1.2.14
* Build.PL now requires Test::Trap (Chris T, 1872529)
* Fixed double escaping of tex under some circumstances (Seneca)
* Added fix for bad summary information in AR/AP transactions (1800065,
1800069, Chris T)
* Fixed posting issue behind AR/AP transaction report anomilies (Chris T)
* Fixed taxes added twice when viewing existing transaction (Chris T)
* Fixed erroneous discount lines in POS invoice (Chris T)

Changelog for 1.2.13
* Fixed all known implicit cast issues with PostgreSQL 8.3 (Chris T)
* Fixed Vendor Info Incorrectly Escaped in Check Printing Module(1844159,
Chris T)
* Fixed Serial numbers not preserved on order consolidation(1849585, Chris T)
* Adding fix for double-incrementing id sequence(Chris T)
* Fixed:  DBD::Pg Error Searching for PO by description (1876963, Chris T)
* fixed syntax error in COMMENT ON INDEX statement (Seneca)
* Fixed the display of taxes with '%' in PDF invoices (Seneca)
* Fixed broken substitution in update_defaults (Seneca)


Changelog for 1.2.12
* Committed Tony Brummett's fix for last/avg costs updates (Chris T)
* Committing fix for User.pm error handling (1860699, Chris T)
* Some revisions in spec files (Chris M)
* Changed LICENSE directive in rpm to the more descriptive gpl v2+ (Chris T)
* Fixed bug 1835463, cannot transfer to warehouses (Chris T)
* Adding fix for 1771834, inventory lost converting order to invoice (Chris T)
* Fixed 1812792, (discount box blank after part lookup (Chris T)
* Fixed bug 1839776-- reposting sales invoice causes duplication.(Chris T)


Changelog for 1.2.11
* Simplified obtaining years with transactions (Chris T)
* Fixed dataset creation (Chris T)
* Tax display fixes for AR/AP transactions (Chris T, 1794077, 1790768)
* Fixed encoding errors in numeral to text conversion (Seneca)
* Fixed the displayed number format for AP invoice taxes (Seneca)
* Fixed the selection of taxes when validto is involved (Seneca, anarcat's
addition to 1818792) 

Changelog for 1.2.10
* Fixed bug 1765161, post button duplicates invoices.(Chris T)
* Adding a minor fixes to COGS edge cases for reversed invoices. (Chris T)
* Fixed bug 1811022.  Closedto date problems (Seneca)
* Fixing error on parts cost display, bug 1811470 (Chris T)
* fixed oversight with required_debs.txt name (Joshua D)
* Removing stray quote from button label, bug 1814444 (Seneca)
* Increasing min DBI version (Seneca)
* Apply db_parse_numeric to the correct hashref, fixes 1815081(Seneca)
* Fixed 1815075, Subject of email improperly encoded) (Seneca)
* Set template file output to UTF8 (Seneca)
* Body encoding fixes (Seneca)
* Fixing message-id setting (Seneca)
* Drawer opening now uses correct printer designation (Chris T)
* Change issued is now entered with correct memo field. (Chris T)
* Closing tell report works as advertised (Chris T)
* Fixed 1814437, Multiple paths set causing errors (Seneca)
* Add the ampersand to the HTML escape list for parse_template (Seneca)
* fixed 1815329, $ not escaped properly for LaTeX (Seneca)
* updated Hungarian translation from Pongrácz István (patch 1814156, Seneca)
* Properly handle invoice-type quantities from customer search (Seneca)
* Correcting improper redirect when reposting POS invoices.(Chris T)
* Fixing issues relating to database queries and POS-module redirects (Seneca)
* Fixing bug which hides discount input in POS screen. (Chris T)
* Fixing bug:  Obsolete items show on short parts report(Chris T)
* Fixed bugs handling floats as numbers from the database (Seneca)
* Fixing POS screen opening drawer when print/post triggers update (Chris T)
* Add missing $parts_id to query in add_items_required (Seneca)
* Fix purchase order generation screen display (Seneca)
* Shift the extraction of invnumber down a few lines (fixes 1820572, Seneca)
* Fixing bug 1831246, doubleparsing in RC.pm (Seneca)
* Fixing bug 1831410, double parsing in recurring transactions (Seneca)
* Fixed bug 1820698, DBI error:  value too long (Seneca)
* Adding db fix script for 1819483 (Chris T)
* Removing duplicate drawer open (Chris T)
* Adding db fix script for primary key in recurring table (Seneca)
* Fix for bug 1831402, session expired re: recurring emails (Seneca)
* More number formatting fixes (Seneca)
* Encoding fixes for the backup routines (Seneca)




Cangelog for 1.2.9
* Removed GNUisms from find arguments (Seneca)
* Corrected SQL errors in Belgium, and other COAs (Seneca, 1804712)
* Added COA load test script (Seneca)
* Rewritten COGS system (Chris T)
* Scoping issues fixed (Seneca, 1809384)

Changelog for 1.2.8
* Fix SQL errors saving customer price lists (Chris T, 1754172)
* Fixed AR/AP reversal issues (Victor S, 1752439, 1753358)
* Fixed various scoping errors (Chris T, 1703347, 1753360)
* Fixed: Timecards ignore price matrix (Chris T, 1754099)
* Fixed scoping issues in IS.pm (Chris T, 1754576, 1754579, 1768678)
* Fixed bugs with reversing invoices (Victor S, 1756387, 1755928, 1755355)
* Cause the GL report amount boxes to respect number format (Chrish T, 1754976)
* Corrected cumulative tax display issues (Chris T, 1745757)
* Fixed the display of non-all GL and GIFI reports (Seneca, 1758251)
* Fixed SQL errors in project deletion (Seneca, 1760722)
* Fixed error that caused order to invoice conversion to fail (Seneca)
* Fixed SQL errors in customer search (Chris T, 1761615)
* Fixed SQL errors (Chris T)
* Correct display issues with number format '1.000,00' (Seneca)
* Prevent AR Transaction screen from calculating sales tax (Chris T)
* Populate quantities during purchase order generation (Chris T, 1750895)
* Fixing COGS posts to closed dates when books closed (Chris T, 1753372)
* Fix database errors in processing recurring actions (Seneca, 1773591)
* Keep the closedto date in a known form (Chris T, 1763928, 1755145)
* Fixed memo search bug (Seneca)
* Fixed minor bug in till account selection (Chris T)
* Fixed number formatting in the Inventory Activity report (Seneca)
* Fixed: Add new language error in 1.2.7 (Pongracz I, 1793331)
* Correct display issues with number format '1 000.00' (Seneca, 1795858)
* Fixed minor documentation errors (Seneca)
* Adding more NaN checks to transaction posting (Seneca, 1789169)

Changelog for 1.2.7
* Fixed user@company logins (Chris T)
* Fixed closed books detection (Chris T)
* Fixed AR/AP print and post endless loop (Chris T)
* Fixed subtotal not working on AR/AP Transaction Report (Seneca)
* Fixing incorrect tax account selection issues in POS screen (Chris T)
* Fixed:  Titlebar does not show user info (Seneca)
* Fixing error searching for parts with sales invoice links (Chris T)
* Fixed a number of COGS bugs on invoice reversal (Victor S)
* Fixing bareword error with pos.conf.pl (Chris T)
* Fixing SQL error when creating assembly (Seneca)
* Fixing Template use check in user deletion (Seneca)
* Fixing bug partial transaction commit bug wrt invoices (Chris T)
* Fixed line items were dropped on order consolidation (Chris T)
* Correcting errors on transaction list after posting (Chris T)
* Updated ebuild files (Chris T)
* Backporting POD and tests for Menu.pm from trunk (Seneca)
* Fixing constraint issue deleting part (Chris T)
* fixing vendor taxes displaying improperly when printing PO (Seneca)
* Corrected security bypass in login.pl (Seneca)

Changelog for 1.2.6
* More date tests added (Seneca)
* Fixed customer_id error in AP transactions (Chris T)
* Added meta tags to set to utf-8 by default (Chris T)
* Fixed the alias inconsistancy for the ledgersmb-httpd.conf (Chris T).
* Fixed invalid html in ca.pl (reported by Donna Robinson) (Chris T)
* Fixed error searching for customer by address (Chris T)
* Fixed error db error saving items with custom fields (Chris T)
* Fixed db error saving project with NULL customer id (Chris T)
* Improved upgrade_templates' tag handling (Seneca)

Changelog for 1.2.5
* Partsgroup handling corrected on POS and Sales invoice screens (Chris T)
* Closed books handling is corrected (Chris T)
* Corrected intermediate rounding issues involving sales tax (Chris T)
* Fixed FX issue with posting cash transfers (Chris T)
* Corrected multibyte handling in form generation (Seneca)
* Corrected NaN issues in invoice printing (Seneca)
* Corrected PO and order number searches not working (Chris T).
* Corrected Exchange Rate display issue (CHris T).
* Corrected number parsing issues with 1.000,00 formats (Chris T).
* Corrected a number of date handling issues and added tests (Seneca).
* Applied invoice performance patch from Ashley Gittins (Chris T)
* Applide performance improvements to lastname_used (Chris T)

Changelog for 1.2.4
* Fixed internal functions avgcost() and lastcost() to not use float (Joshua D)
* Fixed error posting vendor invoice with fraction costs.  (Chris M)
* Fixed sales tax display issue on invoice/order entry screen (Chris T)
* Fixed inconsistant error when setting to recur 0 times (Chris T)
* Fixed Access Denied when sending email (CHris T)
* Added Makefile.PL as optional means of dependency checking (experimental, Chris T)
* Updated INSTALL file to use correct globaldbh syntax (Chris T)
* Updated UNGRADE file to recommend reading INSTALL first (Chris T)


Changelog for 1.2.3
* Corrected per-user locale selection (Seneca)
* Corrected partial commits for invoices and orders (Chris T)
* Corrected data types for invoice.qty and invoice.allocated in new dbs (CHris T)
* Corrected suffix error in 1.2.1 to use .sqlc for backups (Joshua D)

Changelog for 1.2.2
* Corrected sales tax display bug in order entry screen (Chris T)
* Corrected database update unable to connect (Seneca)
* Corrected login problems on 1.2.1
* Corrected INSTALL for [GlobalDBH] (Joshua Drake)

Changelog for LedgerSMB 1.2.1
* Modifed AM.pm to correctly use globals from ledgersmb.conf (Joshua Drake)
* Simplified backup functions in AM.pm (Joshua Drake)
* Corrected serious sales tax posting bug (Chris Travers)
* Corrected two sales tax display bugs (Chris Travers)
* Corrected configure_apache.sh not rewriting WORKING_DIR (Chris Travers)
* Corrected documentation about tax entry (Chris Travers)
* Corrected logos not printing on PDF/PS invoices (Chris Travers)

Changelog for LedgerSMB 1.2.0

Database:
* Added script to configure Slony replication (Chris Browne)
* Added defined primary keys to all tables (Chris T)
* Database upgrades now use psql (Chris T)
* Defaults table now uses a simple key->value system (Chris T)
* Merged Pg-tables, Pg-functions, and Pg-indeces into Pg-database (Chris T)

Security:
* Added whitelist of allowed directories to file editor (Seneca)
* Audited All Perl Modules for SQL Injection attacks (Chris T)
* Forced edited files to have whitelisted extensions and no .. strings (Chris T)
* Users are now stored in a separate database instead of fs. (Chris M)
* User database schema now included (Josh D)

Localization:
* Moved localization files to standard codes (Seneca)
* Added cumulative tax support (Seneca)
* Translations now use Gettext (Seneca)
* Removed back-translation of function names for i18n (Seneca)
* Corrected parsing of numbers so that they are multi-run safe (Chris T)
* Added modular tax calculation support (no modules included yet) (Seneca)
* Added "1 000.00" number format (Chris T)
* Buttons are now localization-safe (Seneca)

Code Quality and API:
* Added logging module (Jason)
* Added session method abstraction (Chris T)
* Broke out price matrix calls into PriceMatrix.pm (Chris T)
* Added $form->callproc($procname, @args) returns @hashrefs (Chris T)
* Corrected rounding errors (Seneca)
* Code cleanup and template correction (Chris Murtagh)
* New template system (Chris T)
* IC.pm, OE.pm, and IS.pm are aware of custom fields (Chris T)
* Added LedgerSMB::Sysconfig for site-wide configuration (Chris T)
* LedgerSMB::IC is aware of custom fields (Chris T)
* LedgerSMB::PE is aware of custom fields (Chris T)
* Testing suite added (Seneca)
* Moved all database calls to $form->{dbh} (CHris T)
* Form->redirect no longer makes use of exec (Chris T)

Packaging:
* Added first version of rpm spec from Mads Kiilerich (Chris T)
* Added Gentoo ebuilds documentation and metadata (Jason R)

Point of Sale:
* Added experimental TrustCommerce credit card processing (Chris T)
* Merged most of the rest of the SL-POS interface (Chris T)
* POS register now goes from add invoice to add invoice. (Chris T)
* Added pole display and separate cash drawer open calls. (Chris T)

User Interface:
* Moved IS/IR/OE the lineitem column list to the LedgerSMB::Sysconfig Chris T) 
* Invoice now has an Onhand column (Chris T)
* Added simple text import function for invoices received (PDT's) (Chris T)

Other:
* ledger-smb.conf is now an ini file (Seneca)
* Experimental scripting wrapper in utils/cli (Chris T)

Changelog for 1.1 Series
Released 2006-09-20
Unsupported due to major security oversights in inherited code corrected in
1.2 series

Changelog for LedgerSMB 1.1.1

* Fixed problem with parts_short trigger not being created
* Fixed problem with custom fields functions not being created
* Pg driver is now checked by default. 

Changelog for LedgerSMB 1.1.0

Database
* Added add_custom_field and drop_custom_field functions.
	-- will be more integrated into API next version
* Added utility to partially recover from SQL-Ledger data corruption issues.
* Primary Key added to acc_trans table
* DB Updates now use one transaction per update file.
* FLOAT datatypes removed from database
* Protection against duplicate transaction id's.
* Added foreign key constraint to acc_trans.chart_id
* Database backups now use pg_dump
* Database creation routines now attempt to add plpgsql to the db if not there.
* Transaction reversal is now enforced by default

Security
* One is required to change the admin password when it is blank (on first login etc).

Usability
* We now support adding custom automation into a custom.pl
* Setup.pl use is now experimentally supported
* Disabled editing sub-assemblies in one area where it is unsafe.
* Utility included for near-real-time parts short email notifications.
* Fixed Lynx support
* Batch printing now available for checks
* Warnings are printed when check stub is truncated
* Sales Data Report added
* SL2LS.pl now dies if it cannot open the files with instructions on how to proceed manually
* Links between admin and login pages
* Experimental support for Windows printing

Changelog for LedgerSMB v 1.0.0p1
* Fixed directory transversal/arbitrary code execution vulnerability.

Changelog for LedgerSMB 1.0 series
Released 2006-09-06
Unsupported for reasons of age and security flaws in inherited code

Changelog for LedgerSMB v 1.0.0

(Changes relative to the pre-fork SQL-Ledger 2.6.17)

* Corrected sessionid security hole allowing bypass of login to main application
* Corrected sessionid security hole allowing one to list logins and more.
* Changed acc_trans.amount to NUMERIC
* Tightened browser caching rules to prevent problems with back button.
* Added an open content manual to the main distribution.
* New logo. 
* Began whitespace reformatting of main application.<|MERGE_RESOLUTION|>--- conflicted
+++ resolved
@@ -117,10 +117,7 @@
 * Fixed bug 1196, number formatting issue when decimal separator is comma, like 1.000,00 (Pongracz I)
 * Fixed bug 1169, sorting orders results in empty list (Chris T)
 * Fixed bug 1173, employee manager checkbox badly handled (Chris T)
-<<<<<<< HEAD
-=======
 * Fixed bug 1199, can change shipto with no effect after positng (Chris T)
->>>>>>> ab76ca5f
 
 Chris T is Chris Travers
 Pongracz I is Pongracz Istvan
