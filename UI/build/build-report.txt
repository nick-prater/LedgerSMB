--- conflicted
+++ resolved
@@ -1,8 +1,4 @@
-<<<<<<< HEAD
-Build started: Fri Apr 29 2016 20:49:48 GMT+0200 (CEST)
-=======
-Build started: Fri Apr 29 2016 23:17:51 GMT+0200 (CEST)
->>>>>>> 097d94bb
+Build started: Sat Apr 30 2016 12:08:27 GMT+0200 (CEST)
 Build application version: 1.10.4 (37e1249)
 Messages:
 info(102) Optimizing module
@@ -51,10 +47,7 @@
 	module: lsmb/SubscribeSelect
 	module: lsmb/MaximizeMinimize
 	module: lsmb/layout/TableContainer
-<<<<<<< HEAD
 	module: lsmb/PrintButton
-=======
->>>>>>> 097d94bb
 	module: lsmb/InvoiceLines
 	module: lsmb/SubscribeShowHide
 	module: lsmb/SubscribeCheckBox
@@ -1276,10 +1269,7 @@
 	module: lsmb/SubscribeSelect
 	module: lsmb/MaximizeMinimize
 	module: lsmb/layout/TableContainer
-<<<<<<< HEAD
 	module: lsmb/PrintButton
-=======
->>>>>>> 097d94bb
 	module: lsmb/InvoiceLines
 	module: lsmb/SubscribeShowHide
 	module: lsmb/SubscribeCheckBox
@@ -1427,10 +1417,7 @@
 	dijit/_FocusMixin
 	dijit/_WidgetsInTemplateMixin
 	dojo/Deferred
-<<<<<<< HEAD
 	lsmb/PrintButton
-=======
->>>>>>> 097d94bb
 	dojo/_base/connect
 	dojo/request/watch
 	dojo/data/util/sorter
@@ -1584,10 +1571,7 @@
 	dijit/_FocusMixin
 	dijit/_WidgetsInTemplateMixin
 	dojo/Deferred
-<<<<<<< HEAD
 	lsmb/PrintButton
-=======
->>>>>>> 097d94bb
 	dojo/_base/connect
 	dojo/request/watch
 	dojo/data/util/sorter
@@ -1631,10 +1615,5 @@
 
 Process finished normally
 	errors: 0
-<<<<<<< HEAD
 	warnings: 36
-	build time: 20.181 seconds
-=======
-	warnings: 35
-	build time: 21.296 seconds
->>>>>>> 097d94bb
+	build time: 20.554 seconds