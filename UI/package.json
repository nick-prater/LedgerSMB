{
  "name": "ledgersmb-js",
  "version": "1.11.22-dev",
  "lockfileVersion": 2,
  "description": "LedgerSMB JS files",
  "keywords": [
    "JavaScript",
    "Dojo",
    "Toolkit",
    "Dijit",
    "lsmb"
  ],
  "license": "GPL-2.0-or-later",
  "maintainers": [
    {
      "name": "Erik Huelsmann"
    },
    {
      "name": "Chris Travers"
    }
  ],
  "contributors": [
    {
      "name": "John Locke"
    },
    {
      "name": "David Godfrey"
    },
    {
      "name": "Yves Lavoie"
    }
  ],
  "_browserslist-comment": [
    "explicitly exclude Edge <= 18, because 'and supports input-event'",
    "fails to exclude Edge 16-18"
  ],
  "browserslist": [
    "supports es6-module and supports async-functions and supports xhr2 and supports bloburls and supports css-variables and supports css3-boxsizing and supports border-radius and supports fetch and supports classlist and supports multicolumn and not edge <= 18 and supports css-display-contents"
  ],
  "bugs": "https://github.com/ledgersmb/LedgerSMB/issues",
  "repository": "ledgersmb/LedgerSMB",
  "dependencies": {
    "content-disposition": "0.5.4",
    "dijit": "1.17.3",
    "dojo": "1.17.3",
    "robot3": "1.1.1",
    "vue-i18n": "11.1.1"
  },
  "devDependencies": {
    "@babel/core": "7.26.8",
    "@babel/eslint-parser": "7.26.8",
    "@babel/plugin-proposal-object-rest-spread": "7.20.7",
    "@babel/preset-env": "7.26.8",
    "@pinia/testing": "1.0.0",
    "@redocly/cli": "^1.0.2",
    "@vue/test-utils": "2.4.6",
    "@vue/vue3-jest": "29.2.6",
    "babel-jest": "29.7.0",
    "babel-loader": "9.2.1",
    "browserslist": "4.24.4",
    "buffer": "6.0.3",
    "caniuse-lite": "1.0.30001699",
    "clean-webpack-plugin": "4.0.0",
    "compression-webpack-plugin": "11.1.0",
    "copy-webpack-plugin": "12.0.2",
    "core-js": "3.40.0",
    "coveralls-next": "4.2.1",
    "css-loader": "7.1.2",
    "css-minimizer-webpack-plugin": "7.0.0",
    "cssnano": "7.0.6",
    "dojo-util": "1.17.3",
    "dojo-webpack-plugin": "3.0.6",
    "ejs-loader": "0.5.0",
    "eslint": "8.57.0",
    "eslint-config-airbnb-base": "15.0.0",
    "eslint-config-eslint": "10.0.0",
    "eslint-config-prettier": "9.1.0",
    "eslint-import-resolver-webpack": "0.13.8",
    "eslint-plugin-amd": "1.1.0",
    "eslint-plugin-compat": "6.0.0",
    "eslint-plugin-import": "2.29.1",
    "eslint-plugin-jest": "28.7.0",
    "eslint-plugin-jsdoc": "48.11.0",
    "eslint-plugin-json": "4.0.0",
    "eslint-plugin-n": "17.10.1",
    "eslint-plugin-package-json": "0.15.2",
    "eslint-plugin-prettier": "5.2.1",
    "eslint-plugin-promise": "7.0.0",
    "eslint-plugin-snakecasejs": "2.2.0",
    "eslint-plugin-sort-dojo-dependency": "0.0.1",
    "eslint-plugin-vue": "9.27.0",
    "eslint-webpack-plugin": "4.2.0",
    "html-webpack-plugin": "5.6.3",
    "http-status-codes": "2.3.0",
    "i18next-conv": "15.1.1",
    "jest": "29.7.0",
    "jest-environment-jsdom": "^29.7.0",
    "jest-fixed-jsdom": "^0.0.9",
    "jest-openapi": "0.14.2",
    "jest-runner-groups": "2.2.0",
    "jest-serializer-vue": "3.1.0",
    "jsdom": "26.0.0",
    "jsonc-eslint-parser": "2.4.0",
    "markdown-include": "0.4.3",
    "markdownlint": "0.37.4",
    "markdownlint-cli": "0.44.0",
    "mini-css-extract-plugin": "2.9.2",
    "msw": "2.7.0",
    "npm-run-all2": "7.0.2",
    "openapi-merge-cli": "^1.3.1",
    "path-browserify": "1.0.1",
<<<<<<< HEAD
    "pinia": "3.0.1",
    "prettier": "3.5.0",
=======
    "pinia": "2.3.1",
    "prettier": "3.5.1",
>>>>>>> 2603d704
    "rtl-detect": "1.1.2",
    "stylelint": "16.14.1",
    "stylelint-config-standard": "37.0.0",
    "stylelint-declaration-block-no-ignored-properties": "2.8.0",
    "stylelint-no-nested-media": "0.1.0",
    "stylelint-no-unsupported-browser-features": "8.0.4",
    "stylelint-order": "6.0.4",
    "stylelint-webpack-plugin": "5.0.1",
    "stylelint-z-index-value-constraint": "1.4.0",
    "tmp": "0.2.3",
    "undici": "7.3.0",
    "unix-timestamp": "1.1.0",
    "unused-webpack-plugin": "2.4.0",
    "vue": "3.5.13",
    "vue-i18n-extract-translations": "0.1.3",
    "vue-loader": "17.4.2",
    "vue-router": "4.5.0",
    "webpack": "5.98.0",
    "webpack-bundle-analyzer": "4.10.2",
    "webpack-cli": "6.0.1",
    "webpack-deduplication-plugin": "0.0.8",
    "webpack-dev-server": "5.2.0",
    "webpack-merge": "6.0.1",
    "webpack-sources": "3.2.3",
    "webpack-virtual-modules": "0.6.2",
    "yaml-jest-transform": "^2.0.2",
    "yargs": "17.7.2"
  },
  "homepage": "http://ledgersmb.org/",
  "scripts": {
    "analyzer": "webpack-bundle-analyzer logs/stats.json UI/js -h 0.0.0.0",
    "build": "webpack --mode=production --stats errors-warnings",
    "build:dev": "webpack --progress --mode=development --stats errors-warnings",
    "lint": "yarn run lint:css && yarn run lint:js && yarn run lint:markdown && yarn run lint:vue",
    "lint:css": "stylelint css/*.css",
    "lint:js": "eslint --ext .js ./",
    "lint:js:fix": "eslint --fix --ext .js ./",
    "lint:markdown": "markdownlint --config ../.markdownlint.json --ignore ./node_modules --ignore ./js .",
    "lint:vue": "eslint --ext .vue ./",
    "lint:vue:fix": "eslint --fix --ext .vue ./",
    "profile": "webpack --progress=profile --json > logs/stats.json",
    "readme": "webpack --mode production --stats errors-warnings",
    "serve": "webpack serve --mode development",
    "test": "jest",
    "test:unit": "jest --group=test:unit"
  },
  "babel": {
    "presets": [
      [
        "@babel/preset-env"
      ]
    ]
  },
  "eslintConfig": {
    "settings": {
      "import/resolver": "webpack"
    },
    "overrides": [
      {
        "extends": ["plugin:package-json/recommended"],
        "files": ["package.json"],
        "parser": "jsonc-eslint-parser",
        "plugins": ["package-json"],
        "rules": {
          "package-json/sort-collections": "error",
          "indent": [
            "error",
            2
          ]
        }
      },
      {
        "files": [
          "**/__tests__/**/*.[jt]s?(x)",
          "**/?(*.)+(spec|test).[tj]s?(x)"
        ],
        "plugins": [
          "jest"
        ],
        "extends": [
          "plugin:jest/recommended"
        ],
        "rules": {
          "jest/prefer-expect-assertions": "off",
          "jest/no-commented-out-tests": "off",
          "no-console": "off",
          "camelcase": "off"
        }
      },
      {
        "files": [
          "**/*.vue"
        ],
        "rules": {
          "vue/no-setup-props-destructure": "off"
        }
      }
    ],
    "plugins": [
      "amd",
      "compat",
      "import",
      "jest",
      "package-json",
      "sort-dojo-dependency",
      "vue",
      "prettier"
    ],
    "parserOptions": {
      "parser": "@babel/eslint-parser",
      "ecmaVersion": 6,
      "sourceType": "module",
      "requireConfigFile": false,
      "templateSettings": {
        "evaluate": [
          "[%",
          "%]"
        ],
        "interpolate": [
          "[%",
          "%]"
        ],
        "escape": [
          "[%",
          "%]"
        ]
      }
    },
    "env": {
      "browser": true,
      "node": true,
      "amd": true,
      "es6": true
    },
    "extends": [
      "airbnb-base/legacy",
      "eslint:recommended",
      "plugin:import/warnings",
      "plugin:vue/vue3-recommended",
      "prettier"
    ],
    "ignorePatterns": [
      "dojo/",
      "dijit/",
      "node_modules/",
      "js/",
      "**/*.po*",
      "pod/**",
      "!__mocks__/**"
    ],
    "rules": {
      "camelcase": "error",
      "compat/compat": "warn",
      "consistent-return": "error",
      "curly": [
        "error",
        "all"
      ],
      "dot-notation": "error",
      "eqeqeq": "error",
      "func-names": 0,
      "global-require": "error",
      "guard-for-in": "error",
      "new-cap": 0,
      "no-alert": "error",
      "no-console": "error",
      "no-continue": 0,
      "no-else-return": "error",
      "no-lonely-if": "error",
      "no-multi-assign": "error",
      "no-multi-spaces": "off",
      "no-new-object": "error",
      "no-param-reassign": "error",
      "no-plusplus": 0,
      "no-restricted-globals": "error",
      "no-shadow": "error",
      "no-template-curly-in-string": "error",
      "no-undef": "error",
      "no-underscore-dangle": 0,
      "no-unused-expressions": "error",
      "no-unused-vars": "error",
      "no-use-before-define": "error",
      "no-useless-escape": "error",
      "no-useless-return": "error",
      "one-var": "error",
      "radix": "error",
      "spaced-comment": [
        "error",
        "always",
        {
          "block": {
            "balanced": true
          }
        }
      ],
      "vars-on-top": 0,
      "yoda": "error",
      "amd/no-unused-dependencies": "error",
      "amd/obsolete-dependencies": "error",
      "amd/sane-dependency-names": "error",
      "jest/no-disabled-tests": "warn",
      "jest/no-focused-tests": "error",
      "jest/no-identical-title": "error",
      "jest/prefer-to-have-length": "warn",
      "jest/valid-expect": "error",
      "package-json/order-properties": [
        "error",
        {
          "order": [
            "name",
            "version",
            "lockfileVersion",
            "private",
            "publishConfig",
            "description",
            "keywords",
            "author",
            "license",
            "maintainers",
            "contributors",
            "bundlesize",
            "main",
            "browser",
            "_browserslist-comment",
            "browserslist",
            "bugs",
            "repository",
            "files",
            "bin",
            "directories",
            "man",
            "config",
            "dependencies",
            "devDependencies",
            "peerDependencies",
            "optionalDependencies",
            "bundledDependencies",
            "homepage",
            "scripts",
            "engines",
            "os",
            "cpu",
            "babel",
            "eslintConfig",
            "prettier",
            "stylelint",
            "lint-staged"
          ]
        }
      ],
      "package-json/sort-collections": [
        "error",
        [
          "scripts",
          "devDependencies",
          "dependencies",
          "config"
        ]
      ],
      "package-json/valid-package-def": "error",
      "no-restricted-syntax": [
        "error",
        "SequenceExpression"
      ],
      "vue/attribute-hyphenation": "off",
      "vue/first-attribute-linebreak": "off",
      "vue/multi-word-component-names": "off",
      "vue/require-prop-types": "off",
      "vue/component-tags-order": [
        "error",
        {
          "order": [
            "script:not([setup])",
            "script[setup]",
            "template",
            "style:not([scoped])",
            "style[scoped]"
          ]
        }
      ]
    }
  },
  "stylelint": {
    "defaultSeverity": "warning",
    "extends": "stylelint-config-standard",
    "plugins": [
      "stylelint-declaration-block-no-ignored-properties",
      "stylelint-no-nested-media",
      "stylelint-no-unsupported-browser-features",
      "stylelint-order"
    ],
    "ignoreFiles": [
      "**/*.js",
      "**/*.jsx",
      "**/*.html",
      "**/*.po*",
      "UI/**/dojo/**/*.css",
      "UI/**/dijit/**/*.css",
      "UI/**/util/**/*.css",
      "UI/js/**",
      "UI/pod/**",
      "doc/openapi/**"
    ],
    "rules": {
      "declaration-block-no-duplicate-custom-properties": null,
      "order/order": [
        "custom-properties",
        "declarations"
      ],
      "order/properties-alphabetical-order": true,
      "plugin/no-unsupported-browser-features": [
        true,
        {
          "ignorePartialSupport": true
        }
      ],
      "plugin/declaration-block-no-ignored-properties": true,
      "pitcher/no-nested-media": true,
      "selector-class-pattern": null,
      "custom-property-pattern": null,
      "selector-id-pattern": null
    }
  }
}<|MERGE_RESOLUTION|>--- conflicted
+++ resolved
@@ -109,13 +109,8 @@
     "npm-run-all2": "7.0.2",
     "openapi-merge-cli": "^1.3.1",
     "path-browserify": "1.0.1",
-<<<<<<< HEAD
     "pinia": "3.0.1",
-    "prettier": "3.5.0",
-=======
-    "pinia": "2.3.1",
     "prettier": "3.5.1",
->>>>>>> 2603d704
     "rtl-detect": "1.1.2",
     "stylelint": "16.14.1",
     "stylelint-config-standard": "37.0.0",
