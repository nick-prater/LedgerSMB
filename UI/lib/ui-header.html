--- conflicted
+++ resolved
@@ -9,12 +9,6 @@
 		content="<?lsmb refresh.delay ?>;<?lsmb refresh.url ?>">
 	<?lsmb END -?>
 	<link rel="shortcut icon" href="favicon.ico" type="image/x-icon" />
-<<<<<<< HEAD
-	<link rel="stylesheet" href="UI/lib/dojo/dojo/resources/dojo.css" type="text/css" title="Dojo stylesheet" />
-	<link rel="stylesheet" href="UI/lib/dojo/dijit/themes/<?lsmb dojo_theme ?>/<?lsmb dojo_theme ?>.css" type="text/css" title="Selected theme stylesheet" />
-	<link rel="stylesheet" href="UI/lib/dojo/dijit/themes/dijit.css" type="text/css" title="Selected theme stylesheet" />
-	<link rel="stylesheet" href="css/global.css" type="text/css" title="LedgerSMB stylesheet" />
-=======
    <?lsmb
       # source comment only!
       #
@@ -25,19 +19,15 @@
 	<link rel="stylesheet" href="UI/lib/dojo/dojo/resources/dojo.css" type="text/css" />
 	<link rel="stylesheet" href="UI/lib/dojo/dijit/themes/<?lsmb dojo_theme ?>/<?lsmb dojo_theme ?>.css" type="text/css" />
 	<link rel="stylesheet" href="css/global.css" type="text/css" />
->>>>>>> d00d31d8
 	<?lsmb IF form.stylesheet ?>
 	<link rel="stylesheet" href="<?lsmb CSSDIR ?><?lsmb form.stylesheet ?>" type="text/css" />
 	<?lsmb ELSIF stylesheet ?>
 	<link rel="stylesheet" href="<?lsmb CSSDIR ?><?lsmb stylesheet ?>" type="text/css" />
 	<?lsmb ELSE ?>
 	<?lsmb END ?>
-<<<<<<< HEAD
-=======
 	<?lsmb FOREACH s = include_stylesheet ?>
 	<link rel="stylesheet" href="<?lsmb s ?>" type="text/css" />
 	<?lsmb END ?>
->>>>>>> d00d31d8
 	<?lsmb IF warn_expire ?>
 	<script type="text/javascript" language="JavaScript">
 	window.alert('<?lsmb text('Warning:  Your password will expire in [_1]', pw_expires)?>');
