div.input {
    float: left;
}
.lsmb .dijitTextBox {
    /* neutralize default textbox width of 15em */
    /* we need two classes here, because it needs to be more specific
       than the .dijitTextBox class in order to be the applicable rule */
    width: auto;
}

div.date {
    width: 13ex;
}

div.warning {
    float: right;
    width: 60%;
    margin-right: 10%;
    box-sizing: border-box;
    padding-top: 1em;
    padding-bottom:1em;
    padding-left: 5em;
    padding-right: 5em;
    text-align: center;
    border: 3px solid #f22;
    background: #f81;
    color: black;
    border-radius: 6px;
    border-shadow: #eee 6px 6px 4px;
}

html, body {
    height: 100%;
    margin: 0;
    overflow: hidden;
    padding: 0;
}

.flat-hierarchy .balancesheet .report-head th {
    text-align: right;
    font-weight: bold;
}

.flat-hierarchy .balancesheet .section1.QL,
.flat-hierarchy .income_statement .section1 {
    display: none;
    border: none;
}


.flat-hierarchy .balancesheet .section1,
.flat-hierarchy .balancesheet .section2,
.flat-hierarchy .income_statement .section2 {
    font-size: large;
    border-bottom: 3px double black;
}

.financial-statement.flat-hierarchy .heading1,
.financial-statement.flat-hierarchy .balancesheet .heading2 {
    border-top: 1px solid black;
    height: 2em;
    vertical-align: top;
    font-weight: bold;
}

.financial-statement.flat-hierarchy .income_statement .heading2 {
    border-top: 1px solid black;
    height: 2em;
    vertical-align: top;
    font-style: italic;
    font-size: bigger;
}

#maindiv {
    overflow-y: auto;
}
.financial-statement.flat-hierarchy table {
    min-width: 60ex;
    margin-top: 3em;
}

#appLayout {
    height: 100%;
}
#leftCol {
    width: 14em;
    margin-top: 3em;
}

.financial-statement.flat-hierarchy table td,
.financial-statement.flat-hierarchy table th {
    padding-bottom: 3px; /* add space for the dashed line underlining hovered amounts */
}


.financial-statement .company-name {
   margin-top: 2em;
   font-family: monospace;
   text-align: center;
}

.claro .demoLayout .edgePanel {
    background-color: #d0e9fc;
}
.financial-statement .company-address {
   font-family: monospace;
   text-align: center;
   font-size: smaller;
}
#viewsChart {
    width: 550px;
    height: 550px;
}



/******** For account editing page */
#account-tabs .dijitTabContainerTopChildWrapper div
{
   /* we used to have 'overflow: auto', but that broke account checkboxes */
   overflow-y: auto;
}

#account-tabs label,
#account-tabs label
 {
   display: block;
   float: left;
   text-align: right;
   margin-right: 0.5ex;
}
#account-tabs div.inputgroup,
#account-tabs div.inputgroup
 {
   float: left;
   display: block;
}

#account-tabs label.line,
#account-tabs label.line
 {
   font-weight: bold;
   width: 12em;
   margin-right: 0.5em;
   /*vertical-align: center;*/
   height: 100%,
}

#account-tabs div.inputgroup label,
#account-tabs div.inputgroup label
 {
   width: 8em;
}

#account-tabs div.subsectionhead,
#account-tabs div.subsectionhead
 {
   font-weight: bold;
   margin: 1em;
}

/********* For business units editing page ********/

#business_units div.table { display: table; }
#business_units form.tr,
#business_units div.tr { display: table-row; }
#business_units div.td,
#business_units div.th {
  display: table-cell;
  padding-left: 0.5ex;
  padding-right: 0.5ex;
  text-align: center;
 }


/********* For assets editing page ********/

#assets label
{ display: block;
        float: left;
        width: 170px;
        text-align: right;
}

#assets span.inputgroup
{ display: block;
        float: left;
        width: 40%;
}

#assets div.inputrow
{
   display: block;
        width: 100%;
   clear: both;
}

#assets .invisible
{
       display: none;
}


/***** Contact screens ******/


#credit_div table label { display: inline-block; width: 12ex; }



/***** Budgetting screens ******/


#budgets div.input_row {
    overflow: auto;
}
#budgets div.input_group {
    float: left;
    width: 35em;
}

#budgets div label {
    text-align: right;
    width: 7em;
    display: block;
    float: left;
    padding-right: 3px;
}

/***** Reports ******/

#reports label,
#reports .label,
#balance-sheet-parameters label,
#balance-sheet-parameters .label {
    display: inline-block;
    width: 170px;
    text-align: right;
    vertical-align: top;
}

#reports div.label,
#balance-sheet-parameters div.label {
    margin-top: 0.2em;
}

#reports .input_group,
#balance-sheet-parameters .input_group {
    display: inline-block;
}

#reports .input_row,
#balance-sheet-parameters .input_row {
   display: block;
   width: 100%;
   margin-top: 0.2em;
   margin-bottom: 1em;
   clear: both;
}

#reports .input_option,
#balance-sheet-parameters .input_option {
    clear: right;
    margin-top: 0.2em;
}

#reports .input_option label,
#balance-sheet-parameters .input_option label {
    text-align: left;
    left-margin: 1ex;
}

#reports fieldset,
#balance-sheet-parameters fieldset {
    border: 1px solid black;
    margin: 0.5ex 1ex;
    padding: 0.5ex 1ex;
}

#reports legend label#comparison-periods-label,
#balance-sheet-parameters legend label#comparison-periods-label {
    width: auto;
    vertical-align: center;
}



#assets .invisible
{
       display: none;
}







/***** PNL Report ******/

#PNL a {
        color: inherit;
        background-color: inherit;
        text-decoration: none;
}
#PNL a:link {
        color: inherit;
        background-color: inherit;
        text-decoration: none;
}
#PNL a:visited {
        color: inherit;
        background-color: inherit;
        text-decoration: none;
}
#PNL a:hover {
        color: inherit;
        background-color: inherit;
        text-decoration: none;
        border-bottom: thin dashed;
}
#PNL td.amount {
        text-align: right;
        padding-left: 0.5em;
}
#PNL tr.separator {
        min-height: 1em;
}
#PNL tr.sectionhead {
}
#PNL tr.sectionhead th {
        padding-top: 2em;
        margin-top: 4em;
        font-weight: bold;
        white-space: pre;
        text-align: right;
}

#PNL td.total {
        border: 0px;
        border-top: 1px;
        border-color: black;
        border-style: solid;
}

#PNL th {
        padding-left: 5px;
}

#PNL table {
      margin-right: auto;
      margin-left: auto;
}
#PNL h1, h2 {
       text-align: center;
}

/****** Reconciliation ****/


#reconciliation #cleared-table {
        width: 800px;
}

#reconciliation #outstanding-table {
        width: 800px;
}

#reconciliation #error-table {
        width: 800px;
}

#reconciliation span.heading {
        font-weight: bold;
}

#reconciliation table.info tr th {
        text-align: left;
}

#reconciliation tr.spacer {
        margin-bottom: 100px;
}

#reconciliation span.data {
}

#reconciliation td.no-submit {
        background: red;
}

#reconciliation td.cleared-future {
        font-weight: bold;
}

#reconciliation td.cleared-past {
        font-weight: bold;
}

#reconciliation th {
        font-weight: bold;
}

#reconciliation table {
        border: 0;
}


/*********** payments *************/

#payments .source {
    width: 35ex;
}

#payments th.listheading {
    padding-left: 1ex;
}

#payments #open-items td {
    padding-left: 1ex;
    padding-right: 1ex;
}

#payments #open-items .invoice-posting-details td {
    padding-left: inherit;
    padding-right: inherit;
}

#payments .topay_amount,
#payments .overpayment_topay {
    width: 20ex;
}

#payments .amount {
    text-align: right;
}

#payments .topay_amount input,
#payments .overpayment_topay input {
    text-align: right;
}

#payments .details_select input[type="radio"] {
        float: left;
}
#payments select {
        float: left;
}
#payments span.input {
     display: block;
     float: left;
}

#payments .details-popup {
    position: absolute;
    z-index: 100;
    padding: 3px;
    border-radius: 6px;
    border-bottom: 1px solid black;
    border-right: 1px solid black;
    border-left: 1px solid black;
}

#payments img.details-toggler {
    height: 0.5em;
    width: auto;
}

@media print {
  .export-links {
     display: none;
  }
}

@media not print {
  .export-links {
      margin-top: 40px;
      margin-left: auto;
      margin-right: auto;
      text-align: center;
  }

  .export-link {
      display: inline;
  }
}


.claro .dijitTextBox.dijitTextArea {
    padding: 0;
}

.claro .dijitTextBox textarea.dijitInputInner {
    outline: none;
    padding-top: 0;
    padding-bottom: 0;
}

<<<<<<< HEAD
.no-fx-transaction .fx-row {
    display: none;
=======
#top_menu .dijitTreeIcon {
    background-image: none;
    width: 0
}

#version_info {
    text-align: center;
}

.header_table {
    margin-left: auto;
    margin-right: auto;
    border=none; border-height:0; padding-top:0; padding-bottom:0; margin-top:0; margin-bottom:0;
    border-collapse: collapse;
}

.header_left {
    font-size: smaller;
    text-align: right;
    border-right: 1px solid;
    padding-right: 3px;
}

.header_right {
    font-size: smaller;
    text-align: left;
    border-left: 1px solid;
    padding-left: 3px;
>>>>>>> 50760a6e
}<|MERGE_RESOLUTION|>--- conflicted
+++ resolved
@@ -496,10 +496,10 @@
     padding-bottom: 0;
 }
 
-<<<<<<< HEAD
 .no-fx-transaction .fx-row {
     display: none;
-=======
+}
+
 #top_menu .dijitTreeIcon {
     background-image: none;
     width: 0
@@ -528,5 +528,4 @@
     text-align: left;
     border-left: 1px solid;
     padding-left: 3px;
->>>>>>> 50760a6e
 }