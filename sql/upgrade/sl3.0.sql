--Setup

-- With help of a few conditional statements handled by the Template toolkit,
-- this migration file handles migration from all SQL-Ledger version up to 3.0
-- to all Ledgersmb up to 1.6

-- When moved to an interface, these will all be specified and preprocessed.
\set default_country '''<?lsmb default_country ?>'''
\set ar '''<?lsmb default_ar ?>'''
\set ap '''<?lsmb default_ap ?>'''
/* NOTE: PostgreSQL doesn't allow variable interpolation within $$ blocks
         so we will need to rely on the Template to substitude the proper schema
         for those. Elsewhere we will use :slschema for lisibility
 */
\set slschema '<?lsmb slschema ?>'
\set lsmbversion '<?lsmb lsmbversion ?>'

BEGIN;

-- Migration functions
-- TODO: Can we do without?

CREATE OR REPLACE FUNCTION pg_temp.account__save
(in_id int, in_accno text, in_description text, in_category char(1),
in_gifi_accno text, in_heading int, in_contra bool, in_tax bool,
in_link text[], in_obsolete bool, in_is_temp bool)
RETURNS int AS $$
DECLARE
        t_heading_id int;
        t_link record;
        t_id int;
        t_tax bool;
BEGIN

    SELECT count(*) > 0 INTO t_tax FROM tax WHERE in_id = chart_id;
    t_tax := t_tax OR in_tax;
    -- check to ensure summary accounts are exclusive
    -- necessary for proper handling by legacy code
    FOR t_link IN SELECT description
                    FROM account_link_description
                   WHERE summary='t'
    LOOP
        IF t_link.description = ANY (in_link) and array_upper(in_link, 1) > 1 THEN
                RAISE EXCEPTION 'Invalid link settings:  Summary';
        END IF;
    END LOOP;

    -- heading settings
    IF in_heading IS NULL THEN
            SELECT id INTO t_heading_id FROM account_heading
            WHERE accno < in_accno order by accno desc limit 1;
    ELSE
            t_heading_id := in_heading;
    END IF;

-- don't remove custom links.
    DELETE FROM account_link
    WHERE account_id = in_id
          and description in ( select description
                                from  account_link_description
                                where custom = 'f');

    INSERT INTO account (accno, description, category, gifi_accno,
                heading, contra, tax, is_temp)
    VALUES (in_accno, in_description, in_category, in_gifi_accno,
            t_heading_id, in_contra, in_tax, coalesce(in_is_temp, 'f'));

    t_id := currval('account_id_seq');

    FOR t_link IN
        SELECT in_link[generate_series] AS val
        FROM generate_series(array_lower(in_link, 1),
                array_upper(in_link, 1))
    LOOP
        INSERT INTO account_link (account_id, description)
        VALUES (t_id, t_link.val);
    END LOOP;

    RETURN t_id;
END;
$$ language plpgsql;

CREATE OR REPLACE FUNCTION pg_temp.location_save
(in_location_id int, in_address1 text, in_address2 text, in_address3 text,
        in_city text, in_state text, in_zipcode text, in_country int)
returns integer AS
$$
DECLARE
        location_id integer;
        location_row RECORD;
BEGIN

        IF in_location_id IS NULL THEN
            SELECT id INTO location_id FROM location
            WHERE line_one = in_address1 AND line_two = in_address2
                  AND line_three = in_address3 AND in_city = city
                  AND in_state = state AND in_zipcode = mail_code
                  AND in_country = country_id
            LIMIT 1;

            IF NOT FOUND THEN
            -- Straight insert.
            location_id = nextval('location_id_seq');
            INSERT INTO location (
                id,
                line_one,
                line_two,
                line_three,
                city,
                state,
                mail_code,
                country_id)
            VALUES (
                location_id,
                in_address1,
                in_address2,
                in_address3,
                in_city,
                in_state,
                in_zipcode,
                in_country
                );
            END IF;
            return location_id;
        ELSE
            RAISE NOTICE 'Overwriting location id %', in_location_id;
            -- Test it.
            SELECT * INTO location_row FROM location WHERE id = in_location_id;
            IF NOT FOUND THEN
                -- Tricky users are lying to us.
                RAISE EXCEPTION 'location_save called with nonexistant location ID %', in_location_id;
            ELSE
                -- Okay, we're good.

                UPDATE location SET
                    line_one = in_address1,
                    line_two = in_address2,
                    line_three = in_address3,
                    city = in_city,
                    state = in_state,
                    mail_code = in_zipcode,
                    country_id = in_country
                WHERE id = in_location_id;
                return in_location_id;
            END IF;
        END IF;
END;
$$ LANGUAGE PLPGSQL;

CREATE OR REPLACE FUNCTION pg_temp.setting__increment_base(in_raw_var text)
returns varchar language plpgsql as $$
declare raw_value VARCHAR;
       base_value VARCHAR;
       increment  INTEGER;
       inc_length INTEGER;
       new_value VARCHAR;
begin
    raw_value := in_raw_var;
    base_value := substring(raw_value from
                                '(' || E'\\' || 'd*)(' || E'\\' || 'D*|<'
                                    || E'\\' || '?lsmb [^<>] ' || E'\\'
                                    || '?>)*$');
    IF base_value like '0%' THEN
         increment := base_value::integer + 1;
         inc_length := char_length(increment::text);
         new_value := overlay(base_value placing increment::varchar
                              from (char_length(base_value)
                                    - inc_length + 1)
                              for inc_length);
    ELSE
         new_value := base_value::integer + 1;
    END IF;
    return regexp_replace(raw_value, base_value, new_value);
end;
$$;

CREATE OR REPLACE FUNCTION pg_temp.setting_increment (in_key varchar) returns varchar
AS
$$
        UPDATE defaults SET value = pg_temp.setting__increment_base(value)
        WHERE setting_key = in_key
        RETURNING value;

$$ LANGUAGE SQL;

create type recon_accounts as (
    name text,
    accno text,
    id int
);

create or replace function pg_temp.reconciliation__account_list () returns setof recon_accounts as $$
    SELECT DISTINCT
        coa.accno || ' ' || coa.description as name,
        coa.accno, coa.id as id
    FROM account coa
    JOIN cr_coa_to_account cta ON cta.chart_id = coa.id
    ORDER BY coa.accno;
$$ language sql;

CREATE OR REPLACE FUNCTION reconciliation__add_entry(
    in_report_id INT,
    in_scn TEXT,
    in_type TEXT,
    in_date TIMESTAMP,
    in_amount numeric
) RETURNS INT AS $$

    DECLARE
        in_account int;
        la RECORD;
        t_errorcode INT;
        our_value NUMERIC;
        lid INT;
        in_count int;
        t_scn TEXT;
        t_uid int;
        t_prefix text;
        t_amount numeric;
    BEGIN
        SELECT CASE WHEN a.category in ('A', 'E') THEN in_amount * -1
                                                  ELSE in_amount
               END into t_amount
          FROM cr_report r JOIN account a ON r.chart_id = a.id
         WHERE r.id = in_report_id;

        SELECT value into t_prefix FROM defaults WHERE setting_key = 'check_prefix';

        t_uid := person__get_my_entity_id();
        IF t_uid IS NULL THEN
                t_uid = pg_temp.robot__get_my_entity_id();
        END IF;
        IF in_scn = '' THEN
                t_scn := NULL;
        ELSIF in_scn !~ '^[0-9]+$' THEN
                t_scn := in_scn;
        ELSE
                t_scn := t_prefix || in_scn;
        END IF;
        IF t_scn IS NOT NULL THEN
                -- could this be changed to update, if not found insert?
                SELECT count(*) INTO in_count FROM cr_report_line
                WHERE scn ilike t_scn AND report_id = in_report_id
                        AND their_balance = 0 AND post_date = in_date;

                IF in_count = 0 THEN
                        -- YLA - Where does our_balance comes from?
                        INSERT INTO cr_report_line
                        (report_id, scn, their_balance, our_balance, clear_time,
                                "user", trans_type)
                        VALUES
                        (in_report_id, t_scn, t_amount, 0, in_date, t_uid,
                                in_type)
                        RETURNING id INTO lid;
                ELSIF in_count = 1 THEN
                        SELECT id INTO lid
                        WHERE t_scn = scn AND report_id = in_report_id
                                AND their_balance = 0 AND post_date = in_date;
                        UPDATE cr_report_line
                        SET their_balance = t_amount, clear_time = in_date,
                                cleared = true
                        WHERE id = lid;
                ELSE
                        SELECT count(*) INTO in_count FROM cr_report_line
                        WHERE t_scn ilike scn AND report_id = in_report_id
                                AND our_value = t_amount and their_balance = 0
                                AND post_date = in_date;

                        IF in_count = 0 THEN -- no match among many of values
                                SELECT id INTO lid FROM cr_report_line
                                WHERE t_scn ilike scn
                                      AND report_id = in_report_id
                                      AND post_date = in_date
                                ORDER BY our_balance ASC limit 1;

                                UPDATE cr_report_line
                                SET their_balance = t_amount,
                                        clear_time = in_date,
                                        trans_type = in_type,
                                        cleared = true
                                WHERE id = lid;

                        ELSIF in_count = 1 THEN -- EXECT MATCH
                                SELECT id INTO lid FROM cr_report_line
                                WHERE t_scn = scn AND report_id = in_report_id
                                        AND our_value = t_amount
                                        AND their_balance = 0
                                        AND post_date = in_date;
                                UPDATE cr_report_line
                                SET their_balance = t_amount,
                                        trans_type = in_type,
                                        clear_time = in_date,
                                        cleared = true
                                WHERE id = lid;
                        ELSE -- More than one match
                                SELECT id INTO lid FROM cr_report_line
                                WHERE t_scn ilike scn AND report_id = in_report_id
                                        AND our_value = t_amount
                                        AND post_date = in_date
                                ORDER BY id ASC limit 1;

                                UPDATE cr_report_line
                                SET their_balance = t_amount,
                                        trans_type = in_type,
                                        cleared = true,
                                        clear_time = in_date
                                WHERE id = lid;

                        END IF;
                END IF;
        ELSE -- scn IS NULL, check on amount instead
                SELECT count(*) INTO in_count FROM cr_report_line
                WHERE report_id = in_report_id AND our_balance = t_amount
                        AND their_balance = 0 AND post_date = in_date
                        and scn NOT LIKE t_prefix || '%';

                IF in_count = 0 THEN -- no match
                        INSERT INTO cr_report_line
                        (report_id, scn, their_balance, our_balance, clear_time,
                        "user", trans_type)
                        VALUES
                        (in_report_id, t_scn, t_amount, 0, in_date, t_uid,
                        in_type)
                        RETURNING id INTO lid;
                ELSIF in_count = 1 THEN -- perfect match
                        SELECT id INTO lid
                        WHERE report_id = in_report_id
                                AND our_balance = t_amount
                                AND their_balance = 0
                                AND post_date = in_date
                                AND in_scn NOT LIKE t_prefix || '%';
                        UPDATE cr_report_line SET their_balance = t_amount,
                                        trans_type = in_type,
                                        clear_time = in_date,
                                        cleared = true
                        WHERE id = lid;
                ELSE -- more than one match
                        SELECT min(id) INTO lid FROM cr_report_line
                        WHERE report_id = in_report_id AND our_balance = t_amount
                                AND their_balance = 0 AND post_date = in_date
                                AND scn NOT LIKE t_prefix || '%'
                        LIMIT 1;

                        UPDATE cr_report_line SET their_balance = t_amount,
                                        trans_type = in_type,
                                        clear_time = in_date,
                                        cleared = true
                        WHERE id = lid;

                END IF;
        END IF;
        return lid;

    END;
$$ language 'plpgsql';

CREATE OR REPLACE FUNCTION reconciliation__get_cleared_balance(in_chart_id int,
   in_report_date date DEFAULT date_trunc('second', now()))
RETURNS numeric AS
$$
    SELECT sum(ac.amount_bc) * CASE WHEN c.category in('A', 'E') THEN -1 ELSE 1 END
        FROM account c
        JOIN acc_trans ac ON (ac.chart_id = c.id)
        JOIN transactions t ON t.id = ac.trans_id AND t.approved
    WHERE c.id = $1 AND cleared
      AND ac.approved IS true
      AND ac.transdate <= in_report_date
    GROUP BY c.id, c.category;
$$ LANGUAGE sql;

CREATE OR REPLACE FUNCTION pg_temp.robot__get_my_entity_id() RETURNS INT AS
$$
        SELECT entity_id from users where username = SESSION_USER OR username = 'Migrator';
$$ LANGUAGE SQL;

-- adding mapping info for import.

ALTER TABLE :slschema.vendor ADD COLUMN entity_id int;
ALTER TABLE :slschema.vendor ADD COLUMN company_id int;
ALTER TABLE :slschema.vendor ADD COLUMN credit_id int;

ALTER TABLE :slschema.customer ADD COLUMN entity_id int;
ALTER TABLE :slschema.customer ADD COLUMN company_id int;
ALTER TABLE :slschema.customer ADD COLUMN credit_id int;

-- Speed optimizations
ALTER TABLE :slschema.acc_trans ADD COLUMN lsmb_entry_id integer;
ALTER TABLE :slschema.acc_trans ADD COLUMN type CHAR(2);
ALTER TABLE :slschema.acc_trans ADD COLUMN accno TEXT;
ALTER TABLE :slschema.acc_trans ADD transdate_month DATE;
ALTER TABLE :slschema.acc_trans ADD cleared_month DATE;
UPDATE :slschema.acc_trans SET transdate_month = date_trunc('MONTH', transdate)::DATE,
                               cleared_month = date_trunc('MONTH', cleared)::DATE;
CREATE INDEX transdate_month_i ON :slschema.acc_trans USING btree(transdate_month);
CREATE INDEX cleared_month_i ON :slschema.acc_trans USING btree(cleared_month);

update :slschema.acc_trans
  set lsmb_entry_id = nextval('acc_trans_entry_id_seq');

UPDATE :slschema.acc_trans SET type = 'AP'
 WHERE trans_id IN (SELECT id FROM :slschema.ap);
UPDATE :slschema.acc_trans SET type = 'AR'
 WHERE trans_id IN (SELECT id FROM :slschema.ar);
UPDATE :slschema.acc_trans SET type = 'GL'
 WHERE trans_id IN (SELECT id FROM :slschema.gl);
UPDATE :slschema.acc_trans SET accno = (SELECT accno
                           FROM :slschema.chart
                          WHERE chart.id = :slschema.acc_trans.chart_id);

--Accounts

INSERT INTO gifi
SELECT * FROM :slschema.gifi;

insert into account_link_description values ('CT_tax', false, false);

INSERT INTO account_heading(id, accno, description)
SELECT id, accno, description
  FROM :slschema.chart WHERE charttype = 'H';

SELECT pg_temp.account__save(id, accno, description, category,
                    CASE WHEN gifi_accno ~ '^[\s\t]*$' THEN NULL
                    ELSE gifi_accno END, NULL::int,
                    contra,
                    CASE WHEN link like '%tax%' THEN true ELSE false END,
                    string_to_array(link,':'), 'f', 'f')
  FROM :slschema.chart
 WHERE charttype = 'A';

delete from account_link where description = 'CT_tax';

-- Business

INSERT INTO business SELECT * FROM :slschema.business;

--Entity

INSERT INTO entity (name, control_code, entity_class, country_id)
SELECT name, 'V-' || vendornumber, 1,
       (select id from country
         where lower(short_name)  = lower(:default_country))
FROM :slschema.vendor
GROUP BY name, vendornumber;

INSERT INTO entity (name, control_code, entity_class, country_id)
SELECT name, 'C-' || customernumber, 2,
       (select id from country
         where lower(short_name)  =  lower(:default_country))
FROM :slschema.customer
GROUP BY name, customernumber;

INSERT INTO entity (name, control_code, entity_class, country_id)
SELECT 'Migrator', 'R-1', 10, (select id from country
         where lower(short_name)  =  lower(:default_country));

UPDATE :slschema.vendor SET entity_id = (SELECT id FROM entity WHERE 'V-' || vendornumber = control_code);

UPDATE :slschema.customer SET entity_id = coalesce((SELECT min(id) FROM entity WHERE 'C-' || customernumber = control_code), entity_id);

--Entity Credit Account

UPDATE :slschema.vendor SET business_id = NULL WHERE business_id = 0;
INSERT INTO entity_credit_account
(entity_id, meta_number, business_id, creditlimit, ar_ap_account_id,
        cash_account_id, startdate, enddate, threshold, entity_class)
SELECT entity_id, vendornumber, business_id, creditlimit,
       (select id
          from account
         where accno = coalesce((select accno from :slschema.chart
                                  where id = arap_accno_id) ,:ap)),
        (select id
           from account
           where accno = (select accno from :slschema.chart
                           where id = payment_accno_id)),
         startdate, enddate, threshold, 1
FROM :slschema.vendor WHERE entity_id IS NOT NULL;

UPDATE :slschema.vendor SET credit_id =
        (SELECT id FROM entity_credit_account e
        WHERE e.meta_number = vendornumber and entity_class = 1
        and e.entity_id = vendor.entity_id);

UPDATE :slschema.customer SET business_id = NULL WHERE business_id = 0;
INSERT INTO entity_credit_account
(entity_id, meta_number, business_id, creditlimit, ar_ap_account_id,
        cash_account_id, startdate, enddate, threshold, entity_class)
SELECT entity_id, customernumber, business_id, creditlimit,
       (select id
          from account
         where accno = coalesce((select accno from :slschema.chart
                                  where id = arap_accno_id) ,:ar)),
        (select id
           from account
           where accno = (select accno from :slschema.chart
                           where id = payment_accno_id)),
        startdate, enddate, threshold, 2
FROM :slschema.customer WHERE entity_id IS NOT NULL;

UPDATE :slschema.customer SET credit_id =
        (SELECT id FROM entity_credit_account e
        WHERE e.meta_number = customernumber and entity_class = 2
        and e.entity_id = customer.entity_id);

--Company

INSERT INTO company (entity_id, legal_name, tax_id)
SELECT entity_id, name, max(taxnumber) FROM :slschema.vendor
WHERE entity_id IS NOT NULL AND entity_id IN (select id from entity) GROUP BY entity_id, name;

UPDATE :slschema.vendor SET company_id = (select id from company c where entity_id = vendor.entity_id);

INSERT INTO company (entity_id, legal_name, tax_id)
SELECT entity_id, name, max(taxnumber) FROM :slschema.customer
WHERE entity_id IS NOT NULL AND entity_id IN (select id from entity) GROUP BY entity_id, name;

UPDATE :slschema.customer SET company_id = (select id from company c where entity_id = customer.entity_id);

-- Contact

insert into eca_to_contact (credit_id, contact_class_id, contact,description)
select v.credit_id, 1, v.phone, 'Primary phone: '||max(v.contact) as description
from :slschema.vendor v
where v.company_id is not null and v.phone is not null
       and v.phone ~ '[[:alnum:]_]'::text
group by v.credit_id, v.phone
UNION
select v.credit_id, 12, v.email,
       'email address: '||max(v.contact) as description
from :slschema.vendor v
where v.company_id is not null and v.email is not null
       and v.email ~ '[[:alnum:]_]'::text
group by v.credit_id, v.email
UNION
select v.credit_id, 12, v.cc, 'Carbon Copy email address' as description
from :slschema.vendor v
where v.company_id is not null and v.cc is not null
      and v.cc ~ '[[:alnum:]_]'::text
group by v.credit_id, v.cc
UNION
select v.credit_id, 12, v.bcc, 'Blind Carbon Copy email address' as description
from :slschema.vendor v
where v.company_id is not null and v.bcc is not null
       and v.bcc ~ '[[:alnum:]_]'::text
group by v.credit_id, v.bcc
UNION
    select v.credit_id, 9, v.fax, 'Fax number' as description
from :slschema.vendor v
where v.company_id is not null and v.fax is not null
      and v.fax ~ '[[:alnum:]_]'::text
group by v.credit_id, v.fax;

insert into eca_to_contact (credit_id, contact_class_id, contact,description)
select v.credit_id, 1, v.phone, 'Primary phone: '||max(v.contact) as description
from :slschema.customer v
where v.company_id is not null and v.phone is not null
       and v.phone ~ '[[:alnum:]_]'::text
group by v.credit_id, v.phone
UNION
select v.credit_id, 12, v.email,
       'email address: '||max(v.contact) as description
from :slschema.customer v
where v.company_id is not null and v.email is not null
       and v.email ~ '[[:alnum:]_]'::text
group by v.credit_id, v.email
UNION
select v.credit_id, 12, v.cc, 'Carbon Copy email address' as description
from :slschema.customer v
where v.company_id is not null and v.cc is not null
      and v.cc ~ '[[:alnum:]_]'::text
group by v.credit_id, v.cc
UNION
select v.credit_id, 12, v.bcc, 'Blind Carbon Copy email address' as description
from :slschema.customer v
where v.company_id is not null and v.bcc is not null
       and v.bcc ~ '[[:alnum:]_]'::text
group by v.credit_id, v.bcc
UNION
    select v.credit_id, 9, v.fax, 'Fax number' as description
from :slschema.customer v
where v.company_id is not null and v.fax is not null
      and v.fax ~ '[[:alnum:]_]'::text
group by v.credit_id, v.fax;


-- addresses

INSERT INTO public.country (id, name, short_name) VALUES (-1, 'Invalid Country', 'XX');

INSERT INTO eca_to_location(credit_id, location_class, location_id)
SELECT eca.id, 1,
    min(pg_temp.location_save(NULL,

    case
        when oa.address1 !~ '[[:alnum:]_]' then 'Null'
        when oa.address1 is null then 'Null'
        else oa.address1
    end,
    oa.address2,
    NULL,
    case
        when oa.city !~ '[[:alnum:]_]' then 'Invalid'
        when oa.city is null then 'Null'
        else oa.city
    end,
    case
        when oa.state !~ '[[:alnum:]_]' then 'Invalid'
        when oa.state is null then 'Null'
        else oa.state
    end,
    case
        when oa.zipcode !~ '[[:alnum:]_]' then 'Invalid'
        when oa.zipcode is null then 'Null'
        else oa.zipcode
    end,
    coalesce(c.id, -1)
    ))
FROM country c
RIGHT OUTER JOIN
     :slschema.address oa
ON
    lower(trim(both ' ' from c.name)) = lower( trim(both ' ' from oa.country))
OR

    lower(trim(both ' ' from c.short_name)) = lower( trim(both ' ' from oa.country))
JOIN (select credit_id, id from :slschema.vendor
          union
           select credit_id, id from :slschema.customer) v ON oa.trans_id = v.id
JOIN entity_credit_account eca ON (v.credit_id = eca.id)
GROUP BY eca.id;

-- Shipto

INSERT INTO eca_to_location(credit_id, location_class, location_id)
SELECT eca.id, 2,
    min(pg_temp.location_save(NULL,

    case
        when oa.shiptoaddress1 !~ '[[:alnum:]_]' then 'Null'
        when oa.shiptoaddress1 is null then 'Null'
        else oa.shiptoaddress1
    end,
    oa.shiptoaddress2,
    NULL,
    case
        when oa.shiptocity !~ '[[:alnum:]_]' then 'Invalid'
        when oa.shiptocity is null then 'Null'
        else oa.shiptocity
    end,
    case
        when oa.shiptostate !~ '[[:alnum:]_]' then 'Invalid'
        when oa.shiptostate is null then 'Null'
        else oa.shiptostate
    end,
    case
        when oa.shiptozipcode !~ '[[:alnum:]_]' then 'Invalid'
        when oa.shiptozipcode is null then 'Null'
        else oa.shiptozipcode
    end,
    coalesce(c.id, -1)
    ))
FROM country c
RIGHT OUTER JOIN
     :slschema.shipto oa
ON
    lower(trim(both ' ' from c.name)) = lower( trim(both ' ' from oa.shiptocountry))
OR

    lower(trim(both ' ' from c.short_name)) = lower( trim(both ' ' from oa.shiptocountry))
JOIN (select credit_id, id from :slschema.vendor
          union
           select credit_id, id from :slschema.customer) v ON oa.trans_id = v.id
JOIN entity_credit_account eca ON (v.credit_id = eca.id)
GROUP BY eca.id;

INSERT INTO eca_note(note_class, ref_key, note, vector)
SELECT 3, credit_id, notes, '' FROM :slschema.vendor
WHERE notes IS NOT NULL AND credit_id IS NOT NULL;

INSERT INTO eca_note(note_class, ref_key, note, vector)
SELECT 3, credit_id, notes, '' FROM :slschema.customer
WHERE notes IS NOT NULL AND credit_id IS NOT NULL;

UPDATE entity SET country_id =
(select country_id FROM location l
   JOIN eca_to_location e2l ON l.id = e2l.location_id
        AND e2l.location_class = 1
   JOIN entity_credit_account eca ON e2l.credit_id = eca.id
  WHERE eca.entity_id = entity_id
        AND l.country_id > -1
  LIMIT 1)
WHERE id IN
(select eca.entity_id FROM location l
   JOIN eca_to_location e2l ON l.id = e2l.location_id
        AND e2l.location_class = 1
   JOIN entity_credit_account eca ON e2l.credit_id = eca.id
  WHERE eca.entity_id = entity_id
       aND l.country_id > -1);

INSERT INTO pricegroup
SELECT * FROM :slschema.pricegroup;

ALTER TABLE :slschema.employee ADD entity_id int;

INSERT INTO entity(control_code, entity_class, name, country_id)
select 'E-' || employeenumber, 3, name,
        (select id from country where lower(short_name) = lower(:default_country))
FROM :slschema.employee;

UPDATE :slschema.employee set entity_id =
       (select id from entity where 'E-'||employeenumber = control_code);

INSERT INTO person (first_name, last_name, entity_id)
SELECT name, name, entity_id FROM :slschema.employee;

INSERT INTO robot  (first_name, last_name, entity_id)
SELECT '', name, id
FROM entity
WHERE entity_class = 10 AND control_code = 'R-1';

-- users in SL2.8 have to be re-created using the 1.4 user interface
-- Intentionally do *not* migrate the users table to prevent later conflicts
--INSERT INTO users (entity_id, username)
--     SELECT entity_id, login FROM :slschema.employee em
--      WHERE login IS NOT NULL;

INSERT INTO entity_employee(entity_id, startdate, enddate, role, ssn, sales,
            employeenumber, dob, manager_id)
    SELECT entity_id, startdate, enddate, r.description, ssn, sales,
       employeenumber, dob,
       (SELECT entity_id FROM :slschema.employee WHERE id = em.acsrole_id)
    FROM :slschema.employee em
    LEFT JOIN :slschema.acsrole r ON em.acsrole_id = r.id;

-- must rebuild this table due to changes since 1.2

INSERT INTO partsgroup (id, partsgroup) SELECT id, partsgroup FROM :slschema.partsgroup;

INSERT INTO parts (id, partnumber, description, unit,
listprice, sellprice, lastcost, priceupdate, weight, onhand, notes,
makemodel, assembly, alternate, rop, inventory_accno_id,
income_accno_id, expense_accno_id, bin, obsolete, bom, image,
drawing, microfiche, partsgroup_id, avgcost)
 SELECT id, partnumber, description, unit,
listprice, sellprice, lastcost, priceupdate, weight, onhand, notes,
makemodel, assembly, alternate, rop, (select id
          from public.account
         where accno = (select accno from :slschema.chart
                         where id = inventory_accno_id)),
(select id
          from public.account
         where accno = (select accno from :slschema.chart
                         where id = income_accno_id)), (select id
          from public.account
         where accno = (select accno from :slschema.chart
                         where id = expense_accno_id)),
 bin, obsolete, bom, image,
drawing, microfiche, partsgroup_id, avgcost FROM :slschema.parts;


INSERT INTO makemodel (parts_id, make, model)
SELECT parts_id, make, model FROM :slschema.makemodel;

/* TODO -- can't be solved this easily: a freshly created defaults
table contains 30 keys, one after having saved the System->Defaults
screen contains 58. Also, there are account IDs here, which should
be migrated using queries, not just copied over.

To watch out for: keys which are semantically the same, but have
different names

UPDATE defaults
   SET value = (select fldvalue from :slschema.defaults src
                 WHERE src.fldname = defaults.setting_key)
 WHERE setting_key IN (select fldvalue FROM :slschema.defaults
                        where );
*/
/* May have to move this downward*/

CREATE OR REPLACE FUNCTION pg_temp.f_insert_default(skey varchar(20),slname varchar(20)) RETURNS VOID AS
$$
BEGIN
    UPDATE defaults SET value = (
        SELECT fldvalue FROM "<?lsmb slschema ?>".defaults AS def
        WHERE def.fldname = slname
    )
    WHERE setting_key = skey AND value IS NULL;
    INSERT INTO defaults (setting_key, value)
        SELECT skey,fldvalue FROM "<?lsmb slschema ?>".defaults AS def
        WHERE def.fldname = slname
        AND NOT EXISTS ( SELECT 1 FROM defaults WHERE setting_key = skey);
END
$$
  LANGUAGE 'plpgsql';

SELECT pg_temp.f_insert_default('company_name','company');
SELECT pg_temp.f_insert_default('company_address','address');
SELECT pg_temp.f_insert_default('company_fax','fax');
SELECT pg_temp.f_insert_default('company_phone','tel');
SELECT pg_temp.f_insert_default('audittrail','audittrail');
SELECT pg_temp.f_insert_default('businessnumber','businessnumber');
SELECT pg_temp.f_insert_default('decimal_places','precision');
SELECT pg_temp.f_insert_default('weightunit','weightunit');
-- Should we count the actual transferred entries instead?
CREATE OR REPLACE FUNCTION pg_temp.f_insert_count(slname varchar(20)) RETURNS VOID AS
$$
BEGIN
    UPDATE defaults SET value = (
        SELECT fldvalue FROM "<?lsmb slschema ?>".defaults AS def
        WHERE def.fldname = slname
    )
    WHERE setting_key = slname AND (value IS NULL OR value = '1');
    INSERT INTO defaults (setting_key, value)
        SELECT fldname,fldvalue FROM "<?lsmb slschema ?>".defaults AS def
        WHERE def.fldname = slname
        AND NOT EXISTS ( SELECT 1 FROM defaults WHERE setting_key = slname);
END
$$
  LANGUAGE 'plpgsql';

SELECT pg_temp.f_insert_count('customernumber');
SELECT pg_temp.f_insert_count('employeenumber');
SELECT pg_temp.f_insert_count('glnumber');
SELECT pg_temp.f_insert_count('partnumber');
SELECT pg_temp.f_insert_count('partnumber');
SELECT pg_temp.f_insert_count('projectnumber');
SELECT pg_temp.f_insert_count('rfqnumber');
SELECT pg_temp.f_insert_count('sinumber');
SELECT pg_temp.f_insert_count('sonumber');
SELECT pg_temp.f_insert_count('sqnumber');
SELECT pg_temp.f_insert_count('vendornumber');
SELECT pg_temp.f_insert_count('vinumber');

--TODO: Do we need that for MC?
INSERT INTO defaults(setting_key,value)
    SELECT 'curr',array_to_string(array_agg(curr),':')
    FROM :slschema.curr;

INSERT INTO currency(curr,description)
    SELECT curr,curr
    FROM  :slschema.curr;

CREATE OR REPLACE FUNCTION pg_temp.f_insert_account(skey varchar(20)) RETURNS VOID AS
$$
BEGIN
    UPDATE defaults SET value = (
        SELECT id FROM account
        WHERE account.accno IN (
            SELECT accno FROM "<?lsmb slschema ?>".chart
            WHERE id = ( SELECT CAST(fldvalue AS INT) FROM "<?lsmb slschema ?>".defaults WHERE fldname = skey ))
    )
    WHERE setting_key = skey AND value IS NULL;
    INSERT INTO defaults (setting_key, value)
        SELECT skey,id FROM account
        WHERE account.accno IN (
            SELECT accno FROM "<?lsmb slschema ?>".chart
            WHERE id = ( SELECT CAST(fldvalue AS INT) FROM "<?lsmb slschema ?>".defaults WHERE fldname = skey ))
        AND NOT EXISTS ( SELECT value FROM defaults WHERE setting_key = skey);
END
$$
  LANGUAGE 'plpgsql';

SELECT pg_temp.f_insert_account('inventory_accno_id');
SELECT pg_temp.f_insert_account('income_accno_id');
SELECT pg_temp.f_insert_account('expense_accno_id');
SELECT pg_temp.f_insert_account('fxgain_accno_id');
SELECT pg_temp.f_insert_account('fxloss_accno_id');
-- = ":slschema.cashovershort_accno_id" ?
-- "earn_id" = ?

INSERT INTO assembly (id, parts_id, qty, bom, adj)
SELECT id, parts_id, qty, bom, adj  FROM :slschema.assembly;

ALTER TABLE gl DISABLE TRIGGER gl_audit_trail;

INSERT INTO business_unit (id, class_id, control_code, description)
SELECT id, 1, id, description
  FROM :slschema.department;
UPDATE business_unit_class
   SET active = true
 WHERE id = 1
   AND EXISTS (select 1 from :slschema.department);

INSERT INTO business_unit (id, class_id, control_code, description,
       start_date, end_date, credit_id)
SELECT 1000+id, 2, projectnumber, description, startdate, enddate,
       (select credit_id
          from :slschema.customer c
         where c.id = p.customer_id)
  FROM :slschema.project p;
UPDATE business_unit_class
   SET active = true
 WHERE id = 2
   AND EXISTS (select 1 from :slschema.project);

INSERT INTO gl(id, reference, description, transdate, person_id, notes)
    SELECT gl.id, reference, description, transdate, p.id, gl.notes
      FROM :slschema.gl
 LEFT JOIN :slschema.employee em ON gl.employee_id = em.id
 LEFT JOIN person p ON em.entity_id = p.id;

ALTER TABLE gl ENABLE TRIGGER gl_audit_trail;

ALTER TABLE ar DISABLE TRIGGER ar_audit_trail;

--TODO: Handle amount_tc and netamount_tc
insert into ar
(entity_credit_account, person_id,
        id, invnumber, transdate, taxincluded,
        amount_bc, netamount_bc,
        amount_tc, netamount_tc,
<?lsmb IF VERSION_COMPARE(lsmbversion,'1.6') < 0; ?>
        paid, datepaid,
<?lsmb END; ?>
        duedate, invoice, ordnumber, curr, notes, quonumber, intnotes,
        shipvia, language_code, ponumber, shippingpoint,
        on_hold, approved, reverse, terms, description)
SELECT
        customer.credit_id,
        (select entity_id from :slschema.employee WHERE id = ar.employee_id),
        ar.id, invnumber, transdate, ar.taxincluded, amount, netamount,
        CASE WHEN exchangerate IS NOT NULL THEN amount/exchangerate ELSE 0 END,
        CASE WHEN exchangerate IS NOT NULL THEN netamount/exchangerate ELSE 0 END,
<?lsmb IF VERSION_COMPARE(lsmbversion,'1.6') < 0; ?>
        paid, datepaid,
<?lsmb END; ?>
        duedate, invoice, ordnumber, ar.curr, ar.notes, quonumber,
        intnotes,
        shipvia, ar.language_code, ponumber, shippingpoint,
        onhold, approved, case when amount < 0 then true else false end,
        ar.terms, description
FROM :slschema.ar JOIN :slschema.customer ON (ar.customer_id = customer.id) ;

ALTER TABLE ar ENABLE TRIGGER ar_audit_trail;

ALTER TABLE ap DISABLE TRIGGER ap_audit_trail;

insert into ap
(entity_credit_account, person_id,
        id, invnumber, transdate, taxincluded, amount_bc, netamount_bc,
        amount_tc, netamount_tc,
<?lsmb IF VERSION_COMPARE(lsmbversion,'1.6') < 0; ?>
        paid, datepaid,
<?lsmb END; ?>
        duedate, invoice, ordnumber, curr, notes, quonumber, intnotes,
        shipvia, language_code, ponumber, shippingpoint,
        on_hold, approved, reverse, terms, description)
SELECT
        vendor.credit_id,
        (select entity_id from :slschema.employee
                WHERE id = ap.employee_id),
        ap.id, invnumber, transdate, ap.taxincluded, amount, netamount,
        CASE WHEN exchangerate IS NOT NULL THEN amount/exchangerate ELSE 0 END,
        CASE WHEN exchangerate IS NOT NULL THEN netamount/exchangerate ELSE 0 END,
<?lsmb IF VERSION_COMPARE(lsmbversion,'1.6') < 0; ?>
        paid, datepaid,
<?lsmb END; ?>
        duedate, invoice, ordnumber, ap.curr, ap.notes, quonumber,
        intnotes,
        shipvia, ap.language_code, ponumber, shippingpoint,
        onhold, approved, case when amount < 0 then true else false end,
        ap.terms, description
FROM :slschema.ap JOIN :slschema.vendor ON (ap.vendor_id = vendor.id) ;

ALTER TABLE ap ENABLE TRIGGER ap_audit_trail;

-- ### TODO: there used to be projects here!
-- ### Move those to business_units

INSERT INTO invoice (id, trans_id, parts_id, description, qty, allocated,
            sellprice, fxsellprice, discount, assemblyitem, unit,
            deliverydate, serialnumber)
    SELECT  id, trans_id, parts_id, description, qty, allocated,
            sellprice, fxsellprice, discount, assemblyitem, unit,
            deliverydate, serialnumber
       FROM :slschema.invoice;

<<<<<<< HEAD
ALTER TABLE :slschema.acc_trans ADD COLUMN lsmb_entry_id integer;

update :slschema.acc_trans
  set lsmb_entry_id = nextval('acc_trans_entry_id_seq');

INSERT INTO acc_trans (entry_id, trans_id, chart_id, amount_bc, amount_tc, curr,
                       transdate, source, cleared,
                       memo, approved, cleared_on, voucher_id, invoice_id)
 SELECT lsmb_entry_id, ac.trans_id,
        (select id
           from account
          where accno = (select accno
                           from :slschema.chart
                          where chart.id = ac.chart_id)),
        CASE WHEN fx_transaction THEN 0 ELSE amount END,
        CASE WHEN fx_transaction THEN amount ELSE 0 END,
        xx.curr,
        transdate, source,
        CASE WHEN cleared IS NOT NULL THEN TRUE ELSE FALSE END,
        memo, approved, cleared, vr_id, invoice.id
   FROM :slschema.acc_trans ac
   JOIN (
                    SELECT id,curr
                    FROM (      SELECT id,curr FROM sl30.ap
                          UNION SELECT id,curr FROM sl30.ar
                          UNION SELECT id,curr FROM sl30.gl) xx
   ) xx ON xx.id=ac.trans_id
   LEFT JOIN :slschema.invoice ON ac.id = invoice.id
                              AND ac.trans_id = invoice.trans_id
=======
INSERT INTO acc_trans (entry_id, trans_id, chart_id, amount, transdate,
                       source, cleared, fx_transaction,
                       memo, approved, cleared_on, voucher_id, invoice_id)
 SELECT lsmb_entry_id, acc_trans.trans_id,
        (SELECT id
           FROM account
          WHERE accno = :slschema.acc_trans.accno),
        amount, transdate, source,
        cleared IS NOT NULL,
        fx_transaction, memo, approved, cleared, vr_id, invoice.id
   FROM :slschema.acc_trans
LEFT JOIN :slschema.invoice ON acc_trans.id = invoice.id
                      AND acc_trans.trans_id = invoice.trans_id
>>>>>>> 1c3861de
  WHERE chart_id IS NOT NULL
    AND ac.trans_id IN (SELECT id FROM transactions);

--Payments

CREATE OR REPLACE FUNCTION pg_temp.payment_migrate
(in_id                            int,      -- Payment id
 in_trans_id                      int,      -- Transaction id
 in_exchangerate                  numeric,  -- Exchange rate
 in_paymentmethod_id              int)      -- Payment method
RETURNS INT AS $$
    DECLARE var_payment_id int;
    DECLARE var_employee int;
    DECLARE var_account_class int;
    DECLARE var_datepaid date;
    DECLARE var_curr char(3);
    DECLARE var_notes text;
    DECLARE var_source text[];
    DECLARE var_memo text[];
    DECLARE var_lsmb_entry_id int;
    DECLARE var_entity_credit_account int;
BEGIN
    var_account_class = 1; -- AP

    SELECT INTO var_employee p.id
    FROM users u
    JOIN person p ON (u.entity_id=p.entity_id)
    WHERE username = SESSION_USER LIMIT 1;

    SELECT sl_ac.transdate, sl_ac.source, sl_ac.lsmb_entry_id,
           ap.entity_credit_account
    INTO var_datepaid, var_notes, var_lsmb_entry_id,
         var_entity_credit_account
    FROM <?lsmb slschema ?>.payment sl_p
    JOIN <?lsmb slschema ?>.acc_trans sl_ac ON (sl_p.trans_id = sl_ac.trans_id AND sl_p.id=sl_ac.id)
    JOIN <?lsmb slschema ?>.chart sl_c on (sl_c.id = sl_ac.chart_id)
    JOIN acc_trans ac ON ac.entry_id = sl_ac.lsmb_entry_id
    JOIN ap ON ap.id=ac.trans_id
    WHERE sl_c.link ~ 'AP' AND link ~ 'paid'
    AND sl_ac.trans_id=in_trans_id
    AND sl_ac.id=in_id;

    -- Handle regular transaction
    INSERT INTO payment (reference, payment_class, payment_date,
                         employee_id, currency, notes, entity_credit_id)
    VALUES (pg_temp.setting_increment('paynumber'),
            var_account_class, var_datepaid, var_employee,
            var_curr, var_notes, var_entity_credit_account);
    SELECT currval('payment_id_seq') INTO var_payment_id; -- WE'LL NEED THIS VALUE TO USE payment_link table

    INSERT INTO payment_links
    VALUES (var_payment_id, var_lsmb_entry_id, 1);

    RETURN var_payment_id;
END;
$$ LANGUAGE PLPGSQL;

SELECT pg_temp.payment_migrate(p.id, p.trans_id, cast(p.exchangerate as numeric), p.paymentmethod_id)
FROM :slschema.payment p;

-- Reconciliations
-- Serially reuseable
INSERT INTO cr_coa_to_account(chart_id, account)
SELECT DISTINCT pc.id, c.description FROM :slschema.acc_trans ac
JOIN :slschema.chart c ON ac.chart_id = c.id
JOIN public.account pc on pc.accno = c.accno
WHERE ac.cleared IS NOT NULL
AND c.link ~ 'paid'
AND NOT EXISTS (SELECT 1 FROM cr_coa_to_account WHERE chart_id=pc.id);

-- Log in the Migrator Robot
INSERT INTO users(username, notify_password, entity_id)
SELECT last_name, '1 day', entity_id
FROM robot
WHERE last_name = 'Migrator';

-- Compute last day of the month
CREATE OR REPLACE FUNCTION pg_temp.last_day(DATE)
RETURNS DATE AS
$$
  SELECT (date_trunc('MONTH', $1) + INTERVAL '1 MONTH - 1 day')::DATE;
$$ LANGUAGE 'sql' IMMUTABLE STRICT;

CREATE OR REPLACE FUNCTION PG_TEMP.is_cleared(clear_time DATE,end_date DATE) RETURNS BOOLEAN LANGUAGE PLPGSQL IMMUTABLE AS $$
BEGIN
  RETURN CASE WHEN $1::DATE IS NOT NULL AND $1 <= $2 THEN TRUE ELSE FALSE END;
EXCEPTION WHEN OTHERS THEN
  RETURN FALSE;
END;$$;

-- The computation of their_total is wrong at this time
INSERT INTO cr_report(chart_id, their_total, submitted, end_date, updated, entered_by, entered_username)
  SELECT coa.id, 0, TRUE,
            a.end_date,max(a.updated),
            (SELECT entity_id FROM robot WHERE last_name = 'Migrator'),
            'Migrator'
        FROM (
          SELECT chart_id,
                 cleared,fx_transaction,approved,transdate,pg_temp.last_day(transdate) as end_date,
                 coalesce(cleared,transdate) as updated, amount
          FROM :slschema.acc_trans
          WHERE (
            cleared IS NOT NULL
            AND chart_id IN (
              SELECT DISTINCT chart_id FROM :slschema.acc_trans ac
              JOIN :slschema.chart c ON ac.chart_id = c.id
              WHERE ac.cleared IS NOT NULL
              AND c.link ~ 'paid'
            ) OR transdate > (
              SELECT MAX(cleared) FROM :slschema.acc_trans
            )
          )
        ) a
        JOIN :slschema.chart s ON chart_id=s.id
        JOIN pg_temp.reconciliation__account_list() coa ON coa.accno=s.accno
        GROUP BY coa.id, a.end_date
        ORDER BY coa.id, a.end_date;

-- cr_report_line will insert the entry and return the ID of the upsert entry.
-- The ID and matching post_date are entered in a temp table to pull the back into cr_report_line immediately after.
-- Temp table will be dropped automatically at the end of the transaction.
WITH cr_entry AS (
SELECT cr.id::INT, cr.end_date, a.source, a.type, a.cleared::TIMESTAMP, a.amount::NUMERIC, a.transdate AS post_date, a.lsmb_entry_id
    FROM cr_coa_to_account cta
    JOIN account c on cta.chart_id = c.id
    JOIN cr_report cr ON cr.chart_id = c.id
    JOIN :slschema.acc_trans a ON c.accno=a.accno
   WHERE a.type IS NOT NULL
     AND ( a.cleared IS NOT NULL OR a.transdate > (SELECT MAX(cleared) FROM :slschema.acc_trans))
     AND a.transdate_month <= date_trunc('MONTH', cr.end_date)::DATE
     AND a.cleared_month   >= date_trunc('MONTH', cr.end_date)::DATE
ORDER BY post_date,cr.id,a.type,a.source ASC NULLS LAST,a.amount
)
SELECT reconciliation__add_entry(id, source, type, cleared, amount) AS id, cr_entry.end_date, cr_entry.post_date, cr_entry.lsmb_entry_id
INTO TEMPORARY _cr_report_line
FROM cr_entry;

UPDATE cr_report_line cr SET post_date = cr1.post_date,
                             ledger_id = cr1.lsmb_entry_id,
                             cleared = pg_temp.is_cleared(clear_time,cr1.end_date),
                             insert_time = date_trunc('second',cr1.post_date),
                             our_balance = their_balance
FROM (
  SELECT id,post_date,end_date,lsmb_entry_id
  FROM _cr_report_line
) cr1
WHERE cr.id = cr1.id;

-- Patch their_total, now that we have all the data in cr_report_line
UPDATE cr_report SET their_total=reconciliation__get_cleared_balance(cr.chart_id,cr.end_date)
FROM (
    SELECT id, chart_id, end_date
    FROM cr_report
) cr WHERE cr_report.id = cr.id;

-- Patch for suspect clear dates
-- The UI should reflect this
-- Unsubmit the suspect report to allow easy edition
UPDATE cr_report SET submitted = false
WHERE id IN (
    SELECT DISTINCT report_id FROM cr_report_line
    WHERE clear_time - post_date > 150
);
-- Approve valid reports.
UPDATE cr_report SET approved = true
WHERE submitted;

-- Log out the Migrator
DELETE FROM users
WHERE username = 'Migrator';

INSERT INTO business_unit_ac (entry_id, class_id, bu_id)
SELECT ac.entry_id, 1, gl.department_id
  FROM acc_trans ac
  JOIN (SELECT id, department_id FROM :slschema.ar UNION ALL
        SELECT id, department_id FROM :slschema.ap UNION ALL
        SELECT id, department_id FROM :slschema.gl) gl ON gl.id = ac.trans_id
 WHERE department_id > 0;

INSERT INTO business_unit_ac (entry_id, class_id, bu_id)
SELECT ac.entry_id, 2, slac.project_id+1000
  FROM acc_trans ac
  JOIN :slschema.acc_trans slac ON slac.lsmb_entry_id = ac.entry_id
 WHERE project_id > 0;

INSERT INTO business_unit_inv (entry_id, class_id, bu_id)
SELECT inv.id, 1, gl.department_id
  FROM invoice inv
  JOIN (SELECT id, department_id FROM :slschema.ar UNION ALL
        SELECT id, department_id FROM :slschema.ap UNION ALL
        SELECT id, department_id FROM :slschema.gl) gl ON gl.id = inv.trans_id
 WHERE department_id > 0;

INSERT INTO business_unit_inv (entry_id, class_id, bu_id)
SELECT id, 2, project_id + 1000 FROM :slschema.invoice
 WHERE project_id > 0 and  project_id in (select id from :slschema.project);

INSERT INTO partstax (parts_id, chart_id)
     SELECT parts_id, a.id
       FROM :slschema.partstax pt
       JOIN :slschema.chart ON chart.id = pt.chart_id
       JOIN account a ON chart.accno = a.accno;

INSERT INTO tax(chart_id, rate, taxnumber, validto, pass, taxmodule_id)
     SELECT a.id, t.rate, t.taxnumber,
            coalesce(t.validto::timestamp, 'infinity'), 1, 1
       FROM :slschema.tax t
       JOIN :slschema.chart c ON (t.chart_id = c.id)
       JOIN account a ON (a.accno = c.accno);

INSERT INTO eca_tax (eca_id, chart_id)
  SELECT c.credit_id, (select id from account
                      where accno = (select accno from :slschema.chart sc
                                      where sc.id = ct.chart_id))
   FROM :slschema.customertax ct
   JOIN :slschema.customer c
     ON ct.customer_id = c.id
  UNION
  SELECT v.credit_id, (select id from account
                      where accno = (select accno from :slschema.chart sc
                                      where sc.id = vt.chart_id))
   FROM :slschema.vendortax vt
   JOIN :slschema.vendor v
     ON vt.vendor_id = v.id;

INSERT
  INTO oe(id, ordnumber, transdate, amount_tc, netamount_tc, reqdate, taxincluded,
       shippingpoint, notes, curr, person_id, closed, quotation, quonumber,
       intnotes, shipvia, language_code, ponumber, terms,
       entity_credit_account, oe_class_id)
SELECT oe.id,  ordnumber, transdate, amount, netamount, reqdate, oe.taxincluded,
       shippingpoint, oe.notes, oe.curr, p.id, closed, quotation, quonumber,
       intnotes, shipvia, oe.language_code, ponumber, oe.terms,
       coalesce(c.credit_id, v.credit_id),
       case
           when c.id is not null and quotation is not true THEN 1
           WHEN v.id is not null and quotation is not true THEN 2
           when c.id is not null and quotation is true THEN 3
           WHEN v.id is not null and quotation is true THEN 4
       end
  FROM :slschema.oe
  LEFT JOIN :slschema.customer c ON c.id = oe.customer_id
  LEFT JOIN :slschema.vendor v ON v.id = oe.vendor_id
  LEFT JOIN :slschema.employee e ON oe.employee_id = e.id
  LEFT JOIN person p ON e.entity_id = p.id;

INSERT INTO orderitems(id, trans_id, parts_id, description, qty, sellprice,
            discount, unit, reqdate, ship, serialnumber)
     SELECT id, trans_id, parts_id, description, qty, sellprice,
            discount, unit, reqdate, ship, serialnumber
       FROM :slschema.orderitems;

INSERT INTO business_unit_oitem (entry_id, class_id, bu_id)
SELECT oi.id, 1, oe.department_id
  FROM orderitems oi
  JOIN :slschema.oe ON oi.trans_id = oe.id AND department_id > 0;

INSERT INTO business_unit_oitem (entry_id, class_id, bu_id)
SELECT id, 2, project_id + 1000 FROM :slschema.orderitems
 WHERE project_id > 0  and  project_id in (select id from :slschema.project);

INSERT INTO status SELECT * FROM :slschema.status; -- may need to comment this one out sometimes

INSERT INTO sic SELECT * FROM :slschema.sic;

INSERT INTO warehouse SELECT * FROM :slschema.warehouse;

INSERT INTO warehouse_inventory(entity_id, warehouse_id, parts_id, trans_id,
            orderitems_id, qty, shippingdate)
     SELECT e.entity_id, warehouse_id, parts_id, trans_id,
            orderitems_id, qty, shippingdate
       FROM :slschema.inventory i
       JOIN :slschema.employee e ON i.employee_id = e.id;

INSERT INTO yearend (trans_id, transdate)
  SELECT * FROM :slschema.yearend
   WHERE :slschema.yearend.trans_id IN (SELECT id FROM gl);

INSERT INTO partsvendor(credit_id, parts_id, partnumber, leadtime, lastcost,
            curr)
     SELECT v.credit_id, parts_id, partnumber, leadtime, lastcost,
            pv.curr
       FROM :slschema.partsvendor pv
       JOIN :slschema.vendor v ON v.id = pv.vendor_id;

INSERT INTO partscustomer(parts_id, credit_id, pricegroup_id, pricebreak,
            sellprice, validfrom, validto, curr)
     SELECT parts_id, credit_id, pv.pricegroup_id, pricebreak,
            sellprice, validfrom, validto, pv.curr
       FROM :slschema.partscustomer pv
       JOIN :slschema.customer v ON v.id = pv.customer_id
      WHERE pv.pricegroup_id <> 0;

INSERT INTO language
SELECT OVERLAY(code PLACING LOWER(SUBSTRING(code FROM '^..')) FROM 1 FOR 2 ) AS code,description FROM :slschema.language sllang
 WHERE NOT EXISTS (SELECT 1
                     FROM language l WHERE l.code = OVERLAY(sllang.code PLACING LOWER(SUBSTRING(sllang.code FROM '^..')) FROM 1 FOR 2 ));

INSERT INTO audittrail(trans_id, tablename, reference, formname, action,
            transdate, person_id)
     SELECT trans_id, tablename, reference, formname, action,
            transdate, p.entity_id
       FROM :slschema.audittrail a
       JOIN :slschema.employee e ON a.employee_id = e.id
       JOIN person p on e.entity_id = p.entity_id;

INSERT INTO user_preference(id)
     SELECT id from users;

INSERT INTO recurring(id, reference, startdate, nextdate, enddate,
            recurring_interval, howmany, payment)
     SELECT id, reference, startdate, nextdate, enddate,
            (repeat || ' ' || unit)::interval,
            howmany, payment
       FROM :slschema.recurring;

INSERT INTO recurringemail SELECT * FROM :slschema.recurringemail;

INSERT INTO recurringprint SELECT * FROM :slschema.recurringprint;

INSERT INTO jcitems(id, parts_id, description, qty, total, allocated,
            sellprice, fxsellprice, serialnumber, checkedin, checkedout,
            person_id, notes, business_unit_id, jctype, curr)
     SELECT j.id,  j.parts_id, j.description, qty, qty*sellprice, allocated,
            sellprice, fxsellprice, serialnumber, checkedin, checkedout,
            p.id, j.notes, j.project_id+1000, 1,
            CASE WHEN curr IS NOT NULL
                                 THEN curr
                                 ELSE (SELECT curr FROM :slschema.curr WHERE rn=1)
                        END
       FROM :slschema.jcitems j
       JOIN :slschema.employee e ON j.employee_id = e.id
       JOIN person p ON e.entity_id = p.entity_id
  LEFT JOIN :slschema.project pr on (pr.id = j.project_id)
  LEFT JOIN :slschema.customer c on (c.id = pr.customer_id);

INSERT INTO parts_translation SELECT * FROM :slschema.translation where trans_id in (select id from parts);

INSERT INTO partsgroup_translation SELECT * FROM :slschema.translation where trans_id in
 (select id from partsgroup);

--  ### TODO: To translate to business_units
-- INSERT INTO project_translation SELECT * FROM :slschema.translation where trans_id in
--  (select id from project);

SELECT setval('id', max(id)) FROM transactions;

SELECT setval('acc_trans_entry_id_seq', max(entry_id)) FROM acc_trans;
SELECT setval('partsvendor_entry_id_seq', max(entry_id)) FROM partsvendor;
SELECT setval('warehouse_inventory_entry_id_seq', max(entry_id)) FROM warehouse_inventory;
SELECT setval('partscustomer_entry_id_seq', max(entry_id)) FROM partscustomer;
SELECT setval('audittrail_entry_id_seq', max(entry_id)) FROM audittrail;
SELECT setval('account_id_seq', max(id)) FROM account;
SELECT setval('account_heading_id_seq', max(id)) FROM account_heading;
SELECT setval('account_checkpoint_id_seq', max(id)) FROM account_checkpoint;
SELECT setval('pricegroup_id_seq', max(id)) FROM pricegroup;
SELECT setval('country_id_seq', max(id)) FROM country;
SELECT setval('country_tax_form_id_seq', max(id)) FROM country_tax_form;
SELECT setval('asset_dep_method_id_seq', max(id)) FROM asset_dep_method;
SELECT setval('asset_class_id_seq', max(id)) FROM asset_class;
SELECT setval('entity_class_id_seq', max(id)) FROM entity_class;
SELECT setval('asset_item_id_seq', max(id)) FROM asset_item;
SELECT setval('asset_disposal_method_id_seq', max(id)) FROM asset_disposal_method;
SELECT setval('users_id_seq', max(id)) FROM users;
SELECT setval('entity_id_seq', max(id)) FROM entity;
SELECT setval('company_id_seq', max(id)) FROM company;
SELECT setval('location_id_seq', max(id)) FROM location;
SELECT setval('location_class_id_seq', max(id)) FROM location_class;
SELECT setval('asset_report_id_seq', max(id)) FROM asset_report;
SELECT setval('salutation_id_seq', max(id)) FROM salutation;
SELECT setval('person_id_seq', max(id)) FROM person;
SELECT setval('contact_class_id_seq', max(id)) FROM contact_class;
SELECT setval('entity_credit_account_id_seq', max(id)) FROM entity_credit_account;
SELECT setval('entity_bank_account_id_seq', max(id)) FROM entity_bank_account;
SELECT setval('note_class_id_seq', max(id)) FROM note_class;
SELECT setval('note_id_seq', max(id)) FROM note;
SELECT setval('batch_class_id_seq', max(id)) FROM batch_class;
SELECT setval('batch_id_seq', max(id)) FROM batch;
SELECT setval('invoice_id_seq', max(id)) FROM invoice;
SELECT setval('voucher_id_seq', max(id)) FROM voucher;
SELECT setval('parts_id_seq', max(id)) FROM parts;
SELECT setval('taxmodule_taxmodule_id_seq', max(taxmodule_id)) FROM taxmodule;
SELECT setval('taxcategory_taxcategory_id_seq', max(taxcategory_id)) FROM taxcategory;
SELECT setval('oe_id_seq', max(id)) FROM oe;
SELECT setval('orderitems_id_seq', max(id)) FROM orderitems;
SELECT setval('business_id_seq', max(id)) FROM business;
SELECT setval('warehouse_id_seq', max(id)) FROM warehouse;
SELECT setval('partsgroup_id_seq', max(id)) FROM partsgroup;
SELECT setval('jcitems_id_seq', max(id)) FROM jcitems;
SELECT setval('payment_type_id_seq', max(id)) FROM payment_type;
SELECT setval('custom_table_catalog_table_id_seq', max(table_id)) FROM custom_table_catalog;
SELECT setval('custom_field_catalog_field_id_seq', max(field_id)) FROM custom_field_catalog;
SELECT setval('menu_node_id_seq', max(id)) FROM menu_node;
SELECT setval('menu_attribute_id_seq', max(id)) FROM menu_attribute;
SELECT setval('menu_acl_id_seq', max(id)) FROM menu_acl;
-- SELECT setval('pending_job_id_seq', max(id)) FROM pending_job;
SELECT setval('new_shipto_id_seq', max(id)) FROM new_shipto;
SELECT setval('payment_id_seq', max(id)) FROM payment;
SELECT setval('cr_report_id_seq', max(id)) FROM cr_report;
SELECT setval('cr_report_line_id_seq', max(id)) FROM cr_report_line;
SELECT setval('business_unit_id_seq', max(id)) FROM business_unit;

--UPDATE defaults SET value = (
--    SELECT MAX(CAST(???number AS NUMERIC))+1 FROM :slschema.??? WHERE ???number ~ '^[0-9]+$'
--) WHERE setting_key = 'rcptnumber';

--UPDATE defaults SET value = (
--    SELECT MAX(CAST(???number AS NUMERIC))+1 FROM :slschema.??? WHERE ???number ~ '^[0-9]+$'
--) WHERE setting_key = 'rfqnumber';

--UPDATE defaults SET value = (
--    SELECT MAX(CAST(???number AS NUMERIC))+1 FROM :slschema.??? WHERE ???number ~ '^[0-9]+$'
--) WHERE setting_key = 'paynumber';

UPDATE defaults SET value = 'yes' where setting_key = 'migration_ok';

COMMIT;
--TODO:  Translation migration.  Partsgroups?
-- TODO:  User/password Migration<|MERGE_RESOLUTION|>--- conflicted
+++ resolved
@@ -974,7 +974,6 @@
             deliverydate, serialnumber
        FROM :slschema.invoice;
 
-<<<<<<< HEAD
 ALTER TABLE :slschema.acc_trans ADD COLUMN lsmb_entry_id integer;
 
 update :slschema.acc_trans
@@ -1004,21 +1003,6 @@
    ) xx ON xx.id=ac.trans_id
    LEFT JOIN :slschema.invoice ON ac.id = invoice.id
                               AND ac.trans_id = invoice.trans_id
-=======
-INSERT INTO acc_trans (entry_id, trans_id, chart_id, amount, transdate,
-                       source, cleared, fx_transaction,
-                       memo, approved, cleared_on, voucher_id, invoice_id)
- SELECT lsmb_entry_id, acc_trans.trans_id,
-        (SELECT id
-           FROM account
-          WHERE accno = :slschema.acc_trans.accno),
-        amount, transdate, source,
-        cleared IS NOT NULL,
-        fx_transaction, memo, approved, cleared, vr_id, invoice.id
-   FROM :slschema.acc_trans
-LEFT JOIN :slschema.invoice ON acc_trans.id = invoice.id
-                      AND acc_trans.trans_id = invoice.trans_id
->>>>>>> 1c3861de
   WHERE chart_id IS NOT NULL
     AND ac.trans_id IN (SELECT id FROM transactions);
 
