CREATE LANGUAGE PLPGSQL; -- Remove when 8.4 is no longer supported

begin;

-- Base sections for modules and roles

CREATE TABLE lsmb_group (
     role_name text primary key
);

CREATE TABLE lsmb_group_grants (
     group_name text references lsmb_group(role_name),
     granted_role text,
     PRIMARY KEY (group_name, granted_role)
); 

CREATE TABLE lsmb_module (
     id int not null unique,
     label text primary key
);

COMMENT ON TABLE lsmb_module IS
$$ This stores categories functionality into modules.  Addons may add rows here, but 
the id should be hardcoded.  As always 900-1000 will be reserved for internal use, 
and negative numbers will be reserved for testing.$$;

INSERT INTO lsmb_module (id, label)
VALUES (1, 'AR'),
       (2, 'AP'),
       (3, 'GL'),
       (4, 'Entity'),
       (5, 'Manufacturing'),
       (6, 'Fixed Assets');


CREATE OR REPLACE FUNCTION person__get_my_entity_id() RETURNS INT AS
$$ SELECT -1;$$ LANGUAGE SQL;

CREATE SEQUENCE id;
-- As of 1.3 there is no central db anymore. --CT
--
CREATE TABLE language (
  code varchar(6) PRIMARY KEY,
  description text
);

COMMENT ON TABLE language IS
$$ Languages for manual translations and so forth.$$;

CREATE OR REPLACE FUNCTION concat_colon(TEXT, TEXT) returns TEXT as
$$
select CASE WHEN $1 IS NULL THEN $2 ELSE $1 || ':' || $2 END;
$$ language sql;

COMMENT ON FUNCTION concat_colon(TEXT, TEXT) IS $$
This function takes two arguments and creates a list out  of them.  It's useful 
as an aggregate base (see aggregate concat_colon).  However this is a temporary
function only and should not be relied upon.$$; --'

CREATE AGGREGATE concat_colon (
	BASETYPE = text,
	STYPE = text,
	SFUNC = concat_colon
);

COMMENT ON AGGREGATE concat_colon(text) IS 
$$ This is a sumple aggregate to return values from the database in a 
colon-separated list.  Other programs probably should not rely on this since 
it is primarily included for the chart view.$$;

CREATE TABLE account_heading (
  id serial not null unique,
  accno text primary key,
  parent_id int references account_heading(id),
  description text
);

COMMENT ON TABLE account_heading IS $$
This table holds the account headings in the system.  Each account must belong 
to a heading, and a heading can belong to another heading.  In this way it is 
possible to nest accounts for reporting purposes.$$;

CREATE TABLE account (
  id serial not null unique,
  accno text primary key,
  description text,
  is_temp bool not null default false,
  category CHAR(1) NOT NULL,
  gifi_accno text,
  heading int not null references account_heading(id),
  contra bool not null default false,
  tax bool not null default false,
  obsolete bool not null default false
);

COMMENT ON COLUMN account.is_temp IS
$$ Only affects equity accounts.  If set, close at end of year. $$;

COMMENT ON TABLE  account IS
$$ This table stores the main account info.$$;

CREATE TABLE account_checkpoint (
  end_date date not null, 
  account_id int not null references account(id), 
  amount numeric not null,
  id serial not null unique,
  debits NUMERIC,
  credits NUMERIC,
  primary key (end_date, account_id)
);

COMMENT ON TABLE account_checkpoint IS
$$ This table holds account balances at various dates.  Transactions MUST NOT
be posted prior to the latest end_date in this table, and no unapproved 
transactions (vouchers or drafts) can remain in the closed period.$$;

CREATE TABLE account_link_description (
    description text    primary key,
    summary     boolean not null,
    custom      boolean not null   
);

COMMENT ON TABLE account_link_description IS 
$$ This is a lookup table which provide basic information as to categories and
dropdowns of accounts.  In general summary accounts cannot belong to more than 
one category (an AR summary account cannot appear in other dropdowns for 
example).  Custom fields are not overwritten when the account is edited from
the front-end.$$;

INSERT INTO account_link_description (description, summary, custom) 
VALUES 
--summary links
('AR', TRUE, FALSE),
('AP', TRUE, FALSE),
('IC', TRUE, FALSE),
--custom links NOT INCLUDED
('AR_amount',      FALSE, FALSE),
('AR_tax',         FALSE, FALSE),
('AR_paid',        FALSE, FALSE),
('AR_overpayment', FALSE, FALSE),
('AR_discount',    FALSE, FALSE),
('AP_amount',      FALSE, FALSE),
('AP_expense',     FALSE, FALSE),
('AP_tax',         FALSE, FALSE),
('AP_paid',        FALSE, FALSE),
('AP_overpayment', FALSE, FALSE),
('AP_discount',    FALSE, FALSE),
('IC_sale',        FALSE, FALSE),
('IC_tax',         FALSE, FALSE),
('IC_cogs',        FALSE, FALSE),
('IC_taxpart',     FALSE, FALSE),
('IC_taxservice',  FALSE, FALSE),
('IC_income',      FALSE, FALSE),
('IC_expense',     FALSE, FALSE),
('IC_returns',     FALSE, FALSE),
('Asset_Dep',      FALSE, FALSE),
('Fixed_Asset',    FALSE, FALSE),
('asset_expense',  FALSE, FALSE),
('asset_gain',     FALSE, FALSE),
('asset_loss',     FALSE, FALSE);


CREATE TABLE account_link (
   account_id int references account(id),
   description text references account_link_description(description),
   primary key (account_id, description)
);

CREATE VIEW chart AS
SELECT id, accno, description, 'H' as charttype, NULL as category, NULL as link, NULL as account_heading, null as gifi_accno, false as contra, false as tax from account_heading UNION
select c.id, c.accno, c.description, 'A' as charttype, c.category, concat_colon(l.description) as link, heading, gifi_accno, contra, tax from account c left join account_link l ON (c.id = l.account_id) group by c.id, c.accno, c.description, c.category, c.heading, c.gifi_accno, c.contra, c.tax;

GRANT SELECT ON chart TO public;

COMMENT ON VIEW chart IS $$Compatibility chart for 1.2 and earlier.$$;
-- pricegroup added here due to references
CREATE TABLE pricegroup (
  id serial PRIMARY KEY,
  pricegroup text
);


COMMENT ON TABLE pricegroup IS
$$ Pricegroups are groups of customers who are assigned prices and discounts
together.$$;
--TABLE language moved here because of later references
INSERT INTO language (code, description)
VALUES ('ar_EG', 'Arabic (Egypt)'),
       ('es_AR', 'Spanish (Argentina)'),
       ('bg',    'Bulgarian'), 
       ('ca',    'Catalan'),
       ('cs',    'Czech'),
       ('da',    'Danish'),
       ('de',    'German'),
       ('de_CH', 'German (Switzerland)'),
       ('el',    'Greek'),
       ('en',    'English'),
       ('en_US', 'English (US)'),
       ('en_GB', 'English (UK)'),
       ('es',    'Spanish'),
       ('es_CO', 'Spanish (Colombia)'),
       ('es_EC', 'Spanish (Ecuador)'),
       ('es_MX', 'Spanish (Mexico)'),
       ('es_PA', 'Spanish (Panama)'),
       ('es_PY', 'Spanish (Paraguay)'),
       ('es_VE', 'Spanish (Venezuela)'),
       ('et',    'Estonian'),
       ('fi',    'Finnish'),
       ('fr',    'French'),
       ('fr_BE', 'French (Belgium)'),
       ('fr_CA', 'French (Canada)'),
       ('hu',    'Hungarian'),
       ('id',    'Indonesian'),
       ('is',    'Icelandic'),
       ('it',    'Italian'),
       ('lt',    'Latvian'),
       ('nb',    'Norwegian'),
       ('nl',    'Dutch'),
       ('nl_BE', 'Dutch (Belgium)'),
       ('pl',    'Polish'),
       ('pt',    'Portuguese'),
       ('pt_BR', 'Portuguese (Brazil)'),
       ('ru',    'Russian'),
       ('sv',    'Swedish'),
       ('tr',    'Turkish'),
       ('uk',    'Ukranian'),
       ('zh_CN', 'Chinese (China)'),
       ('zh_TW', 'Chinese (Taiwan)');
-- country and tax form

CREATE TABLE country (
  id serial PRIMARY KEY,
  name text check (name ~ '[[:alnum:]_]') NOT NULL,
  short_name text check (short_name ~ '[[:alnum:]_]') NOT NULL,
  itu text);

COMMENT ON COLUMN country.itu IS $$ The ITU Telecommunication Standardization Sector code for calling internationally. For example, the US is 1, Great Britain is 44 $$;

CREATE UNIQUE INDEX country_name_idx on country(lower(name));

-- Populate some country data

INSERT INTO country(short_name,name) VALUES ('AC','Ascension Island');
INSERT INTO country(short_name,name) VALUES ('AD','Andorra');
INSERT INTO country(short_name,name) VALUES ('AE','United Arab Emirates');
INSERT INTO country(short_name,name) VALUES ('AF','Afghanistan');
INSERT INTO country(short_name,name) VALUES ('AG','Antigua and Barbuda');
INSERT INTO country(short_name,name) VALUES ('AI','Anguilla');
INSERT INTO country(short_name,name) VALUES ('AL','Albania');
INSERT INTO country(short_name,name) VALUES ('AM','Armenia');
INSERT INTO country(short_name,name) VALUES ('AN','Netherlands Antilles');
INSERT INTO country(short_name,name) VALUES ('AO','Angola');
INSERT INTO country(short_name,name) VALUES ('AQ','Antarctica');
INSERT INTO country(short_name,name) VALUES ('AR','Argentina');
INSERT INTO country(short_name,name) VALUES ('AS','American Samoa');
INSERT INTO country(short_name,name) VALUES ('AT','Austria');
INSERT INTO country(short_name,name) VALUES ('AU','Australia');
INSERT INTO country(short_name,name) VALUES ('AW','Aruba');
INSERT INTO country(short_name,name) VALUES ('AX','Aland Islands');
INSERT INTO country(short_name,name) VALUES ('AZ','Azerbaijan');
INSERT INTO country(short_name,name) VALUES ('BA','Bosnia and Herzegovina');
INSERT INTO country(short_name,name) VALUES ('BB','Barbados');
INSERT INTO country(short_name,name) VALUES ('BD','Bangladesh');
INSERT INTO country(short_name,name) VALUES ('BE','Belgium');
INSERT INTO country(short_name,name) VALUES ('BF','Burkina Faso');
INSERT INTO country(short_name,name) VALUES ('BG','Bulgaria');
INSERT INTO country(short_name,name) VALUES ('BH','Bahrain');
INSERT INTO country(short_name,name) VALUES ('BI','Burundi');
INSERT INTO country(short_name,name) VALUES ('BJ','Benin');
INSERT INTO country(short_name,name) VALUES ('BM','Bermuda');
INSERT INTO country(short_name,name) VALUES ('BN','Brunei Darussalam');
INSERT INTO country(short_name,name) VALUES ('BO','Bolivia');
INSERT INTO country(short_name,name) VALUES ('BR','Brazil');
INSERT INTO country(short_name,name) VALUES ('BS','Bahamas');
INSERT INTO country(short_name,name) VALUES ('BT','Bhutan');
INSERT INTO country(short_name,name) VALUES ('BV','Bouvet Island');
INSERT INTO country(short_name,name) VALUES ('BW','Botswana');
INSERT INTO country(short_name,name) VALUES ('BY','Belarus');
INSERT INTO country(short_name,name) VALUES ('BZ','Belize');
INSERT INTO country(short_name,name) VALUES ('CA','Canada');
INSERT INTO country(short_name,name) VALUES ('CC','Cocos (Keeling) Islands');
INSERT INTO country(short_name,name) VALUES ('CD','Congo, Democratic Republic');
INSERT INTO country(short_name,name) VALUES ('CF','Central African Republic');
INSERT INTO country(short_name,name) VALUES ('CG','Congo');
INSERT INTO country(short_name,name) VALUES ('CH','Switzerland');
INSERT INTO country(short_name,name) VALUES ('CI','Cote D''Ivoire (Ivory Coast)');
INSERT INTO country(short_name,name) VALUES ('CK','Cook Islands');
INSERT INTO country(short_name,name) VALUES ('CL','Chile');
INSERT INTO country(short_name,name) VALUES ('CM','Cameroon');
INSERT INTO country(short_name,name) VALUES ('CN','China');
INSERT INTO country(short_name,name) VALUES ('CO','Colombia');
INSERT INTO country(short_name,name) VALUES ('CR','Costa Rica');
INSERT INTO country(short_name,name) VALUES ('CS','Czechoslovakia (former)');
INSERT INTO country(short_name,name) VALUES ('CU','Cuba');
INSERT INTO country(short_name,name) VALUES ('CV','Cape Verde');
INSERT INTO country(short_name,name) VALUES ('CX','Christmas Island');
INSERT INTO country(short_name,name) VALUES ('CY','Cyprus');
INSERT INTO country(short_name,name) VALUES ('CZ','Czech Republic');
INSERT INTO country(short_name,name) VALUES ('DE','Germany');
INSERT INTO country(short_name,name) VALUES ('DJ','Djibouti');
INSERT INTO country(short_name,name) VALUES ('DK','Denmark');
INSERT INTO country(short_name,name) VALUES ('DM','Dominica');
INSERT INTO country(short_name,name) VALUES ('DO','Dominican Republic');
INSERT INTO country(short_name,name) VALUES ('DZ','Algeria');
INSERT INTO country(short_name,name) VALUES ('EC','Ecuador');
INSERT INTO country(short_name,name) VALUES ('EE','Estonia');
INSERT INTO country(short_name,name) VALUES ('EG','Egypt');
INSERT INTO country(short_name,name) VALUES ('EH','Western Sahara');
INSERT INTO country(short_name,name) VALUES ('ER','Eritrea');
INSERT INTO country(short_name,name) VALUES ('ES','Spain');
INSERT INTO country(short_name,name) VALUES ('ET','Ethiopia');
INSERT INTO country(short_name,name) VALUES ('FI','Finland');
INSERT INTO country(short_name,name) VALUES ('FJ','Fiji');
INSERT INTO country(short_name,name) VALUES ('FK','Falkland Islands (Malvinas)');
INSERT INTO country(short_name,name) VALUES ('FM','Micronesia');
INSERT INTO country(short_name,name) VALUES ('FO','Faroe Islands');
INSERT INTO country(short_name,name) VALUES ('FR','France');
INSERT INTO country(short_name,name) VALUES ('FX','France, Metropolitan');
INSERT INTO country(short_name,name) VALUES ('GA','Gabon');
INSERT INTO country(short_name,name) VALUES ('GB','Great Britain (UK)');
INSERT INTO country(short_name,name) VALUES ('GD','Grenada');
INSERT INTO country(short_name,name) VALUES ('GE','Georgia');
INSERT INTO country(short_name,name) VALUES ('GF','French Guiana');
INSERT INTO country(short_name,name) VALUES ('GH','Ghana');
INSERT INTO country(short_name,name) VALUES ('GI','Gibraltar');
INSERT INTO country(short_name,name) VALUES ('GL','Greenland');
INSERT INTO country(short_name,name) VALUES ('GM','Gambia');
INSERT INTO country(short_name,name) VALUES ('GN','Guinea');
INSERT INTO country(short_name,name) VALUES ('GP','Guadeloupe');
INSERT INTO country(short_name,name) VALUES ('GQ','Equatorial Guinea');
INSERT INTO country(short_name,name) VALUES ('GR','Greece');
INSERT INTO country(short_name,name) VALUES ('GS','S. Georgia and S. Sandwich Isls.');
INSERT INTO country(short_name,name) VALUES ('GT','Guatemala');
INSERT INTO country(short_name,name) VALUES ('GU','Guam');
INSERT INTO country(short_name,name) VALUES ('GW','Guinea-Bissau');
INSERT INTO country(short_name,name) VALUES ('GY','Guyana');
INSERT INTO country(short_name,name) VALUES ('HK','Hong Kong');
INSERT INTO country(short_name,name) VALUES ('HM','Heard and McDonald Islands');
INSERT INTO country(short_name,name) VALUES ('HN','Honduras');
INSERT INTO country(short_name,name) VALUES ('HR','Croatia (Hrvatska)');
INSERT INTO country(short_name,name) VALUES ('HT','Haiti');
INSERT INTO country(short_name,name) VALUES ('HU','Hungary');
INSERT INTO country(short_name,name) VALUES ('ID','Indonesia');
INSERT INTO country(short_name,name) VALUES ('IE','Ireland');
INSERT INTO country(short_name,name) VALUES ('IL','Israel');
INSERT INTO country(short_name,name) VALUES ('IM','Isle of Man');
INSERT INTO country(short_name,name) VALUES ('IN','India');
INSERT INTO country(short_name,name) VALUES ('IO','British Indian Ocean Territory');
INSERT INTO country(short_name,name) VALUES ('IQ','Iraq');
INSERT INTO country(short_name,name) VALUES ('IR','Iran');
INSERT INTO country(short_name,name) VALUES ('IS','Iceland');
INSERT INTO country(short_name,name) VALUES ('IT','Italy');
INSERT INTO country(short_name,name) VALUES ('JE','Jersey');
INSERT INTO country(short_name,name) VALUES ('JM','Jamaica');
INSERT INTO country(short_name,name) VALUES ('JO','Jordan');
INSERT INTO country(short_name,name) VALUES ('JP','Japan');
INSERT INTO country(short_name,name) VALUES ('KE','Kenya');
INSERT INTO country(short_name,name) VALUES ('KG','Kyrgyzstan');
INSERT INTO country(short_name,name) VALUES ('KH','Cambodia');
INSERT INTO country(short_name,name) VALUES ('KI','Kiribati');
INSERT INTO country(short_name,name) VALUES ('KM','Comoros');
INSERT INTO country(short_name,name) VALUES ('KN','Saint Kitts and Nevis');
INSERT INTO country(short_name,name) VALUES ('KP','Korea (North)');
INSERT INTO country(short_name,name) VALUES ('KR','Korea (South)');
INSERT INTO country(short_name,name) VALUES ('KW','Kuwait');
INSERT INTO country(short_name,name) VALUES ('KY','Cayman Islands');
INSERT INTO country(short_name,name) VALUES ('KZ','Kazakhstan');
INSERT INTO country(short_name,name) VALUES ('LA','Laos');
INSERT INTO country(short_name,name) VALUES ('LB','Lebanon');
INSERT INTO country(short_name,name) VALUES ('LC','Saint Lucia');
INSERT INTO country(short_name,name) VALUES ('LI','Liechtenstein');
INSERT INTO country(short_name,name) VALUES ('LK','Sri Lanka');
INSERT INTO country(short_name,name) VALUES ('LR','Liberia');
INSERT INTO country(short_name,name) VALUES ('LS','Lesotho');
INSERT INTO country(short_name,name) VALUES ('LT','Lithuania');
INSERT INTO country(short_name,name) VALUES ('LU','Luxembourg');
INSERT INTO country(short_name,name) VALUES ('LV','Latvia');
INSERT INTO country(short_name,name) VALUES ('LY','Libya');
INSERT INTO country(short_name,name) VALUES ('MA','Morocco');
INSERT INTO country(short_name,name) VALUES ('MC','Monaco');
INSERT INTO country(short_name,name) VALUES ('MD','Moldova');
INSERT INTO country(short_name,name) VALUES ('MG','Madagascar');
INSERT INTO country(short_name,name) VALUES ('MH','Marshall Islands');
INSERT INTO country(short_name,name) VALUES ('MK','F.Y.R.O.M. (Macedonia)');
INSERT INTO country(short_name,name) VALUES ('ML','Mali');
INSERT INTO country(short_name,name) VALUES ('MM','Myanmar');
INSERT INTO country(short_name,name) VALUES ('MN','Mongolia');
INSERT INTO country(short_name,name) VALUES ('MO','Macau');
INSERT INTO country(short_name,name) VALUES ('MP','Northern Mariana Islands');
INSERT INTO country(short_name,name) VALUES ('MQ','Martinique');
INSERT INTO country(short_name,name) VALUES ('MR','Mauritania');
INSERT INTO country(short_name,name) VALUES ('MS','Montserrat');
INSERT INTO country(short_name,name) VALUES ('MT','Malta');
INSERT INTO country(short_name,name) VALUES ('MU','Mauritius');
INSERT INTO country(short_name,name) VALUES ('MV','Maldives');
INSERT INTO country(short_name,name) VALUES ('MW','Malawi');
INSERT INTO country(short_name,name) VALUES ('MX','Mexico');
INSERT INTO country(short_name,name) VALUES ('MY','Malaysia');
INSERT INTO country(short_name,name) VALUES ('MZ','Mozambique');
INSERT INTO country(short_name,name) VALUES ('NA','Namibia');
INSERT INTO country(short_name,name) VALUES ('NC','New Caledonia');
INSERT INTO country(short_name,name) VALUES ('NE','Niger');
INSERT INTO country(short_name,name) VALUES ('NF','Norfolk Island');
INSERT INTO country(short_name,name) VALUES ('NG','Nigeria');
INSERT INTO country(short_name,name) VALUES ('NI','Nicaragua');
INSERT INTO country(short_name,name) VALUES ('NL','Netherlands');
INSERT INTO country(short_name,name) VALUES ('NO','Norway');
INSERT INTO country(short_name,name) VALUES ('NP','Nepal');
INSERT INTO country(short_name,name) VALUES ('NR','Nauru');
INSERT INTO country(short_name,name) VALUES ('NT','Neutral Zone');
INSERT INTO country(short_name,name) VALUES ('NU','Niue');
INSERT INTO country(short_name,name) VALUES ('NZ','New Zealand (Aotearoa)');
INSERT INTO country(short_name,name) VALUES ('OM','Oman');
INSERT INTO country(short_name,name) VALUES ('PA','Panama');
INSERT INTO country(short_name,name) VALUES ('PE','Peru');
INSERT INTO country(short_name,name) VALUES ('PF','French Polynesia');
INSERT INTO country(short_name,name) VALUES ('PG','Papua New Guinea');
INSERT INTO country(short_name,name) VALUES ('PH','Philippines');
INSERT INTO country(short_name,name) VALUES ('PK','Pakistan');
INSERT INTO country(short_name,name) VALUES ('PL','Poland');
INSERT INTO country(short_name,name) VALUES ('PM','St. Pierre and Miquelon');
INSERT INTO country(short_name,name) VALUES ('PN','Pitcairn');
INSERT INTO country(short_name,name) VALUES ('PR','Puerto Rico');
INSERT INTO country(short_name,name) VALUES ('PS','Palestinian Territory, Occupied');
INSERT INTO country(short_name,name) VALUES ('PT','Portugal');
INSERT INTO country(short_name,name) VALUES ('PW','Palau');
INSERT INTO country(short_name,name) VALUES ('PY','Paraguay');
INSERT INTO country(short_name,name) VALUES ('QA','Qatar');
INSERT INTO country(short_name,name) VALUES ('RE','Reunion');
INSERT INTO country(short_name,name) VALUES ('RO','Romania');
INSERT INTO country(short_name,name) VALUES ('RS','Serbia');
INSERT INTO country(short_name,name) VALUES ('RU','Russian Federation');
INSERT INTO country(short_name,name) VALUES ('RW','Rwanda');
INSERT INTO country(short_name,name) VALUES ('SA','Saudi Arabia');
INSERT INTO country(short_name,name) VALUES ('SB','Solomon Islands');
INSERT INTO country(short_name,name) VALUES ('SC','Seychelles');
INSERT INTO country(short_name,name) VALUES ('SD','Sudan');
INSERT INTO country(short_name,name) VALUES ('SE','Sweden');
INSERT INTO country(short_name,name) VALUES ('SG','Singapore');
INSERT INTO country(short_name,name) VALUES ('SH','St. Helena');
INSERT INTO country(short_name,name) VALUES ('SI','Slovenia');
INSERT INTO country(short_name,name) VALUES ('SJ','Svalbard & Jan Mayen Islands');
INSERT INTO country(short_name,name) VALUES ('SK','Slovak Republic');
INSERT INTO country(short_name,name) VALUES ('SL','Sierra Leone');
INSERT INTO country(short_name,name) VALUES ('SM','San Marino');
INSERT INTO country(short_name,name) VALUES ('SN','Senegal');
INSERT INTO country(short_name,name) VALUES ('SO','Somalia');
INSERT INTO country(short_name,name) VALUES ('SR','Suriname');
INSERT INTO country(short_name,name) VALUES ('ST','Sao Tome and Principe');
INSERT INTO country(short_name,name) VALUES ('SU','USSR (former)');
INSERT INTO country(short_name,name) VALUES ('SV','El Salvador');
INSERT INTO country(short_name,name) VALUES ('SY','Syria');
INSERT INTO country(short_name,name) VALUES ('SZ','Swaziland');
INSERT INTO country(short_name,name) VALUES ('TC','Turks and Caicos Islands');
INSERT INTO country(short_name,name) VALUES ('TD','Chad');
INSERT INTO country(short_name,name) VALUES ('TF','French Southern Territories');
INSERT INTO country(short_name,name) VALUES ('TG','Togo');
INSERT INTO country(short_name,name) VALUES ('TH','Thailand');
INSERT INTO country(short_name,name) VALUES ('TJ','Tajikistan');
INSERT INTO country(short_name,name) VALUES ('TK','Tokelau');
INSERT INTO country(short_name,name) VALUES ('TM','Turkmenistan');
INSERT INTO country(short_name,name) VALUES ('TN','Tunisia');
INSERT INTO country(short_name,name) VALUES ('TO','Tonga');
INSERT INTO country(short_name,name) VALUES ('TP','East Timor');
INSERT INTO country(short_name,name) VALUES ('TR','Turkey');
INSERT INTO country(short_name,name) VALUES ('TT','Trinidad and Tobago');
INSERT INTO country(short_name,name) VALUES ('TV','Tuvalu');
INSERT INTO country(short_name,name) VALUES ('TW','Taiwan');
INSERT INTO country(short_name,name) VALUES ('TZ','Tanzania');
INSERT INTO country(short_name,name) VALUES ('UA','Ukraine');
INSERT INTO country(short_name,name) VALUES ('UG','Uganda');
INSERT INTO country(short_name,name) VALUES ('UK','United Kingdom');
INSERT INTO country(short_name,name) VALUES ('UM','US Minor Outlying Islands');
INSERT INTO country(short_name,name) VALUES ('US','United States');
INSERT INTO country(short_name,name) VALUES ('UY','Uruguay');
INSERT INTO country(short_name,name) VALUES ('UZ','Uzbekistan');
INSERT INTO country(short_name,name) VALUES ('VA','Vatican City State (Holy See)');
INSERT INTO country(short_name,name) VALUES ('VC','Saint Vincent & the Grenadines');
INSERT INTO country(short_name,name) VALUES ('VE','Venezuela');
INSERT INTO country(short_name,name) VALUES ('VG','British Virgin Islands');
INSERT INTO country(short_name,name) VALUES ('VI','Virgin Islands (U.S.)');
INSERT INTO country(short_name,name) VALUES ('VN','Viet Nam');
INSERT INTO country(short_name,name) VALUES ('VU','Vanuatu');
INSERT INTO country(short_name,name) VALUES ('WF','Wallis and Futuna Islands');
INSERT INTO country(short_name,name) VALUES ('WS','Samoa');
INSERT INTO country(short_name,name) VALUES ('YE','Yemen');
INSERT INTO country(short_name,name) VALUES ('YT','Mayotte');
INSERT INTO country(short_name,name) VALUES ('YU','Yugoslavia (former)');
INSERT INTO country(short_name,name) VALUES ('ZA','South Africa');
INSERT INTO country(short_name,name) VALUES ('ZM','Zambia');
INSERT INTO country(short_name,name) VALUES ('ZR','Zaire');
INSERT INTO country(short_name,name) VALUES ('ZW','Zimbabwe');



create table country_tax_form (country_id int  references country(id) not null,
   form_name text not null,
   id serial not null unique,
   default_reportable bool not null default false,
   primary key(country_id, form_name)
);

COMMENT ON TABLE country_tax_form IS 
$$ This table was designed for holding information relating to reportable
sales or purchases, such as IRS 1099 forms and international equivalents.$$;

-- BEGIN new entity management

CREATE TABLE entity_class (
  id serial primary key,
  class text check (class ~ '[[:alnum:]_]') NOT NULL,
  country_id int references country(id),
  active boolean not null default TRUE);
  
COMMENT ON TABLE entity_class IS $$ Defines the class type such as vendor, customer, contact, employee $$;
COMMENT ON COLUMN entity_class.id IS $$ The first 7 values are reserved and 
permanent.  Individuals who create new classes, however, should coordinate 
with others for ranges to use.$$;  

CREATE index entity_class_idx ON entity_class(lower(class));

CREATE TABLE entity (
  id serial UNIQUE,
  name text check (name ~ '[[:alnum:]_]'),
  entity_class integer references entity_class(id) not null ,
  created date not null default current_date,
  control_code text unique,
  country_id int references country(id) not null,
  PRIMARY KEY(control_code, entity_class));

COMMENT ON TABLE entity IS $$ The primary entity table to map to all contacts $$;
COMMENT ON COLUMN entity.name IS $$ This is the common name of an entity. If it was a person it may be Joshua Drake, a company Acme Corp. You may also choose to use a domain such as commandprompt.com $$;


ALTER TABLE entity ADD FOREIGN KEY (entity_class) REFERENCES entity_class(id);

INSERT INTO entity_class (id,class) 
VALUES (1,'Vendor'),
       (2,'Customer'),
       (3,'Employee'),
       (4,'Contact'),
       (5,'Lead'),
       (6,'Referral'),
       (7,'Hot Lead'),
       (8,'Cold Lead');

SELECT setval('entity_class_id_seq',8);

-- USERS stuff --
CREATE TABLE users (
    id serial UNIQUE, 
    username varchar(30) primary key,
    notify_password interval not null default '7 days'::interval,
    entity_id int not null references entity(id) on delete cascade
);


create table lsmb_roles (
    
    user_id integer not null references users(id) ON DELETE CASCADE,
    role text not null
    
);

COMMENT ON TABLE lsmb_roles IS 
$$ Tracks role assignments in the front end.  Not sure why we need this.  Will
rethink for 1.4.
$$;


-- Session tracking table


CREATE TABLE session(
session_id serial PRIMARY KEY,
token VARCHAR(32) CHECK(length(token) = 32),
last_used TIMESTAMP default now(),
ttl int default 3600 not null,
users_id INTEGER NOT NULL references users(id),
notify_pasword interval not null default '7 days'::interval
);

COMMENT ON TABLE session IS
$$ This table is used to track sessions on a database level across page 
requests (discretionary locks,open forms for anti-xsrf measures).
Because of the way LedgerSMB authentication works currently we do 
not time out authentication when the session times out.  We do time out 
highly pessimistic locks used for large batch payment workflows.$$;

CREATE TABLE open_forms (
id SERIAL PRIMARY KEY,
session_id int REFERENCES session(session_id) ON DELETE CASCADE
);

COMMENT ON TABLE open_forms IS
$$ This is our primary anti-xsrf measure, as this allows us to require a full
round trip to the web server in order to save data.$$;
--
CREATE TABLE transactions (
  id int PRIMARY KEY,
  table_name text,
  locked_by int references "session" (session_id) ON DELETE SET NULL,
  approved bool,
  approved_by int references entity (id),
  approved_at timestamp
);

CREATE INDEX transactions_locked_by_i ON transactions(locked_by);

COMMENT on TABLE transactions IS 
$$ This table provides referential integrity between AR, AP, GL tables on one
hand and acc_trans on the other, pending the refactoring of those tables.  It
also is used to provide discretionary locking of financial transactions across 
database connections, for example in batch payment workflows.$$;

CREATE OR REPLACE FUNCTION lock_record (in_id int, in_session_id int) 
returns bool as 
$$
declare
   locked int;
begin
   SELECT locked_by into locked from transactions where id = $1;
   IF NOT FOUND THEN
	RETURN FALSE;
   ELSEIF locked is not null AND locked <> $2 THEN
        RETURN FALSE;
   END IF;
   UPDATE transactions set locked_by = $2 where id = $1;
   RETURN TRUE;
end;
$$ language plpgsql;

COMMENT ON FUNCTION lock_record(int, int) is $$
This function seeks to lock a record with an id of in_id to a session with an
id of in_session_id.  If possible, it returns true.  If it is already locked,
false.  These are not hard locks and the application is free to disregard or 
not even ask.  They time out when the session is destroyed.
$$;

COMMENT ON column transactions.locked_by IS
$$ This should only be used in pessimistic locking measures as required by large
batch work flows. $$;


-- LOCATION AND COUNTRY

CREATE TABLE location_class (
  id serial UNIQUE,
  class text check (class ~ '[[:alnum:]_]') not null,
  authoritative boolean not null,
  PRIMARY KEY (class,authoritative));

COMMENT ON TABLE location_class is $$
Individuals seeking to add new location classes should coordinate with others.
$$;

CREATE UNIQUE INDEX lower_class_unique ON location_class(lower(class));

INSERT INTO location_class(id,class,authoritative) VALUES ('1','Billing',TRUE);
INSERT INTO location_class(id,class,authoritative) VALUES ('2','Sales',TRUE);
INSERT INTO location_class(id,class,authoritative) VALUES ('3','Shipping',TRUE);

SELECT SETVAL('location_class_id_seq',4);
  
CREATE TABLE location (
  id serial PRIMARY KEY,
  line_one text check (line_one ~ '[[:alnum:]_]') NOT NULL,
  line_two text,
  line_three text,
  city text check (city ~ '[[:alnum:]_]') NOT NULL,
  state text check(state ~ '[[:alnum:]_]'),
  country_id integer not null REFERENCES country(id),
  mail_code text not null check (mail_code ~ '[[:alnum:]_]'),
  created date not null default now(),
  inactive_date timestamp default null,
  active boolean not null default TRUE
);

COMMENT ON TABLE location IS $$
This table stores addresses, such as shipto and bill to addresses.
$$;
  
CREATE TABLE company (
  id serial UNIQUE,
  entity_id integer not null references entity(id),
  legal_name text check (legal_name ~ '[[:alnum:]_]'),
  tax_id text,
  sales_tax_id text,
  license_number text,
  sic_code varchar,
  created date default current_date not null,
  PRIMARY KEY (entity_id,legal_name));
  
COMMENT ON COLUMN company.tax_id IS $$ In the US this would be a EIN. $$;  

CREATE TABLE entity_to_location (
  location_id integer references location(id) not null,
  location_class integer not null references location_class(id),
  entity_id integer not null references entity(id) ON DELETE CASCADE,
  PRIMARY KEY(location_id, entity_id, location_class));

COMMENT ON TABLE entity_to_location IS
$$ This table is used for locations generic to companies.  For contract-bound
addresses, use eca_to_location instead $$;

CREATE TABLE salutation (
 id serial unique,
 salutation text primary key);

INSERT INTO salutation (id,salutation) VALUES ('1','Dr.');
INSERT INTO salutation (id,salutation) VALUES ('2','Miss.');
INSERT INTO salutation (id,salutation) VALUES ('3','Mr.');
INSERT INTO salutation (id,salutation) VALUES ('4','Mrs.');
INSERT INTO salutation (id,salutation) VALUES ('5','Ms.');
INSERT INTO salutation (id,salutation) VALUES ('6','Sir.');

SELECT SETVAL('salutation_id_seq',7);

CREATE TABLE person (
    id serial PRIMARY KEY,
    entity_id integer references entity(id) not null,
    salutation_id integer references salutation(id),
    first_name text check (first_name ~ '[[:alnum:]_]') NOT NULL,
    middle_name text,
    last_name text check (last_name ~ '[[:alnum:]_]') NOT NULL,
    created date not null default current_date,
    unique(entity_id) -- needed due to entity_employee assumptions --CT
 );
 
COMMENT ON TABLE person IS $$ Every person, must have an entity to derive a common or display name. The correct way to get class information on a person would be person.entity_id->entity_class_to_entity.entity_id. $$;

create table entity_employee (
    
    entity_id integer references entity(id) not null unique,
    startdate date not null default current_date,
    enddate date,
    role varchar(20),
    ssn text,
    sales bool default 'f',
    manager_id integer references entity(id),
    employeenumber varchar(32),
    dob date,
    PRIMARY KEY (entity_id)
);

COMMENT ON TABLE entity_employee IS 
$$ This contains employee-specific extensions to person/entity. $$;

CREATE TABLE person_to_company (
  location_id integer references location(id) not null,
  person_id integer not null references person(id) ON DELETE CASCADE,
  company_id integer not null references company(id) ON DELETE CASCADE,
  PRIMARY KEY (location_id,person_id)); 

COMMENT ON TABLE person_to_company IS
$$ currently unused in the front-end, but can be used to map persons
to companies.$$;

CREATE TABLE entity_other_name (
 entity_id integer not null references entity(id) ON DELETE CASCADE,
 other_name text check (other_name ~ '[[:alnum:]_]'),
 PRIMARY KEY (other_name, entity_id));
 
COMMENT ON TABLE entity_other_name IS $$ Similar to company_other_name, a person
may be jd, Joshua Drake, linuxpoet... all are the same person.  Currently
unused in the front-end but will likely be added in future versions.$$;

CREATE TABLE contact_class (
  id serial UNIQUE,
  class text check (class ~ '[[:alnum:]_]') NOT NULL, 
  PRIMARY KEY (class));

COMMENT ON TABLE contact_class IS 
$$ Stores type of contact information attached to companies and persons.
Please coordinate with others before adding new types.$$;
 
CREATE UNIQUE INDEX contact_class_class_idx ON contact_class(lower(class));

INSERT INTO contact_class (id,class) values (1,'Primary Phone');
INSERT INTO contact_class (id,class) values (2,'Secondary Phone');
INSERT INTO contact_class (id,class) values (3,'Cell Phone');
INSERT INTO contact_class (id,class) values (4,'AIM');
INSERT INTO contact_class (id,class) values (5,'Yahoo');
INSERT INTO contact_class (id,class) values (6,'Gtalk');
INSERT INTO contact_class (id,class) values (7,'MSN');
INSERT INTO contact_class (id,class) values (8,'IRC');
INSERT INTO contact_class (id,class) values (9,'Fax');
INSERT INTO contact_class (id,class) values (10,'Generic Jabber');
INSERT INTO contact_class (id,class) values (11,'Home Phone');
-- The e-mail classes are hard-coded into LedgerSMB/Form.pm by class_id
-- i.e. 'class_id's 12 - 17
INSERT INTO contact_class (id,class) values (12,'Email');
INSERT INTO contact_class (id,class) values (13,'CC');
INSERT INTO contact_class (id,class) values (14,'BCC');
INSERT INTO contact_class (id,class) values (15,'Billing Email');
INSERT INTO contact_class (id,class) values (16,'Billing CC');
INSERT INTO contact_class (id,class) values (17,'Billing BCC');

SELECT SETVAL('contact_class_id_seq',17);

CREATE TABLE entity_to_contact (
  entity_id integer not null references entity(id) ON DELETE CASCADE,
  contact_class_id integer references contact_class(id) not null,
  contact text check(contact ~ '[[:alnum:]_]') not null,
  description text,
  PRIMARY KEY (entity_id,contact_class_id,contact));
  
COMMENT ON TABLE entity_to_contact IS 
$$ This table stores contact information for entities$$;
  
CREATE TABLE entity_bank_account (
    id serial not null,
    entity_id int not null references entity(id) ON DELETE CASCADE,
    bic varchar,
    iban varchar,
    UNIQUE (id),
    PRIMARY KEY (entity_id, bic, iban)
);

COMMENT ON TABLE entity_bank_account IS 
$$This stores bank account information for both companies and persons.$$;

COMMENT ON COLUMN entity_bank_account.bic IS
$$ Banking Institution Code, such as routing number of SWIFT code.$$;

COMMENT ON COLUMN entity_bank_account.iban IS
$$ International Bank Account Number.  used to store the actual account number
for the banking institution.$$;

CREATE TABLE entity_credit_account (
    id serial not null unique,
    entity_id int not null references entity(id) ON DELETE CASCADE,
    entity_class int not null references entity_class(id) check ( entity_class in (1,2) ),
    pay_to_name text,
    discount numeric, 
    description text,
    discount_terms int default 0,
    discount_account_id int references account(id),
    taxincluded bool default 'f',
    creditlimit NUMERIC default 0,
    terms int2 default 0,
    meta_number varchar(32),
    business_id int,
    language_code varchar(6) DEFAULT 'en' references language(code) ON DELETE SET DEFAULT,
    pricegroup_id int references pricegroup(id),
    curr char(3),
    startdate date DEFAULT CURRENT_DATE,
    enddate date,
    threshold numeric default 0,
    employee_id int references entity_employee(entity_id),
    primary_contact int references person(id),
    ar_ap_account_id int references account(id),
    cash_account_id int references account(id),
    bank_account int references entity_bank_account(id),
    taxform_id int references country_tax_form(id),
    PRIMARY KEY(entity_id, meta_number, entity_class),
    CHECK (ar_ap_account_id IS NOT NULL OR entity_id = 0)
);

COMMENT ON TABLE entity IS $$ The primary entity table to map to all contacts $$;
COMMENT ON TABLE entity_credit_account IS
$$This table stores information relating to general relationships regarding 
moneys owed on invoice.  Invoices, whether AR or AP, must be attached to 
a record in this table.$$;

COMMENT ON COLUMN entity_credit_account.meta_number IS
$$ This stores the human readable control code for the customer/vendor record.
This is typically called the customer/vendor "account" in the application.$$;

CREATE UNIQUE INDEX entity_credit_ar_accno_idx_u 
ON entity_credit_account(meta_number)
WHERE entity_class = 2;

COMMENT ON INDEX entity_credit_ar_accno_idx_u IS
$$This index is used to ensure that AR accounts are not reused.$$;

CREATE TABLE eca_to_contact (
  credit_id integer not null references entity_credit_account(id) 
	ON DELETE CASCADE,
  contact_class_id integer references contact_class(id) not null,
  contact text check(contact ~ '[[:alnum:]_]') not null,
  description text,
  PRIMARY KEY (credit_id, contact_class_id,  contact));  

COMMENT ON TABLE eca_to_contact IS $$ To keep track of the relationship between multiple contact methods and a single vendor or customer account. For generic 
contacts, use entity_to_contact instead.$$;
  
CREATE TABLE eca_to_location (
  location_id integer references location(id) not null,
  location_class integer not null references location_class(id),
  credit_id integer not null references entity_credit_account(id) 
	ON DELETE CASCADE,
  PRIMARY KEY(location_id,credit_id, location_class));

CREATE UNIQUE INDEX eca_to_location_billing_u ON eca_to_location(credit_id)
	WHERE location_class = 1;

COMMENT ON TABLE eca_to_location IS
$$ This table is used for locations bound to contracts.  For generic contact
addresses, use entity_to_location instead $$;

CREATE TABLE employee_class (
    label text not null primary key,
    id serial not null unique
);

CREATE TABLE employee_to_ec (
    employee_id int references entity_employee(entity_id),
    ec_id int references employee_class(id),
    primary key(employee_id)
);


-- Begin payroll section
CREATE TABLE payroll_income_class (
   id int not null,
   country_id int not null references country(id),
   label text not null,
   unique (id, country_id),
   primary key (country_id, label)
);

CREATE TABLE payroll_income_category (
   id serial not null unique,
   label text
);

INSERT INTO payroll_income_category (label) 
values ('Salary'), 
       ('Hourly'), 
       ('Chord'), 
       ('Non-cash');

CREATE TABLE payroll_income_type (
   id serial not null unique,
   account_id int not null references account(id),
   pic_id int not null,
   country_id int not null,
   label text not null,
   unit text not null,
   default_amount numeric,
   foreign key(pic_id, country_id) 
              references payroll_income_class(id, country_id)
);

CREATE TABLE payroll_wage (
   entry_id serial not null unique,
   entity_id int references entity(id),
   type_id int references payroll_income_type(id),
   rate numeric not null,
   PRIMARY KEY(entity_id, type_id)
);

CREATE TABLE payroll_employee_class (
   id serial not null unique,
   label text primary key
);

CREATE TABLE payroll_employee_class_to_income_type (
   ec_id int references payroll_employee_class (id),
   it_id int references payroll_income_type(id),
   primary key(ec_id, it_id)
);

CREATE TABLE payroll_deduction_class (
   id int not null,
   country_id int not null references country(id),
   label text not null,
   unique (id, country_id),
   primary key (country_id, label)
);

CREATE TABLE payroll_deduction_type (
   id serial not null unique,
   account_id int not null references account(id),
   pic_id int not null,
   country_id int not null,
   label text not null,
   unit text not null,
   default_amount numeric,
   calc_percent bool not null,
   foreign key(pic_id, country_id) 
              references payroll_income_class(id, country_id)
);

CREATE TABLE payroll_deduction (
   entry_id serial not null unique,
   entity_id int references entity(id),
   type_id int references payroll_deduction_type(id),
   rate numeric not null,
   PRIMARY KEY(entity_id, type_id)
);

CREATE TABLE payroll_report (
   id serial not null primary key,
   ec_id int not null references payroll_employee_class(id),
   payment_date date not null,
   created_by int references entity_employee(entity_id),
   approved_by int references  entity_employee(entity_id)
);

CREATE TABLE payroll_report_line (
   id serial not null unique,
   report_id int not null references payroll_report(id),
   employee_id int not null references entity(id),
   it_id int not null references payroll_income_type(id),
   qty numeric not null,
   rate numeric not null,
   description text,
   primary key (it_id, employee_id, report_id)
);

CREATE TABLE payroll_pto_class (
   id serial not null unique,
   label text primary key
);

CREATE TABLE payroll_paid_timeoff (
   employee_id int not null references entity(id),
   pto_class_id int not null references payroll_pto_class(id),
   report_id int not null references payroll_report(id),
   amount numeric not null
);

--TODO:  Add payroll line items, approval process, registry for locale functions, etc
-- Begin rocking notes interface
CREATE TABLE note_class(id serial primary key, class text not null check (class ~ '[[:alnum:]_]'));
INSERT INTO note_class(id,class) VALUES (1,'Entity');
INSERT INTO note_class(id,class) VALUES (2,'Invoice');
INSERT INTO note_class(id,class) VALUES (3,'Entity Credit Account');
INSERT INTO note_class(id,class) VALUES (5,'Journal Entry');
CREATE UNIQUE INDEX note_class_idx ON note_class(lower(class));

COMMENT ON TABLE note_class IS 
$$ Coordinate with others before adding entries. $$;

CREATE TABLE note (id serial primary key, 
                   note_class integer not null references note_class(id), 
                   note text not null, 
                   vector tsvector not null default '', 
                   created timestamp not null default now(),
                   created_by text DEFAULT SESSION_USER,
                   ref_key integer not null,
                   subject text);

COMMENT ON TABLE note IS 
$$ This is an abstract table which should have zero rows.  It is inherited by
other tables for specific notes.$$;

COMMENT ON COLUMN note.ref_key IS
$$ Subclassed tables use this column as a foreign key against the table storing
the record a note is attached to.$$;

COMMENT ON COLUMN note.note IS $$Body of note.$$;
COMMENT ON COLUMN note.vector IS $$tsvector for full text indexing, requires 
both setting up tsearch dictionaries and adding triggers to use at present.$$;

CREATE TABLE entity_note(
      entity_id int references entity(id), 
      primary key(id)) INHERITS (note);
ALTER TABLE entity_note ADD CHECK (note_class = 1);
ALTER TABLE entity_note ADD FOREIGN KEY (ref_key) REFERENCES entity(id) ON DELETE CASCADE;
CREATE INDEX entity_note_id_idx ON entity_note(id);
CREATE UNIQUE INDEX entity_note_class_idx ON note_class(lower(class));
CREATE INDEX entity_note_vectors_idx ON entity_note USING gist(vector);
CREATE TABLE invoice_note(primary key(id)) INHERITS (note);
CREATE INDEX invoice_note_id_idx ON invoice_note(id);
CREATE UNIQUE INDEX invoice_note_class_idx ON note_class(lower(class));
CREATE INDEX invoice_note_vectors_idx ON invoice_note USING gist(vector);

CREATE TABLE eca_note(primary key(id)) 
	INHERITS (note);
ALTER TABLE eca_note ADD CHECK (note_class = 3);
ALTER TABLE eca_note ADD FOREIGN KEY (ref_key) 
	REFERENCES entity_credit_account(id) 
	ON DELETE CASCADE;

COMMENT ON TABLE eca_note IS
$$ Notes for entity_credit_account entries.$$;

COMMENT ON COLUMN eca_note.ref_key IS
$$ references entity_credit_account.id$$;

-- END entity   

--
CREATE TABLE makemodel (
  parts_id int,
<<<<<<< HEAD
  barcode text,
  make text,
  model text,
  primary key(parts_id, make, model)
=======
  make text,
  model text,
  PRIMARY KEY (parts_id, make, model)
>>>>>>> e2c1222f
);

COMMENT ON TABLE makemodel IS
$$ A single parts entry can have multiple make/model entries.  These
store manufacturer/model number info.$$;
--
CREATE TABLE journal_type (
   id serial not null unique,
   name text primary key
);

COMMENT ON TABLE journal_type IS
$$ This table describes the journal entry type of the transaction.  The 
following values are hard coded by default:
1:  General journal
2:  Sales (AR)
3:  Purchases (AP)
4:  Receipts
5:  Payments

$$;

CREATE TABLE cr_report (
    id bigserial primary key not null,
    chart_id int not null references account(id),
    their_total numeric not null,
    approved boolean not null default 'f',
    submitted boolean not null default 'f',
    end_date date not null default now(),
    updated timestamp not null default now(),
    entered_by int not null default person__get_my_entity_id() references entity(id),
    entered_username text not null default SESSION_USER,
    deleted boolean not null default 'f'::boolean,
    deleted_by int references entity(id),
    approved_by int references entity(id),
    approved_username text,
    recon_fx bool default false,
    CHECK (deleted is not true or approved is not true)
);

COMMENT ON TABLE cr_report IS
$$This table holds header data for cash reports.$$;

CREATE TABLE cr_report_line (
    id bigserial primary key not null,
    report_id int NOT NULL references cr_report(id),
    scn text, -- SCN is the check #
    their_balance numeric,
    our_balance numeric,
    errorcode INT,
    "user" int references entity(id) not null, 
    clear_time date,
    insert_time TIMESTAMPTZ NOT NULL DEFAULT now(),
    trans_type text, 
    post_date date,
    ledger_id int,
    voucher_id int,
    overlook boolean not null default 'f',
    cleared boolean not null default 'f'
);


COMMENT ON TABLE cr_report_line IS
$$ This stores line item data on transaction lines and whether they are 
cleared.$$;

COMMENT ON COLUMN cr_report_line.scn IS
$$ This is the check number.  Maps to journal_entry.reference $$;

CREATE TABLE cr_coa_to_account (
    chart_id int not null references account(id),
    account text not null
);

COMMENT ON TABLE cr_coa_to_account IS
$$ Provides name mapping for the cash reconciliation screen.$$;

INSERT INTO journal_type (id, name) 
VALUES (1, 'General'), 
       (2, 'Sales'),
       (3, 'Purchases'),
       (4, 'Receipts'),
       (5, 'Payments');


CREATE TABLE journal_entry (
    id serial not null, 
    reference text not null, 
    description text, 
    locked_by int references session(session_id) on delete set null,
    journal int references journal_type(id),
    post_date date not null default now(),
    effective_start date not null, 
    effective_end date not null,
    currency char(3) not null,
    approved bool default false,
    is_template bool default false,
    entered_by int not null references entity(id),
    approved_by int references entity(id),
    primary key (id),
    check (is_template is false or approved is false)
);


COMMENT ON TABLE journal_entry IS $$
This tale records the header information for each transaction.  It replaces 
parts of the following tables:  acc_trans, ar, ap, gl, transactions.

Note now all ar/ap transactions are also journal entries.$$;

COMMENT ON COLUMN journal_entry.reference IS 
$$ Invoice number or journal entry number.$$;

COMMENT ON COLUMN journal_entry.effective_start IS
$$ For transactions whose effects are spread out over a period of time, this is
the effective start date for the transaction.  To be used by add-ons for 
automating adjustments.$$;

COMMENT ON COLUMN journal_entry.effective_end IS
$$ For transactions whose effects are spread out over a period of time, this is
the effective end date for the transaction.  To be used by add-ons for 
automating adjustments.$$;

COMMENT ON COLUMN journal_entry.is_template IS
$$ Set true for template transactions.  Templates can never be approved but can
be copied into new transactions and are useful for recurrances. $$;

CREATE UNIQUE INDEX je_unique_source ON journal_entry (journal, reference) 
WHERE journal IN (1, 2); -- cannot reuse GL source and AR invoice numbers

CREATE TABLE journal_line (
    id serial, 
    account_id int references account(id)  not null,
    journal_id int references journal_entry(id) not null,
    amount numeric not null check (amount <> 'NaN'),
    cleared bool not null default false,
    reconciliation_report int references cr_report(id),
    line_type text references account_link_description,
    primary key (id)
);

COMMENT ON TABLE journal_line IS
$$ Replaces acc_trans as the main account transaction line table.$$;

COMMENT ON COLUMN journal_line.cleared IS
$$ Still needed both for legacy data and in case reconciliation data must 
eventually be purged.$$;

CREATE TABLE eca_invoice (
     order_id int, -- TODO reference inventory_order when added
    journal_id int references journal_entry(id),
    on_hold bool default false,
    reverse bool default false,
    credit_id int references entity_credit_account(id) not null,
    due date not null,
    language_code char(6) references language(code), 
    force_closed bool not null default false, 
    order_number text,
    PRIMARY KEY  (journal_id)
);

COMMENT ON TABLE eca_invoice IS 
$$ Replaces the rest of the ar and ap tables.
Also tracks payments and receipts. $$;

COMMENT ON COLUMN eca_invoice.order_id IS 
$$ Link to order it was created from$$;

COMMENT ON COLUMN eca_invoice.on_hold IS 
$$ On hold invoices can not be paid, and overpayments that are on hold cannot 
be used to pay invoices.$$;

COMMENT ON COLUMN eca_invoice.reverse IS
$$ When this is set to true, the invoice is shown with opposite normal numbers,
i.e. negatives appear as positives, and positives appear as negatives.$$;

COMMENT ON COLUMN eca_invoice.force_closed IS
$$ When this is set to true, the invoice does not show up on outstanding reports
and cannot be paid.  Overpayments where this is set to true do not appear on 
outstanding reports and cannot be paid.$$;

COMMENT ON COLUMN eca_invoice.order_number IS
$$ This is the order number of the other party.  So for a sales invoice, this 
would be a purchase order, and for a vendor invoice, this would be a sales 
order.$$;

--
CREATE TABLE gl (
  id int DEFAULT nextval ( 'id' ) PRIMARY KEY REFERENCES transactions(id),
  reference text,
  description text,
  transdate date DEFAULT current_date,
  person_id integer references person(id),
  notes text,
  approved bool default true
);

COMMENT ON TABLE gl IS
$$ This table holds summary information for entries in the general journal.
Does not hold summary information in 1.3 for AR or AP entries.$$;

COMMENT ON COLUMN gl.person_id is $$ the person_id of the employee who created
the entry.$$;
--
CREATE TABLE gifi (
  accno text PRIMARY KEY,
  description text
);

COMMENT ON TABLE gifi IS 
$$ GIFI labels for accounts, used in Canada and some EU countries for tax 
reporting$$;
--
CREATE TABLE defaults (
  setting_key text primary key,
  value text
);

COMMENT ON TABLE defaults IS 
$$  This is a free-form table for managing application settings per company
database.  We use key-value modelling here because this most accurately maps 
the actual semantics of the data.
$$ ;

\COPY defaults FROM stdin WITH DELIMITER '|'
timeout|90 minutes
sinumber|1
sonumber|1
yearend|1
businessnumber|1
version|1.3.999
closedto|\N
revtrans|1
ponumber|1
sqnumber|1
rfqnumber|1
audittrail|0
vinumber|1
employeenumber|1
partnumber|1
customernumber|1
vendornumber|1
glnumber|1
projectnumber|1
queue_payments|0
poll_frequency|1
rcptnumber|1
paynumber|1
separate_duties|1
entity_control|A-00001
batch_cc|B-11111
check_prefix|CK
\.

-- */
-- batch stuff

CREATE TABLE batch_class (
  id serial unique,
  class varchar primary key
);

COMMENT ON TABLE batch_class IS 
$$ These values are hard-coded.  Please coordinate before adding standard
values. Values from 900 to 999 are reserved for local use.$$;

insert into batch_class (id,class) values (1,'ap');
insert into batch_class (id,class) values (2,'ar');
insert into batch_class (id,class) values (3,'payment');
insert into batch_class (id,class) values (4,'payment_reversal');
insert into batch_class (id,class) values (5,'gl');
insert into batch_class (id,class) values (6,'receipt');
insert into batch_class (id,class) values (7,'receipt_reversal');
insert into batch_class (id,class) values (8,'sales_invoice');
insert into batch_class (id,class) values (9,'vendor_invoice');

SELECT SETVAL('batch_class_id_seq',9);

CREATE TABLE batch (
  id serial primary key,
  batch_class_id integer references batch_class(id) not null,
  control_code text NOT NULL,
  description text,
  default_date date not null,
  approved_on date default null,
  approved_by int references entity_employee(entity_id),
  created_by int references entity_employee(entity_id),
  locked_by int references session(session_id),
  created_on date default now(),
  CHECK (length(control_code) > 0)
);

COMMENT ON TABLE batch IS
$$ Stores batch header info.  Batches are groups of vouchers that are posted
together.$$;

COMMENT ON COLUMN batch.batch_class_id IS
$$ Note that this field is largely used for sorting the vouchers.  A given batch is NOT restricted to this type.$$;


-- Although I am moving the primary key to voucher.id for now, as of 1.4, I 
-- would expect trans_id to be primary key
CREATE TABLE voucher (
  trans_id int REFERENCES transactions(id) NOT NULL,
  batch_id int references batch(id) not null,
  id serial PRIMARY KEY,
  batch_class int references batch_class(id) not null
);

COMMENT ON TABLE voucher IS 
$$Mapping transactions to batches for batch approval.$$;

COMMENT ON COLUMN voucher.batch_class IS $$ This is the authoritative class of the 
voucher. $$;

COMMENT ON COLUMN voucher.id IS $$ This is simply a surrogate key for easy reference.$$;

CREATE TABLE acc_trans (
  trans_id int NOT NULL REFERENCES transactions(id),
  chart_id int NOT NULL REFERENCES  account(id),
  amount NUMERIC NOT NULL,
  transdate date DEFAULT current_date,
  source text,
  cleared bool DEFAULT 'f',
  fx_transaction bool DEFAULT 'f',
  memo text,
  invoice_id int,
  approved bool default true,
  cleared_on date,
  reconciled_on date,
  voucher_id int references voucher(id),
  entry_id SERIAL PRIMARY KEY
);

COMMENT ON TABLE acc_trans IS
$$This table stores line items for financial transactions.  Please note that
payments in 1.3 are not full-fledged transactions.$$;

COMMENT ON COLUMN acc_trans.source IS
$$Document Source identifier for individual line items, usually used 
for payments.$$;

CREATE INDEX acc_trans_voucher_id_idx ON acc_trans(voucher_id);
--
--
CREATE TABLE parts (
  id serial PRIMARY KEY,
  partnumber text,
  description text,
  unit varchar(5),
  listprice NUMERIC,
  sellprice NUMERIC,
  lastcost NUMERIC,
  priceupdate date DEFAULT current_date,
  weight numeric,
  onhand numeric DEFAULT 0,
  notes text,
  makemodel bool DEFAULT 'f',
  assembly bool DEFAULT 'f',
  alternate bool DEFAULT 'f',
  rop numeric, 
  inventory_accno_id int references account(id),
  income_accno_id int references account(id),
  expense_accno_id int references account(id),
  returns_accno_id int references account(id),
  bin text,
  obsolete bool DEFAULT 'f',
  bom bool DEFAULT 'f',
  image text,
  drawing text,
  microfiche text,
  partsgroup_id int,
  avgcost NUMERIC
);

COMMENT ON TABLE parts IS
$$This stores detail information about goods and services.  The type of part
is currently defined according to the following rules:
* If assembly is true, then an assembly
* If inventory_accno_id, income_accno_id, and expense_accno_id are not null then
  a part.
* If inventory_accno_id is null but the other two are not, then a service.
* Otherwise, a labor/overhead entry.
$$;

COMMENT ON COLUMN parts.rop IS
$$Re-order point.  Used to select parts for short inventory report.$$;

COMMENT ON COLUMN parts.bin IS
$$Text identifier for where a part is stored.$$;

COMMENT ON COLUMN parts.bom is
$$Show on Bill of Materials.$$;

COMMENT ON COLUMN parts.image IS
$$Hyperlink to product image.$$;
	
CREATE UNIQUE INDEX parts_partnumber_index_u ON parts (partnumber) 
WHERE obsolete is false;

CREATE TABLE invoice (
  id serial PRIMARY KEY,
  trans_id int REFERENCES transactions(id),
  parts_id int REFERENCES parts(id),
  description text,
  qty NUMERIC,
  allocated integer,
  sellprice NUMERIC,
  precision int,
  fxsellprice NUMERIC,
  discount numeric,
  assemblyitem bool DEFAULT 'f',
  unit varchar,
  deliverydate date,
  serialnumber text,
  notes text
);

COMMENT ON TABLE invoice IS
$$Line items of invoices with goods/services attached.$$;

COMMENT ON COLUMN invoice.allocated IS
$$Number of allocated items, negative relative to qty.
When qty + allocated = 0, then the item is fully used for purposes of COGS 
calculations.$$;

COMMENT ON COLUMN invoice.qty IS
$$Positive is normal for sales invoices, negative for vendor invoices.$$;

-- Added for Entity but can't be added due to order
ALTER TABLE invoice_note ADD FOREIGN KEY (ref_key) REFERENCES invoice(id);

--

CREATE TABLE payment_map (
    line_id int references journal_line(id),
    pays int references eca_invoice(journal_id) not null,
    primary key(line_id)
);

COMMENT ON TABLE payment_map IS $$ This maps the payment journal entry to the
invoices it pays.  A couple notes here:
1)  There is no requirement tht the payment "invoice" be linked to the same
entity_credit_account as the paid invoice.  People can pay eachothers invoices
if LedgerSMB supports this at an app level.
2)  This now means that payments are first class transactions.$$;
--


CREATE TABLE journal_note (
   internal_only bool not null default false,
   primary key (id),
   check(note_class = 5),
   foreign key(ref_key) references journal_entry(id)
) INHERITS (note);

COMMENT ON TABLE journal_note IS
$$ This stores notes attached to journal entries, including payments and
invoices.$$;

COMMENT ON COLUMN journal_note.internal_only IS
$$ When set to true, does not show up in notes list for invoice templates$$;
-- THe following credit accounts are used for inventory adjustments.
INSERT INTO entity (id, name, entity_class, control_code,country_id) 
values (0, 'Inventory Entity', 1, 'AUTO-01','232');

INSERT INTO company (legal_name, entity_id) 
values ('Inventory Entity', 0);

INSERT INTO entity_credit_account (entity_id, meta_number, entity_class)
VALUES 
(0, '00000', 1);
INSERT INTO entity_credit_account (entity_id, meta_number, entity_class)
VALUES 
(0, '00000', 2);


--
CREATE TABLE assembly (
  id int REFERENCES parts(id),
  parts_id int REFERENCES parts(id),
  qty numeric,
  bom bool,
  adj bool,
  PRIMARY KEY (id, parts_id)
);

COMMENT ON TABLE assembly IS
$$Holds mapping for parts that are members of assemblies.$$;

COMMENT ON COLUMN assembly.id IS
$$This is the id of the assembly the part is being mapped to.$$;

COMMENT ON COLUMN assembly.parts_id IS
$$ID of part that is a member of the assembly.$$;


--
CREATE TABLE ar (
  id int DEFAULT nextval ( 'id' ) PRIMARY KEY REFERENCES transactions(id),
  invnumber text,
  transdate date DEFAULT current_date,
  entity_id int REFERENCES entity(id),
  taxincluded bool,
  amount NUMERIC,
  netamount NUMERIC,
  paid NUMERIC,
  datepaid date,
  duedate date,
  invoice bool DEFAULT 'f',
  shippingpoint text,
  terms int2 DEFAULT 0,
  notes text,
  curr char(3) CHECK ( (amount IS NULL AND curr IS NULL) 
      OR (amount IS NOT NULL AND curr IS NOT NULL)),
  ordnumber text,
  person_id integer references entity_employee(entity_id),
  till varchar(20),
  quonumber text,
  intnotes text,
  shipvia text,
  language_code varchar(6),
  ponumber text,
  on_hold bool default false,
  reverse bool default false,
  approved bool default true,
  entity_credit_account int references entity_credit_account(id) not null,
  force_closed bool,
  description text,
  is_return bool default false,
  unique(invnumber) -- probably a good idea as per Erik's request --CT
);

COMMENT ON TABLE ar IS
$$ Summary/header information for AR transactions and sales invoices.
Note that some constraints here are hard to enforce because we haven not gotten 
to rewriting the relevant code here.
HV TODO drop entity_id
$$;

COMMENT ON COLUMN ar.invnumber IS
$$ Text identifier for the invoice.  Must be unique.$$;

COMMENT ON COLUMN ar.invoice IS
$$ True if the transaction tracks goods/services purchase using the invoice
table.  False otherwise.$$;

COMMENT ON COLUMN ar.amount IS
$$ This stores the total amount (including taxes) for the transaction.$$;

COMMENT ON COLUMN ar.netamount IS
$$ Total amount excluding taxes for the transaction.$$;

COMMENT ON COLUMN ar.curr IS $$ 3 letters to identify the currency.$$;

COMMENT ON COLUMN ar.ordnumber IS $$ Order Number$$;

COMMENT ON COLUMN ar.ponumber is $$Purchase Order Number$$; 

COMMENT ON COLUMN ar.person_id IS $$Person who created the transaction$$;

COMMENT ON COLUMN ar.quonumber IS $$Quotation Number$$;

COMMENT ON COLUMN ar.notes IS 
$$These notes are displayed on the invoice when printed or emailed$$;

COMMENT ON COLUMN ar.intnotes IS
$$These notes are not displayed when the invoice is printed or emailed and
may be updated without reposting hte invocie.$$;

COMMENT ON COLUMN ar.reverse IS
$$If true numbers are displayed after multiplying by -1$$;

COMMENT ON COLUMN ar.approved IS
$$Only show in financial reports if true.$$;

COMMENT ON COLUMN ar.entity_credit_account IS
$$ reference for the customer account used.$$;

COMMENT ON COLUMN ar.force_closed IS
$$ Not exposed to the UI, but can be set to prevent an invoice from showing up
for payment or in outstanding reports.$$;

--
CREATE TABLE ap (
  id int DEFAULT nextval ( 'id' ) PRIMARY KEY REFERENCES transactions(id),
  invnumber text,
  transdate date DEFAULT current_date,
  entity_id int REFERENCES entity(id),
  taxincluded bool DEFAULT 'f',
  amount NUMERIC,
  netamount NUMERIC,
  paid NUMERIC,
  datepaid date,
  duedate date,
  invoice bool DEFAULT 'f',
  ordnumber text,
  curr char(3) CHECK ( (amount IS NULL AND curr IS NULL) 
    OR (amount IS NOT NULL AND curr IS NOT NULL)) , -- This can be null, but shouldn't be.
  notes text,
  person_id integer references entity_employee(entity_id),
  till varchar(20),
  quonumber text,
  intnotes text,
  shipvia text,
  language_code varchar(6),
  ponumber text,
  shippingpoint text,
  on_hold bool default false,
  approved bool default true,
  reverse bool default false,
  terms int2 DEFAULT 0,
  description text,
  force_closed bool,
  entity_credit_account int references entity_credit_account(id) NOT NULL
);

COMMENT ON TABLE ap IS
$$ Summary/header information for AP transactions and vendor invoices.
Note that some constraints here are hard to enforce because we haven not gotten 
to rewriting the relevant code here.
HV TODO drop entity_id
$$;

COMMENT ON COLUMN ap.invnumber IS
$$ Text identifier for the invoice.  Must be unique.$$;

COMMENT ON COLUMN ap.invoice IS
$$ True if the transaction tracks goods/services purchase using the invoice
table.  False otherwise.$$;

COMMENT ON COLUMN ap.amount IS
$$ This stores the total amount (including taxes) for the transaction.$$;

COMMENT ON COLUMN ap.netamount IS
$$ Total amount excluding taxes for the transaction.$$;

COMMENT ON COLUMN ap.curr IS $$ 3 letters to identify the currency.$$;

COMMENT ON COLUMN ap.ordnumber IS $$ Order Number$$;

COMMENT ON COLUMN ap.ponumber is $$Purchase Order Number$$; 

COMMENT ON COLUMN ap.person_id IS $$Person who created the transaction$$;

COMMENT ON COLUMN ap.quonumber IS $$Quotation Number$$;

COMMENT ON COLUMN ap.notes IS 
$$These notes are displayed on the invoice when printed or emailed$$;

COMMENT ON COLUMN ap.intnotes IS
$$These notes are not displayed when the invoice is printed or emailed and
may be updated without reposting hte invocie.$$;

COMMENT ON COLUMN ap.reverse IS
$$If true numbers are displayed after multiplying by -1$$;

COMMENT ON COLUMN ap.approved IS
$$Only show in financial reports if true.$$;

COMMENT ON COLUMN ap.entity_credit_account IS
$$ reference for the vendor account used.$$;

COMMENT ON COLUMN ap.force_closed IS
$$ Not exposed to the UI, but can be set to prevent an invoice from showing up
for payment or in outstanding reports.$$;

-- INVENTORY ADJUSTMENTS

CREATE TABLE inventory_report (
   id serial primary key, -- these are not tied to external sources usually
   transdate date NOT NULL,    
   source text, -- may be null 
   ar_trans_id int,  -- would be null if no items were adjusted down
   ap_trans_id int  -- would be null if no items were adjusted up
);

CREATE TABLE inventory_report_line (
   report_id int REFERENCES inventory_report(id), 
   parts_id int REFERENCES parts(id),
   counted numeric,
   expected numeric,
   PRIMARY KEY (report_id, parts_id)
);

--
CREATE TABLE taxmodule (
  taxmodule_id serial PRIMARY KEY,
  taxmodulename text NOT NULL
);

COMMENT ON TABLE taxmodule IS
$$This is used to store information on tax modules.  the module name is used
to determine the Perl class for the taxes.$$;
--
CREATE TABLE taxcategory (
  taxcategory_id serial PRIMARY KEY,
  taxcategoryname text NOT NULL,
  taxmodule_id int NOT NULL,
  FOREIGN KEY (taxmodule_id) REFERENCES taxmodule (taxmodule_id)
);
--
CREATE TABLE partstax (
  parts_id int,
  chart_id int,
  taxcategory_id int,
  PRIMARY KEY (parts_id, chart_id),
  FOREIGN KEY (parts_id) REFERENCES parts (id) on delete cascade,
  FOREIGN KEY (chart_id) REFERENCES  account(id),
  FOREIGN KEY (taxcategory_id) REFERENCES taxcategory (taxcategory_id)
);

COMMENT ON TABLE partstax IS $$ Mapping of parts to taxes.$$;
--
CREATE TABLE tax (
  chart_id int REFERENCES account(id),
  rate numeric,
  minvalue numeric,
  maxvalue numeric,
  taxnumber text,
  validto timestamp not null default 'infinity',
  pass integer DEFAULT 0 NOT NULL,
  taxmodule_id int DEFAULT 1 NOT NULL,
  FOREIGN KEY (chart_id) REFERENCES  account(id),
  FOREIGN KEY (taxmodule_id) REFERENCES taxmodule (taxmodule_id),
  PRIMARY KEY (chart_id, validto)
);

COMMENT ON TABLE tax IS
$$Information on tax rates.$$;

COMMENT ON COLUMN tax.pass IS
$$This is an integer indicating the pass of the tax. This is to support 
cumultative sales tax rules (for example, Quebec charging taxes on the federal
taxes collected).$$;
--
CREATE TABLE eca_tax (
  eca_id int references entity_credit_account(id) on delete cascade,
  chart_id int REFERENCES account(id),
  PRIMARY KEY (eca_id, chart_id)
);

COMMENT ON TABLE eca_tax IS $$ Mapping customers and vendors to taxes.$$;
--
CREATE TABLE oe_class (
  id smallint unique check(id IN (1,2,3,4)),
  oe_class text primary key);
  
INSERT INTO oe_class(id,oe_class) values (1,'Sales Order');
INSERT INTO oe_class(id,oe_class) values (2,'Purchase Order');
INSERT INTO oe_class(id,oe_class) values (3,'Quotation');
INSERT INTO oe_class(id,oe_class) values (4,'RFQ');

-- Moving this comment to SQL comments because it is about this code rather than
-- the database structure as API. --CT
-- This could probably be done better. But I need to remove the 
-- customer_id/vendor_id relationship and instead rely on a classification;
-- JD

COMMENT ON TABLE oe_class IS 
$$ Hardwired classifications for orders and quotations. 
Coordinate before adding.$$;

CREATE TABLE oe (
  id serial PRIMARY KEY,
  ordnumber text,
  transdate date default current_date,
  entity_id integer references entity(id),
  amount NUMERIC,
  netamount NUMERIC,
  reqdate date,
  taxincluded bool,
  shippingpoint text,
  notes text,
  curr char(3),
  person_id integer references person(id),
  closed bool default 'f',
  quotation bool default 'f',
  quonumber text,
  intnotes text,
  shipvia text,
  language_code varchar(6),
  ponumber text,
  terms int2 DEFAULT 0,
  entity_credit_account int references entity_credit_account(id) not null,
  oe_class_id int references oe_class(id) NOT NULL
);

COMMENT ON TABLE oe IS $$ Header information for:
* Sales orders
* Purchase Orders
* Quotations
* Requests for Quotation
$$;
--
CREATE TABLE orderitems (
  id serial PRIMARY KEY,
  trans_id int,
  parts_id int,
  description text,
  qty numeric,
  sellprice NUMERIC,
  precision int,
  discount numeric,
  unit varchar(5),
  reqdate date,
  ship numeric,
  serialnumber text,
  notes text
);

COMMENT ON TABLE orderitems IS
$$ Line items for sales/purchase orders and quotations.$$;
--
CREATE TABLE exchangerate (
  curr char(3),
  transdate date,
  buy numeric,
  sell numeric,
  PRIMARY KEY (curr, transdate)
);
COMMENT ON TABLE exchangerate IS
$$ When you receive money in a foreign currency, it is worth to you in your local currency
whatever you can get for it when you sell the acquired currency (sell rate).
When you have to pay someone in a foreign currency, the equivalent amount is the amount
you have to spend to acquire the foreign currency (buy rate).$$;
--

CREATE TABLE business_unit_class (
    id serial not null unique,
    label text primary key,
    active bool not null default false,
    ordering int
);

COMMENT ON TABLE business_unit_class IS 
$$ Consolidates projects and departments, and allows this to be extended for
funds accounting and other purposes.$$;

INSERT INTO business_unit_class (id, label, active, ordering)
VALUES (1, 'Department', '0', '10'),
       (2, 'Project', '0', '20'),
       (3, 'Job', '0', '30'),
       (4, 'Fund', '0', '40'),
       (5, 'Customer', '0', '50'),
       (6, 'Vendor', '0', '60'),
       (7, 'Lot',  '0', 50);

CREATE TABLE bu_class_to_module (
   bu_class_id int references business_unit_class(id),
   module_id int references lsmb_module(id),
   primary key (bu_class_id, module_id)
);

INSERT INTO  bu_class_to_module (bu_class_id, module_id)
SELECT business_unit_class.id, lsmb_module.id
  FROM business_unit_class
 CROSS
  JOIN lsmb_module; -- by default activate all existing business units on all modules
       

CREATE TABLE business_unit (
  id serial PRIMARY KEY,
  class_id int not null references business_unit_class(id),
  control_code text,
  description text,
  start_date date,
  end_date date,
  parent_id int references business_unit(id),
  credit_id int references entity_credit_account(id),
  UNIQUE(id, class_id), -- needed for foreign keys
  UNIQUE(class_id, control_code) 
);

CREATE TABLE job (
  bu_id int primary key references business_unit(id),
  parts_id int,
  production numeric default 0,
  completed numeric default 0
);

CREATE TABLE business_unit_ac (
  entry_id int references acc_trans(entry_id),
  class_id int references business_unit_class(id),
  bu_id int,
  primary key(bu_id, class_id, entry_id),
  foreign key(class_id, bu_id) references business_unit(class_id, id)
);

CREATE TABLE business_unit_inv (
  entry_id int references invoice(id),
  class_id int references business_unit_class(id),
  bu_id int,
  primary key(bu_id, class_id, entry_id),
  foreign key(class_id, bu_id) references business_unit(class_id, id)
);

CREATE TABLE business_unit_oitem (
  entry_id int references orderitems(id),
  class_id int references business_unit_class(id),
  bu_id int,
  primary key(bu_id, class_id, entry_id),
  foreign key(class_id, bu_id) references business_unit(class_id, id)
);

COMMENT ON TABLE business_unit IS
$$ Tracks Projects, Departments, Funds, Etc.$$;

CREATE TABLE budget_info (
   id serial not null unique,
   start_date date not null,
   end_date date not null,
   reference text primary key,
   description text not null,
   entered_by int not null references entity(id) 
                  default person__get_my_entity_id(),
   approved_by int references entity(id),
   obsolete_by int references entity(id),
   entered_at timestamp not null default now(),
   approved_at timestamp,
   obsolete_at timestamp,
   check (start_date < end_date)
);

CREATE TABLE budget_to_business_unit (
    budget_id int not null unique references budget_info(id),
    bu_id int not null references business_unit(id),
    bu_class int references business_unit_class(id),
    primary key (budget_id, bu_class)
);


CREATE TABLE budget_line (
    budget_id int not null references budget_info(id),
    account_id int not null references account(id),
    description text,
    amount numeric not null,
    primary key (budget_id, account_id) 
);

INSERT INTO note_class (id, class) values ('6', 'Budget');

CREATE TABLE budget_note (
    primary key(id),
    check (note_class = 6),
    foreign key(ref_key) references budget_info(id)
) INHERITS (note);
ALTER TABLE budget_note ALTER COLUMN note_class SET DEFAULT 6;

COMMENT ON COLUMN job.parts_id IS
$$ Job costing/manufacturing here not implemented.$$;
--
CREATE TABLE partsgroup (
  id serial primary key,
  partsgroup text,
  parent int references partsgroup(id)
);

COMMENT ON TABLE partsgroup is $$ Groups of parts for Point of Sale screen.$$;
--
CREATE TABLE status (
  trans_id int,
  formname text,
  printed bool default 'f',
  emailed bool default 'f',
  spoolfile text,
  PRIMARY KEY (trans_id, formname)
);

COMMENT ON TABLE status IS
$$ Whether AR/AP transactions and invoices have been emailed and/or printed $$;

--
-- business table
CREATE TABLE business (
  id serial PRIMARY KEY,
  description text,
  discount numeric
);

COMMENT ON TABLE business IS $$Groups of Customers assigned joint discounts.$$;
--
-- SIC
CREATE TABLE sic (
  code varchar(6) PRIMARY KEY,
  sictype char(1),
  description text
);

COMMENT ON TABLE sic IS $$
This can be used SIC codes or any equivalent, such as ISIC, NAICS, etc.
$$;

--
CREATE TABLE warehouse (
  id serial PRIMARY KEY,
  description text
);
--
CREATE TABLE inventory (
  entity_id integer references entity_employee(entity_id),
  warehouse_id int,
  parts_id int,
  trans_id int,
  orderitems_id int,
  qty numeric,
  shippingdate date,
  entry_id SERIAL PRIMARY KEY
);

COMMENT ON TABLE inventory IS
$$ This table contains inventory mappings to warehouses, not general inventory
management data.$$;
--
CREATE TABLE yearend (
  trans_id int PRIMARY KEY REFERENCES gl(id),
  reversed bool default false,
  transdate date
);

COMMENT ON TABLE yearend IS
$$ An extension to the journal_entry table to track transactionsactions which close out 
the books at yearend.$$;
--
CREATE TABLE partsvendor (
  credit_id int not null references entity_credit_account(id) on delete cascade,
  parts_id int,
  partnumber text,
  leadtime int2,
  lastcost NUMERIC,
  curr char(3),
  entry_id SERIAL PRIMARY KEY
);

COMMENT ON TABLE partsvendor IS
$$ Tracks vendor's pricing, as well as vendor's part number, lead time 
required and currency.$$;
--
CREATE TABLE partscustomer (
  parts_id int,
  credit_id int references entity_credit_account(id) on delete cascade,
  pricegroup_id int references pricegroup(id),
  pricebreak numeric,
  sellprice NUMERIC,
  validfrom date,
  validto date,
  curr char(3),
  entry_id SERIAL PRIMARY KEY
);

COMMENT ON TABLE partscustomer IS
$$ Tracks per-customer pricing.  Discounts can be offered for periods of time
and for pricegroups as well as per customer$$;
--
CREATE TABLE audittrail (
  trans_id int,
  tablename text,
  reference text,
  formname text,
  action text,
  transdate timestamp default current_timestamp,
  person_id integer references person(entity_id) not null,
  entry_id BIGSERIAL PRIMARY KEY
);

COMMENT ON TABLE audittrail IS
$$ This stores information on who entered or updated rows in the ar, ap, or gl
tables.$$;
--

CREATE TABLE translation (
  trans_id int,
  language_code varchar(6),
  description text,
  PRIMARY KEY (trans_id, language_code)
);

COMMENT ON TABLE translation IS 
$$abstract table for manual translation data. Should have zero rows.$$;

CREATE TABLE parts_translation 
(PRIMARY KEY (trans_id, language_code)) INHERITS (translation);
ALTER TABLE parts_translation ADD foreign key (trans_id) REFERENCES parts(id);

COMMENT ON TABLE parts_translation IS
$$ Translation information for parts.$$;

CREATE TABLE business_unit_translation 
(PRIMARY KEY (trans_id, language_code)) INHERITS (translation);
ALTER TABLE business_unit_translation 
ADD foreign key (trans_id) REFERENCES business_unit(id);

COMMENT ON TABLE business_unit_translation IS
$$ Translation information for projects, departments, etc.$$;

CREATE TABLE partsgroup_translation 
(PRIMARY KEY (trans_id, language_code)) INHERITS (translation);
ALTER TABLE partsgroup_translation 
ADD foreign key (trans_id) REFERENCES partsgroup(id);

COMMENT ON TABLE partsgroup_translation IS
$$ Translation information for partsgroups.$$;

--
CREATE TABLE user_preference (
    id int PRIMARY KEY REFERENCES users(id),
    language varchar(6) REFERENCES language(code),
    stylesheet text default 'ledgersmb.css' not null,
    printer text,
    dateformat text default 'yyyy-mm-dd' not null,
    numberformat text default '1000.00' not null
);

-- user_preference is here due to a dependency on language.code
COMMENT ON TABLE user_preference IS 
$$ This table sets the basic preferences for formats, languages, printers, and user-selected stylesheets.$$;

CREATE TABLE recurring (
  id int DEFAULT nextval ( 'id' ) PRIMARY KEY,
  reference text,
  startdate date,
  nextdate date,
  enddate date,
  repeat int2,
  unit varchar(6),
  howmany int,
  payment bool default 'f'
);

COMMENT ON TABLE recurring IS
$$ Stores recurring information on transactions which will recur in the future.
Note that this means that only fully posted transactions can recur. 
I would highly recommend depricating this table and working instead on extending
the template transaction addon to handle recurring information.$$;

CREATE TABLE payment_type (
  id serial not null unique,
  label text primary key
);

--
CREATE TABLE recurringemail (
  id int,
  formname text,
  format text,
  message text,
  PRIMARY KEY (id, formname)
);

COMMENT ON TABLE recurringemail IS 
$$Email  to be sent out when recurring transaction is posted.$$;
--
CREATE TABLE recurringprint (
  id int,
  formname text,
  format text,
  printer text,
  PRIMARY KEY (id, formname)
);

COMMENT ON TABLE recurringprint IS
$$ Template, printer etc. to print to when recurring transaction posts.$$;
--
CREATE TABLE jcitems (
  id serial PRIMARY KEY,
  business_unit_id int references business_unit(id),
  parts_id int,
  description text,
  qty numeric,
  allocated numeric,
  sellprice NUMERIC,
  fxsellprice NUMERIC,
  serialnumber text,
  checkedin timestamp with time zone,
  checkedout timestamp with time zone,
  person_id integer references person(id) not null,
  notes text,
  total numeric not null,
  non_billable numeric not null default 0
);

COMMENT ON TABLE jcitems IS $$ Time and materials cards. 
Materials cards not implemented.$$;

CREATE OR REPLACE FUNCTION track_global_sequence() RETURNS TRIGGER AS
$$
BEGIN
	IF tg_op = 'INSERT' THEN
		INSERT INTO transactions (id, table_name, approved) 
		VALUES (new.id, TG_RELNAME, new.approved);
	ELSEIF tg_op = 'UPDATE' THEN
		IF new.id = old.id AND new.approved = old.approved THEN
			return new;
		ELSE
			UPDATE transactions SET id = new.id, 
                                                approved = new.approved
                         WHERE id = old.id;
		END IF;
	ELSE 
		DELETE FROM transactions WHERE id = old.id;
	END IF;
	RETURN new;
END;
$$ LANGUAGE PLPGSQL;

COMMENT ON FUNCTION track_global_sequence() is
$$ This trigger is used to track the id sequence entries across the 
transactions table, and with the ar, ap, and gl tables.  This is necessary 
because these have not been properly refactored yet.
$$;

CREATE TRIGGER ap_track_global_sequence BEFORE INSERT OR UPDATE ON ap
FOR EACH ROW EXECUTE PROCEDURE track_global_sequence();

CREATE TRIGGER ar_track_global_sequence BEFORE INSERT OR UPDATE ON ar
FOR EACH ROW EXECUTE PROCEDURE track_global_sequence();

CREATE TRIGGER gl_track_global_sequence BEFORE INSERT OR UPDATE ON gl
FOR EACH ROW EXECUTE PROCEDURE track_global_sequence();

CREATE TABLE custom_table_catalog (
table_id SERIAL PRIMARY KEY,
extends TEXT,
table_name TEXT
);

COMMENT ON TABLE custom_table_catalog IS
$$ Deprecated, use only with old code.$$;

CREATE TABLE custom_field_catalog (
field_id SERIAL PRIMARY KEY,
table_id INT REFERENCES custom_table_catalog,
field_name TEXT
);

COMMENT ON TABLE custom_field_catalog IS
$$ Deprecated, use only with old code.$$;

INSERT INTO taxmodule (
  taxmodule_id, taxmodulename
  ) VALUES (
  1, 'Simple'
);

CREATE TABLE ac_tax_form (
        entry_id int references acc_trans(entry_id) primary key,
        reportable bool
);

COMMENT ON TABLE ac_tax_form IS
$$ Mapping journal_line to country_tax_form for reporting purposes.$$;

CREATE TABLE invoice_tax_form (
        invoice_id int references invoice(id) primary key,
        reportable bool
);

COMMENT ON TABLE invoice_tax_form IS
$$ Maping invoice to country_tax_form.$$;

CREATE OR REPLACE FUNCTION gl_audit_trail_append()
RETURNS TRIGGER AS
$$
DECLARE
   t_reference text;
   t_row RECORD;
BEGIN

IF TG_OP = 'INSERT' then
   t_row := NEW;
ELSE
   t_row := OLD;
END IF;

IF TG_RELNAME IN ('ar', 'ap') THEN
    t_reference := t_row.invnumber;
ELSE 
    t_reference := t_row.reference;
END IF;

INSERT INTO audittrail (trans_id,tablename,reference, action, person_id)
values (t_row.id,TG_RELNAME,t_reference, TG_OP, person__get_my_entity_id());

return null; -- AFTER TRIGGER ONLY, SAFE
END;
$$ language plpgsql security definer;


COMMENT ON FUNCTION gl_audit_trail_append() IS
$$ This provides centralized support for insertions into audittrail.
$$;

CREATE TRIGGER je_audit_trail AFTER insert or update or delete ON journal_entry
FOR EACH ROW EXECUTE PROCEDURE gl_audit_trail_append();

create index assembly_id_key on assembly (id);
--
create index exchangerate_ct_key on exchangerate (curr, transdate);
--
create unique index gifi_accno_key on gifi (accno);
--
create index invoice_id_key on invoice (id);
create index invoice_trans_id_key on invoice (trans_id);
--
create index makemodel_parts_id_key on makemodel (parts_id);
create index makemodel_make_key on makemodel (lower(make));
create index makemodel_model_key on makemodel (lower(model));
--
create index oe_id_key on oe (id);
create index oe_transdate_key on oe (transdate);
create index oe_ordnumber_key on oe (ordnumber);
create index orderitems_trans_id_key on orderitems (trans_id);
create index orderitems_id_key on orderitems (id);
--
create index parts_id_key on parts (id);
create index parts_partnumber_key on parts (lower(partnumber));
create index parts_description_key on parts (lower(description));
create index partstax_parts_id_key on partstax (parts_id);
--
--
--
create index partsgroup_id_key on partsgroup (id);
create unique index partsgroup_key on partsgroup (partsgroup);
--
create index status_trans_id_key on status (trans_id);
--
--
create index partsvendor_parts_id_key on partsvendor (parts_id);
--
create index pricegroup_pricegroup_key on pricegroup (pricegroup);
create index pricegroup_id_key on pricegroup (id);
--
create index audittrail_trans_id_key on audittrail (trans_id);
--
create index translation_trans_id_key on translation (trans_id);
--
create unique index language_code_key on language (code);
--
create index jcitems_id_key on jcitems (id);


--
CREATE FUNCTION del_yearend() RETURNS TRIGGER AS '
begin
  delete from yearend where trans_id = old.id;
  return NULL;
end;
' language 'plpgsql';
-- end function
--
--
CREATE FUNCTION del_recurring() RETURNS TRIGGER AS '
BEGIN
  DELETE FROM recurring WHERE id = old.id;
  DELETE FROM recurringemail WHERE id = old.id;
  DELETE FROM recurringprint WHERE id = old.id;
  RETURN NULL;
END;
' language 'plpgsql';
--end function

CREATE FUNCTION avgcost(int) RETURNS FLOAT AS '

DECLARE

v_cost float;
v_qty float;
v_parts_id alias for $1;

BEGIN

  SELECT INTO v_cost, v_qty SUM(i.sellprice * i.qty), SUM(i.qty)
  FROM invoice i
  JOIN ap a ON (a.id = i.trans_id)
  WHERE i.parts_id = v_parts_id;
  
  IF v_cost IS NULL THEN
    v_cost := 0;
  END IF;

  IF NOT v_qty IS NULL THEN
    IF v_qty = 0 THEN
      v_cost := 0;
    ELSE
      v_cost := v_cost/v_qty;
    END IF;
  END IF;

RETURN v_cost;
END;
' language 'plpgsql';
-- end function
--
CREATE FUNCTION lastcost(int) RETURNS FLOAT AS '

DECLARE

v_cost float;
v_parts_id alias for $1;

BEGIN

  SELECT INTO v_cost sellprice FROM invoice i
  JOIN ap a ON (a.id = i.trans_id)
  WHERE i.parts_id = v_parts_id
  ORDER BY a.transdate desc, a.id desc
  LIMIT 1;

  IF v_cost IS NULL THEN
    v_cost := 0;
  END IF;

RETURN v_cost;
END;
' language plpgsql;
-- end function
--

CREATE OR REPLACE FUNCTION trigger_parts_short() RETURNS TRIGGER
AS
'
BEGIN
  IF NEW.onhand >= NEW.rop THEN
    NOTIFY parts_short;
  END IF;
  RETURN NEW;
END;
' LANGUAGE PLPGSQL;
-- end function

CREATE TRIGGER parts_short AFTER UPDATE ON parts 
FOR EACH ROW EXECUTE PROCEDURE trigger_parts_short();
-- end function

CREATE OR REPLACE FUNCTION add_custom_field (table_name VARCHAR, new_field_name VARCHAR, field_datatype VARCHAR) 
RETURNS BOOL AS
'
BEGIN
	perform TABLE_ID FROM custom_table_catalog 
		WHERE extends = table_name;
	IF NOT FOUND THEN
		BEGIN
			INSERT INTO custom_table_catalog (extends) 
				VALUES (table_name);
			EXECUTE ''CREATE TABLE '' || 
                               quote_ident(''custom_'' ||table_name) ||
				'' (row_id INT PRIMARY KEY)'';
		EXCEPTION WHEN duplicate_table THEN
			-- do nothing
		END;
	END IF;
	INSERT INTO custom_field_catalog (field_name, table_id)
	values (new_field_name, (SELECT table_id 
                                        FROM custom_table_catalog
		WHERE extends = table_name));
	EXECUTE ''ALTER TABLE ''|| quote_ident(''custom_''||table_name) || 
                '' ADD COLUMN '' || quote_ident(new_field_name) || '' '' || 
                  quote_ident(field_datatype);
	RETURN TRUE;
END;
' LANGUAGE PLPGSQL;
-- end function

CREATE OR REPLACE FUNCTION drop_custom_field (VARCHAR, VARCHAR) 
RETURNS BOOL AS
'
DECLARE
table_name ALIAS FOR $1;
custom_field_name ALIAS FOR $2;
BEGIN
	DELETE FROM custom_field_catalog 
	WHERE field_name = custom_field_name AND 
		table_id = (SELECT table_id FROM custom_table_catalog 
			WHERE extends = table_name);
	EXECUTE ''ALTER TABLE '' || quote_ident(''custom_'' || table_name) || 
		'' DROP COLUMN '' || quote_ident(custom_field_name);
	RETURN TRUE;	
END;
' LANGUAGE PLPGSQL;
-- end function
CREATE TABLE menu_node (
    id serial NOT NULL,
    label character varying NOT NULL,
    parent integer,
    "position" integer NOT NULL
);

COMMENT ON TABLE menu_node IS
$$This table stores the tree structure of the menu.$$;
--ALTER TABLE public.menu_node OWNER TO ledgersmb;

--
-- Name: menu_node_id_seq; Type: SEQUENCE SET; Schema: public; Owner: ledgersmb
--

SELECT pg_catalog.setval('menu_node_id_seq', 253, true);

--
-- Data for Name: menu_node; Type: TABLE DATA; Schema: public; Owner: ledgersmb
--

COPY menu_node (id, label, parent, "position") FROM stdin;
206	Batches	205	1
14	Search	19	2
12	Add Contact	19	3
15	Customer History	4	6
34	Vendor History	24	6
110	Chart of Accounts	73	5
137	Add Accounts	73	6
0	Top-level	\N	0
20	Invoice Vouchers	249	2
2	Add Transaction	1	1
7	AR Aging	4	3
9	Taxable Sales	4	4
10	Non-Taxable	4	5
39	Invoice Vouchers	250	2
5	Search	1	7
22	Add Transaction	21	1
27	AP Aging	24	3
28	Taxable	24	4
29	Non-taxable	24	5
25	Search	21	7
36	Receipt	35	1
38	Payment	35	3
223	Use Overpayment	35	4
37	Use AR Overpayment	35	2
42	Receipts	41	1
43	Payments	41	2
44	Reconciliation	41	3
47	Employees	46	1
48	Add Employee	47	1
49	Search	47	2
51	Sales Order	50	1
52	Purchase Order	50	2
53	Reports	50	3
54	Sales Orders	53	1
55	Purchase Orders	53	2
57	Sales Orders	56	1
58	Purchase Orders	56	2
56	Generate	50	4
60	Consolidate	50	5
61	Sales Orders	60	1
62	Purchase Orders	60	2
64	Ship	63	1
65	Receive	63	2
66	Transfer	63	3
68	Quotation	67	1
69	RFQ	67	2
70	Reports	67	3
71	Quotations	70	1
72	RFQs	70	2
74	Journal Entry	73	1
78	Add Part	77	1
79	Add Service	77	2
80	Add Assembly	77	3
81	Add Overhead	77	4
82	Add Group	77	5
83	Add Pricegroup	77	6
84	Stock Assembly	77	7
85	Reports	77	8
86	All Items	85	1
87	Parts	85	2
88	Requirements	85	3
89	Services	85	4
90	Labor	85	5
91	Groups	85	6
92	Pricegroups	85	7
93	Assembly	85	8
94	Components	85	9
95	Translations	77	9
96	Description	95	1
97	Partsgroup	95	2
99	Add Project	98	1
100	Add Timecard	98	2
101	Generate	98	3
102	Sales Orders	101	1
103	Reports	98	4
104	Search	103	1
106	Time Cards	103	3
107	Translations	98	5
108	Description	107	1
111	Trial Balance	109	2
113	Balance Sheet	109	4
114	Inventory Activity	109	5
117	Sales Invoices	116	1
118	Sales Orders	116	2
119	Checks	116	3
120	Work Orders	116	4
121	Quotations	116	5
122	Packing Lists	116	6
123	Pick Lists	116	7
124	Purchase Orders	116	8
125	Bin Lists	116	9
126	RFQs	116	10
127	Time Cards	116	11
130	Taxes	128	2
131	Defaults	128	3
142	Add Warehouse	141	1
143	List Warehouse	141	2
148	Add Business	147	1
149	List Businesses	147	2
151	Add Language	150	1
152	List Languages	150	2
154	Add SIC	153	1
155	List SIC	153	2
157	Income Statement	156	1
158	Balance Sheet	156	2
159	Invoice	156	3
160	AR Transaction	156	4
161	AP Transaction	156	5
162	Packing List	156	6
163	Pick List	156	7
164	Sales Order	156	8
165	Work Order	156	9
166	Purchase Order	156	10
167	Bin List	156	11
168	Statement	156	12
169	Quotation	156	13
170	RFQ	156	14
171	Timecard	156	15
241	Letterhead	156	16
173	Invoice	172	1
174	AR Transaction	172	2
175	AP Transaction	172	3
176	Packing List	172	4
177	Pick List	172	5
178	Sales Order	172	6
179	Work Order	172	7
180	Purchase Order	172	8
181	Bin List	172	9
182	Statement	172	10
205	Transaction Approval	0	6
1	AR	0	2
21	AP	0	4
35	Cash	0	5
183	Check	172	11
184	Receipt	172	12
185	Quotation	172	13
186	RFQ	172	14
187	Timecard	172	15
242	Letterhead	172	16
189	POS Invoice	188	1
19	Contacts	0	1
246	Import Chart	73	7
136	GIFI	128	7
4	Reports	1	9
249	Vouchers	1	8
24	Reports	21	9
250	Vouchers	21	8
200	Vouchers	35	5
40	Transfer	35	6
41	Reports	35	8
45	Reconciliation	35	7
132	Year End	73	3
112	Income Statement	6	1
203	Receipts	200	3
204	Reverse Receipts	200	4
201	Payments	200	1
202	Reverse Payment	200	2
210	Drafts	205	2
211	Reconciliation	205	3
218	Add Tax Form	217	1
219	Admin Users	128	5
188	Text Templates	128	15
172	LaTeX Templates	128	14
156	HTML Templates	128	13
153	SIC	128	12
150	Language	128	11
147	Type of Business	128	10
144	Reporting Units	128	9
141	Warehouses	128	8
220	Add User	219	1
221	Search Users	219	2
222	Sessions	219	3
225	List Tax Forms	217	2
226	Reports	217	3
228	Asset Classes	227	1
229	Assets	227	2
230	Add Class	228	1
231	List Classes	228	2
232	Add Assets	229	1
233	Search Assets	229	2
235	Import	229	3
234	Depreciate	229	4
237	Net Book Value	236	1
238	Disposal	229	5
236	Reports	229	11
239	Depreciation	236	2
240	Disposal	236	3
243	Import Batch	21	3
23	Vendor Invoice	21	4
196	Debit Note	21	5
197	Debit Invoice	21	6
244	Import Batch	1	3
3	Sales Invoice	1	4
194	Credit Note	1	5
195	Credit Invoice	1	6
245	Import	73	2
76	Reports	73	4
139	Add GIFI	136	4
140	List GIFI	136	5
247	Import GIFI	136	6
248	Import	153	3
198	AR Voucher	249	1
199	AP Voucher	250	1
252	Add Budget	251	1
253	Search	251	2
251	Budgets	0	7
46	HR	0	8
50	Order Entry	0	9
63	Shipping	0	10
67	Quotations	0	11
73	General Journal	0	12
77	Goods and Services	0	13
98	Projects	0	14
109	Reports	0	15
115	Recurring Transactions	0	16
217	Tax Forms	0	17
227	Fixed Assets	0	19
193	Logout	0	25
192	New Window	0	24
191	Preferences	0	23
190	Stylesheet	0	22
128	System	0	21
116	Batch Printing	0	20
6	Profit and Loss	109	1
8	Customer Margin	6	10
11	Invoice Margin	6	11
\.

--
-- Name: menu_node_parent_key; Type: CONSTRAINT; Schema: public; Owner: ledgersmb; Tablespace: 
--

ALTER TABLE ONLY menu_node
    ADD CONSTRAINT menu_node_parent_key UNIQUE (parent, "position");


--
-- Name: menu_node_pkey; Type: CONSTRAINT; Schema: public; Owner: ledgersmb; Tablespace: 
--

ALTER TABLE ONLY menu_node
    ADD CONSTRAINT menu_node_pkey PRIMARY KEY (id);


--
-- Name: menu_node_parent_fkey; Type: FK CONSTRAINT; Schema: public; Owner: ledgersmb
--

ALTER TABLE ONLY menu_node
    ADD CONSTRAINT menu_node_parent_fkey FOREIGN KEY (parent) REFERENCES menu_node(id);



CREATE TABLE menu_attribute (
    node_id integer NOT NULL references menu_node(id),
    attribute character varying NOT NULL,
    value character varying NOT NULL,
    id serial NOT NULL,
    primary key(node_id, attribute)
);

COMMENT ON TABLE menu_attribute IS
$$ This table stores the callback information for each menu item.  The 
attributes are stored in key/value modelling because of the fact that this
best matches the semantic structure of the information.

Each node should have EITHER a menu or a module attribute, menu for a menu with 
sub-items, module for an executiable script.  The module attribute identifies
the perl script to be run.  The action attribute identifies the entry point.

Beyond this, any other attributes that should be passed in can be done as other
attributes.
$$;

--
-- Name: menu_attribute_id_seq; Type: SEQUENCE SET; Schema: public; Owner: ledgersmb
--

SELECT pg_catalog.setval('menu_attribute_id_seq', 681, true);


--
-- Data for Name: menu_attribute; Type: TABLE DATA; Schema: public; Owner: postgres
--

COPY menu_attribute (node_id, attribute, value, id) FROM stdin;
205	menu	1	574
1	menu	1	1
2	module	ar.pl	2
2	action	add	3
3	action	add	4
3	module	is.pl	5
3	type	invoice	6
4	menu	1	7
9	module	rp.pl	21
9	action	report	22
9	report	tax_collected	23
10	module	rp.pl	24
10	action	report	25
10	report	nontaxable_sales	26
12	action	add	29
21	menu	1	50
22	action	add	52
22	module	ap.pl	51
23	action	add	53
23	type	invoice	55
23	module	ir.pl	54
24	menu	1	56
28	module	rp.pl	66
28	action	report	67
28	report	tax_collected	68
29	module	rp.pl	69
29	action	report	70
29	report	nontaxable_purchases	71
35	menu	1	83
36	module	payment.pl	84
36	action	payment	85
36	type	receipt	86
36	account_class	2	551
37	module	payment.pl	87
37	account_class	2	89
37	action	use_overpayment	88
223	module	payment.pl	607
223	account_class	1	608
223	action	use_overpayment	609
38	module	payment.pl	90
38	action	payment	91
38	type	check	92
194	module	ar.pl	538
194	action	add	539
40	module	gl.pl	96
40	action	add	97
40	transfer	1	98
41	menu	1	99
42	module	rp.pl	100
42	action	report	101
42	report	receipts	102
43	module	rp.pl	103
43	action	report	104
43	report	payments	105
44	report	1	110
46	menu	1	111
47	menu	1	112
48	module	employee.pl	113
48	action	add	114
50	menu	1	119
51	module	oe.pl	120
51	action	add	121
51	type	sales_order	122
52	module	oe.pl	123
52	action	add	124
52	type	purchase_order	125
53	menu	1	126
54	module	oe.pl	127
54	type	sales_order	129
54	action	search	128
55	module	oe.pl	130
55	type	purchase_order	132
55	action	search	131
56	menu	1	133
57	module	oe.pl	134
57	action	search	136
58	module	oe.pl	137
58	action	search	139
57	type	generate_sales_order	135
58	type	generate_purchase_order	138
60	menu	1	550
61	module	oe.pl	140
61	action	search	141
62	module	oe.pl	143
62	action	search	144
62	type	consolidate_purchase_order	145
61	type	consolidate_sales_order	142
63	menu	1	146
64	module	oe.pl	147
64	action	search	148
65	module	oe.pl	150
65	action	search	151
66	module	oe.pl	153
66	action	search_transfer	154
67	menu	1	155
68	module	oe.pl	156
68	action	add	157
69	module	oe.pl	159
69	action	add	160
68	type	sales_quotation	158
69	type	request_quotation	161
70	menu	1	162
71	module	oe.pl	163
71	type	sales_quotation	165
71	action	search	164
72	module	oe.pl	166
7	module	reports.pl	15
64	type	ship_order	149
7	action	start_report	16
7	report_name	aging	17
27	module	reports.pl	63
27	report_name	aging	65
12	module	contact.pl	28
14	action	start_report	36
14	module	reports.pl	32
14	module_name	gl	27
15	action	start_report	33
15	report_name	purchase_history	37
34	action	start_report	81
34	report_name	purchase_history	82
34	module	reports.pl	80
5	module	reports.pl	8
5	action	start_report	9
5	report_name	search_purchases	10
25	report_name	search_purchases	59
25	action	start_report	58
25	module	reports.pl	57
72	action	search	168
72	type	request_quotation	167
73	menu	1	169
74	module	gl.pl	170
74	action	add	171
77	menu	1	182
78	module	ic.pl	183
78	action	add	184
78	item	part	185
79	module	ic.pl	186
206	module	reports.pl	575
206	action	start_report	576
38	account_class	1	39
49	action	begin_report	117
49	module	reports.pl	118
79	action	add	187
79	item	service	188
80	module	ic.pl	189
80	action	add	190
81	module	ic.pl	192
81	action	add	193
81	item	labor	194
80	item	assembly	191
82	action	add	195
82	module	pe.pl	196
83	action	add	198
83	module	pe.pl	199
84	module	ic.pl	202
84	action	stock_assembly	203
85	menu	1	204
86	module	ic.pl	205
86	action	search	610
86	searchitems	all	611
87	module	ic.pl	612
87	action	search	206
87	searchitems	part	210
88	module	ic.pl	211
88	action	requirements	212
89	action	search	213
89	module	ic.pl	214
89	searchitems	service	215
90	action	search	216
90	module	ic.pl	217
90	searchitems	labor	218
91	module	pe.pl	221
91	action	search	220
92	module	pe.pl	224
92	action	search	223
93	action	search	226
93	module	ic.pl	227
93	searchitems	assembly	228
94	action	search	229
94	module	ic.pl	230
94	searchitems	component	231
95	menu	1	232
96	module	pe.pl	233
96	action	translation	234
96	translation	description	235
97	module	pe.pl	236
97	action	translation	237
97	translation	partsgroup	238
98	menu	1	239
99	module	pe.pl	240
99	action	add	241
99	type	project	242
100	module	jc.pl	243
100	action	add	244
99	project	project	245
100	project	project	246
100	type	timecard	247
101	menu	1	248
102	module	pe.pl	249
102	action	project_sales_order	250
103	menu	1	255
104	module	pe.pl	256
104	type	project	258
104	action	search	257
106	module	jc.pl	263
106	action	search	264
106	type	timecard	265
106	project	project	266
107	menu	1	268
108	module	pe.pl	269
108	action	translation	270
108	translation	project	271
109	menu	1	272
110	action	chart_of_accounts	274
113	action	report	281
113	module	rp.pl	282
113	report	balance_sheet	283
114	action	report	284
114	module	rp.pl	285
114	report	inv_activity	286
115	action	recurring_transactions	287
115	module	am.pl	288
116	menu	1	289
119	module	bp.pl	290
119	action	search	291
119	type	check	292
119	vc	vendor	293
117	module	bp.pl	294
117	action	search	295
117	vc	customer	297
118	module	bp.pl	298
118	action	search	299
118	vc	customer	300
120	module	bp.pl	302
120	action	search	303
120	vc	customer	304
121	module	bp.pl	306
121	action	search	307
121	vc	customer	308
122	module	bp.pl	310
122	action	search	311
122	vc	customer	312
120	type	work_order	305
121	type	sales_quotation	309
122	type	packing_list	313
123	module	bp.pl	314
123	action	search	315
123	vc	customer	316
123	type	pick_list	317
124	module	bp.pl	318
124	action	search	319
124	vc	vendor	321
124	type	purchase_order	320
125	module	bp.pl	322
125	action	search	323
125	vc	vendor	325
126	module	bp.pl	326
126	action	search	327
126	vc	vendor	329
127	module	bp.pl	330
127	action	search	331
127	type	timecard	332
125	type	bin_list	324
76	module	reports.pl	180
76	action	start_report	181
117	type	invoice	296
118	type	sales_order	301
110	module	journal.pl	273
126	type	request_quotation	328
127	vc	employee	333
128	menu	1	334
130	module	am.pl	338
130	taxes	audit_control	341
130	action	taxes	343
132	module	account.pl	346
132	action	yearend_info	347
139	module	am.pl	357
140	module	am.pl	358
139	action	add_gifi	361
140	action	list_gifi	362
141	menu	1	363
142	module	am.pl	364
143	module	am.pl	365
142	action	add_warehouse	366
131	module	configuration.pl	339
111	report_name	trial_balance	277
111	action	start_report	275
131	action	defaults_screen	342
143	action	list_warehouse	367
144	module	business_unit.pl	368
144	action	list_classes	370
147	menu	1	372
148	module	am.pl	373
149	module	am.pl	374
112	action	start_report	278
112	module	reports.pl	279
112	report_name	income_statement	280
148	action	add_business	375
149	action	list_business	376
150	menu	1	377
151	module	am.pl	378
152	module	am.pl	379
151	action	add_language	380
152	action	list_language	381
153	menu	1	382
154	module	am.pl	383
155	module	am.pl	384
154	action	add_sic	385
155	action	list_sic	386
156	menu	1	387
157	module	am.pl	388
158	module	am.pl	389
159	module	am.pl	390
160	module	am.pl	391
161	module	am.pl	392
162	module	am.pl	393
163	module	am.pl	394
164	module	am.pl	395
165	module	am.pl	396
166	module	am.pl	397
167	module	am.pl	398
168	module	am.pl	399
169	module	am.pl	400
170	module	am.pl	401
171	module	am.pl	402
241	module	am.pl	642
157	action	list_templates	403
158	action	list_templates	404
159	action	list_templates	405
160	action	list_templates	406
161	action	list_templates	407
162	action	list_templates	408
163	action	list_templates	409
164	action	list_templates	410
165	action	list_templates	411
166	action	list_templates	412
167	action	list_templates	413
168	action	list_templates	414
169	action	list_templates	415
170	action	list_templates	416
171	action	list_templates	417
241	action	list_templates	643
157	template	income_statement	418
158	template	balance_sheet	419
159	template	invoice	420
160	template	ar_transaction	421
161	template	ap_transaction	422
162	template	packing_list	423
163	template	pick_list	424
164	template	sales_order	425
165	template	work_order	426
166	template	purchase_order	427
167	template	bin_list	428
168	template	statement	429
169	template	quotation	430
170	template	rfq	431
171	template	timecard	432
241	template	letterhead	644
157	format	HTML	433
158	format	HTML	434
159	format	HTML	435
160	format	HTML	436
161	format	HTML	437
162	format	HTML	438
163	format	HTML	439
164	format	HTML	440
165	format	HTML	441
166	format	HTML	442
167	format	HTML	443
168	format	HTML	444
169	format	HTML	445
170	format	HTML	446
171	format	HTML	447
241	format	HTML	645
172	menu	1	448
173	action	list_templates	449
174	action	list_templates	450
175	action	list_templates	451
176	action	list_templates	452
177	action	list_templates	453
178	action	list_templates	454
179	action	list_templates	455
180	action	list_templates	456
181	action	list_templates	457
182	action	list_templates	458
183	action	list_templates	459
184	action	list_templates	460
185	action	list_templates	461
186	action	list_templates	462
187	action	list_templates	463
242	action	list_templates	646
173	module	am.pl	464
174	module	am.pl	465
175	module	am.pl	466
176	module	am.pl	467
177	module	am.pl	468
178	module	am.pl	469
179	module	am.pl	470
180	module	am.pl	471
181	module	am.pl	472
182	module	am.pl	473
183	module	am.pl	474
184	module	am.pl	475
185	module	am.pl	476
186	module	am.pl	477
187	module	am.pl	478
242	module	am.pl	647
173	format	LATEX	479
174	format	LATEX	480
175	format	LATEX	481
176	format	LATEX	482
177	format	LATEX	483
178	format	LATEX	484
179	format	LATEX	485
180	format	LATEX	486
181	format	LATEX	487
182	format	LATEX	488
183	format	LATEX	489
184	format	LATEX	490
185	format	LATEX	491
186	format	LATEX	492
187	format	LATEX	493
242	format	LATEX	648
173	template	invoice	506
174	template	ar_transaction	507
175	template	ap_transaction	508
176	template	packing_list	509
177	template	pick_list	510
178	template	sales_order	511
179	template	work_order	512
180	template	purchase_order	513
181	template	bin_list	514
182	template	statement	515
185	template	quotation	518
186	template	rfq	519
187	template	timecard	520
183	template	check	516
184	template	receipt	517
242	template	letterhead	649
188	menu	1	521
189	module	am.pl	522
189	action	list_templates	523
189	template	pos_invoice	524
189	format	TEXT	525
190	action	display_stylesheet	526
190	module	am.pl	527
193	module	login.pl	532
193	action	logout	533
193	target	_top	534
192	new	1	531
0	menu	1	535
136	menu	1	536
195	action	add	540
195	module	is.pl	541
196	action	add	543
196	module	ap.pl	544
197	action	add	545
197	module	ir.pl	547
196	type	debit_note	549
194	type	credit_note	548
195	type	credit_invoice	542
197	type	debit_invoice	546
202	batch_type	payment_reversal	570
204	batch_type	receipt_reversal	573
200	menu	1	552
198	action	create_batch	554
198	module	vouchers.pl	553
199	module	vouchers.pl	559
199	action	create_batch	560
201	module	vouchers.pl	562
201	action	create_batch	563
203	module	vouchers.pl	565
203	action	create_batch	566
202	module	vouchers.pl	568
202	action	create_batch	569
204	module	vouchers.pl	571
204	action	create_batch	572
201	batch_type	payment	564
199	batch_type	ap	561
45	module	recon.pl	106
45	action	new_report	107
44	module	recon.pl	108
44	action	search	109
211	module	recon.pl	587
211	action	search	588
211	hide_status	1	589
211	approved	0	590
211	submitted	1	591
198	batch_type	ar	555
191	module	user.pl	528
191	action	preference_screen	529
217	menu	1	597
218	action	add_taxform	598
218	module	taxform.pl	599
137	module	account.pl	355
137	action	new	359
219	menu	1	600
220	module	admin.pl	601
220	action	new_user	602
221	module	admin.pl	603
221	action	search_users	604
222	module	admin.pl	605
222	action	list_sessions	606
225	module	taxform.pl	613
225	action	list_all	614
226	module	taxform.pl	615
227	menu	1	616
228	menu	1	617
229	menu	1	618
230	action	asset_category_screen	620
231	action	asset_category_search	622
232	action	asset_screen	624
233	action	asset_search	626
234	module	asset.pl	627
234	action	new_report	628
235	module	asset.pl	630
236	menu	1	632
237	module	asset.pl	633
237	action	display_nbv	634
232	module	asset.pl	623
230	module	asset.pl	619
231	module	asset.pl	621
233	module	asset.pl	625
234	depreciation	1	629
238	action	new_report	636
238	module	asset.pl	635
239	module	asset.pl	637
239	action	search_reports	638
239	depreciation	1	639
240	module	asset.pl	640
240	action	search_reports	641
235	action	begin_import	631
249	menu	1	668
243	module	import_csv.pl	650
243	action	begin_import	651
243	type	ap_multi	652
244	module	import_csv.pl	653
244	action	begin_import	654
244	type	ar_multi	655
245	module	import_csv.pl	656
245	action	begin_import	657
245	type	gl	658
246	module	import_csv.pl	659
246	action	begin_import	660
246	type	chart	661
247	module	import_csv.pl	662
247	action	begin_import	663
247	type	gifi	664
248	module	import_csv.pl	665
248	action	begin_import	666
248	type	sic	667
83	type	pricegroup	200
82	type	partsgroup	197
91	type	partsgroup	222
92	type	pricegroup	225
203	batch_type	receipt	567
250	menu	1	669
7	module_name	gl	671
7	entity_class	2	672
27	entity_class	1	673
76	report_name	gl	530
27	action	start_report	64
27	module_name	gl	674
251	menu	1	675
252	module	budgets.pl	676
253	module	reports.pl	677
252	action	new_budget	678
253	report_name	budget_search	680
253	module_name	gl	681
253	action	start_report	679
76	module_name	gl	670
19	menu	1	11
14	report_name	contact_search	31
20	module	vouchers.pl	72
20	action	create_batch	73
20	batch_type	sales_invoice	74
39	module	vouchers.pl	75
39	action	create_batch	76
39	batch_type	vendor_invoice	77
15	module	reports.pl	35
34	entity_class	1	20
15	entity_class	2	19
5	entity_class	2	12
25	entity_class	1	13
210	module	reports.pl	586
65	type	receive_order	34
49	module_name	gl	115
49	entity_class	3	43
206	module_name	gl	14
206	report_name	unapproved	18
206	search_type	batches	30
210	action	start_report	585
210	module_name	gl	44
210	report_name	unapproved	45
49	report_name	contact_search	116
111	module	reports.pl	276
111	module_name	gl	40
210	search_type	drafts	46
6	menu	1	38
6	module	menu.pl	41
8	module	reports.pl	42
8	action	start_report	47
8	report_name	customer_margin	48
8	module_name	gl	49
11	module	reports.pl	60
11	action	start_report	61
11	report_name	invoice_margin	78
112	module_name	gl	79
\.

--

CREATE TABLE menu_acl (
    id serial NOT NULL,
    role_name character varying,
    acl_type character varying,
    node_id integer,
    CONSTRAINT menu_acl_acl_type_check CHECK ((((acl_type)::text = 'allow'::text) OR ((acl_type)::text = 'deny'::text))),
    PRIMARY KEY (node_id, role_name)
);

COMMENT ON TABLE menu_acl IS
$$Provides access control list entries for menu nodes.$$;

COMMENT ON COLUMN menu_acl.acl_type IS 
$$ Nodes are hidden unless a role is found of which the user is a member, and
where the acl_type for that role type and node is set to 'allow' and no acl is 
found for any role of which the user is a member, where the acl_type is set to
'deny'.$$;



ALTER TABLE ONLY menu_acl
    ADD CONSTRAINT menu_acl_node_id_fkey FOREIGN KEY (node_id) REFERENCES menu_node(id);


--
-- PostgreSQL database dump complete
--

CREATE OR REPLACE FUNCTION to_args (in_base text[], in_args text[])
RETURNS text[] AS
$$
SELECT CASE WHEN $2[1] IS NULL OR $2[2] IS NULL THEN $1 
            ELSE $1 || ($2[1]::text || '=' || $2[2]::text)
       END;
$$ language sql;

COMMENT ON FUNCTION to_args(text[], text[]) IS
$$
This function takes two arguments.  The first is a one-dimensional array 
representing the  base state of the argument array.  The second is a two 
element array of {key, value}.

If either of the args is null, it returns the first argument.  Otherwise it 
returns the first initial array, concatenated with key || '=' || value.

It primarily exists for the to_args aggregate.
$$;

CREATE AGGREGATE to_args (
     basetype = text[],
     sfunc = to_args,
     stype = text[],
     INITCOND = '{}'
);

COMMENT ON AGGREGATE to_args(text[]) IS
$$ Turns a setof ARRAY[key,value] into an 
ARRAY[key||'='||value, key||'='||value,...]
$$;

--ALTER TABLE public.menu_friendly OWNER TO ledgersmb;

--
-- PostgreSQL database dump complete
--

CREATE AGGREGATE as_array (
	BASETYPE = ANYELEMENT,
	STYPE = ANYARRAY,
	SFUNC = ARRAY_APPEND,
	INITCOND = '{}'
);

COMMENT ON AGGREGATE as_array(ANYELEMENT) IS
$$ A basic array aggregate to take elements and return a one-dimensional array.

Example:  SELECT as_array(id) from entity_class;
$$;

CREATE AGGREGATE compound_array (
	BASETYPE = ANYARRAY,
	STYPE = ANYARRAY,
	SFUNC = ARRAY_CAT,
	INITCOND = '{}'
);

COMMENT ON AGGREGATE compound_array(ANYARRAY) is
$$ Returns an n dimensional array.

Example: SELECT as_array(ARRAY[id::text, class]) from contact_class
$$;

CREATE TABLE new_shipto (
	id serial primary key,
	trans_id int references journal_entry(id),
	oe_id int references oe(id),
	location_id int references location(id)
);

COMMENT ON TABLE new_shipto IS
$$ Tracks ship_to information for orders and invoices.$$;

CREATE TABLE tax_extended (
    tax_basis numeric,
    rate numeric,
    entry_id int primary key references journal_line(id)
);

COMMENT ON TABLE tax_extended IS 
$$ This stores extended information for manual tax calculations.$$;

CREATE OR REPLACE VIEW periods AS
SELECT 'ytd' as id, 'Year to Date' as label, now()::date as date_to, 
       (extract('year' from now())::text || '-01-01')::date as date_from
UNION
SELECT 'last_year', 'Last Year', 
       ((extract('YEAR' from now()) - 1)::text || '-12-31')::date as date_to,
       ((extract('YEAR' from now()) - 1)::text || '-01-01')::date as date_from
;

GRANT SELECT ON periods TO public;

CREATE TABLE asset_unit_class (
	id int not null unique,
	class text primary key
);

INSERT INTO asset_unit_class (id, class) values (1, 'time');
INSERT INTO asset_unit_class (id, class) values (2, 'production'); 
-- production-based depreciation is unlikely to be supported initially

CREATE TABLE asset_dep_method(
	id serial unique not null,
	method text primary key,
        sproc text not null unique,
        unit_label text not null,
        short_name text not null unique,
	unit_class int not null references asset_unit_class(id) 
);

COMMENT ON TABLE asset_dep_method IS
$$ Stores asset depreciation methods, and their relevant stored procedures.

The fixed asset system is such depreciation methods can be plugged in via this
table.$$;

COMMENT ON COLUMN asset_dep_method.sproc IS
$$The sproc mentioned here is a stored procedure which must have the following
arguments: (in_asset_ids int[],  in_report_date date, in_report_id int).

Here in_asset_ids are the assets to be depreciated, in_report_date is the date
of the report, and in_report_id is the id of the report.  The sproc MUST
insert the relevant lines into asset_report_line. $$;

comment on column asset_dep_method.method IS 
$$ These are keyed to specific stored procedures.  Currently only "straight_line" is supported$$;

INSERT INTO asset_dep_method(method, unit_class, sproc, unit_label, short_name) 
values ('Annual Straight Line Daily', 1, 'asset_dep_straight_line_yr_d', 'in years', 'SLYD');


INSERT INTO asset_dep_method(method, unit_class, sproc, unit_label, short_name) 
values ('Whole Month Straight Line', 1, 'asset_dep_straight_line_whl_m', 
'in months', 'SLMM');

INSERT INTO asset_dep_method(method, unit_class, sproc, unit_label, short_name) 
values ('Annual Straight Line Monthly', 1, 'asset_dep_straight_line_yr_m', 'in years', 'SLYM');

CREATE TABLE asset_class (
	id serial not null unique,
	label text primary key,
	asset_account_id int references account(id),
	dep_account_id int references account(id),
	method int references asset_dep_method(id)
);

COMMENT ON TABLE asset_class IS $$
The account fields here set the defaults for the individual asset items.  They
are non-authoritative.
$$;

CREATE TABLE asset_disposal_method (
       label text primary key,
       id serial unique,
       multiple int check (multiple in (1, 0, -1)),
       short_label char(1)
);

INSERT INTO asset_disposal_method (label, multiple, short_label)
values ('Abandonment', '0', 'A');
INSERT INTO asset_disposal_method (label, multiple, short_label)
values ('Sale', '1', 'S');

CREATE TABLE asset_item (
	id serial primary key, -- needed due to possible null in natural key
	description text,
	tag text not null,
	purchase_value numeric,
	salvage_value numeric,
	usable_life numeric,
	purchase_date date  not null,
        start_depreciation date not null,
	location_id int references warehouse(id),
	department_id int references business_unit(id),
	invoice_id int references eca_invoice(journal_id),
	asset_account_id int references account(id),
	dep_account_id int references account(id),
	exp_account_id int references account(id),
        obsolete_by int references asset_item(id),
	asset_class_id int references asset_class(id),
        unique (tag, obsolete_by) -- part 1 of natural key enforcement
);

CREATE UNIQUE INDEX asset_item_active_tag_u ON asset_item(tag) 
              WHERE obsolete_by is null; -- part 2 of natural key enforcement

COMMENT ON TABLE asset_item IS 
$$ Stores details of asset items.  The account fields here are authoritative,
while the ones in the asset_class table are defaults.$$;

COMMENT ON column asset_item.tag IS $$ This can be plugged into other routines to generate it automatically via ALTER TABLE .... SET DEFAULT.....$$;

CREATE TABLE asset_note (
    foreign key (ref_key) references asset_item(id),
    check (note_class = 4)
) inherits (note);

INSERT INTO note_class (id, class) values (4, 'Asset');
ALTER TABLE asset_note alter column note_class set default 4;


CREATE TABLE asset_report_class (
	id int not null unique,
	class text primary key
);

INSERT INTO asset_report_class (id, class) values (1, 'depreciation');
INSERT INTO asset_report_class (id, class) values (2, 'disposal');
INSERT INTO asset_report_class (id, class) values (3, 'import');
INSERT INTO asset_report_class (id, class) values (4, 'partial disposal');

COMMENT ON TABLE asset_report_class IS 
$$  By default only four types of asset reports are supported.  In the future
others may be added.  Please correspond on the list before adding more types.$$;

CREATE TABLE asset_report (
	id serial primary key,
	report_date date,
	gl_id bigint references journal_entry(id) unique,
	asset_class bigint references asset_class(id),
	report_class int references asset_report_class(id),
	entered_by bigint not null references entity(id),
	approved_by bigint references entity(id),
	entered_at timestamp default now(),
	approved_at timestamp,
	depreciated_qty numeric,
        dont_approve bool default false,
	submitted bool not null default false
);

COMMENT ON TABLE asset_report IS
$$ Asset reports are discrete sets of depreciation or disposal transctions,
and each one may be turned into no more than one GL transaction.$$;

CREATE TABLE asset_report_line(
	asset_id bigint references asset_item(id),
        report_id bigint references asset_report(id),
	amount numeric,
	department_id int references business_unit(id),
	warehouse_id int references warehouse(id),
	PRIMARY KEY(asset_id, report_id)
);

COMMENT ON column asset_report_line.department_id IS
$$ In case assets are moved between departments, we have to store this here.$$;

CREATE TABLE asset_rl_to_disposal_method (
       report_id int references asset_report(id),
       asset_id int references asset_item(id),
       disposal_method_id int references asset_disposal_method(id),
       percent_disposed numeric,
       primary key (report_id, asset_id, disposal_method_id)
);

COMMENT ON TABLE asset_rl_to_disposal_method IS
$$ Maps disposal method to line items in the asset disposal report.$$;

CREATE TABLE mime_type (
       id serial not null unique,
       mime_type text primary key,
       invoice_include bool default false
);

COMMENT ON TABLE mime_type IS
$$ This is a lookup table for storing MIME types.$$;

INSERT INTO mime_type (mime_type) VALUES('all/all');
INSERT INTO mime_type (mime_type) VALUES('all/allfiles');
INSERT INTO mime_type (mime_type) VALUES('audio/x-flac');
INSERT INTO mime_type (mime_type) VALUES('audio/x-ape');
INSERT INTO mime_type (mime_type) VALUES('audio/x-scpls');
INSERT INTO mime_type (mime_type) VALUES('audio/mp4');
INSERT INTO mime_type (mime_type) VALUES('audio/mpeg');
INSERT INTO mime_type (mime_type) VALUES('audio/x-iriver-pla');
INSERT INTO mime_type (mime_type) VALUES('audio/x-speex+ogg');
INSERT INTO mime_type (mime_type) VALUES('audio/x-mod');
INSERT INTO mime_type (mime_type) VALUES('audio/x-tta');
INSERT INTO mime_type (mime_type) VALUES('audio/annodex');
INSERT INTO mime_type (mime_type) VALUES('audio/x-mo3');
INSERT INTO mime_type (mime_type) VALUES('audio/midi');
INSERT INTO mime_type (mime_type) VALUES('audio/mp2');
INSERT INTO mime_type (mime_type) VALUES('audio/x-musepack');
INSERT INTO mime_type (mime_type) VALUES('audio/x-minipsf');
INSERT INTO mime_type (mime_type) VALUES('audio/x-mpegurl');
INSERT INTO mime_type (mime_type) VALUES('audio/x-aiff');
INSERT INTO mime_type (mime_type) VALUES('audio/x-xm');
INSERT INTO mime_type (mime_type) VALUES('audio/x-aifc');
INSERT INTO mime_type (mime_type) VALUES('audio/x-m4b');
INSERT INTO mime_type (mime_type) VALUES('audio/aac');
INSERT INTO mime_type (mime_type) VALUES('audio/x-psflib');
INSERT INTO mime_type (mime_type) VALUES('audio/x-pn-realaudio-plugin');
INSERT INTO mime_type (mime_type) VALUES('audio/basic');
INSERT INTO mime_type (mime_type) VALUES('audio/x-ms-wma');
INSERT INTO mime_type (mime_type) VALUES('audio/AMR-WB');
INSERT INTO mime_type (mime_type) VALUES('audio/x-riff');
INSERT INTO mime_type (mime_type) VALUES('audio/x-psf');
INSERT INTO mime_type (mime_type) VALUES('audio/x-adpcm');
INSERT INTO mime_type (mime_type) VALUES('audio/ogg');
INSERT INTO mime_type (mime_type) VALUES('audio/x-wav');
INSERT INTO mime_type (mime_type) VALUES('audio/x-matroska');
INSERT INTO mime_type (mime_type) VALUES('audio/x-voc');
INSERT INTO mime_type (mime_type) VALUES('audio/ac3');
INSERT INTO mime_type (mime_type) VALUES('audio/x-flac+ogg');
INSERT INTO mime_type (mime_type) VALUES('audio/x-aiffc');
INSERT INTO mime_type (mime_type) VALUES('audio/x-it');
INSERT INTO mime_type (mime_type) VALUES('audio/AMR');
INSERT INTO mime_type (mime_type) VALUES('audio/x-s3m');
INSERT INTO mime_type (mime_type) VALUES('audio/x-speex');
INSERT INTO mime_type (mime_type) VALUES('audio/x-wavpack');
INSERT INTO mime_type (mime_type) VALUES('audio/x-xi');
INSERT INTO mime_type (mime_type) VALUES('audio/x-xmf');
INSERT INTO mime_type (mime_type) VALUES('audio/x-wavpack-correction');
INSERT INTO mime_type (mime_type) VALUES('audio/prs.sid');
INSERT INTO mime_type (mime_type) VALUES('audio/x-gsm');
INSERT INTO mime_type (mime_type) VALUES('audio/x-ms-asx');
INSERT INTO mime_type (mime_type) VALUES('audio/x-vorbis+ogg');
INSERT INTO mime_type (mime_type) VALUES('audio/x-stm');
INSERT INTO mime_type (mime_type) VALUES('x-epoc/x-sisx-app');
INSERT INTO mime_type (mime_type) VALUES('image/x-fpx');
INSERT INTO mime_type (mime_type) VALUES('image/x-panasonic-raw');
INSERT INTO mime_type (mime_type) VALUES('image/x-xwindowdump');
INSERT INTO mime_type (mime_type) VALUES('image/x-nikon-nef');
INSERT INTO mime_type (mime_type) VALUES('image/x-niff');
INSERT INTO mime_type (mime_type) VALUES('image/x-pict');
INSERT INTO mime_type (mime_type) VALUES('image/svg+xml-compressed');
INSERT INTO mime_type (mime_type) VALUES('image/jp2');
INSERT INTO mime_type (mime_type) VALUES('image/x-msod');
INSERT INTO mime_type (mime_type) VALUES('image/x-dds');
INSERT INTO mime_type (mime_type) VALUES('image/x-olympus-orf');
INSERT INTO mime_type (mime_type) VALUES('image/x-portable-graymap');
INSERT INTO mime_type (mime_type) VALUES('image/x-skencil');
INSERT INTO mime_type (mime_type) VALUES('image/x-sony-srf');
INSERT INTO mime_type (mime_type) VALUES('image/x-dib');
INSERT INTO mime_type (mime_type) VALUES('image/x-emf');
INSERT INTO mime_type (mime_type) VALUES('image/x-eps');
INSERT INTO mime_type (mime_type) VALUES('image/ief');
INSERT INTO mime_type (mime_type) VALUES('image/x-pcx');
INSERT INTO mime_type (mime_type) VALUES('image/x-gzeps');
INSERT INTO mime_type (mime_type) VALUES('image/x-xcf');
INSERT INTO mime_type (mime_type) VALUES('image/x-portable-pixmap');
INSERT INTO mime_type (mime_type) VALUES('image/x-kde-raw');
INSERT INTO mime_type (mime_type) VALUES('image/openraster');
INSERT INTO mime_type (mime_type) VALUES('image/x-macpaint');
INSERT INTO mime_type (mime_type) VALUES('image/x-wmf');
INSERT INTO mime_type (mime_type) VALUES('image/x-win-bitmap');
INSERT INTO mime_type (mime_type) VALUES('image/x-sgi');
INSERT INTO mime_type (mime_type) VALUES('image/x-ilbm');
INSERT INTO mime_type (mime_type) VALUES('image/x-sony-sr2');
INSERT INTO mime_type (mime_type) VALUES('image/x-sigma-x3f');
INSERT INTO mime_type (mime_type) VALUES('image/x-bzeps');
INSERT INTO mime_type (mime_type) VALUES('image/x-icns');
INSERT INTO mime_type (mime_type) VALUES('image/g3fax');
INSERT INTO mime_type (mime_type) VALUES('image/x-applix-graphics');
INSERT INTO mime_type (mime_type) VALUES('image/x-xcursor');
INSERT INTO mime_type (mime_type) VALUES('image/x-kodak-dcr');
INSERT INTO mime_type (mime_type) VALUES('image/x-hdr');
INSERT INTO mime_type (mime_type) VALUES('image/x-cmu-raster');
INSERT INTO mime_type (mime_type) VALUES('image/x-sun-raster');
INSERT INTO mime_type (mime_type) VALUES('image/fax-g3');
INSERT INTO mime_type (mime_type) VALUES('image/x-kodak-kdc');
INSERT INTO mime_type (mime_type) VALUES('image/jpeg');
INSERT INTO mime_type (mime_type) VALUES('image/tiff');
INSERT INTO mime_type (mime_type) VALUES('image/dpx');
INSERT INTO mime_type (mime_type) VALUES('image/x-dcraw');
INSERT INTO mime_type (mime_type) VALUES('image/x-adobe-dng');
INSERT INTO mime_type (mime_type) VALUES('image/x-canon-crw');
INSERT INTO mime_type (mime_type) VALUES('image/bmp');
INSERT INTO mime_type (mime_type) VALUES('image/x-xfig');
INSERT INTO mime_type (mime_type) VALUES('image/x-lwo');
INSERT INTO mime_type (mime_type) VALUES('image/x-fuji-raf');
INSERT INTO mime_type (mime_type) VALUES('image/x-xbitmap');
INSERT INTO mime_type (mime_type) VALUES('image/x-pentax-pef');
INSERT INTO mime_type (mime_type) VALUES('image/x-exr');
INSERT INTO mime_type (mime_type) VALUES('image/rle');
INSERT INTO mime_type (mime_type) VALUES('image/x-3ds');
INSERT INTO mime_type (mime_type) VALUES('image/svg+xml');
INSERT INTO mime_type (mime_type) VALUES('image/x-lws');
INSERT INTO mime_type (mime_type) VALUES('image/x-tga');
INSERT INTO mime_type (mime_type) VALUES('image/x-compressed-xcf');
INSERT INTO mime_type (mime_type) VALUES('image/fits');
INSERT INTO mime_type (mime_type) VALUES('image/x-kodak-k25');
INSERT INTO mime_type (mime_type) VALUES('image/x-portable-bitmap');
INSERT INTO mime_type (mime_type) VALUES('image/x-quicktime');
INSERT INTO mime_type (mime_type) VALUES('image/x-sony-arw');
INSERT INTO mime_type (mime_type) VALUES('image/x-xpixmap');
INSERT INTO mime_type (mime_type) VALUES('image/gif');
INSERT INTO mime_type (mime_type) VALUES('image/x-portable-anymap');
INSERT INTO mime_type (mime_type) VALUES('image/x-jng');
INSERT INTO mime_type (mime_type) VALUES('image/x-iff');
INSERT INTO mime_type (mime_type) VALUES('image/x-canon-cr2');
INSERT INTO mime_type (mime_type) VALUES('image/cgm');
INSERT INTO mime_type (mime_type) VALUES('image/x-photo-cd');
INSERT INTO mime_type (mime_type) VALUES('image/png');
INSERT INTO mime_type (mime_type) VALUES('image/x-minolta-mrw');
INSERT INTO mime_type (mime_type) VALUES('image/x-rgb');
INSERT INTO mime_type (mime_type) VALUES('image/x-pic');
INSERT INTO mime_type (mime_type) VALUES('message/disposition-notification');
INSERT INTO mime_type (mime_type) VALUES('message/news');
INSERT INTO mime_type (mime_type) VALUES('message/partial');
INSERT INTO mime_type (mime_type) VALUES('message/x-gnu-rmail');
INSERT INTO mime_type (mime_type) VALUES('message/delivery-status');
INSERT INTO mime_type (mime_type) VALUES('message/external-body');
INSERT INTO mime_type (mime_type) VALUES('message/rfc822');
INSERT INTO mime_type (mime_type) VALUES('uri/mmst');
INSERT INTO mime_type (mime_type) VALUES('uri/rtspu');
INSERT INTO mime_type (mime_type) VALUES('uri/pnm');
INSERT INTO mime_type (mime_type) VALUES('uri/mmsu');
INSERT INTO mime_type (mime_type) VALUES('uri/rtspt');
INSERT INTO mime_type (mime_type) VALUES('uri/mms');
INSERT INTO mime_type (mime_type) VALUES('text/x-tcl');
INSERT INTO mime_type (mime_type) VALUES('text/directory');
INSERT INTO mime_type (mime_type) VALUES('text/htmlh');
INSERT INTO mime_type (mime_type) VALUES('text/x-literate-haskell');
INSERT INTO mime_type (mime_type) VALUES('text/xmcd');
INSERT INTO mime_type (mime_type) VALUES('text/x-ms-regedit');
INSERT INTO mime_type (mime_type) VALUES('text/x-microdvd');
INSERT INTO mime_type (mime_type) VALUES('text/x-erlang');
INSERT INTO mime_type (mime_type) VALUES('text/x-ssa');
INSERT INTO mime_type (mime_type) VALUES('text/plain');
INSERT INTO mime_type (mime_type) VALUES('text/spreadsheet');
INSERT INTO mime_type (mime_type) VALUES('text/sgml');
INSERT INTO mime_type (mime_type) VALUES('text/x-uil');
INSERT INTO mime_type (mime_type) VALUES('text/x-troff-mm');
INSERT INTO mime_type (mime_type) VALUES('text/x-gettext-translation');
INSERT INTO mime_type (mime_type) VALUES('text/x-vhdl');
INSERT INTO mime_type (mime_type) VALUES('text/x-java');
INSERT INTO mime_type (mime_type) VALUES('text/x-nfo');
INSERT INTO mime_type (mime_type) VALUES('text/csv');
INSERT INTO mime_type (mime_type) VALUES('text/x-install');
INSERT INTO mime_type (mime_type) VALUES('text/x-c++src');
INSERT INTO mime_type (mime_type) VALUES('text/x-subviewer');
INSERT INTO mime_type (mime_type) VALUES('text/x-adasrc');
INSERT INTO mime_type (mime_type) VALUES('text/x-dsl');
INSERT INTO mime_type (mime_type) VALUES('text/x-chdr');
INSERT INTO mime_type (mime_type) VALUES('text/calendar');
INSERT INTO mime_type (mime_type) VALUES('text/x-csharp');
INSERT INTO mime_type (mime_type) VALUES('text/x-lua');
INSERT INTO mime_type (mime_type) VALUES('text/x-ocaml');
INSERT INTO mime_type (mime_type) VALUES('text/x-iMelody');
INSERT INTO mime_type (mime_type) VALUES('text/enriched');
INSERT INTO mime_type (mime_type) VALUES('text/richtext');
INSERT INTO mime_type (mime_type) VALUES('text/x-objchdr');
INSERT INTO mime_type (mime_type) VALUES('text/x-makefile');
INSERT INTO mime_type (mime_type) VALUES('text/x-copying');
INSERT INTO mime_type (mime_type) VALUES('text/x-pascal');
INSERT INTO mime_type (mime_type) VALUES('text/x-credits');
INSERT INTO mime_type (mime_type) VALUES('text/x-mup');
INSERT INTO mime_type (mime_type) VALUES('text/x-opml+xml');
INSERT INTO mime_type (mime_type) VALUES('text/x-rpm-spec');
INSERT INTO mime_type (mime_type) VALUES('text/x-xmi');
INSERT INTO mime_type (mime_type) VALUES('text/x-dsrc');
INSERT INTO mime_type (mime_type) VALUES('text/x-patch');
INSERT INTO mime_type (mime_type) VALUES('text/x-authors');
INSERT INTO mime_type (mime_type) VALUES('text/x-ldif');
INSERT INTO mime_type (mime_type) VALUES('text/x-moc');
INSERT INTO mime_type (mime_type) VALUES('text/x-tex');
INSERT INTO mime_type (mime_type) VALUES('text/x-dcl');
INSERT INTO mime_type (mime_type) VALUES('text/x-python');
INSERT INTO mime_type (mime_type) VALUES('text/x-lilypond');
INSERT INTO mime_type (mime_type) VALUES('text/x-katefilelist');
INSERT INTO mime_type (mime_type) VALUES('text/troff');
INSERT INTO mime_type (mime_type) VALUES('text/x-hex');
INSERT INTO mime_type (mime_type) VALUES('text/x-google-video-pointer');
INSERT INTO mime_type (mime_type) VALUES('text/x-haskell');
INSERT INTO mime_type (mime_type) VALUES('text/x-ocl');
INSERT INTO mime_type (mime_type) VALUES('text/x-idl');
INSERT INTO mime_type (mime_type) VALUES('text/x-troff-me');
INSERT INTO mime_type (mime_type) VALUES('text/x-bibtex');
INSERT INTO mime_type (mime_type) VALUES('text/x-sql');
INSERT INTO mime_type (mime_type) VALUES('text/x-emacs-lisp');
INSERT INTO mime_type (mime_type) VALUES('text/x-eiffel');
INSERT INTO mime_type (mime_type) VALUES('text/css');
INSERT INTO mime_type (mime_type) VALUES('text/x-fortran');
INSERT INTO mime_type (mime_type) VALUES('text/x-xslfo');
INSERT INTO mime_type (mime_type) VALUES('text/x-matlab');
INSERT INTO mime_type (mime_type) VALUES('text/x-uri');
INSERT INTO mime_type (mime_type) VALUES('text/x-setext');
INSERT INTO mime_type (mime_type) VALUES('text/x-readme');
INSERT INTO mime_type (mime_type) VALUES('text/x-troff-ms');
INSERT INTO mime_type (mime_type) VALUES('text/x-cmake');
INSERT INTO mime_type (mime_type) VALUES('text/tab-separated-values');
INSERT INTO mime_type (mime_type) VALUES('text/x-log');
INSERT INTO mime_type (mime_type) VALUES('text/x-mpsub');
INSERT INTO mime_type (mime_type) VALUES('text/x-mof');
INSERT INTO mime_type (mime_type) VALUES('text/html');
INSERT INTO mime_type (mime_type) VALUES('text/x-txt2tags');
INSERT INTO mime_type (mime_type) VALUES('text/x-csrc');
INSERT INTO mime_type (mime_type) VALUES('text/rfc822-headers');
INSERT INTO mime_type (mime_type) VALUES('text/x-mrml');
INSERT INTO mime_type (mime_type) VALUES('text/x-vala');
INSERT INTO mime_type (mime_type) VALUES('text/x-iptables');
INSERT INTO mime_type (mime_type) VALUES('text/x-c++hdr');
INSERT INTO mime_type (mime_type) VALUES('text/x-scheme');
INSERT INTO mime_type (mime_type) VALUES('text/x-texinfo');
INSERT INTO mime_type (mime_type) VALUES('text/x-objcsrc');
INSERT INTO mime_type (mime_type) VALUES('text/x-changelog');
INSERT INTO mime_type (mime_type) VALUES('x-content/audio-dvd');
INSERT INTO mime_type (mime_type) VALUES('x-content/video-svcd');
INSERT INTO mime_type (mime_type) VALUES('x-content/video-hddvd');
INSERT INTO mime_type (mime_type) VALUES('x-content/blank-dvd');
INSERT INTO mime_type (mime_type) VALUES('x-content/video-vcd');
INSERT INTO mime_type (mime_type) VALUES('x-content/unix-software');
INSERT INTO mime_type (mime_type) VALUES('x-content/blank-cd');
INSERT INTO mime_type (mime_type) VALUES('x-content/audio-cdda');
INSERT INTO mime_type (mime_type) VALUES('x-content/win32-software');
INSERT INTO mime_type (mime_type) VALUES('x-content/blank-hddvd');
INSERT INTO mime_type (mime_type) VALUES('x-content/audio-player');
INSERT INTO mime_type (mime_type) VALUES('x-content/video-dvd');
INSERT INTO mime_type (mime_type) VALUES('x-content/image-picturecd');
INSERT INTO mime_type (mime_type) VALUES('x-content/blank-bd');
INSERT INTO mime_type (mime_type) VALUES('x-content/video-bluray');
INSERT INTO mime_type (mime_type) VALUES('x-content/image-dcf');
INSERT INTO mime_type (mime_type) VALUES('x-content/software');
INSERT INTO mime_type (mime_type) VALUES('model/vrml');
INSERT INTO mime_type (mime_type) VALUES('fonts/package');
INSERT INTO mime_type (mime_type) VALUES('application/x-hwp');
INSERT INTO mime_type (mime_type) VALUES('application/x-pkcs7-certificates');
INSERT INTO mime_type (mime_type) VALUES('application/x-shockwave-flash');
INSERT INTO mime_type (mime_type) VALUES('application/x-turtle');
INSERT INTO mime_type (mime_type) VALUES('application/x-rar');
INSERT INTO mime_type (mime_type) VALUES('application/x-bittorrent');
INSERT INTO mime_type (mime_type) VALUES('application/prs.plucker');
INSERT INTO mime_type (mime_type) VALUES('application/smil');
INSERT INTO mime_type (mime_type) VALUES('application/x-abiword');
INSERT INTO mime_type (mime_type) VALUES('application/x-blender');
INSERT INTO mime_type (mime_type) VALUES('application/x-oleo');
INSERT INTO mime_type (mime_type) VALUES('application/x-font-sunos-news');
INSERT INTO mime_type (mime_type) VALUES('application/x-tex-gf');
INSERT INTO mime_type (mime_type) VALUES('application/x-netshow-channel');
INSERT INTO mime_type (mime_type) VALUES('application/x-m4');
INSERT INTO mime_type (mime_type) VALUES('application/x-kexiproject-sqlite2');
INSERT INTO mime_type (mime_type) VALUES('application/x-kpovmodeler');
INSERT INTO mime_type (mime_type) VALUES('application/illustrator');
INSERT INTO mime_type (mime_type) VALUES('application/x-font-snf');
INSERT INTO mime_type (mime_type) VALUES('application/x-gedcom');
INSERT INTO mime_type (mime_type) VALUES('application/x-kexiproject-shortcut');
INSERT INTO mime_type (mime_type) VALUES('application/andrew-inset');
INSERT INTO mime_type (mime_type) VALUES('application/x-bzdvi');
INSERT INTO mime_type (mime_type) VALUES('application/x-siag');
INSERT INTO mime_type (mime_type) VALUES('application/x-ktheme');
INSERT INTO mime_type (mime_type) VALUES('application/x-kspread');
INSERT INTO mime_type (mime_type) VALUES('application/x-cbr');
INSERT INTO mime_type (mime_type) VALUES('application/x-cmakecache');
INSERT INTO mime_type (mime_type) VALUES('application/x-font-framemaker');
INSERT INTO mime_type (mime_type) VALUES('application/x-msx-rom');
INSERT INTO mime_type (mime_type) VALUES('application/x-font-vfont');
INSERT INTO mime_type (mime_type) VALUES('application/x-font-ttx');
INSERT INTO mime_type (mime_type) VALUES('application/x-uml');
INSERT INTO mime_type (mime_type) VALUES('application/x-cdrdao-toc');
INSERT INTO mime_type (mime_type) VALUES('application/x-kpresenter');
INSERT INTO mime_type (mime_type) VALUES('application/x-kseg');
INSERT INTO mime_type (mime_type) VALUES('application/x-dvi');
INSERT INTO mime_type (mime_type) VALUES('application/x-java-applet');
INSERT INTO mime_type (mime_type) VALUES('application/x-palm-database');
INSERT INTO mime_type (mime_type) VALUES('application/pgp-encrypted');
INSERT INTO mime_type (mime_type) VALUES('application/x-pocket-word');
INSERT INTO mime_type (mime_type) VALUES('application/x-kmplot');
INSERT INTO mime_type (mime_type) VALUES('application/x-core');
INSERT INTO mime_type (mime_type) VALUES('application/x-profile');
INSERT INTO mime_type (mime_type) VALUES('application/x-mswinurl');
INSERT INTO mime_type (mime_type) VALUES('application/x-lha');
INSERT INTO mime_type (mime_type) VALUES('application/x-netcdf');
INSERT INTO mime_type (mime_type) VALUES('application/msword');
INSERT INTO mime_type (mime_type) VALUES('application/x-dar');
INSERT INTO mime_type (mime_type) VALUES('application/pgp-signature');
INSERT INTO mime_type (mime_type) VALUES('application/x-dmod');
INSERT INTO mime_type (mime_type) VALUES('application/x-fictionbook+xml');
INSERT INTO mime_type (mime_type) VALUES('application/x-gettext-translation');
INSERT INTO mime_type (mime_type) VALUES('application/x-ace');
INSERT INTO mime_type (mime_type) VALUES('application/x-macbinary');
INSERT INTO mime_type (mime_type) VALUES('application/x-nintendo-ds-rom');
INSERT INTO mime_type (mime_type) VALUES('application/x-troff-man-compressed');
INSERT INTO mime_type (mime_type) VALUES('application/x-java');
INSERT INTO mime_type (mime_type) VALUES('application/x-mimearchive');
INSERT INTO mime_type (mime_type) VALUES('application/xml-dtd');
INSERT INTO mime_type (mime_type) VALUES('application/x-smaf');
INSERT INTO mime_type (mime_type) VALUES('application/x-pw');
INSERT INTO mime_type (mime_type) VALUES('application/x-lhz');
INSERT INTO mime_type (mime_type) VALUES('application/x-dia-diagram');
INSERT INTO mime_type (mime_type) VALUES('application/x-kugar');
INSERT INTO mime_type (mime_type) VALUES('application/x-sv4cpio');
INSERT INTO mime_type (mime_type) VALUES('application/x-kcachegrind');
INSERT INTO mime_type (mime_type) VALUES('application/x-gnumeric');
INSERT INTO mime_type (mime_type) VALUES('application/x-fluid');
INSERT INTO mime_type (mime_type) VALUES('application/x-quattropro');
INSERT INTO mime_type (mime_type) VALUES('application/x-gzip');
INSERT INTO mime_type (mime_type) VALUES('application/x-shared-library-la');
INSERT INTO mime_type (mime_type) VALUES('application/x-gba-rom');
INSERT INTO mime_type (mime_type) VALUES('application/x-sc');
INSERT INTO mime_type (mime_type) VALUES('application/x-glade');
INSERT INTO mime_type (mime_type) VALUES('application/x-catalog');
INSERT INTO mime_type (mime_type) VALUES('application/x-php');
INSERT INTO mime_type (mime_type) VALUES('application/x-kexiproject-sqlite3');
INSERT INTO mime_type (mime_type) VALUES('application/x-asp');
INSERT INTO mime_type (mime_type) VALUES('application/x-sqlite2');
INSERT INTO mime_type (mime_type) VALUES('application/x-tzo');
INSERT INTO mime_type (mime_type) VALUES('application/x-wais-source');
INSERT INTO mime_type (mime_type) VALUES('application/x-jbuilder-project');
INSERT INTO mime_type (mime_type) VALUES('application/x-package-list');
INSERT INTO mime_type (mime_type) VALUES('application/annodex');
INSERT INTO mime_type (mime_type) VALUES('application/x-toutdoux');
INSERT INTO mime_type (mime_type) VALUES('application/x-stuffit');
INSERT INTO mime_type (mime_type) VALUES('application/pkcs10');
INSERT INTO mime_type (mime_type) VALUES('application/x-sv4crc');
INSERT INTO mime_type (mime_type) VALUES('application/x-java-keystore');
INSERT INTO mime_type (mime_type) VALUES('application/x-kommander');
INSERT INTO mime_type (mime_type) VALUES('application/x-sami');
INSERT INTO mime_type (mime_type) VALUES('application/xspf+xml');
INSERT INTO mime_type (mime_type) VALUES('application/x-killustrator');
INSERT INTO mime_type (mime_type) VALUES('application/x-kgetlist');
INSERT INTO mime_type (mime_type) VALUES('application/x-hdf');
INSERT INTO mime_type (mime_type) VALUES('application/x-mobipocket-ebook');
INSERT INTO mime_type (mime_type) VALUES('application/x-shellscript');
INSERT INTO mime_type (mime_type) VALUES('application/xhtml+xml');
INSERT INTO mime_type (mime_type) VALUES('application/x-compressed-tar');
INSERT INTO mime_type (mime_type) VALUES('application/x-nzb');
INSERT INTO mime_type (mime_type) VALUES('application/x-markaby');
INSERT INTO mime_type (mime_type) VALUES('application/x-sms-rom');
INSERT INTO mime_type (mime_type) VALUES('application/rtf');
INSERT INTO mime_type (mime_type) VALUES('application/x-tuberling');
INSERT INTO mime_type (mime_type) VALUES('application/x-kgeo');
INSERT INTO mime_type (mime_type) VALUES('application/x-n64-rom');
INSERT INTO mime_type (mime_type) VALUES('application/x-smb-server');
INSERT INTO mime_type (mime_type) VALUES('application/pkix-crl');
INSERT INTO mime_type (mime_type) VALUES('application/x-dbf');
INSERT INTO mime_type (mime_type) VALUES('application/x-webarchive');
INSERT INTO mime_type (mime_type) VALUES('application/x-smb-workgroup');
INSERT INTO mime_type (mime_type) VALUES('application/x-gnome-theme-package');
INSERT INTO mime_type (mime_type) VALUES('application/epub+zip');
INSERT INTO mime_type (mime_type) VALUES('application/x-kchart');
INSERT INTO mime_type (mime_type) VALUES('application/x-aportisdoc');
INSERT INTO mime_type (mime_type) VALUES('application/x-cisco-vpn-settings');
INSERT INTO mime_type (mime_type) VALUES('application/x-egon');
INSERT INTO mime_type (mime_type) VALUES('application/x-kword');
INSERT INTO mime_type (mime_type) VALUES('application/x-xbel');
INSERT INTO mime_type (mime_type) VALUES('application/x-font-type1');
INSERT INTO mime_type (mime_type) VALUES('application/x-lzip');
INSERT INTO mime_type (mime_type) VALUES('application/x-gdbm');
INSERT INTO mime_type (mime_type) VALUES('application/x-executable');
INSERT INTO mime_type (mime_type) VALUES('application/x-font-linux-psf');
INSERT INTO mime_type (mime_type) VALUES('application/x-font-tex-tfm');
INSERT INTO mime_type (mime_type) VALUES('application/x-font-afm');
INSERT INTO mime_type (mime_type) VALUES('application/x-kcsrc');
INSERT INTO mime_type (mime_type) VALUES('application/x-kontour');
INSERT INTO mime_type (mime_type) VALUES('application/x-msi');
INSERT INTO mime_type (mime_type) VALUES('application/x-cd-image');
INSERT INTO mime_type (mime_type) VALUES('application/x-font-libgrx');
INSERT INTO mime_type (mime_type) VALUES('application/x-designer');
INSERT INTO mime_type (mime_type) VALUES('application/x-nautilus-link');
INSERT INTO mime_type (mime_type) VALUES('application/x-zerosize');
INSERT INTO mime_type (mime_type) VALUES('application/x-superkaramba');
INSERT INTO mime_type (mime_type) VALUES('application/x-quanta');
INSERT INTO mime_type (mime_type) VALUES('application/ram');
INSERT INTO mime_type (mime_type) VALUES('application/javascript');
INSERT INTO mime_type (mime_type) VALUES('application/rdf+xml');
INSERT INTO mime_type (mime_type) VALUES('application/x-spss-por');
INSERT INTO mime_type (mime_type) VALUES('application/x-gnuplot');
INSERT INTO mime_type (mime_type) VALUES('application/x-kformula');
INSERT INTO mime_type (mime_type) VALUES('application/x-mif');
INSERT INTO mime_type (mime_type) VALUES('application/x-amipro');
INSERT INTO mime_type (mime_type) VALUES('application/x-slp');
INSERT INTO mime_type (mime_type) VALUES('application/x-audacity-project');
INSERT INTO mime_type (mime_type) VALUES('application/x-archive');
INSERT INTO mime_type (mime_type) VALUES('application/x-windows-themepack');
INSERT INTO mime_type (mime_type) VALUES('application/x-t602');
INSERT INTO mime_type (mime_type) VALUES('application/x-mswrite');
INSERT INTO mime_type (mime_type) VALUES('application/dicom');
INSERT INTO mime_type (mime_type) VALUES('application/x-gzdvi');
INSERT INTO mime_type (mime_type) VALUES('application/x-chm');
INSERT INTO mime_type (mime_type) VALUES('application/x-lzma-compressed-tar');
INSERT INTO mime_type (mime_type) VALUES('application/x-7z-compressed');
INSERT INTO mime_type (mime_type) VALUES('application/postscript');
INSERT INTO mime_type (mime_type) VALUES('application/x-gtktalog');
INSERT INTO mime_type (mime_type) VALUES('application/x-alz');
INSERT INTO mime_type (mime_type) VALUES('application/x-ustar');
INSERT INTO mime_type (mime_type) VALUES('application/x-troff-man');
INSERT INTO mime_type (mime_type) VALUES('application/xml');
INSERT INTO mime_type (mime_type) VALUES('application/sieve');
INSERT INTO mime_type (mime_type) VALUES('application/x-konsole');
INSERT INTO mime_type (mime_type) VALUES('application/x-dc-rom');
INSERT INTO mime_type (mime_type) VALUES('application/xsd');
INSERT INTO mime_type (mime_type) VALUES('application/pkcs7-mime');
INSERT INTO mime_type (mime_type) VALUES('application/x-xz');
INSERT INTO mime_type (mime_type) VALUES('application/x-cda');
INSERT INTO mime_type (mime_type) VALUES('application/x-abicollab');
INSERT INTO mime_type (mime_type) VALUES('application/x-cpio');
INSERT INTO mime_type (mime_type) VALUES('application/x-tgif');
INSERT INTO mime_type (mime_type) VALUES('application/x-class-file');
INSERT INTO mime_type (mime_type) VALUES('application/x-desktop');
INSERT INTO mime_type (mime_type) VALUES('application/x-reject');
INSERT INTO mime_type (mime_type) VALUES('application/x-xz-compressed-tar');
INSERT INTO mime_type (mime_type) VALUES('application/x-kivio');
INSERT INTO mime_type (mime_type) VALUES('application/x-kopete-emoticons');
INSERT INTO mime_type (mime_type) VALUES('application/x-kexi-connectiondata');
INSERT INTO mime_type (mime_type) VALUES('application/x-compress');
INSERT INTO mime_type (mime_type) VALUES('application/x-gmc-link');
INSERT INTO mime_type (mime_type) VALUES('application/x-krita');
INSERT INTO mime_type (mime_type) VALUES('application/x-java-archive');
INSERT INTO mime_type (mime_type) VALUES('application/x-theme');
INSERT INTO mime_type (mime_type) VALUES('application/x-deb');
INSERT INTO mime_type (mime_type) VALUES('application/x-gnucash');
INSERT INTO mime_type (mime_type) VALUES('application/x-cabri');
INSERT INTO mime_type (mime_type) VALUES('application/x-font-otf');
INSERT INTO mime_type (mime_type) VALUES('application/x-kexiproject-sqlite');
INSERT INTO mime_type (mime_type) VALUES('application/x-lzma');
INSERT INTO mime_type (mime_type) VALUES('application/rss+xml');
INSERT INTO mime_type (mime_type) VALUES('application/x-khtml-adaptor');
INSERT INTO mime_type (mime_type) VALUES('application/x-gzpostscript');
INSERT INTO mime_type (mime_type) VALUES('application/x-bzip');
INSERT INTO mime_type (mime_type) VALUES('application/mathml+xml');
INSERT INTO mime_type (mime_type) VALUES('application/x-chess-pgn');
INSERT INTO mime_type (mime_type) VALUES('application/x-remote-connection');
INSERT INTO mime_type (mime_type) VALUES('application/x-gameboy-rom');
INSERT INTO mime_type (mime_type) VALUES('application/pkix-pkipath');
INSERT INTO mime_type (mime_type) VALUES('application/x-shorten');
INSERT INTO mime_type (mime_type) VALUES('application/x-snes-rom');
INSERT INTO mime_type (mime_type) VALUES('application/x-quicktime-media-link');
INSERT INTO mime_type (mime_type) VALUES('application/x-ruby');
INSERT INTO mime_type (mime_type) VALUES('application/x-tarz');
INSERT INTO mime_type (mime_type) VALUES('application/ogg');
INSERT INTO mime_type (mime_type) VALUES('application/x-ole-storage');
INSERT INTO mime_type (mime_type) VALUES('application/x-shar');
INSERT INTO mime_type (mime_type) VALUES('application/x-ksysv-package');
INSERT INTO mime_type (mime_type) VALUES('application/x-x509-ca-cert');
INSERT INTO mime_type (mime_type) VALUES('application/x-par2');
INSERT INTO mime_type (mime_type) VALUES('application/x-linguist');
INSERT INTO mime_type (mime_type) VALUES('application/x-trig');
INSERT INTO mime_type (mime_type) VALUES('application/mac-binhex40');
INSERT INTO mime_type (mime_type) VALUES('application/x-qw');
INSERT INTO mime_type (mime_type) VALUES('application/xml-external-parsed-entity');
INSERT INTO mime_type (mime_type) VALUES('application/octet-stream');
INSERT INTO mime_type (mime_type) VALUES('application/x-matroska');
INSERT INTO mime_type (mime_type) VALUES('application/x-applix-spreadsheet');
INSERT INTO mime_type (mime_type) VALUES('application/x-plasma');
INSERT INTO mime_type (mime_type) VALUES('application/x-e-theme');
INSERT INTO mime_type (mime_type) VALUES('application/x-cbz');
INSERT INTO mime_type (mime_type) VALUES('application/x-java-jnlp-file');
INSERT INTO mime_type (mime_type) VALUES('application/x-kns');
INSERT INTO mime_type (mime_type) VALUES('application/x-win-lnk');
INSERT INTO mime_type (mime_type) VALUES('application/x-ufraw');
INSERT INTO mime_type (mime_type) VALUES('application/x-drgeo');
INSERT INTO mime_type (mime_type) VALUES('application/x-perl');
INSERT INTO mime_type (mime_type) VALUES('application/pkcs7-signature');
INSERT INTO mime_type (mime_type) VALUES('application/x-ms-dos-executable');
INSERT INTO mime_type (mime_type) VALUES('application/x-font-tex');
INSERT INTO mime_type (mime_type) VALUES('application/x-kolf');
INSERT INTO mime_type (mime_type) VALUES('application/x-planperfect');
INSERT INTO mime_type (mime_type) VALUES('application/x-go-sgf');
INSERT INTO mime_type (mime_type) VALUES('application/x-kwallet');
INSERT INTO mime_type (mime_type) VALUES('application/x-rpm');
INSERT INTO mime_type (mime_type) VALUES('application/sdp');
INSERT INTO mime_type (mime_type) VALUES('application/x-java-pack200');
INSERT INTO mime_type (mime_type) VALUES('application/relaxng');
INSERT INTO mime_type (mime_type) VALUES('application/x-servicepack');
INSERT INTO mime_type (mime_type) VALUES('application/x-font-bdf');
INSERT INTO mime_type (mime_type) VALUES('application/pkix-cert');
INSERT INTO mime_type (mime_type) VALUES('application/x-ipod-firmware');
INSERT INTO mime_type (mime_type) VALUES('application/x-object');
INSERT INTO mime_type (mime_type) VALUES('application/x-ica');
INSERT INTO mime_type (mime_type) VALUES('application/x-it87');
INSERT INTO mime_type (mime_type) VALUES('application/x-zoo');
INSERT INTO mime_type (mime_type) VALUES('application/x-gzpdf');
INSERT INTO mime_type (mime_type) VALUES('application/x-magicpoint');
INSERT INTO mime_type (mime_type) VALUES('application/docbook+xml');
INSERT INTO mime_type (mime_type) VALUES('application/x-csh');
INSERT INTO mime_type (mime_type) VALUES('application/x-nes-rom');
INSERT INTO mime_type (mime_type) VALUES('application/x-graphite');
INSERT INTO mime_type (mime_type) VALUES('application/x-spss-sav');
INSERT INTO mime_type (mime_type) VALUES('application/x-tar');
INSERT INTO mime_type (mime_type) VALUES('application/x-kvtml');
INSERT INTO mime_type (mime_type) VALUES('application/metalink+xml');
INSERT INTO mime_type (mime_type) VALUES('application/ecmascript');
INSERT INTO mime_type (mime_type) VALUES('application/x-hwt');
INSERT INTO mime_type (mime_type) VALUES('application/x-pak');
INSERT INTO mime_type (mime_type) VALUES('application/x-sqlite3');
INSERT INTO mime_type (mime_type) VALUES('application/x-trash');
INSERT INTO mime_type (mime_type) VALUES('application/x-arj');
INSERT INTO mime_type (mime_type) VALUES('application/x-k3b');
INSERT INTO mime_type (mime_type) VALUES('application/x-font-pcf');
INSERT INTO mime_type (mime_type) VALUES('application/oda');
INSERT INTO mime_type (mime_type) VALUES('application/x-genesis-rom');
INSERT INTO mime_type (mime_type) VALUES('application/x-font-ttf');
INSERT INTO mime_type (mime_type) VALUES('application/zip');
INSERT INTO mime_type (mime_type) VALUES('application/x-cbt');
INSERT INTO mime_type (mime_type) VALUES('application/x-kspread-crypt');
INSERT INTO mime_type (mime_type) VALUES('application/x-pef-executable');
INSERT INTO mime_type (mime_type) VALUES('application/x-brasero');
INSERT INTO mime_type (mime_type) VALUES('application/x-cb7');
INSERT INTO mime_type (mime_type) VALUES('application/x-frame');
INSERT INTO mime_type (mime_type) VALUES('application/x-lyx');
INSERT INTO mime_type (mime_type) VALUES('application/x-lzop');
INSERT INTO mime_type (mime_type) VALUES('application/x-planner');
INSERT INTO mime_type (mime_type) VALUES('application/x-vnc');
INSERT INTO mime_type (mime_type) VALUES('application/atom+xml');
INSERT INTO mime_type (mime_type) VALUES('application/x-gz-font-linux-psf');
INSERT INTO mime_type (mime_type) VALUES('application/x-xliff');
INSERT INTO mime_type (mime_type) VALUES('application/mathematica');
INSERT INTO mime_type (mime_type) VALUES('application/xslt+xml');
INSERT INTO mime_type (mime_type) VALUES('application/x-sharedlib');
INSERT INTO mime_type (mime_type) VALUES('application/x-kwordquiz');
INSERT INTO mime_type (mime_type) VALUES('application/x-bzpostscript');
INSERT INTO mime_type (mime_type) VALUES('application/x-pkcs12');
INSERT INTO mime_type (mime_type) VALUES('application/x-mozilla-bookmarks');
INSERT INTO mime_type (mime_type) VALUES('application/x-awk');
INSERT INTO mime_type (mime_type) VALUES('application/x-navi-animation');
INSERT INTO mime_type (mime_type) VALUES('application/x-cpio-compressed');
INSERT INTO mime_type (mime_type) VALUES('application/x-arc');
INSERT INTO mime_type (mime_type) VALUES('application/x-icq');
INSERT INTO mime_type (mime_type) VALUES('application/x-bzpdf');
INSERT INTO mime_type (mime_type) VALUES('application/mbox');
INSERT INTO mime_type (mime_type) VALUES('application/x-ksysguard');
INSERT INTO mime_type (mime_type) VALUES('application/x-java-jce-keystore');
INSERT INTO mime_type (mime_type) VALUES('application/x-subrip');
INSERT INTO mime_type (mime_type) VALUES('application/x-karbon');
INSERT INTO mime_type (mime_type) VALUES('application/x-python-bytecode');
INSERT INTO mime_type (mime_type) VALUES('application/x-font-dos');
INSERT INTO mime_type (mime_type) VALUES('application/pgp-keys');
INSERT INTO mime_type (mime_type) VALUES('application/x-font-speedo');
INSERT INTO mime_type (mime_type) VALUES('application/pdf');
INSERT INTO mime_type (mime_type) VALUES('application/x-cue');
INSERT INTO mime_type (mime_type) VALUES('application/x-gnome-saved-search');
INSERT INTO mime_type (mime_type) VALUES('application/x-bcpio');
INSERT INTO mime_type (mime_type) VALUES('application/x-applix-word');
INSERT INTO mime_type (mime_type) VALUES('application/mxf');
INSERT INTO mime_type (mime_type) VALUES('application/x-wpg');
INSERT INTO mime_type (mime_type) VALUES('application/x-bzip-compressed-tar');
INSERT INTO mime_type (mime_type) VALUES('application/x-kword-crypt');
INSERT INTO mime_type (mime_type) VALUES('application/x-kig');
INSERT INTO mime_type (mime_type) VALUES('application/gnunet-directory');
INSERT INTO mime_type (mime_type) VALUES('application/x-kourse');
INSERT INTO mime_type (mime_type) VALUES('application/x-kudesigner');
INSERT INTO mime_type (mime_type) VALUES('application/x-tex-pk');
INSERT INTO mime_type (mime_type) VALUES('video/x-ms-asf');
INSERT INTO mime_type (mime_type) VALUES('video/mp4');
INSERT INTO mime_type (mime_type) VALUES('video/mpeg');
INSERT INTO mime_type (mime_type) VALUES('video/annodex');
INSERT INTO mime_type (mime_type) VALUES('video/x-sgi-movie');
INSERT INTO mime_type (mime_type) VALUES('video/isivideo');
INSERT INTO mime_type (mime_type) VALUES('video/x-ogm+ogg');
INSERT INTO mime_type (mime_type) VALUES('video/x-mng');
INSERT INTO mime_type (mime_type) VALUES('video/x-flv');
INSERT INTO mime_type (mime_type) VALUES('video/x-flic');
INSERT INTO mime_type (mime_type) VALUES('video/x-theora+ogg');
INSERT INTO mime_type (mime_type) VALUES('video/3gpp');
INSERT INTO mime_type (mime_type) VALUES('video/x-ms-wmv');
INSERT INTO mime_type (mime_type) VALUES('video/ogg');
INSERT INTO mime_type (mime_type) VALUES('video/dv');
INSERT INTO mime_type (mime_type) VALUES('video/x-matroska');
INSERT INTO mime_type (mime_type) VALUES('video/vivo');
INSERT INTO mime_type (mime_type) VALUES('video/quicktime');
INSERT INTO mime_type (mime_type) VALUES('video/x-ms-wmp');
INSERT INTO mime_type (mime_type) VALUES('video/x-msvideo');
INSERT INTO mime_type (mime_type) VALUES('video/x-anim');
INSERT INTO mime_type (mime_type) VALUES('video/wavelet');
INSERT INTO mime_type (mime_type) VALUES('video/x-nsv');
INSERT INTO mime_type (mime_type) VALUES('interface/x-winamp-skin');
INSERT INTO mime_type (mime_type) VALUES('multipart/encrypted');
INSERT INTO mime_type (mime_type) VALUES('multipart/x-mixed-replace');
INSERT INTO mime_type (mime_type) VALUES('multipart/related');
INSERT INTO mime_type (mime_type) VALUES('multipart/report');
INSERT INTO mime_type (mime_type) VALUES('multipart/signed');
INSERT INTO mime_type (mime_type) VALUES('multipart/appledouble');
INSERT INTO mime_type (mime_type) VALUES('multipart/mixed');
INSERT INTO mime_type (mime_type) VALUES('multipart/alternative');
INSERT INTO mime_type (mime_type) VALUES('multipart/digest');
INSERT INTO mime_type (mime_type) VALUES('audio/vnd.rn-realaudio');
INSERT INTO mime_type (mime_type) VALUES('image/vnd.dwg');
INSERT INTO mime_type (mime_type) VALUES('image/vnd.djvu');
INSERT INTO mime_type (mime_type) VALUES('image/vnd.rn-realpix');
INSERT INTO mime_type (mime_type) VALUES('image/vnd.dxf');
INSERT INTO mime_type (mime_type) VALUES('image/vnd.wap.wbmp');
INSERT INTO mime_type (mime_type) VALUES('image/vnd.ms-modi');
INSERT INTO mime_type (mime_type) VALUES('image/vnd.microsoft.icon');
INSERT INTO mime_type (mime_type) VALUES('image/vnd.adobe.photoshop');
INSERT INTO mime_type (mime_type) VALUES('text/vnd.wap.wml');
INSERT INTO mime_type (mime_type) VALUES('text/vnd.wap.wmlscript');
INSERT INTO mime_type (mime_type) VALUES('text/vnd.sun.j2me.app-descriptor');
INSERT INTO mime_type (mime_type) VALUES('text/vnd.abc');
INSERT INTO mime_type (mime_type) VALUES('text/vnd.rn-realtext');
INSERT INTO mime_type (mime_type) VALUES('text/vnd.graphviz');
INSERT INTO mime_type (mime_type) VALUES('application/vnd.mozilla.xul+xml');
INSERT INTO mime_type (mime_type) VALUES('application/vnd.oasis.opendocument.text-web');
INSERT INTO mime_type (mime_type) VALUES('application/x-vnd.kde.kexi');
INSERT INTO mime_type (mime_type) VALUES('application/vnd.openxmlformats-officedocument.spreadsheetml.sheet');
INSERT INTO mime_type (mime_type) VALUES('application/vnd.ms-word.document.macroenabled.12');
INSERT INTO mime_type (mime_type) VALUES('application/vnd.scribus');
INSERT INTO mime_type (mime_type) VALUES('application/vnd.sun.xml.writer.global');
INSERT INTO mime_type (mime_type) VALUES('application/vnd.emusic-emusic_package');
INSERT INTO mime_type (mime_type) VALUES('application/vnd.hp-pcl');
INSERT INTO mime_type (mime_type) VALUES('application/vnd.stardivision.mail');
INSERT INTO mime_type (mime_type) VALUES('application/vnd.google-earth.kml+xml');
INSERT INTO mime_type (mime_type) VALUES('application/x-vnd.kde.plan');
INSERT INTO mime_type (mime_type) VALUES('application/vnd.kde.okular-archive');
INSERT INTO mime_type (mime_type) VALUES('application/vnd.openxmlformats-officedocument.presentationml.presentation');
INSERT INTO mime_type (mime_type) VALUES('application/vnd.ms-wpl');
INSERT INTO mime_type (mime_type) VALUES('application/vnd.oasis.opendocument.formula');
INSERT INTO mime_type (mime_type) VALUES('application/vnd.openxmlformats-officedocument.wordprocessingml.document');
INSERT INTO mime_type (mime_type) VALUES('application/vnd.oasis.opendocument.text-flat-xml');
INSERT INTO mime_type (mime_type) VALUES('application/vnd.oasis.opendocument.chart');
INSERT INTO mime_type (mime_type) VALUES('application/x-vnd.kde.plan.work');
INSERT INTO mime_type (mime_type) VALUES('application/vnd.ms-excel.sheet.macroenabled.12');
INSERT INTO mime_type (mime_type) VALUES('application/vnd.lotus-1-2-3');
INSERT INTO mime_type (mime_type) VALUES('application/vnd.hp-hpgl');
INSERT INTO mime_type (mime_type) VALUES('application/vnd.sun.xml.writer');
INSERT INTO mime_type (mime_type) VALUES('application/vnd.oasis.opendocument.text-master');
INSERT INTO mime_type (mime_type) VALUES('application/vnd.corel-draw');
INSERT INTO mime_type (mime_type) VALUES('application/vnd.stardivision.draw');
INSERT INTO mime_type (mime_type) VALUES('application/vnd.oasis.opendocument.spreadsheet');
INSERT INTO mime_type (mime_type) VALUES('application/vnd.stardivision.calc');
INSERT INTO mime_type (mime_type) VALUES('application/vnd.ms-powerpoint.presentation.macroenabled.12');
INSERT INTO mime_type (mime_type) VALUES('application/x-vnd.kde.kplato');
INSERT INTO mime_type (mime_type) VALUES('application/vnd.oasis.opendocument.text');
INSERT INTO mime_type (mime_type) VALUES('application/vnd.stardivision.math');
INSERT INTO mime_type (mime_type) VALUES('application/vnd.stardivision.writer');
INSERT INTO mime_type (mime_type) VALUES('application/vnd.oasis.opendocument.graphics-flat-xml');
INSERT INTO mime_type (mime_type) VALUES('application/vnd.sun.xml.impress');
INSERT INTO mime_type (mime_type) VALUES('application/vnd.oasis.opendocument.spreadsheet-flat-xml');
INSERT INTO mime_type (mime_type) VALUES('application/vnd.htmldoc-book');
INSERT INTO mime_type (mime_type) VALUES('application/vnd.symbian.install');
INSERT INTO mime_type (mime_type) VALUES('application/vnd.ms-excel.sheet.binary.macroenabled.12');
INSERT INTO mime_type (mime_type) VALUES('application/vnd.google-earth.kmz');
INSERT INTO mime_type (mime_type) VALUES('application/x-vnd.kde.kplato.work');
INSERT INTO mime_type (mime_type) VALUES('application/vnd.ms-excel');
INSERT INTO mime_type (mime_type) VALUES('application/vnd.kde.kphotoalbum-import');
INSERT INTO mime_type (mime_type) VALUES('application/vnd.sun.xml.draw');
INSERT INTO mime_type (mime_type) VALUES('application/vnd.openxmlformats-officedocument.presentationml.slideshow');
INSERT INTO mime_type (mime_type) VALUES('application/vnd.sun.xml.calc');
INSERT INTO mime_type (mime_type) VALUES('application/vnd.ms-cab-compressed');
INSERT INTO mime_type (mime_type) VALUES('application/vnd.sun.xml.base');
INSERT INTO mime_type (mime_type) VALUES('application/vnd.sun.xml.math');
INSERT INTO mime_type (mime_type) VALUES('application/vnd.ms-powerpoint');
INSERT INTO mime_type (mime_type) VALUES('application/vnd.apple.mpegurl');
INSERT INTO mime_type (mime_type) VALUES('application/vnd.ms-works');
INSERT INTO mime_type (mime_type) VALUES('application/vnd.oasis.opendocument.image');
INSERT INTO mime_type (mime_type) VALUES('application/x-vnd.kde.contactgroup');
INSERT INTO mime_type (mime_type) VALUES('application/vnd.oasis.opendocument.presentation');
INSERT INTO mime_type (mime_type) VALUES('application/vnd.rn-realmedia');
INSERT INTO mime_type (mime_type) VALUES('application/vnd.oasis.opendocument.database');
INSERT INTO mime_type (mime_type) VALUES('application/vnd.stardivision.impress');
INSERT INTO mime_type (mime_type) VALUES('application/vnd.ms-access');
INSERT INTO mime_type (mime_type) VALUES('application/vnd.openofficeorg.extension');
INSERT INTO mime_type (mime_type) VALUES('application/vnd.ms-xpsdocument');
INSERT INTO mime_type (mime_type) VALUES('application/vnd.oasis.opendocument.presentation-flat-xml');
INSERT INTO mime_type (mime_type) VALUES('application/vnd.stardivision.chart');
INSERT INTO mime_type (mime_type) VALUES('application/vnd.wordperfect');
INSERT INTO mime_type (mime_type) VALUES('application/x-vnd.kde.kugar.mixed');
INSERT INTO mime_type (mime_type) VALUES('application/vnd.iccprofile');
INSERT INTO mime_type (mime_type) VALUES('application/vnd.oasis.opendocument.graphics');
INSERT INTO mime_type (mime_type) VALUES('application/vnd.ms-tnef');
INSERT INTO mime_type (mime_type) VALUES('video/vnd.rn-realvideo');

UPDATE mime_type SET invoice_include = 'true' where mime_type like 'image/%';

CREATE TABLE file_class (
       id serial not null unique,
       class text primary key
);

insert into file_class values (1, 'transaction'),
                              (2, 'order'),
                              (3, 'part'),
                              (4, 'entity'),
                              (5, 'eca');


COMMENT ON TABLE file_class IS
$$ File classes are collections of files attached against rows in specific 
tables in the database.  They can be used in the future to implement other form 
of file attachment. $$;

CREATE TABLE file_base (
       content bytea NOT NULL,
       mime_type_id int not null references mime_type(id),
       file_name text not null,
       description text,
       uploaded_by int not null references entity(id),
       uploaded_at timestamp not null default now(),
       id serial not null unique,
       ref_key int not null,
       file_class int not null references file_class(id),
       primary key (ref_key, file_name, file_class)
);

COMMENT ON TABLE file_base IS
$$Abstract table, holds no records.  Inheriting table store actual file
attachment data. Can be queried however to retrieve lists of all files. $$;

COMMENT ON COLUMN file_base.ref_key IS
$$This column inheriting tables is used to reference the database row for the
attachment.  Inheriting tables MUST set the foreign key here appropriately.

This can also be used to create classifications of other documents, such as by
source of automatic import (where the file is not yet attached) or
even standard,
long-lived documents.$$;

CREATE TABLE file_transaction (
       check (file_class = 1),
       unique(id),
       primary key (ref_key, file_name, file_class),
       foreign key (ref_key) REFERENCES journal_entry(id)
) inherits (file_base);

COMMENT ON TABLE file_transaction IS
$$ File attachments primarily attached to AR/AP/GL.$$;

CREATE TABLE file_order (
       check (file_class=2),
       unique(id),
       primary key (ref_key, file_name, file_class),
       foreign key (ref_key) references oe(id)
) inherits (file_base);

COMMENT ON TABLE file_order IS
$$ File attachments primarily attached to orders and quotations.$$;

CREATE TABLE file_part (
       check (file_class=3),
       unique(id),
       primary key (ref_key, file_name, file_class),
       foreign key (ref_key) references parts(id)
) inherits (file_base);

COMMENT ON TABLE file_part IS
$$ File attachments primarily attached to goods and services.$$;

CREATE TABLE file_entity (
       check (file_class=4),
       unique(id),
       primary key (ref_key, file_name, file_class),
       foreign key (ref_key) references entity(id)
) inherits (file_base);

COMMENT ON TABLE file_entity IS
$$ File attachments primarily attached to entities.$$;

CREATE TABLE file_eca (
       check (file_class=5),
       unique(id),
       primary key (ref_key, file_name, file_class),
       foreign key (ref_key) references entity_credit_account(id)
) inherits (file_base);

COMMENT ON TABLE file_eca IS
$$ File attachments primarily attached to customer and vendor agreements.$$;

CREATE TABLE file_secondary_attachment (
       file_id int not null,
       source_class int references file_class(id),
       ref_key int not null,
       dest_class int references file_class(id),
       attached_by int not null references entity(id),
       attached_at timestamp not null default now(),
       PRIMARY KEY(file_id, source_class, dest_class, ref_key)
);

COMMENT ON TABLE file_secondary_attachment IS
$$Another abstract table.  This one will use rewrite rules to make inserts safe
because of the difficulty in managing inserts otherwise. Inheriting tables 
provide secondary links between the file and other database objects.

Due to the nature of database inheritance and unique constraints
in PostgreSQL, this must be partitioned in a star format.$$;

CREATE TABLE file_tx_to_order (
       PRIMARY KEY(file_id, source_class, dest_class, ref_key),
       foreign key (file_id) references file_transaction(id),
       foreign key (ref_key) references oe(id),
       check (source_class = 1),
       check (dest_class = 2)
) INHERITS (file_secondary_attachment);

CREATE RULE file_sec_insert_tx_oe AS ON INSERT TO file_secondary_attachment
WHERE source_class = 1 and dest_class = 2
DO INSTEAD
INSERT INTO file_tx_to_order(file_id, source_class, ref_key, dest_class,
attached_by, attached_at) 
VALUES (new.file_id, 1, new.ref_key, 2, 
       new.attached_by,
       coalesce(new.attached_at, now()));

COMMENT ON TABLE file_tx_to_order IS 
$$ Secondary links from journal entries to orders.$$;

CREATE TABLE file_order_to_order (
       PRIMARY KEY(file_id, source_class, dest_class, ref_key),
       foreign key (file_id) references file_order(id),
       foreign key (ref_key) references oe(id),
       check (source_class = 2),
       check (dest_class = 2)
) INHERITS (file_secondary_attachment);

COMMENT ON TABLE file_order_to_order IS
$$ Secondary links from one order to another, for example to support order
consolidation.$$;

CREATE RULE file_sec_insert_oe_oe AS ON INSERT TO file_secondary_attachment
WHERE source_class = 2 and dest_class = 2
DO INSTEAD
INSERT INTO file_order_to_order(file_id, source_class, ref_key, dest_class,
attached_by, attached_at) 
VALUES (new.file_id, 2, new.ref_key, 2, 
       new.attached_by,
       coalesce(new.attached_at, now()));

CREATE TABLE file_order_to_tx (
       PRIMARY KEY(file_id, source_class, dest_class, ref_key),
       foreign key (file_id) references file_order(id),
       foreign key (ref_key) references journal_entry(id),
       check (source_class = 2),
       check (dest_class = 1)
) INHERITS (file_secondary_attachment);

COMMENT ON TABLE file_order_to_tx IS
$$ Secondary links from orders to transactions, for example to track files when
invoices are generated from orders.$$;

CREATE RULE file_sec_insert_oe_tx AS ON INSERT TO file_secondary_attachment
WHERE source_class = 2 and dest_class = 1
DO INSTEAD
INSERT INTO file_order_to_order(file_id, source_class, ref_key, dest_class,
attached_by, attached_at)
VALUES (new.file_id, 2, new.ref_key, 1,
       new.attached_by,
       coalesce(new.attached_at, now()));

CREATE TABLE file_view_catalog (
       file_class int references file_class(id) primary key,
       view_name text not null unique
);

CREATE OR REPLACE FUNCTION person__get_my_entity_id() RETURNS INT AS
$$
	SELECT entity_id from users where username = SESSION_USER;
$$ LANGUAGE SQL;

COMMENT ON FUNCTION person__get_my_entity_id() IS
$$ Returns the entity_id of the current, logged in user.$$;
--
-- WE NEED A PAYMENT TABLE 
--

CREATE TABLE payment (
  id serial primary key,
  reference text NOT NULL,
  gl_id     integer references gl(id),
  payment_class integer NOT NULL,
  payment_date date default current_date,
  closed bool default FALSE,
  entity_credit_id   integer references entity_credit_account(id),
  employee_id integer references person(id),
  currency char(3),
  notes text);
              
COMMENT ON TABLE payment IS $$ This table will store the main data on a payment, prepayment, overpayment, et$$;
COMMENT ON COLUMN payment.reference IS $$ This field will store the code for both receipts and payment order  $$; 
COMMENT ON COLUMN payment.closed IS $$ This will store the current state of a payment/receipt order $$;
COMMENT ON COLUMN payment.gl_id IS $$ A payment should always be linked to a GL movement $$;
CREATE  INDEX payment_id_idx ON payment(id);
                  
CREATE TABLE payment_links (
  payment_id integer references Payment(id),
  entry_id   integer references acc_trans(entry_id),
  type       integer);
COMMENT ON TABLE payment_links IS $$  
 An explanation to the type field.
 * A type 0 means the link is referencing an ar/ap  and was created
   using an overpayment movement after the receipt was created 
 * A type 1 means the link is referencing an ar/ap and  was made 
   on the payment creation, its not the product of an overpayment movement 
 * A type 2 means the link is not referencing an ar/ap and its the product
   of the overpayment logic 

 With this ideas in order we can do the following

 To get the payment amount we will sum the entries with type > 0.
 To get the linked amount we will sum the entries with type < 2.
 The overpayment account can be obtained from the entries with type = 2.

 This reasoning is hacky and i hope it can dissapear when we get to 1.4 - D.M.
$$;

<<<<<<< HEAD
CREATE TABLE trial_balance__yearend_types (
    type text primary key
);
INSERT INTO trial_balance__yearend_types (type) 
     VALUES ('none'), ('all'), ('last');


CREATE TABLE trial_balance (
    id serial primary key,
    date_from date, 
    date_to date,
    description text NOT NULL,
    yearend text not null references trial_balance__yearend_types(type)
);

CREATE TABLE trial_balance__account_to_report (
    report_id int not null references trial_balance(id),
    account_id int not null references account(id)
);

CREATE TABLE trial_balance__heading_to_report (
    report_id int not null references trial_balance(id),
    heading_id int not null references account_heading(id)
);

CREATE TYPE trial_balance__entry AS (
    id int,
    date_from date,
    date_to date,
    description text,
    yearend text,
    heading_id int,
    accounts int[]
);

ALTER TABLE cr_report_line ADD FOREIGN KEY(ledger_id) REFERENCES acc_trans(entry_id);


CREATE VIEW tx_report AS
SELECT id, reference, null::int as entity_credit_account, 'gl' as table, 
       approved
  FROM gl
UNION ALL
SELECT id, invnumber, entity_credit_account, 'ap', approved
  FROM ap
UNION ALL
SELECT id, invnumber, entity_credit_account, 'ar', approved
  FROM ar;

COMMENT ON VIEW tx_report IS
$$ This view provides join and approval information for transactions.$$;

CREATE VIEW cash_impact AS
SELECT id, '1'::numeric, 'gl' as rel FROM gl
UNION ALL
SELECT id, gl.amount / (gl.amount - sum(ac.amount * -1)), 'ar' as rel
  FROM ar gl
  JOIN acc_trans ac ON ac.trans_id = gl.id
  JOIN account_link al ON ac.chart_id = al.account_id and al.description = 'AR'
 GROUP BY gl.id, gl.amount
UNION ALL
SELECT id, gl.amount / (gl.amount - sum(ac.amount)), 'ap' as rel
  FROM ap gl
  JOIN acc_trans ac ON ac.trans_id = gl.id
  JOIN account_link al ON ac.chart_id = al.account_id and al.description = 'AP'
 GROUP BY gl.id, gl.amount;

COMMENT ON VIEW cash_impact IS
$$ This view is used by cash basis reports to determine the fraction of a
transaction to be counted.$$;

=======
-- helpful to keeping the selection of all years fast
create index ac_transdate_year_idx on acc_trans(EXTRACT ('YEAR' FROM transdate));

 
>>>>>>> e2c1222f
commit;<|MERGE_RESOLUTION|>--- conflicted
+++ resolved
@@ -1086,16 +1086,10 @@
 --
 CREATE TABLE makemodel (
   parts_id int,
-<<<<<<< HEAD
   barcode text,
   make text,
   model text,
   primary key(parts_id, make, model)
-=======
-  make text,
-  model text,
-  PRIMARY KEY (parts_id, make, model)
->>>>>>> e2c1222f
 );
 
 COMMENT ON TABLE makemodel IS
@@ -4708,7 +4702,6 @@
  This reasoning is hacky and i hope it can dissapear when we get to 1.4 - D.M.
 $$;
 
-<<<<<<< HEAD
 CREATE TABLE trial_balance__yearend_types (
     type text primary key
 );
@@ -4780,10 +4773,7 @@
 $$ This view is used by cash basis reports to determine the fraction of a
 transaction to be counted.$$;
 
-=======
 -- helpful to keeping the selection of all years fast
 create index ac_transdate_year_idx on acc_trans(EXTRACT ('YEAR' FROM transdate));
 
- 
->>>>>>> e2c1222f
 commit;