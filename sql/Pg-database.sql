--- conflicted
+++ resolved
@@ -1281,11 +1281,7 @@
 sonumber|1
 yearend|1
 businessnumber|1
-<<<<<<< HEAD
 version|1.3.999
-=======
-version|1.3.18
->>>>>>> 6005e926
 closedto|\N
 revtrans|1
 ponumber|1
@@ -2546,21 +2542,19 @@
 0	Top-level	\N	0
 20	Invoice Vouchers	249	2
 2	Add Transaction	1	1
-5	Transactions	4	1
-6	Outstanding	4	2
 7	AR Aging	4	3
 9	Taxable Sales	4	4
 10	Non-Taxable	4	5
 39	Invoice Vouchers	250	2
-16	Budgets	0	18
+5	Search	1	7
 17	Add  Budget	16	1
 18	Search	16	2
 22	Add Transaction	21	1
-25	Transactions	24	1
-26	Outstanding	24	2
 27	AP Aging	24	3
 28	Taxable	24	4
 29	Non-taxable	24	5
+25	Search	21	7
+16	Budgets	73	8
 36	Receipt	35	1
 38	Payment	35	3
 223	Use Overpayment	35	4
@@ -2688,6 +2682,10 @@
 19	Contacts	0	1
 246	Import Chart	73	7
 136	GIFI	128	7
+4	Reports	1	9
+249	Vouchers	1	8
+24	Reports	21	9
+250	Vouchers	21	8
 200	Vouchers	35	5
 40	Transfer	35	6
 41	Reports	35	8
@@ -2741,10 +2739,6 @@
 140	List GIFI	136	5
 247	Import GIFI	136	6
 248	Import	153	3
-249	Vouchers	1	7
-4	Reports	1	8
-250	Vouchers	21	7
-24	Reports	21	8
 198	AR Voucher	249	1
 199	AP Voucher	250	1
 252	Add Budget	251	1
@@ -2827,7 +2821,6 @@
 --
 
 COPY menu_attribute (node_id, attribute, value, id) FROM stdin;
-26	outstanding	1	584
 205	menu	1	574
 206	module	vouchers.pl	575
 206	action	search_batch	576
@@ -2838,13 +2831,6 @@
 3	module	is.pl	5
 3	type	invoice	6
 4	menu	1	7
-5	module	ar.pl	8
-5	action	search	9
-5	nextsub	transactions	10
-6	module	ar.pl	12
-6	action	search	13
-6	nextsub	transactions	14
-6	outstanding	1	18
 9	module	rp.pl	21
 9	action	report	22
 9	report	tax_collected	23
@@ -2852,8 +2838,6 @@
 10	action	report	25
 10	report	nontaxable_sales	26
 12	action	add	29
-15	db	customer	37
-15	action	history	33
 16	menu	1	38
 17	module	budgets.pl	39
 17	action	new_budget	40
@@ -2866,21 +2850,12 @@
 23	type	invoice	55
 23	module	ir.pl	54
 24	menu	1	56
-25	action	search	58
-25	nextsub	transactions	59
-25	module	ap.pl	57
-26	action	search	61
-26	nextsub	transactions	62
-26	module	ap.pl	60
 28	module	rp.pl	66
 28	action	report	67
 28	report	tax_collected	68
 29	module	rp.pl	69
 29	action	report	70
 29	report	nontaxable_purchases	71
-34	module	vendor.pl	80
-34	action	history	81
-34	db	vendor	82
 35	menu	1	83
 36	module	payment.pl	84
 36	action	payment	85
@@ -2972,6 +2947,17 @@
 14	action	start_report	36
 14	module	reports.pl	32
 14	module_name	gl	27
+15	action	start_report	33
+15	report_name	purchase_history	37
+34	action	start_report	81
+34	report_name	purchase_history	82
+34	module	reports.pl	80
+5	module	reports.pl	8
+5	action	start_report	9
+5	report_name	search_purchases	10
+25	report_name	search_purchases	59
+25	action	start_report	58
+25	module	reports.pl	57
 72	action	search	168
 72	type	request_quotation	167
 73	menu	1	169
@@ -3333,7 +3319,6 @@
 210	action	search	585
 210	module	drafts.pl	586
 199	batch_type	ap	561
-15	module	customer.pl	35
 45	module	recon.pl	106
 45	action	new_report	107
 44	module	recon.pl	108
@@ -3441,6 +3426,11 @@
 39	module	vouchers.pl	75
 39	action	create_batch	76
 39	batch_type	vendor_invoice	77
+15	module	reports.pl	35
+34	entity_class	1	20
+15	entity_class	2	19
+5	entity_class	2	12
+25	entity_class	1	13
 \.
 
 
