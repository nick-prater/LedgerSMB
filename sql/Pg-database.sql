--- conflicted
+++ resolved
@@ -1202,11 +1202,7 @@
 sonumber|1
 yearend|1
 businessnumber|1
-<<<<<<< HEAD
 version|1.3.999
-=======
-version|1.3.10
->>>>>>> 8fdbfa07
 closedto|\N
 revtrans|1
 ponumber|1
@@ -4430,10 +4426,8 @@
 	SELECT entity_id from users where username = SESSION_USER;
 $$ LANGUAGE SQL;
 
-<<<<<<< HEAD
 COMMENT ON FUNCTION person__get_my_entity_id() IS
 $$ Returns the entity_id of the current, logged in user.$$;
-=======
 --
 -- WE NEED A PAYMENT TABLE 
 --
@@ -4479,5 +4473,4 @@
  This reasoning is hacky and i hope it can dissapear when we get to 1.4 - D.M.
 $$;
  
->>>>>>> 8fdbfa07
 commit;