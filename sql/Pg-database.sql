--- conflicted
+++ resolved
@@ -1676,53 +1676,6 @@
 COMMENT ON TABLE partscustomer IS
 $$ Tracks per-customer pricing.  Discounts can be offered for periods of time
 and for pricegroups as well as per customer$$;
---
-<<<<<<< HEAD
-
-INSERT INTO language (code, description)
-VALUES ('ar_EG', 'Arabic (Egypt)'),
-       ('bg',    'Bulgarian'), 
-       ('ca',    'Catalan'),
-       ('cs',    'Czech'),
-       ('da',    'Danish'),
-       ('de',    'German'),
-       ('de_CH', 'German (Switzerland)'),
-       ('el',    'Greek'),
-       ('en',    'English'),
-       ('en_US', 'English (US)'),
-       ('en_GB', 'English (UK)'),
-       ('es',    'Spanish'),
-       ('es_CO', 'Spanish (Colombia)'),
-       ('es_EC', 'Spanish (Ecuador)'),
-       ('es_MX', 'Spanish (Mexico)'),
-       ('es_PA', 'Spanish (Panama)'),
-       ('es_PY', 'Spanish (Paraguay)'),
-       ('es_VE', 'Spanish (Venezuela)'),
-       ('et',    'Estonian'),
-       ('fi',    'Finnish'),
-       ('fr',    'French'),
-       ('fr_BE', 'French (Belgium)'),
-       ('fr_CA', 'French (Canada)'),
-       ('hu',    'Hungarian'),
-       ('id',    'Indonesian'),
-       ('is',    'Icelandic'),
-       ('it',    'Italian'),
-       ('lt',    'Latvian'),
-       ('nb',    'Norwegian'),
-       ('nl',    'Dutch'),
-       ('nl_BE', 'Dutch (Belgium)'),
-       ('pl',    'Polish'),
-       ('pt',    'Portuguese'),
-       ('pt_BR', 'Portuguese (Brazil)'),
-       ('ru',    'Russian'),
-       ('sv',    'Swedish'),
-       ('tr',    'Turkish'),
-       ('uk',    'Ukranian'),
-       ('zh_CN', 'Chinese (China)'),
-       ('zh_TW', 'Chinese (Taiwan)');
-
-=======
->>>>>>> 9d98fd7b
 --
 CREATE TABLE audittrail (
   trans_id int,
