CREATE LANGUAGE PLPGSQL; -- Remove when 8.4 is no longer supported

begin;

CREATE TABLE lsmb_module (
     id int not null unique,
     label text primary key
);

COMMENT ON TABLE lsmb_module IS
$$ This stores categories functionality into modules.  Addons may add rows here, but 
the id should be hardcoded.  As always 900-1000 will be reserved for internal use, 
and negative numbers will be reserved for testing.$$;

INSERT INTO lsmb_module (id, label)
VALUES (1, 'AR'),
       (2, 'AP'),
       (3, 'GL'),
       (4, 'Entity'),
       (5, 'Manufacturing'),
       (6, 'Fixed Assets');


CREATE OR REPLACE FUNCTION person__get_my_entity_id() RETURNS INT AS
$$ SELECT -1;$$ LANGUAGE SQL;

CREATE SEQUENCE id;
-- As of 1.3 there is no central db anymore. --CT
--
CREATE TABLE language (
  code varchar(6) PRIMARY KEY,
  description text
);

COMMENT ON TABLE language IS
$$ Languages for manual translations and so forth.$$;

CREATE OR REPLACE FUNCTION concat_colon(TEXT, TEXT) returns TEXT as
$$
select CASE WHEN $1 IS NULL THEN $2 ELSE $1 || ':' || $2 END;
$$ language sql;

COMMENT ON FUNCTION concat_colon(TEXT, TEXT) IS $$
This function takes two arguments and creates a list out  of them.  It's useful 
as an aggregate base (see aggregate concat_colon).  However this is a temporary
function only and should not be relied upon.$$; --'

CREATE AGGREGATE concat_colon (
	BASETYPE = text,
	STYPE = text,
	SFUNC = concat_colon
);

COMMENT ON AGGREGATE concat_colon(text) IS 
$$ This is a sumple aggregate to return values from the database in a 
colon-separated list.  Other programs probably should not rely on this since 
it is primarily included for the chart view.$$;

CREATE TABLE account_heading (
  id serial not null unique,
  accno text primary key,
  parent_id int references account_heading(id),
  description text
);

COMMENT ON TABLE account_heading IS $$
This table holds the account headings in the system.  Each account must belong 
to a heading, and a heading can belong to another heading.  In this way it is 
possible to nest accounts for reporting purposes.$$;

CREATE TABLE account (
  id serial not null unique,
  accno text primary key,
  description text,
  is_temp not null default false bool,
  category CHAR(1) NOT NULL,
  gifi_accno text,
  heading int not null references account_heading(id),
  contra bool not null default false,
  tax bool not null default false,
  obsolete bool not null default false
);

COMMENT ON COLUMN account.is_temp IS
$$ Only affects equity accounts.  If set, close at end of year. $$;

COMMENT ON TABLE  account IS
$$ This table stores the main account info.$$;

CREATE TABLE account_checkpoint (
  end_date date not null, 
  account_id int not null references account(id), 
  amount numeric not null,
  id serial not null unique,
  debits NUMERIC,
  credits NUMERIC,
  primary key (end_date, account_id)
);

COMMENT ON TABLE account_checkpoint IS
$$ This table holds account balances at various dates.  Transactions MUST NOT
be posted prior to the latest end_date in this table, and no unapproved 
transactions (vouchers or drafts) can remain in the closed period.$$;

CREATE TABLE account_link_description (
    description text    primary key,
    summary     boolean not null,
    custom      boolean not null   
);

COMMENT ON TABLE account_link_description IS 
$$ This is a lookup table which provide basic information as to categories and
dropdowns of accounts.  In general summary accounts cannot belong to more than 
one category (an AR summary account cannot appear in other dropdowns for 
example).  Custom fields are not overwritten when the account is edited from
the front-end.$$;

INSERT INTO account_link_description (description, summary, custom) 
VALUES 
--summary links
('AR', TRUE, FALSE),
('AP', TRUE, FALSE),
('IC', TRUE, FALSE),
--custom links NOT INCLUDED
('AR_amount',      FALSE, FALSE),
('AR_tax',         FALSE, FALSE),
('AR_paid',        FALSE, FALSE),
('AR_overpayment', FALSE, FALSE),
('AR_discount',    FALSE, FALSE),
('AP_amount',      FALSE, FALSE),
('AP_expense',     FALSE, FALSE),
('AP_tax',         FALSE, FALSE),
('AP_paid',        FALSE, FALSE),
('AP_overpayment', FALSE, FALSE),
('AP_discount',    FALSE, FALSE),
('IC_sale',        FALSE, FALSE),
('IC_tax',         FALSE, FALSE),
('IC_cogs',        FALSE, FALSE),
('IC_taxpart',     FALSE, FALSE),
('IC_taxservice',  FALSE, FALSE),
('IC_income',      FALSE, FALSE),
('IC_expense',     FALSE, FALSE),
('IC_returns',     FALSE, FALSE),
('Asset_Dep',      FALSE, FALSE),
('Fixed_Asset',    FALSE, FALSE),
('asset_expense',  FALSE, FALSE),
('asset_gain',     FALSE, FALSE),
('asset_loss',     FALSE, FALSE);


CREATE TABLE account_link (
   account_id int references account(id),
   description text references account_link_description(description),
   primary key (account_id, description)
);

CREATE VIEW chart AS
SELECT id, accno, description, 'H' as charttype, NULL as category, NULL as link, NULL as account_heading, null as gifi_accno, false as contra, false as tax from account_heading UNION
select c.id, c.accno, c.description, 'A' as charttype, c.category, concat_colon(l.description) as link, heading, gifi_accno, contra, tax from account c left join account_link l ON (c.id = l.account_id) group by c.id, c.accno, c.description, c.category, c.heading, c.gifi_accno, c.contra, c.tax;

GRANT SELECT ON chart TO public;

COMMENT ON VIEW chart IS $$Compatibility chart for 1.2 and earlier.$$;
-- pricegroup added here due to references
CREATE TABLE pricegroup (
  id serial PRIMARY KEY,
  pricegroup text
);


COMMENT ON TABLE pricegroup IS
$$ Pricegroups are groups of customers who are assigned prices and discounts
together.$$;
--TABLE language moved here because of later references
INSERT INTO language (code, description)
VALUES ('ar_EG', 'Arabic (Egypt)'),
       ('es_AR', 'Spanish (Argentina)'),
       ('bg',    'Bulgarian'), 
       ('ca',    'Catalan'),
       ('cs',    'Czech'),
       ('da',    'Danish'),
       ('de',    'German'),
       ('de_CH', 'German (Switzerland)'),
       ('el',    'Greek'),
       ('en',    'English'),
       ('en_US', 'English (US)'),
       ('en_GB', 'English (UK)'),
       ('es',    'Spanish'),
       ('es_CO', 'Spanish (Colombia)'),
       ('es_EC', 'Spanish (Ecuador)'),
       ('es_MX', 'Spanish (Mexico)'),
       ('es_PA', 'Spanish (Panama)'),
       ('es_PY', 'Spanish (Paraguay)'),
       ('es_VE', 'Spanish (Venezuela)'),
       ('et',    'Estonian'),
       ('fi',    'Finnish'),
       ('fr',    'French'),
       ('fr_BE', 'French (Belgium)'),
       ('fr_CA', 'French (Canada)'),
       ('hu',    'Hungarian'),
       ('id',    'Indonesian'),
       ('is',    'Icelandic'),
       ('it',    'Italian'),
       ('lt',    'Latvian'),
       ('nb',    'Norwegian'),
       ('nl',    'Dutch'),
       ('nl_BE', 'Dutch (Belgium)'),
       ('pl',    'Polish'),
       ('pt',    'Portuguese'),
       ('pt_BR', 'Portuguese (Brazil)'),
       ('ru',    'Russian'),
       ('sv',    'Swedish'),
       ('tr',    'Turkish'),
       ('uk',    'Ukranian'),
       ('zh_CN', 'Chinese (China)'),
       ('zh_TW', 'Chinese (Taiwan)');
-- country and tax form

CREATE TABLE country (
  id serial PRIMARY KEY,
  name text check (name ~ '[[:alnum:]_]') NOT NULL,
  short_name text check (short_name ~ '[[:alnum:]_]') NOT NULL,
  itu text);

COMMENT ON COLUMN country.itu IS $$ The ITU Telecommunication Standardization Sector code for calling internationally. For example, the US is 1, Great Britain is 44 $$;

CREATE UNIQUE INDEX country_name_idx on country(lower(name));

-- Populate some country data

INSERT INTO country(short_name,name) VALUES ('AC','Ascension Island');
INSERT INTO country(short_name,name) VALUES ('AD','Andorra');
INSERT INTO country(short_name,name) VALUES ('AE','United Arab Emirates');
INSERT INTO country(short_name,name) VALUES ('AF','Afghanistan');
INSERT INTO country(short_name,name) VALUES ('AG','Antigua and Barbuda');
INSERT INTO country(short_name,name) VALUES ('AI','Anguilla');
INSERT INTO country(short_name,name) VALUES ('AL','Albania');
INSERT INTO country(short_name,name) VALUES ('AM','Armenia');
INSERT INTO country(short_name,name) VALUES ('AN','Netherlands Antilles');
INSERT INTO country(short_name,name) VALUES ('AO','Angola');
INSERT INTO country(short_name,name) VALUES ('AQ','Antarctica');
INSERT INTO country(short_name,name) VALUES ('AR','Argentina');
INSERT INTO country(short_name,name) VALUES ('AS','American Samoa');
INSERT INTO country(short_name,name) VALUES ('AT','Austria');
INSERT INTO country(short_name,name) VALUES ('AU','Australia');
INSERT INTO country(short_name,name) VALUES ('AW','Aruba');
INSERT INTO country(short_name,name) VALUES ('AX','Aland Islands');
INSERT INTO country(short_name,name) VALUES ('AZ','Azerbaijan');
INSERT INTO country(short_name,name) VALUES ('BA','Bosnia and Herzegovina');
INSERT INTO country(short_name,name) VALUES ('BB','Barbados');
INSERT INTO country(short_name,name) VALUES ('BD','Bangladesh');
INSERT INTO country(short_name,name) VALUES ('BE','Belgium');
INSERT INTO country(short_name,name) VALUES ('BF','Burkina Faso');
INSERT INTO country(short_name,name) VALUES ('BG','Bulgaria');
INSERT INTO country(short_name,name) VALUES ('BH','Bahrain');
INSERT INTO country(short_name,name) VALUES ('BI','Burundi');
INSERT INTO country(short_name,name) VALUES ('BJ','Benin');
INSERT INTO country(short_name,name) VALUES ('BM','Bermuda');
INSERT INTO country(short_name,name) VALUES ('BN','Brunei Darussalam');
INSERT INTO country(short_name,name) VALUES ('BO','Bolivia');
INSERT INTO country(short_name,name) VALUES ('BR','Brazil');
INSERT INTO country(short_name,name) VALUES ('BS','Bahamas');
INSERT INTO country(short_name,name) VALUES ('BT','Bhutan');
INSERT INTO country(short_name,name) VALUES ('BV','Bouvet Island');
INSERT INTO country(short_name,name) VALUES ('BW','Botswana');
INSERT INTO country(short_name,name) VALUES ('BY','Belarus');
INSERT INTO country(short_name,name) VALUES ('BZ','Belize');
INSERT INTO country(short_name,name) VALUES ('CA','Canada');
INSERT INTO country(short_name,name) VALUES ('CC','Cocos (Keeling) Islands');
INSERT INTO country(short_name,name) VALUES ('CD','Congo, Democratic Republic');
INSERT INTO country(short_name,name) VALUES ('CF','Central African Republic');
INSERT INTO country(short_name,name) VALUES ('CG','Congo');
INSERT INTO country(short_name,name) VALUES ('CH','Switzerland');
INSERT INTO country(short_name,name) VALUES ('CI','Cote D''Ivoire (Ivory Coast)');
INSERT INTO country(short_name,name) VALUES ('CK','Cook Islands');
INSERT INTO country(short_name,name) VALUES ('CL','Chile');
INSERT INTO country(short_name,name) VALUES ('CM','Cameroon');
INSERT INTO country(short_name,name) VALUES ('CN','China');
INSERT INTO country(short_name,name) VALUES ('CO','Colombia');
INSERT INTO country(short_name,name) VALUES ('CR','Costa Rica');
INSERT INTO country(short_name,name) VALUES ('CS','Czechoslovakia (former)');
INSERT INTO country(short_name,name) VALUES ('CU','Cuba');
INSERT INTO country(short_name,name) VALUES ('CV','Cape Verde');
INSERT INTO country(short_name,name) VALUES ('CX','Christmas Island');
INSERT INTO country(short_name,name) VALUES ('CY','Cyprus');
INSERT INTO country(short_name,name) VALUES ('CZ','Czech Republic');
INSERT INTO country(short_name,name) VALUES ('DE','Germany');
INSERT INTO country(short_name,name) VALUES ('DJ','Djibouti');
INSERT INTO country(short_name,name) VALUES ('DK','Denmark');
INSERT INTO country(short_name,name) VALUES ('DM','Dominica');
INSERT INTO country(short_name,name) VALUES ('DO','Dominican Republic');
INSERT INTO country(short_name,name) VALUES ('DZ','Algeria');
INSERT INTO country(short_name,name) VALUES ('EC','Ecuador');
INSERT INTO country(short_name,name) VALUES ('EE','Estonia');
INSERT INTO country(short_name,name) VALUES ('EG','Egypt');
INSERT INTO country(short_name,name) VALUES ('EH','Western Sahara');
INSERT INTO country(short_name,name) VALUES ('ER','Eritrea');
INSERT INTO country(short_name,name) VALUES ('ES','Spain');
INSERT INTO country(short_name,name) VALUES ('ET','Ethiopia');
INSERT INTO country(short_name,name) VALUES ('FI','Finland');
INSERT INTO country(short_name,name) VALUES ('FJ','Fiji');
INSERT INTO country(short_name,name) VALUES ('FK','Falkland Islands (Malvinas)');
INSERT INTO country(short_name,name) VALUES ('FM','Micronesia');
INSERT INTO country(short_name,name) VALUES ('FO','Faroe Islands');
INSERT INTO country(short_name,name) VALUES ('FR','France');
INSERT INTO country(short_name,name) VALUES ('FX','France, Metropolitan');
INSERT INTO country(short_name,name) VALUES ('GA','Gabon');
INSERT INTO country(short_name,name) VALUES ('GB','Great Britain (UK)');
INSERT INTO country(short_name,name) VALUES ('GD','Grenada');
INSERT INTO country(short_name,name) VALUES ('GE','Georgia');
INSERT INTO country(short_name,name) VALUES ('GF','French Guiana');
INSERT INTO country(short_name,name) VALUES ('GH','Ghana');
INSERT INTO country(short_name,name) VALUES ('GI','Gibraltar');
INSERT INTO country(short_name,name) VALUES ('GL','Greenland');
INSERT INTO country(short_name,name) VALUES ('GM','Gambia');
INSERT INTO country(short_name,name) VALUES ('GN','Guinea');
INSERT INTO country(short_name,name) VALUES ('GP','Guadeloupe');
INSERT INTO country(short_name,name) VALUES ('GQ','Equatorial Guinea');
INSERT INTO country(short_name,name) VALUES ('GR','Greece');
INSERT INTO country(short_name,name) VALUES ('GS','S. Georgia and S. Sandwich Isls.');
INSERT INTO country(short_name,name) VALUES ('GT','Guatemala');
INSERT INTO country(short_name,name) VALUES ('GU','Guam');
INSERT INTO country(short_name,name) VALUES ('GW','Guinea-Bissau');
INSERT INTO country(short_name,name) VALUES ('GY','Guyana');
INSERT INTO country(short_name,name) VALUES ('HK','Hong Kong');
INSERT INTO country(short_name,name) VALUES ('HM','Heard and McDonald Islands');
INSERT INTO country(short_name,name) VALUES ('HN','Honduras');
INSERT INTO country(short_name,name) VALUES ('HR','Croatia (Hrvatska)');
INSERT INTO country(short_name,name) VALUES ('HT','Haiti');
INSERT INTO country(short_name,name) VALUES ('HU','Hungary');
INSERT INTO country(short_name,name) VALUES ('ID','Indonesia');
INSERT INTO country(short_name,name) VALUES ('IE','Ireland');
INSERT INTO country(short_name,name) VALUES ('IL','Israel');
INSERT INTO country(short_name,name) VALUES ('IM','Isle of Man');
INSERT INTO country(short_name,name) VALUES ('IN','India');
INSERT INTO country(short_name,name) VALUES ('IO','British Indian Ocean Territory');
INSERT INTO country(short_name,name) VALUES ('IQ','Iraq');
INSERT INTO country(short_name,name) VALUES ('IR','Iran');
INSERT INTO country(short_name,name) VALUES ('IS','Iceland');
INSERT INTO country(short_name,name) VALUES ('IT','Italy');
INSERT INTO country(short_name,name) VALUES ('JE','Jersey');
INSERT INTO country(short_name,name) VALUES ('JM','Jamaica');
INSERT INTO country(short_name,name) VALUES ('JO','Jordan');
INSERT INTO country(short_name,name) VALUES ('JP','Japan');
INSERT INTO country(short_name,name) VALUES ('KE','Kenya');
INSERT INTO country(short_name,name) VALUES ('KG','Kyrgyzstan');
INSERT INTO country(short_name,name) VALUES ('KH','Cambodia');
INSERT INTO country(short_name,name) VALUES ('KI','Kiribati');
INSERT INTO country(short_name,name) VALUES ('KM','Comoros');
INSERT INTO country(short_name,name) VALUES ('KN','Saint Kitts and Nevis');
INSERT INTO country(short_name,name) VALUES ('KP','Korea (North)');
INSERT INTO country(short_name,name) VALUES ('KR','Korea (South)');
INSERT INTO country(short_name,name) VALUES ('KW','Kuwait');
INSERT INTO country(short_name,name) VALUES ('KY','Cayman Islands');
INSERT INTO country(short_name,name) VALUES ('KZ','Kazakhstan');
INSERT INTO country(short_name,name) VALUES ('LA','Laos');
INSERT INTO country(short_name,name) VALUES ('LB','Lebanon');
INSERT INTO country(short_name,name) VALUES ('LC','Saint Lucia');
INSERT INTO country(short_name,name) VALUES ('LI','Liechtenstein');
INSERT INTO country(short_name,name) VALUES ('LK','Sri Lanka');
INSERT INTO country(short_name,name) VALUES ('LR','Liberia');
INSERT INTO country(short_name,name) VALUES ('LS','Lesotho');
INSERT INTO country(short_name,name) VALUES ('LT','Lithuania');
INSERT INTO country(short_name,name) VALUES ('LU','Luxembourg');
INSERT INTO country(short_name,name) VALUES ('LV','Latvia');
INSERT INTO country(short_name,name) VALUES ('LY','Libya');
INSERT INTO country(short_name,name) VALUES ('MA','Morocco');
INSERT INTO country(short_name,name) VALUES ('MC','Monaco');
INSERT INTO country(short_name,name) VALUES ('MD','Moldova');
INSERT INTO country(short_name,name) VALUES ('MG','Madagascar');
INSERT INTO country(short_name,name) VALUES ('MH','Marshall Islands');
INSERT INTO country(short_name,name) VALUES ('MK','F.Y.R.O.M. (Macedonia)');
INSERT INTO country(short_name,name) VALUES ('ML','Mali');
INSERT INTO country(short_name,name) VALUES ('MM','Myanmar');
INSERT INTO country(short_name,name) VALUES ('MN','Mongolia');
INSERT INTO country(short_name,name) VALUES ('MO','Macau');
INSERT INTO country(short_name,name) VALUES ('MP','Northern Mariana Islands');
INSERT INTO country(short_name,name) VALUES ('MQ','Martinique');
INSERT INTO country(short_name,name) VALUES ('MR','Mauritania');
INSERT INTO country(short_name,name) VALUES ('MS','Montserrat');
INSERT INTO country(short_name,name) VALUES ('MT','Malta');
INSERT INTO country(short_name,name) VALUES ('MU','Mauritius');
INSERT INTO country(short_name,name) VALUES ('MV','Maldives');
INSERT INTO country(short_name,name) VALUES ('MW','Malawi');
INSERT INTO country(short_name,name) VALUES ('MX','Mexico');
INSERT INTO country(short_name,name) VALUES ('MY','Malaysia');
INSERT INTO country(short_name,name) VALUES ('MZ','Mozambique');
INSERT INTO country(short_name,name) VALUES ('NA','Namibia');
INSERT INTO country(short_name,name) VALUES ('NC','New Caledonia');
INSERT INTO country(short_name,name) VALUES ('NE','Niger');
INSERT INTO country(short_name,name) VALUES ('NF','Norfolk Island');
INSERT INTO country(short_name,name) VALUES ('NG','Nigeria');
INSERT INTO country(short_name,name) VALUES ('NI','Nicaragua');
INSERT INTO country(short_name,name) VALUES ('NL','Netherlands');
INSERT INTO country(short_name,name) VALUES ('NO','Norway');
INSERT INTO country(short_name,name) VALUES ('NP','Nepal');
INSERT INTO country(short_name,name) VALUES ('NR','Nauru');
INSERT INTO country(short_name,name) VALUES ('NT','Neutral Zone');
INSERT INTO country(short_name,name) VALUES ('NU','Niue');
INSERT INTO country(short_name,name) VALUES ('NZ','New Zealand (Aotearoa)');
INSERT INTO country(short_name,name) VALUES ('OM','Oman');
INSERT INTO country(short_name,name) VALUES ('PA','Panama');
INSERT INTO country(short_name,name) VALUES ('PE','Peru');
INSERT INTO country(short_name,name) VALUES ('PF','French Polynesia');
INSERT INTO country(short_name,name) VALUES ('PG','Papua New Guinea');
INSERT INTO country(short_name,name) VALUES ('PH','Philippines');
INSERT INTO country(short_name,name) VALUES ('PK','Pakistan');
INSERT INTO country(short_name,name) VALUES ('PL','Poland');
INSERT INTO country(short_name,name) VALUES ('PM','St. Pierre and Miquelon');
INSERT INTO country(short_name,name) VALUES ('PN','Pitcairn');
INSERT INTO country(short_name,name) VALUES ('PR','Puerto Rico');
INSERT INTO country(short_name,name) VALUES ('PS','Palestinian Territory, Occupied');
INSERT INTO country(short_name,name) VALUES ('PT','Portugal');
INSERT INTO country(short_name,name) VALUES ('PW','Palau');
INSERT INTO country(short_name,name) VALUES ('PY','Paraguay');
INSERT INTO country(short_name,name) VALUES ('QA','Qatar');
INSERT INTO country(short_name,name) VALUES ('RE','Reunion');
INSERT INTO country(short_name,name) VALUES ('RO','Romania');
INSERT INTO country(short_name,name) VALUES ('RS','Serbia');
INSERT INTO country(short_name,name) VALUES ('RU','Russian Federation');
INSERT INTO country(short_name,name) VALUES ('RW','Rwanda');
INSERT INTO country(short_name,name) VALUES ('SA','Saudi Arabia');
INSERT INTO country(short_name,name) VALUES ('SB','Solomon Islands');
INSERT INTO country(short_name,name) VALUES ('SC','Seychelles');
INSERT INTO country(short_name,name) VALUES ('SD','Sudan');
INSERT INTO country(short_name,name) VALUES ('SE','Sweden');
INSERT INTO country(short_name,name) VALUES ('SG','Singapore');
INSERT INTO country(short_name,name) VALUES ('SH','St. Helena');
INSERT INTO country(short_name,name) VALUES ('SI','Slovenia');
INSERT INTO country(short_name,name) VALUES ('SJ','Svalbard & Jan Mayen Islands');
INSERT INTO country(short_name,name) VALUES ('SK','Slovak Republic');
INSERT INTO country(short_name,name) VALUES ('SL','Sierra Leone');
INSERT INTO country(short_name,name) VALUES ('SM','San Marino');
INSERT INTO country(short_name,name) VALUES ('SN','Senegal');
INSERT INTO country(short_name,name) VALUES ('SO','Somalia');
INSERT INTO country(short_name,name) VALUES ('SR','Suriname');
INSERT INTO country(short_name,name) VALUES ('ST','Sao Tome and Principe');
INSERT INTO country(short_name,name) VALUES ('SU','USSR (former)');
INSERT INTO country(short_name,name) VALUES ('SV','El Salvador');
INSERT INTO country(short_name,name) VALUES ('SY','Syria');
INSERT INTO country(short_name,name) VALUES ('SZ','Swaziland');
INSERT INTO country(short_name,name) VALUES ('TC','Turks and Caicos Islands');
INSERT INTO country(short_name,name) VALUES ('TD','Chad');
INSERT INTO country(short_name,name) VALUES ('TF','French Southern Territories');
INSERT INTO country(short_name,name) VALUES ('TG','Togo');
INSERT INTO country(short_name,name) VALUES ('TH','Thailand');
INSERT INTO country(short_name,name) VALUES ('TJ','Tajikistan');
INSERT INTO country(short_name,name) VALUES ('TK','Tokelau');
INSERT INTO country(short_name,name) VALUES ('TM','Turkmenistan');
INSERT INTO country(short_name,name) VALUES ('TN','Tunisia');
INSERT INTO country(short_name,name) VALUES ('TO','Tonga');
INSERT INTO country(short_name,name) VALUES ('TP','East Timor');
INSERT INTO country(short_name,name) VALUES ('TR','Turkey');
INSERT INTO country(short_name,name) VALUES ('TT','Trinidad and Tobago');
INSERT INTO country(short_name,name) VALUES ('TV','Tuvalu');
INSERT INTO country(short_name,name) VALUES ('TW','Taiwan');
INSERT INTO country(short_name,name) VALUES ('TZ','Tanzania');
INSERT INTO country(short_name,name) VALUES ('UA','Ukraine');
INSERT INTO country(short_name,name) VALUES ('UG','Uganda');
INSERT INTO country(short_name,name) VALUES ('UK','United Kingdom');
INSERT INTO country(short_name,name) VALUES ('UM','US Minor Outlying Islands');
INSERT INTO country(short_name,name) VALUES ('US','United States');
INSERT INTO country(short_name,name) VALUES ('UY','Uruguay');
INSERT INTO country(short_name,name) VALUES ('UZ','Uzbekistan');
INSERT INTO country(short_name,name) VALUES ('VA','Vatican City State (Holy See)');
INSERT INTO country(short_name,name) VALUES ('VC','Saint Vincent & the Grenadines');
INSERT INTO country(short_name,name) VALUES ('VE','Venezuela');
INSERT INTO country(short_name,name) VALUES ('VG','British Virgin Islands');
INSERT INTO country(short_name,name) VALUES ('VI','Virgin Islands (U.S.)');
INSERT INTO country(short_name,name) VALUES ('VN','Viet Nam');
INSERT INTO country(short_name,name) VALUES ('VU','Vanuatu');
INSERT INTO country(short_name,name) VALUES ('WF','Wallis and Futuna Islands');
INSERT INTO country(short_name,name) VALUES ('WS','Samoa');
INSERT INTO country(short_name,name) VALUES ('YE','Yemen');
INSERT INTO country(short_name,name) VALUES ('YT','Mayotte');
INSERT INTO country(short_name,name) VALUES ('YU','Yugoslavia (former)');
INSERT INTO country(short_name,name) VALUES ('ZA','South Africa');
INSERT INTO country(short_name,name) VALUES ('ZM','Zambia');
INSERT INTO country(short_name,name) VALUES ('ZR','Zaire');
INSERT INTO country(short_name,name) VALUES ('ZW','Zimbabwe');



create table country_tax_form (country_id int  references country(id) not null,
   form_name text not null,
   id serial not null unique,
   default_reportable bool not null default false,
   primary key(country_id, form_name)
);

COMMENT ON TABLE country_tax_form IS 
$$ This table was designed for holding information relating to reportable
sales or purchases, such as IRS 1099 forms and international equivalents.$$;

-- BEGIN new entity management

CREATE FUNCTION tg_enforce_perms_eclass () RETURNS TRIGGER AS 
$$
DECLARE
   r_eclass entity_class;
   roll_pfx text;
BEGIN;
IF TG_OP = 'DELETE' THEN
   RETURN OLD;
ELSE 
   SELECT value INTO roll_pfx FROM defaults WHERE setting_key = 'roll_prefix';
   SELECT * INTO r_eclass from entity_class WHERE id = new.entity_class;
   IF pg_has_role(SESSION_USER, coalesce(roll_pfx, 
                                         'lsmb_' || current_database || '__')
                                || 'contact_class_' || lower(regexp_replace(
                                                        r_eclass.class, 
                                                        ' ', 
                                                        '_') 
   THEN
      RETURN NEW;
   ELSE
      RAISE EXCEPTION 'Access Denied for class';
   END IF;
END;
$$ LANGUAGE PLPGSQL;

CREATE TABLE entity_class (
  id serial primary key,
  class text check (class ~ '[[:alnum:]_]') NOT NULL,
  country_id int references country(id),
  active boolean not null default TRUE);
  
COMMENT ON TABLE entity_class IS $$ Defines the class type such as vendor, customer, contact, employee $$;
COMMENT ON COLUMN entity_class.id IS $$ The first 7 values are reserved and 
permanent.  Individuals who create new classes, however, should coordinate 
with others for ranges to use.$$;  

CREATE index entity_class_idx ON entity_class(lower(class));

CREATE TABLE entity (
  id serial UNIQUE,
  name text check (name ~ '[[:alnum:]_]'),
  entity_class integer references entity_class(id) not null ,
  created date not null default current_date,
  control_code text unique,
  country_id int references country(id) not null,
  PRIMARY KEY(control_code, entity_class));

CREATE TRIGGER eclass_perms_check ON entity 
BEFORE INSERT OR UPDATE OR DELETE 
EXECUTE PROCEDURE tg_enforce_perms_eclass;
  
COMMENT ON TABLE entity IS $$ The primary entity table to map to all contacts $$;
COMMENT ON COLUMN entity.name IS $$ This is the common name of an entity. If it was a person it may be Joshua Drake, a company Acme Corp. You may also choose to use a domain such as commandprompt.com $$;


ALTER TABLE entity ADD FOREIGN KEY (entity_class) REFERENCES entity_class(id);

INSERT INTO entity_class (id,class) VALUES (1,'Vendor');
INSERT INTO entity_class (id,class) VALUES (2,'Customer');
INSERT INTO entity_class (id,class) VALUES (3,'Employee');
INSERT INTO entity_class (id,class) VALUES (4,'Contact');
INSERT INTO entity_class (id,class) VALUES (5,'Lead');
INSERT INTO entity_class (id,class) VALUES (6,'Referral');
INSERT INTO entity_class (id,class) VALUES (7,'Hot Lead');
INSERT INTO entity_class (id,class) VALUES (8,'Cold Lead');

SELECT setval('entity_class_id_seq',8);

-- USERS stuff --
CREATE TABLE users (
INSERT INTO entity_class (id,class) VALUES (5,'Lead');
    id serial UNIQUE, 
    username varchar(30) primary key,
    notify_password interval not null default '7 days'::interval,
    entity_id int not null references entity(id) on delete cascade
);


create table lsmb_roles (
    
    user_id integer not null references users(id) ON DELETE CASCADE,
    role text not null
    
);

COMMENT ON TABLE lsmb_roles IS 
$$ Tracks role assignments in the front end.  Not sure why we need this.  Will
rethink for 1.4.
$$;


-- Session tracking table


CREATE TABLE session(
session_id serial PRIMARY KEY,
token VARCHAR(32) CHECK(length(token) = 32),
last_used TIMESTAMP default now(),
ttl int default 3600 not null,
users_id INTEGER NOT NULL references users(id),
notify_pasword interval not null default '7 days'::interval
);

COMMENT ON TABLE session IS
$$ This table is used to track sessions on a database level across page 
requests (discretionary locks,open forms for anti-xsrf measures).
Because of the way LedgerSMB authentication works currently we do 
not time out authentication when the session times out.  We do time out 
highly pessimistic locks used for large batch payment workflows.$$;

CREATE TABLE open_forms (
id SERIAL PRIMARY KEY,
session_id int REFERENCES session(session_id) ON DELETE CASCADE
);

COMMENT ON TABLE open_forms IS
$$ This is our primary anti-xsrf measure, as this allows us to require a full
round trip to the web server in order to save data.$$;
--
CREATE TABLE transactions (
  id int PRIMARY KEY,
  table_name text,
  locked_by int references "session" (session_id) ON DELETE SET NULL,
  approved_by int references entity (id),
  approved_at timestamp
);

CREATE INDEX transactions_locked_by_i ON transactions(locked_by);

COMMENT on TABLE transactions IS 
$$ This table provides referential integrity between AR, AP, GL tables on one
hand and acc_trans on the other, pending the refactoring of those tables.  It
also is used to provide discretionary locking of financial transactions across 
database connections, for example in batch payment workflows.$$;

CREATE OR REPLACE FUNCTION lock_record (in_id int, in_session_id int) 
returns bool as 
$$
declare
   locked int;
begin
   SELECT locked_by into locked from transactions where id = $1;
   IF NOT FOUND THEN
	RETURN FALSE;
   ELSEIF locked is not null AND locked <> $2 THEN
        RETURN FALSE;
   END IF;
   UPDATE transactions set locked_by = $2 where id = $1;
   RETURN TRUE;
end;
$$ language plpgsql;

COMMENT ON FUNCTION lock_record(int, int) is $$
This function seeks to lock a record with an id of in_id to a session with an
id of in_session_id.  If possible, it returns true.  If it is already locked,
false.  These are not hard locks and the application is free to disregard or 
not even ask.  They time out when the session is destroyed.
$$;

COMMENT ON column transactions.locked_by IS
$$ This should only be used in pessimistic locking measures as required by large
batch work flows. $$;


-- LOCATION AND COUNTRY

CREATE TABLE location_class (
  id serial UNIQUE,
  class text check (class ~ '[[:alnum:]_]') not null,
  authoritative boolean not null,
  PRIMARY KEY (class,authoritative));

COMMENT ON TABLE location_class is $$
Individuals seeking to add new location classes should coordinate with others.
$$;

CREATE UNIQUE INDEX lower_class_unique ON location_class(lower(class));

INSERT INTO location_class(id,class,authoritative) VALUES ('1','Billing',TRUE);
INSERT INTO location_class(id,class,authoritative) VALUES ('2','Sales',TRUE);
INSERT INTO location_class(id,class,authoritative) VALUES ('3','Shipping',TRUE);

SELECT SETVAL('location_class_id_seq',4);
  
CREATE TABLE location (
  id serial PRIMARY KEY,
  line_one text check (line_one ~ '[[:alnum:]_]') NOT NULL,
  line_two text,
  line_three text,
  city text check (city ~ '[[:alnum:]_]') NOT NULL,
  state text check(state ~ '[[:alnum:]_]'),
  country_id integer not null REFERENCES country(id),
  mail_code text not null check (mail_code ~ '[[:alnum:]_]'),
  created date not null default now(),
  inactive_date timestamp default null,
  active boolean not null default TRUE
);

COMMENT ON TABLE location IS $$
This table stores addresses, such as shipto and bill to addresses.
$$;
  
CREATE TABLE company (
  id serial UNIQUE,
  entity_id integer not null references entity(id),
  legal_name text check (legal_name ~ '[[:alnum:]_]'),
  tax_id text,
  sales_tax_id text,
  license_number text,
  sic_code varchar,
  created date default current_date not null,
  PRIMARY KEY (entity_id,legal_name));
  
COMMENT ON COLUMN company.tax_id IS $$ In the US this would be a EIN. $$;  

CREATE TABLE entity_to_location (
  location_id integer references location(id) not null,
  location_class integer not null references location_class(id),
  entity_id integer not null references entity(id) ON DELETE CASCADE,
  PRIMARY KEY(location_id, entity_id, location_class));

COMMENT ON TABLE entity_to_location IS
$$ This table is used for locations generic to companies.  For contract-bound
addresses, use eca_to_location instead $$;

CREATE TABLE salutation (
 id serial unique,
 salutation text primary key);

INSERT INTO salutation (id,salutation) VALUES ('1','Dr.');
INSERT INTO salutation (id,salutation) VALUES ('2','Miss.');
INSERT INTO salutation (id,salutation) VALUES ('3','Mr.');
INSERT INTO salutation (id,salutation) VALUES ('4','Mrs.');
INSERT INTO salutation (id,salutation) VALUES ('5','Ms.');
INSERT INTO salutation (id,salutation) VALUES ('6','Sir.');

SELECT SETVAL('salutation_id_seq',7);

CREATE TABLE person (
    id serial PRIMARY KEY,
    entity_id integer references entity(id) not null,
    salutation_id integer references salutation(id),
    first_name text check (first_name ~ '[[:alnum:]_]') NOT NULL,
    middle_name text,
    last_name text check (last_name ~ '[[:alnum:]_]') NOT NULL,
    created date not null default current_date,
    unique(entity_id) -- needed due to entity_employee assumptions --CT
 );
 
COMMENT ON TABLE person IS $$ Every person, must have an entity to derive a common or display name. The correct way to get class information on a person would be person.entity_id->entity_class_to_entity.entity_id. $$;

create table entity_employee (
    
    entity_id integer references entity(id) not null unique,
    startdate date not null default current_date,
    enddate date,
    role varchar(20),
    ssn text,
    sales bool default 'f',
    manager_id integer references entity(id),
    employeenumber varchar(32),
    dob date,
    PRIMARY KEY (entity_id)
);

COMMENT ON TABLE entity_employee IS 
$$ This contains employee-specific extensions to person/entity. $$;

CREATE TABLE person_to_company (
  location_id integer references location(id) not null,
  person_id integer not null references person(id) ON DELETE CASCADE,
  company_id integer not null references company(id) ON DELETE CASCADE,
  PRIMARY KEY (location_id,person_id)); 

COMMENT ON TABLE person_to_company IS
$$ currently unused in the front-end, but can be used to map persons
to companies.$$;

CREATE TABLE entity_other_name (
 entity_id integer not null references entity(id) ON DELETE CASCADE,
 other_name text check (other_name ~ '[[:alnum:]_]'),
 PRIMARY KEY (other_name, entity_id));
 
COMMENT ON TABLE entity_other_name IS $$ Similar to company_other_name, a person
may be jd, Joshua Drake, linuxpoet... all are the same person.  Currently
unused in the front-end but will likely be added in future versions.$$;

CREATE TABLE contact_class (
  id serial UNIQUE,
  class text check (class ~ '[[:alnum:]_]') NOT NULL, 
  PRIMARY KEY (class));

COMMENT ON TABLE contact_class IS 
$$ Stores type of contact information attached to companies and persons.
Please coordinate with others before adding new types.$$;
 
CREATE UNIQUE INDEX contact_class_class_idx ON contact_class(lower(class));

INSERT INTO contact_class (id,class) values (1,'Primary Phone');
INSERT INTO contact_class (id,class) values (2,'Secondary Phone');
INSERT INTO contact_class (id,class) values (3,'Cell Phone');
INSERT INTO contact_class (id,class) values (4,'AIM');
INSERT INTO contact_class (id,class) values (5,'Yahoo');
INSERT INTO contact_class (id,class) values (6,'Gtalk');
INSERT INTO contact_class (id,class) values (7,'MSN');
INSERT INTO contact_class (id,class) values (8,'IRC');
INSERT INTO contact_class (id,class) values (9,'Fax');
INSERT INTO contact_class (id,class) values (10,'Generic Jabber');
INSERT INTO contact_class (id,class) values (11,'Home Phone');
-- The e-mail classes are hard-coded into LedgerSMB/Form.pm by class_id
-- i.e. 'class_id's 12 - 17
INSERT INTO contact_class (id,class) values (12,'Email');
INSERT INTO contact_class (id,class) values (13,'CC');
INSERT INTO contact_class (id,class) values (14,'BCC');
INSERT INTO contact_class (id,class) values (15,'Billing Email');
INSERT INTO contact_class (id,class) values (16,'Billing CC');
INSERT INTO contact_class (id,class) values (17,'Billing BCC');

SELECT SETVAL('contact_class_id_seq',17);

CREATE TABLE entity_to_contact (
  entity_id integer not null references entity(id) ON DELETE CASCADE,
  contact_class_id integer references contact_class(id) not null,
  contact text check(contact ~ '[[:alnum:]_]') not null,
  description text,
  PRIMARY KEY (entity_id,contact_class_id,contact));
  
COMMENT ON TABLE entity_to_contact IS 
$$ This table stores contact information for entities$$;
  
CREATE TABLE entity_bank_account (
    id serial not null,
    entity_id int not null references entity(id) ON DELETE CASCADE,
    bic varchar,
    iban varchar,
    UNIQUE (id),
    PRIMARY KEY (entity_id, bic, iban)
);

COMMENT ON TABLE entity_bank_account IS 
$$This stores bank account information for both companies and persons.$$;

COMMENT ON COLUMN entity_bank_account.bic IS
$$ Banking Institution Code, such as routing number of SWIFT code.$$;

COMMENT ON COLUMN entity_bank_account.iban IS
$$ International Bank Account Number.  used to store the actual account number
for the banking institution.$$;

CREATE TABLE entity_credit_account (
    id serial not null unique,
    entity_id int not null references entity(id) ON DELETE CASCADE,
    entity_class int not null references entity_class(id) check ( entity_class in (1,2) ),
    pay_to_name text,
    discount numeric, 
    description text,
    discount_terms int default 0,
    discount_account_id int references account(id),
    taxincluded bool default 'f',
    creditlimit NUMERIC default 0,
    terms int2 default 0,
    meta_number varchar(32),
    business_id int,
    language_code varchar(6) DEFAULT 'en' references language(code) ON DELETE SET DEFAULT,
    pricegroup_id int references pricegroup(id),
    curr char(3),
    startdate date DEFAULT CURRENT_DATE,
    enddate date,
    threshold numeric default 0,
    employee_id int references entity_employee(entity_id),
    primary_contact int references person(id),
    ar_ap_account_id int references account(id),
    cash_account_id int references account(id),
    bank_account int references entity_bank_account(id),
    taxform_id int references country_tax_form(id),
    PRIMARY KEY(entity_id, meta_number, entity_class),
    CHECK (ar_ap_account_id IS NOT NULL OR entity_id = 0)
);

CREATE TRIGGER eclass_perms_check ON entity_credit_account
BEFORE INSERT OR UPDATE OR DELETE 
EXECUTE PROCEDURE tg_enforce_perms_eclass;
  
COMMENT ON TABLE entity IS $$ The primary entity table to map to all contacts $$;
COMMENT ON TABLE entity_credit_account IS
$$This table stores information relating to general relationships regarding 
moneys owed on invoice.  Invoices, whether AR or AP, must be attached to 
a record in this table.$$;

COMMENT ON COLUMN entity_credit_account.meta_number IS
$$ This stores the human readable control code for the customer/vendor record.
This is typically called the customer/vendor "account" in the application.$$;

CREATE UNIQUE INDEX entity_credit_ar_accno_idx_u 
ON entity_credit_account(meta_number)
WHERE entity_class = 2;

COMMENT ON INDEX entity_credit_ar_accno_idx_u IS
$$This index is used to ensure that AR accounts are not reused.$$;

CREATE TABLE eca_to_contact (
  credit_id integer not null references entity_credit_account(id) 
	ON DELETE CASCADE,
  contact_class_id integer references contact_class(id) not null,
  contact text check(contact ~ '[[:alnum:]_]') not null,
  description text,
  PRIMARY KEY (credit_id, contact_class_id,  contact));  

COMMENT ON TABLE eca_to_contact IS $$ To keep track of the relationship between multiple contact methods and a single vendor or customer account. For generic 
contacts, use entity_to_contact instead.$$;
  
CREATE TABLE eca_to_location (
  location_id integer references location(id) not null,
  location_class integer not null references location_class(id),
  credit_id integer not null references entity_credit_account(id) 
	ON DELETE CASCADE,
  PRIMARY KEY(location_id,credit_id, location_class));

CREATE UNIQUE INDEX eca_to_location_billing_u ON eca_to_location(credit_id)
	WHERE location_class = 1;

COMMENT ON TABLE eca_to_location IS
$$ This table is used for locations bound to contracts.  For generic contact
addresses, use entity_to_location instead $$;

CREATE TABLE employee_class (
    label text not null primary key,
    id serial not null unique
);

CREATE TABLE employee_to_ec (
    employee_id int references entity_employee(entity_id),
    ec_id int references employee_class(id),
    primary key(employee_id)
);


-- Begin payroll section
CREATE TABLE payroll_income_class (
   id int not null,
   country_id int not null references country(id),
   label text not null,
   unique (id, country_id),
   primary key (country_id, label)
);

CREATE TABLE payroll_income_category (
   id serial not null unique,
   label text
);

INSERT INTO payroll_income_category (label) 
values ('Salary'), 
       ('Hourly'), 
       ('Chord'), 
       ('Non-cash');

CREATE TABLE payroll_income_type (
   id serial not null unique,
   account_id int not null references account(id),
   pic_id int not null,
   country_id int not null,
   label text not null,
   unit text not null,
   default_amount numeric,
   foreign key(pic_id, country_id) 
              references payroll_income_class(id, country_id)
);

CREATE TABLE payroll_employee_class (
   id serial not null unique,
   label text primary key
);

CREATE TABLE payroll_employee_class_to_income_type (
   ec_id int references payroll_employee_class (id),
   it_id int references payroll_income_type(id),
   primary key(ec_id, it_id)
);

CREATE TABLE payroll_deduction_class (
   id int not null,
   country_id int not null references country(id),
   label text not null,
   unique (id, country_id),
   primary key (country_id, label)
);

CREATE TABLE payroll_deduction_type (
   itype_id serial not null unique,
   account_id int not null references account(id),
   pic_id int not null,
   country_id int not null,
   label text not null,
   unit text not null,
   default_amount numeric,
   calc_percent bool not null,
   foreign key(pic_id, country_id) 
              references payroll_income_class(id, country_id)
);

CREATE TABLE payroll_report (
   id serial not null primary key,
   ec_id int not null references payroll_employee_class(id),
   payment_date date not null,
   created_by int references entity_employee(entity_id),
   approved_by int references  entity_employee(entity_id)
);

CREATE TABLE payroll_report_line (
   id serial not null unique,
   report_id int not null references payroll_report(id),
   employee_id int not null references entity(id),
   it_id int not null references payroll_income_type(id),
   qty numeric not null,
   rate numeric not null,
   description text,
   primary key (it_id, employee_id, report_id)
);

CREATE TABLE payroll_pto_class (
   id serial not null unique,
   label text primary key
);

CREATE TABLE payroll_paid_timeoff (
   employee_id int not null references entity(id),
   pto_class_id int not null references payroll_pto_class(id),
   report_id int not null references payroll_report(id),
   amount numeric not null
);

--TODO:  Add payroll line items, approval process, registry for locale functions, etc
-- Begin rocking notes interface
CREATE TABLE note_class(id serial primary key, class text not null check (class ~ '[[:alnum:]_]'));
INSERT INTO note_class(id,class) VALUES (1,'Entity');
INSERT INTO note_class(id,class) VALUES (2,'Invoice');
INSERT INTO note_class(id,class) VALUES (3,'Entity Credit Account');
INSERT INTO note_class(id,class) VALUES (5,'Journal Entry');
CREATE UNIQUE INDEX note_class_idx ON note_class(lower(class));

COMMENT ON TABLE note_class IS 
$$ Coordinate with others before adding entries. $$;

CREATE TABLE note (id serial primary key, 
                   note_class integer not null references note_class(id), 
                   note text not null, 
                   vector tsvector not null default '', 
                   created timestamp not null default now(),
                   created_by text DEFAULT SESSION_USER,
                   ref_key integer not null,
                   subject text);

COMMENT ON TABLE note IS 
$$ This is an abstract table which should have zero rows.  It is inherited by
other tables for specific notes.$$;

COMMENT ON COLUMN note.ref_key IS
$$ Subclassed tables use this column as a foreign key against the table storing
the record a note is attached to.$$;

COMMENT ON COLUMN note.note IS $$Body of note.$$;
COMMENT ON COLUMN note.vector IS $$tsvector for full text indexing, requires 
both setting up tsearch dictionaries and adding triggers to use at present.$$;

CREATE TABLE entity_note(
      entity_id int references entity(id), 
      primary key(id)) INHERITS (note);
ALTER TABLE entity_note ADD CHECK (note_class = 1);
ALTER TABLE entity_note ADD FOREIGN KEY (ref_key) REFERENCES entity(id) ON DELETE CASCADE;
CREATE INDEX entity_note_id_idx ON entity_note(id);
CREATE UNIQUE INDEX entity_note_class_idx ON note_class(lower(class));
CREATE INDEX entity_note_vectors_idx ON entity_note USING gist(vector);
CREATE TABLE invoice_note(primary key(id)) INHERITS (note);
CREATE INDEX invoice_note_id_idx ON invoice_note(id);
CREATE UNIQUE INDEX invoice_note_class_idx ON note_class(lower(class));
CREATE INDEX invoice_note_vectors_idx ON invoice_note USING gist(vector);

CREATE TABLE eca_note(primary key(id)) 
	INHERITS (note);
ALTER TABLE eca_note ADD CHECK (note_class = 3);
ALTER TABLE eca_note ADD FOREIGN KEY (ref_key) 
	REFERENCES entity_credit_account(id) 
	ON DELETE CASCADE;

COMMENT ON TABLE eca_note IS
$$ Notes for entity_credit_account entries.$$;

COMMENT ON COLUMN eca_note.ref_key IS
$$ references entity_credit_account.id$$;

-- END entity   

--
CREATE TABLE makemodel (
  parts_id int,
  barcode text,
  make text,
  model text,
  primary key(parts_id, make, model)
);

COMMENT ON TABLE makemodel IS
$$ A single parts entry can have multiple make/model entries.  These
store manufacturer/model number info.$$;
--
CREATE TABLE journal_type (
   id serial not null unique,
   name text primary key
);

COMMENT ON TABLE journal_type IS
$$ This table describes the journal entry type of the transaction.  The 
following values are hard coded by default:
1:  General journal
2:  Sales (AR)
3:  Purchases (AP)
4:  Receipts
5:  Payments

$$;

CREATE TABLE cr_report (
    id bigserial primary key not null,
    chart_id int not null references account(id),
    their_total numeric not null,
    approved boolean not null default 'f',
    submitted boolean not null default 'f',
    end_date date not null default now(),
    updated timestamp not null default now(),
    entered_by int not null default person__get_my_entity_id() references entity(id),
    entered_username text not null default SESSION_USER,
    deleted boolean not null default 'f'::boolean,
    deleted_by int references entity(id),
    approved_by int references entity(id),
    approved_username text,
    recon_fx bool default false,
    CHECK (deleted is not true or approved is not true)
);

COMMENT ON TABLE cr_report IS
$$This table holds header data for cash reports.$$;

CREATE TABLE cr_report_line (
    id bigserial primary key not null,
    report_id int NOT NULL references cr_report(id),
    scn text, -- SCN is the check #
    their_balance numeric,
    our_balance numeric,
    errorcode INT,
    "user" int references entity(id) not null, 
    clear_time date,
    insert_time TIMESTAMPTZ NOT NULL DEFAULT now(),
    trans_type text, 
    post_date date,
    ledger_id int,
    overlook boolean not null default 'f',
    cleared boolean not null default 'f'
);


COMMENT ON TABLE cr_report_line IS
$$ This stores line item data on transaction lines and whether they are 
cleared.$$;

COMMENT ON COLUMN cr_report_line.scn IS
$$ This is the check number.  Maps to journal_entry.reference $$;

CREATE TABLE cr_coa_to_account (
    chart_id int not null references account(id),
    account text not null
);

COMMENT ON TABLE cr_coa_to_account IS
$$ Provides name mapping for the cash reconciliation screen.$$;

INSERT INTO journal_type (id, name) 
VALUES (1, 'General'), 
       (2, 'Sales'),
       (3, 'Purchases'),
       (4, 'Receipts'),
       (5, 'Payments');


CREATE TABLE journal_entry (
    id serial not null, 
    reference text not null, 
    description text, 
    locked_by int references session(session_id) on delete set null,
    journal int references journal_type(id),
    post_date date not null default now(),
    effective_start date not null, 
    effective_end date not null,
    currency char(3) not null,
    approved bool default false,
    is_template bool default false,
    entered_by int not null references entity(id),
    approved_by int references entity(id),
    primary key (id),
    check (is_template is false or approved is false)
);


COMMENT ON TABLE journal_entry IS $$
This tale records the header information for each transaction.  It replaces 
parts of the following tables:  acc_trans, ar, ap, gl, transactions.

Note now all ar/ap transactions are also journal entries.$$;

COMMENT ON COLUMN journal_entry.reference IS 
$$ Invoice number or journal entry number.$$;

COMMENT ON COLUMN journal_entry.effective_start IS
$$ For transactions whose effects are spread out over a period of time, this is
the effective start date for the transaction.  To be used by add-ons for 
automating adjustments.$$;

COMMENT ON COLUMN journal_entry.effective_end IS
$$ For transactions whose effects are spread out over a period of time, this is
the effective end date for the transaction.  To be used by add-ons for 
automating adjustments.$$;

COMMENT ON COLUMN journal_entry.is_template IS
$$ Set true for template transactions.  Templates can never be approved but can
be copied into new transactions and are useful for recurrances. $$;

CREATE UNIQUE INDEX je_unique_source ON journal_entry (journal, reference) 
WHERE journal IN (1, 2); -- cannot reuse GL source and AR invoice numbers

CREATE TABLE journal_line (
    id serial, 
    account_id int references account(id)  not null,
    journal_id int references journal_entry(id) not null,
    amount numeric not null check (amount <> 'NaN'),
    cleared bool not null default false,
    reconciliation_report int references cr_report(id),
    line_type text references account_link_description,
    primary key (id)
);
ALTER TABLE cr_report_line ADD FOREIGN KEY (ledger_id) 
REFERENCES journal_line(id);

COMMENT ON TABLE journal_line IS
$$ Replaces acc_trans as the main account transaction line table.$$;

COMMENT ON COLUMN journal_line.cleared IS
$$ Still needed both for legacy data and in case reconciliation data must 
eventually be purged.$$;

CREATE TABLE eca_invoice (
     order_id int, -- TODO reference inventory_order when added
    journal_id int references journal_entry(id),
    on_hold bool default false,
    reverse bool default false,
    credit_id int references entity_credit_account(id) not null,
    due date not null,
    language_code char(6) references language(code), 
    force_closed bool not null default false, 
    order_number text,
    PRIMARY KEY  (journal_id)
);

COMMENT ON TABLE eca_invoice IS 
$$ Replaces the rest of the ar and ap tables.
Also tracks payments and receipts. $$;

COMMENT ON COLUMN eca_invoice.order_id IS 
$$ Link to order it was created from$$;

COMMENT ON COLUMN eca_invoice.on_hold IS 
$$ On hold invoices can not be paid, and overpayments that are on hold cannot 
be used to pay invoices.$$;

COMMENT ON COLUMN eca_invoice.reverse IS
$$ When this is set to true, the invoice is shown with opposite normal numbers,
i.e. negatives appear as positives, and positives appear as negatives.$$;

COMMENT ON COLUMN eca_invoice.force_closed IS
$$ When this is set to true, the invoice does not show up on outstanding reports
and cannot be paid.  Overpayments where this is set to true do not appear on 
outstanding reports and cannot be paid.$$;

COMMENT ON COLUMN eca_invoice.order_number IS
$$ This is the order number of the other party.  So for a sales invoice, this 
would be a purchase order, and for a vendor invoice, this would be a sales 
order.$$;

--
CREATE TABLE gl (
  id int DEFAULT nextval ( 'id' ) PRIMARY KEY REFERENCES transactions(id),
  reference text,
  description text,
  transdate date DEFAULT current_date,
  person_id integer references person(id),
  notes text,
  approved bool default true
);

COMMENT ON TABLE gl IS
$$ This table holds summary information for entries in the general journal.
Does not hold summary information in 1.3 for AR or AP entries.$$;

COMMENT ON COLUMN gl.person_id is $$ the person_id of the employee who created
the entry.$$;
--
CREATE TABLE gifi (
  accno text PRIMARY KEY,
  description text
);

COMMENT ON TABLE gifi IS 
$$ GIFI labels for accounts, used in Canada and some EU countries for tax 
reporting$$;
--
CREATE TABLE defaults (
  setting_key text primary key,
  value text
);

COMMENT ON TABLE defaults IS 
$$  This is a free-form table for managing application settings per company
database.  We use key-value modelling here because this most accurately maps 
the actual semantics of the data.
$$ ;

\COPY defaults FROM stdin WITH DELIMITER '|'
timeout|90 minutes
sinumber|1
sonumber|1
yearend|1
businessnumber|1
<<<<<<< HEAD
version|1.3.999
=======
version|1.3.19
>>>>>>> 3b9bc339
closedto|\N
revtrans|1
ponumber|1
sqnumber|1
rfqnumber|1
audittrail|0
vinumber|1
employeenumber|1
partnumber|1
customernumber|1
vendornumber|1
glnumber|1
projectnumber|1
queue_payments|0
poll_frequency|1
rcptnumber|1
paynumber|1
separate_duties|1
entity_control|A-00001
batch_cc|B-11111
check_prefix|CK
\.

-- */
-- batch stuff

CREATE TABLE batch_class (
  id serial unique,
  class varchar primary key
);

COMMENT ON TABLE batch_class IS 
$$ These values are hard-coded.  Please coordinate before adding standard
values. Values from 900 to 999 are reserved for local use.$$;

insert into batch_class (id,class) values (1,'ap');
insert into batch_class (id,class) values (2,'ar');
insert into batch_class (id,class) values (3,'payment');
insert into batch_class (id,class) values (4,'payment_reversal');
insert into batch_class (id,class) values (5,'gl');
insert into batch_class (id,class) values (6,'receipt');
insert into batch_class (id,class) values (7,'receipt_reversal');
insert into batch_class (id,class) values (8,'sales_invoice');
insert into batch_class (id,class) values (9,'vendor_invoice');

SELECT SETVAL('batch_class_id_seq',9);

CREATE TABLE batch (
  id serial primary key,
  batch_class_id integer references batch_class(id) not null,
  control_code text NOT NULL,
  description text,
  default_date date not null,
  approved_on date default null,
  approved_by int references entity_employee(entity_id),
  created_by int references entity_employee(entity_id),
  locked_by int references session(session_id),
  created_on date default now(),
  CHECK (length(control_code) > 0)
);

COMMENT ON TABLE batch IS
$$ Stores batch header info.  Batches are groups of vouchers that are posted
together.$$;

COMMENT ON COLUMN batch.batch_class_id IS
$$ Note that this field is largely used for sorting the vouchers.  A given batch is NOT restricted to this type.$$;


-- Although I am moving the primary key to voucher.id for now, as of 1.4, I 
-- would expect trans_id to be primary key
CREATE TABLE voucher (
  trans_id int REFERENCES journal_entry(id) NOT NULL,
  batch_id int references batch(id) not null,
  id serial PRIMARY KEY,
  batch_class int references batch_class(id) not null
);

COMMENT ON TABLE voucher IS 
$$Mapping transactions to batches for batch approval.$$;

COMMENT ON COLUMN voucher.batch_class IS $$ This is the authoritative class of the 
voucher. $$;

COMMENT ON COLUMN voucher.id IS $$ This is simply a surrogate key for easy reference.$$;

CREATE TABLE acc_trans (
  trans_id int NOT NULL REFERENCES transactions(id),
  chart_id int NOT NULL REFERENCES  account(id),
  amount NUMERIC,
  transdate date DEFAULT current_date,
  source text,
  cleared bool DEFAULT 'f',
  fx_transaction bool DEFAULT 'f',
  memo text,
  invoice_id int,
  approved bool default true,
  cleared_on date,
  reconciled_on date,
  voucher_id int references voucher(id),
  entry_id SERIAL PRIMARY KEY
);

COMMENT ON TABLE acc_trans IS
$$This table stores line items for financial transactions.  Please note that
payments in 1.3 are not full-fledged transactions.$$;

COMMENT ON COLUMN acc_trans.source IS
$$Document Source identifier for individual line items, usually used 
for payments.$$;

CREATE INDEX acc_trans_voucher_id_idx ON acc_trans(voucher_id);
--
--
CREATE TABLE parts (
  id serial PRIMARY KEY,
  partnumber text,
  description text,
  unit varchar(5),
  listprice NUMERIC,
  sellprice NUMERIC,
  lastcost NUMERIC,
  priceupdate date DEFAULT current_date,
  weight numeric,
  onhand numeric DEFAULT 0,
  notes text,
  makemodel bool DEFAULT 'f',
  assembly bool DEFAULT 'f',
  alternate bool DEFAULT 'f',
  rop numeric, 
  inventory_accno_id int references account(id),
  income_accno_id int references account(id),
  expense_accno_id int references account(id),
  returns_accno_id int references account(id),
  bin text,
  obsolete bool DEFAULT 'f',
  bom bool DEFAULT 'f',
  image text,
  drawing text,
  microfiche text,
  partsgroup_id int,
  avgcost NUMERIC
);

COMMENT ON TABLE parts IS
$$This stores detail information about goods and services.  The type of part
is currently defined according to the following rules:
* If assembly is true, then an assembly
* If inventory_accno_id, income_accno_id, and expense_accno_id are not null then
  a part.
* If inventory_accno_id is null but the other two are not, then a service.
* Otherwise, a labor/overhead entry.
$$;

COMMENT ON COLUMN parts.rop IS
$$Re-order point.  Used to select parts for short inventory report.$$;

COMMENT ON COLUMN parts.bin IS
$$Text identifier for where a part is stored.$$;

COMMENT ON COLUMN parts.bom is
$$Show on Bill of Materials.$$;

COMMENT ON COLUMN parts.image IS
$$Hyperlink to product image.$$;
	
CREATE UNIQUE INDEX parts_partnumber_index_u ON parts (partnumber) 
WHERE obsolete is false;

CREATE TABLE invoice (
  id serial PRIMARY KEY,
  trans_id int REFERENCES transactions(id),
  parts_id int REFERENCES parts(id),
  description text,
  qty NUMERIC,
  allocated integer,
  sellprice NUMERIC,
  precision int,
  fxsellprice NUMERIC,
  discount numeric,
  assemblyitem bool DEFAULT 'f',
  unit varchar,
  deliverydate date,
  serialnumber text,
  notes text
);

COMMENT ON TABLE invoice IS
$$Line items of invoices with goods/services attached.$$;

COMMENT ON COLUMN invoice.allocated IS
$$Number of allocated items, negative relative to qty.
When qty + allocated = 0, then the item is fully used for purposes of COGS 
calculations.$$;

COMMENT ON COLUMN invoice.qty IS
$$Positive is normal for sales invoices, negative for vendor invoices.$$;

-- Added for Entity but can't be added due to order
ALTER TABLE invoice_note ADD FOREIGN KEY (ref_key) REFERENCES invoice(id);

--

CREATE TABLE payment_map (
    line_id int references journal_line(id),
    pays int references eca_invoice(journal_id) not null,
    primary key(line_id)
);

COMMENT ON TABLE payment_map IS $$ This maps the payment journal entry to the
invoices it pays.  A couple notes here:
1)  There is no requirement tht the payment "invoice" be linked to the same
entity_credit_account as the paid invoice.  People can pay eachothers invoices
if LedgerSMB supports this at an app level.
2)  This now means that payments are first class transactions.$$;
--


CREATE TABLE journal_note (
   internal_only bool not null default false,
   primary key (id),
   check(note_class = 5),
   foreign key(ref_key) references journal_entry(id)
) INHERITS (note);

COMMENT ON TABLE journal_note IS
$$ This stores notes attached to journal entries, including payments and
invoices.$$;

COMMENT ON COLUMN journal_note.internal_only IS
$$ When set to true, does not show up in notes list for invoice templates$$;
-- THe following credit accounts are used for inventory adjustments.
INSERT INTO entity (id, name, entity_class, control_code,country_id) 
values (0, 'Inventory Entity', 1, 'AUTO-01','232');

INSERT INTO company (legal_name, entity_id) 
values ('Inventory Entity', 0);

INSERT INTO entity_credit_account (entity_id, meta_number, entity_class)
VALUES 
(0, '00000', 1);
INSERT INTO entity_credit_account (entity_id, meta_number, entity_class)
VALUES 
(0, '00000', 2);


--
CREATE TABLE assembly (
  id int REFERENCES parts(id),
  parts_id int REFERENCES parts(id),
  qty numeric,
  bom bool,
  adj bool,
  PRIMARY KEY (id, parts_id)
);

COMMENT ON TABLE assembly IS
$$Holds mapping for parts that are members of assemblies.$$;

COMMENT ON COLUMN assembly.id IS
$$This is the id of the assembly the part is being mapped to.$$;

COMMENT ON COLUMN assembly.parts_id IS
$$ID of part that is a member of the assembly.$$;


--
CREATE TABLE ar (
  id int DEFAULT nextval ( 'id' ) PRIMARY KEY REFERENCES transactions(id),
  invnumber text,
  transdate date DEFAULT current_date,
  entity_id int REFERENCES entity(id),
  taxincluded bool,
  amount NUMERIC,
  netamount NUMERIC,
  paid NUMERIC,
  datepaid date,
  duedate date,
  invoice bool DEFAULT 'f',
  shippingpoint text,
  terms int2 DEFAULT 0,
  notes text,
  curr char(3) CHECK ( (amount IS NULL AND curr IS NULL) 
      OR (amount IS NOT NULL AND curr IS NOT NULL)),
  ordnumber text,
  person_id integer references entity_employee(entity_id),
  till varchar(20),
  quonumber text,
  intnotes text,
  shipvia text,
  language_code varchar(6),
  ponumber text,
  on_hold bool default false,
  reverse bool default false,
  approved bool default true,
  entity_credit_account int references entity_credit_account(id) not null,
  force_closed bool,
  description text,
  is_return bool default false,
  unique(invnumber) -- probably a good idea as per Erik's request --CT
);

COMMENT ON TABLE ar IS
$$ Summary/header information for AR transactions and sales invoices.
Note that some constraints here are hard to enforce because we haven not gotten 
to rewriting the relevant code here.
HV TODO drop entity_id
$$;

COMMENT ON COLUMN ar.invnumber IS
$$ Text identifier for the invoice.  Must be unique.$$;

COMMENT ON COLUMN ar.invoice IS
$$ True if the transaction tracks goods/services purchase using the invoice
table.  False otherwise.$$;

COMMENT ON COLUMN ar.amount IS
$$ This stores the total amount (including taxes) for the transaction.$$;

COMMENT ON COLUMN ar.netamount IS
$$ Total amount excluding taxes for the transaction.$$;

COMMENT ON COLUMN ar.curr IS $$ 3 letters to identify the currency.$$;

COMMENT ON COLUMN ar.ordnumber IS $$ Order Number$$;

COMMENT ON COLUMN ar.ponumber is $$Purchase Order Number$$; 

COMMENT ON COLUMN ar.person_id IS $$Person who created the transaction$$;

COMMENT ON COLUMN ar.quonumber IS $$Quotation Number$$;

COMMENT ON COLUMN ar.notes IS 
$$These notes are displayed on the invoice when printed or emailed$$;

COMMENT ON COLUMN ar.intnotes IS
$$These notes are not displayed when the invoice is printed or emailed and
may be updated without reposting hte invocie.$$;

COMMENT ON COLUMN ar.reverse IS
$$If true numbers are displayed after multiplying by -1$$;

COMMENT ON COLUMN ar.approved IS
$$Only show in financial reports if true.$$;

COMMENT ON COLUMN ar.entity_credit_account IS
$$ reference for the customer account used.$$;

COMMENT ON COLUMN ar.force_closed IS
$$ Not exposed to the UI, but can be set to prevent an invoice from showing up
for payment or in outstanding reports.$$;

--
CREATE TABLE ap (
  id int DEFAULT nextval ( 'id' ) PRIMARY KEY REFERENCES transactions(id),
  invnumber text,
  transdate date DEFAULT current_date,
  entity_id int REFERENCES entity(id),
  taxincluded bool DEFAULT 'f',
  amount NUMERIC,
  netamount NUMERIC,
  paid NUMERIC,
  datepaid date,
  duedate date,
  invoice bool DEFAULT 'f',
  ordnumber text,
  curr char(3) CHECK ( (amount IS NULL AND curr IS NULL) 
    OR (amount IS NOT NULL AND curr IS NOT NULL)) , -- This can be null, but shouldn't be.
  notes text,
  person_id integer references entity_employee(entity_id),
  till varchar(20),
  quonumber text,
  intnotes text,
  shipvia text,
  language_code varchar(6),
  ponumber text,
  shippingpoint text,
  on_hold bool default false,
  approved bool default true,
  reverse bool default false,
  terms int2 DEFAULT 0,
  description text,
  force_closed bool,
  entity_credit_account int references entity_credit_account(id) NOT NULL
);

COMMENT ON TABLE ap IS
$$ Summary/header information for AP transactions and vendor invoices.
Note that some constraints here are hard to enforce because we haven not gotten 
to rewriting the relevant code here.
HV TODO drop entity_id
$$;

COMMENT ON COLUMN ap.invnumber IS
$$ Text identifier for the invoice.  Must be unique.$$;

COMMENT ON COLUMN ap.invoice IS
$$ True if the transaction tracks goods/services purchase using the invoice
table.  False otherwise.$$;

COMMENT ON COLUMN ap.amount IS
$$ This stores the total amount (including taxes) for the transaction.$$;

COMMENT ON COLUMN ap.netamount IS
$$ Total amount excluding taxes for the transaction.$$;

COMMENT ON COLUMN ap.curr IS $$ 3 letters to identify the currency.$$;

COMMENT ON COLUMN ap.ordnumber IS $$ Order Number$$;

COMMENT ON COLUMN ap.ponumber is $$Purchase Order Number$$; 

COMMENT ON COLUMN ap.person_id IS $$Person who created the transaction$$;

COMMENT ON COLUMN ap.quonumber IS $$Quotation Number$$;

COMMENT ON COLUMN ap.notes IS 
$$These notes are displayed on the invoice when printed or emailed$$;

COMMENT ON COLUMN ap.intnotes IS
$$These notes are not displayed when the invoice is printed or emailed and
may be updated without reposting hte invocie.$$;

COMMENT ON COLUMN ap.reverse IS
$$If true numbers are displayed after multiplying by -1$$;

COMMENT ON COLUMN ap.approved IS
$$Only show in financial reports if true.$$;

COMMENT ON COLUMN ap.entity_credit_account IS
$$ reference for the vendor account used.$$;

COMMENT ON COLUMN ap.force_closed IS
$$ Not exposed to the UI, but can be set to prevent an invoice from showing up
for payment or in outstanding reports.$$;

-- INVENTORY ADJUSTMENTS

CREATE TABLE inventory_report (
   id serial primary key, -- these are not tied to external sources usually
   transdate date NOT NULL,    
   source text, -- may be null 
   ar_trans_id int,  -- would be null if no items were adjusted down
   ap_trans_id int,  -- would be null if no items were adjusted up
);

CREATE TABLE inventory_report_line (
   report_id int REFERENCES inventory_report(id), 
   parts_id int REFERENCES parts(id),
   counted numeric,
   expected numeric,
   PRIMARY KEY (report_id, parts_id)
);

--
CREATE TABLE taxmodule (
  taxmodule_id serial PRIMARY KEY,
  taxmodulename text NOT NULL
);

COMMENT ON TABLE taxmodule IS
$$This is used to store information on tax modules.  the module name is used
to determine the Perl class for the taxes.$$;
--
CREATE TABLE taxcategory (
  taxcategory_id serial PRIMARY KEY,
  taxcategoryname text NOT NULL,
  taxmodule_id int NOT NULL,
  FOREIGN KEY (taxmodule_id) REFERENCES taxmodule (taxmodule_id)
);
--
CREATE TABLE partstax (
  parts_id int,
  chart_id int,
  taxcategory_id int,
  PRIMARY KEY (parts_id, chart_id),
  FOREIGN KEY (parts_id) REFERENCES parts (id) on delete cascade,
  FOREIGN KEY (chart_id) REFERENCES  account(id),
  FOREIGN KEY (taxcategory_id) REFERENCES taxcategory (taxcategory_id)
);

COMMENT ON TABLE partstax IS $$ Mapping of parts to taxes.$$;
--
CREATE TABLE tax (
  chart_id int REFERENCES account(id),
  rate numeric,
  minvalue numeric,
  maxvalue numeric,
  taxnumber text,
  validto timestamp not null default 'infinity',
  pass integer DEFAULT 0 NOT NULL,
  taxmodule_id int DEFAULT 1 NOT NULL,
  FOREIGN KEY (chart_id) REFERENCES  account(id),
  FOREIGN KEY (taxmodule_id) REFERENCES taxmodule (taxmodule_id),
  PRIMARY KEY (chart_id, validto)
);

COMMENT ON TABLE tax IS
$$Information on tax rates.$$;

COMMENT ON COLUMN tax.pass IS
$$This is an integer indicating the pass of the tax. This is to support 
cumultative sales tax rules (for example, Quebec charging taxes on the federal
taxes collected).$$;
--
CREATE TABLE eca_tax (
  eca_id int references entity_credit_account(id) on delete cascade,
  chart_id int REFERENCES account(id),
  PRIMARY KEY (eca_id, chart_id)
);

COMMENT ON TABLE eca_tax IS $$ Mapping customers and vendors to taxes.$$;
--
CREATE TABLE oe_class (
  id smallint unique check(id IN (1,2,3,4)),
  oe_class text primary key);
  
INSERT INTO oe_class(id,oe_class) values (1,'Sales Order');
INSERT INTO oe_class(id,oe_class) values (2,'Purchase Order');
INSERT INTO oe_class(id,oe_class) values (3,'Quotation');
INSERT INTO oe_class(id,oe_class) values (4,'RFQ');

-- Moving this comment to SQL comments because it is about this code rather than
-- the database structure as API. --CT
-- This could probably be done better. But I need to remove the 
-- customer_id/vendor_id relationship and instead rely on a classification;
-- JD

COMMENT ON TABLE oe_class IS 
$$ Hardwired classifications for orders and quotations. 
Coordinate before adding.$$;

CREATE TABLE oe (
  id serial PRIMARY KEY,
  ordnumber text,
  transdate date default current_date,
  entity_id integer references entity(id),
  amount NUMERIC,
  netamount NUMERIC,
  reqdate date,
  taxincluded bool,
  shippingpoint text,
  notes text,
  curr char(3),
  person_id integer references person(id),
  closed bool default 'f',
  quotation bool default 'f',
  quonumber text,
  intnotes text,
  shipvia text,
  language_code varchar(6),
  ponumber text,
  terms int2 DEFAULT 0,
  entity_credit_account int references entity_credit_account(id) not null,
  oe_class_id int references oe_class(id) NOT NULL
);

COMMENT ON TABLE oe IS $$ Header information for:
* Sales orders
* Purchase Orders
* Quotations
* Requests for Quotation
$$;
--
CREATE TABLE orderitems (
  id serial PRIMARY KEY,
  trans_id int,
  parts_id int,
  description text,
  qty numeric,
  sellprice NUMERIC,
  precision int,
  discount numeric,
  unit varchar(5),
  reqdate date,
  ship numeric,
  serialnumber text,
  notes text
);

COMMENT ON TABLE orderitems IS
$$ Line items for sales/purchase orders and quotations.$$;
--
CREATE TABLE exchangerate (
  curr char(3),
  transdate date,
  buy numeric,
  sell numeric,
  PRIMARY KEY (curr, transdate)
);
COMMENT ON TABLE exchangerate IS
$$ When you receive money in a foreign currency, it is worth to you in your local currency
whatever you can get for it when you sell the acquired currency (sell rate).
When you have to pay someone in a foreign currency, the equivalent amount is the amount
you have to spend to acquire the foreign currency (buy rate).$$;
--

CREATE TABLE business_unit_class (
    id serial not null unique,
    label text primary key,
    active bool not null default false,
    ordering int
);

COMMENT ON TABLE business_unit_class IS 
$$ Consolidates projects and departments, and allows this to be extended for
funds accounting and other purposes.$$;

INSERT INTO business_unit_class (id, label, active, ordering)
VALUES (1, 'Department', '0', '10'),
       (2, 'Project', '0', '20'),
       (3, 'Job', '0', '30'),
       (4, 'Fund', '0', '40'),
       (5, 'Customer', '0', '50'),
       (6, 'Vendor', '0', '60'),
       (7, 'Lot',  '0', 50);

CREATE TABLE bu_class_to_module (
   bu_class_id int references business_unit_class(id),
   module_id int references lsmb_module(id),
   primary key (bu_class_id, module_id)
);

INSERT INTO  bu_class_to_module (bu_class_id, module_id)
SELECT business_unit_class.id, lsmb_module.id
  FROM business_unit_class
 CROSS
  JOIN lsmb_module; -- by default activate all existing business units on all modules
       

CREATE TABLE business_unit (
  id serial PRIMARY KEY,
  class_id int not null references business_unit_class(id),
  control_code text,
  description text,
  start_date date,
  end_date date,
  parent_id int references business_unit(id),
  credit_id int references entity_credit_account(id),
  UNIQUE(id, class_id), -- needed for foreign keys
  UNIQUE(class_id, control_code) 
);

CREATE TABLE job (
  bu_id int primary key references business_unit(id),
  parts_id int,
  production numeric default 0,
  completed numeric default 0
);

CREATE TABLE business_unit_ac (
  entry_id int references acc_trans(entry_id),
  class_id int references business_unit_class(id),
  bu_id int,
  primary key(bu_id, class_id, entry_id),
  foreign key(class_id, bu_id) references business_unit(class_id, id)
);

CREATE TABLE business_unit_inv (
  entry_id int references invoice(id),
  class_id int references business_unit_class(id),
  bu_id int,
  primary key(bu_id, class_id, entry_id),
  foreign key(class_id, bu_id) references business_unit(class_id, id)
);

CREATE TABLE business_unit_oitem (
  entry_id int references orderitems(id),
  class_id int references business_unit_class(id),
  bu_id int,
  primary key(bu_id, class_id, entry_id),
  foreign key(class_id, bu_id) references business_unit(class_id, id)
);

COMMENT ON TABLE business_unit IS
$$ Tracks Projects, Departments, Funds, Etc.$$;

CREATE TABLE budget_info (
   id serial not null unique,
   start_date date not null,
   end_date date not null,
   reference text primary key,
   description text not null,
   entered_by int not null references entity(id) 
                  default person__get_my_entity_id(),
   approved_by int references entity(id),
   obsolete_by int references entity(id),
   entered_at timestamp not null default now(),
   approved_at timestamp,
   obsolete_at timestamp,
   check (start_date < end_date)
);

CREATE TABLE budget_to_business_unit (
    budget_id int not null unique references budget_info(id),
    bu_id int not null references business_unit(id),
    bu_class int references business_unit_class(id),
    primary key (budget_id, bu_class)
);


CREATE TABLE budget_line (
    budget_id int not null references budget_info(id),
    account_id int not null references account(id),
    description text,
    amount numeric not null,
    primary key (budget_id, account_id) 
);

INSERT INTO note_class (id, class) values ('6', 'Budget');

CREATE TABLE budget_note (
    primary key(id),
    check (note_class = 6),
    foreign key(ref_key) references budget_info(id)
) INHERITS (note);
ALTER TABLE budget_note ALTER COLUMN note_class SET DEFAULT 6;

COMMENT ON COLUMN job.parts_id IS
$$ Job costing/manufacturing here not implemented.$$;
--
CREATE TABLE partsgroup (
  id serial PRIMARY KEY,
  partsgroup text
);

COMMENT ON TABLE partsgroup is $$ Groups of parts for Point of Sale screen.$$;
--
CREATE TABLE status (
  trans_id int,
  formname text,
  printed bool default 'f',
  emailed bool default 'f',
  spoolfile text,
  PRIMARY KEY (trans_id, formname)
);

COMMENT ON TABLE status IS
$$ Whether AR/AP transactions and invoices have been emailed and/or printed $$;

--
-- business table
CREATE TABLE business (
  id serial PRIMARY KEY,
  description text,
  discount numeric
);

COMMENT ON TABLE business IS $$Groups of Customers assigned joint discounts.$$;
--
-- SIC
CREATE TABLE sic (
  code varchar(6) PRIMARY KEY,
  sictype char(1),
  description text
);

COMMENT ON TABLE sic IS $$
This can be used SIC codes or any equivalent, such as ISIC, NAICS, etc.
$$;

--
CREATE TABLE warehouse (
  id serial PRIMARY KEY,
  description text
);
--
CREATE TABLE inventory (
  entity_id integer references entity_employee(entity_id),
  warehouse_id int,
  parts_id int,
  trans_id int,
  orderitems_id int,
  qty numeric,
  shippingdate date,
  entry_id SERIAL PRIMARY KEY
);

COMMENT ON TABLE inventory IS
$$ This table contains inventory mappings to warehouses, not general inventory
management data.$$;
--
CREATE TABLE yearend (
  trans_id int PRIMARY KEY REFERENCES journal_entry(id),
  reversed bool default false,
  transdate date
);

COMMENT ON TABLE yearend IS
$$ An extension to the journal_entry table to track transactionsactions which close out 
the books at yearend.$$;
--
CREATE TABLE partsvendor (
  credit_id int not null references entity_credit_account(id) on delete cascade,
  parts_id int,
  partnumber text,
  leadtime int2,
  lastcost NUMERIC,
  curr char(3),
  entry_id SERIAL PRIMARY KEY
);

COMMENT ON TABLE partsvendor IS
$$ Tracks vendor's pricing, as well as vendor's part number, lead time 
required and currency.$$;
--
CREATE TABLE partscustomer (
  parts_id int,
  credit_id int references entity_credit_account(id) on delete cascade,
  pricegroup_id int references pricegroup(id),
  pricebreak numeric,
  sellprice NUMERIC,
  validfrom date,
  validto date,
  curr char(3),
  entry_id SERIAL PRIMARY KEY
);

COMMENT ON TABLE partscustomer IS
$$ Tracks per-customer pricing.  Discounts can be offered for periods of time
and for pricegroups as well as per customer$$;
--
CREATE TABLE audittrail (
  trans_id int,
  tablename text,
  reference text,
  formname text,
  action text,
  transdate timestamp default current_timestamp,
  person_id integer references person(entity_id) not null,
  entry_id BIGSERIAL PRIMARY KEY
);

COMMENT ON TABLE audittrail IS
$$ This stores information on who entered or updated rows in the ar, ap, or gl
tables.$$;
--

CREATE TABLE translation (
  trans_id int,
  language_code varchar(6),
  description text,
  PRIMARY KEY (trans_id, language_code)
);

COMMENT ON TABLE translation IS 
$$abstract table for manual translation data. Should have zero rows.$$;

CREATE TABLE parts_translation 
(PRIMARY KEY (trans_id, language_code)) INHERITS (translation);
ALTER TABLE parts_translation ADD foreign key (trans_id) REFERENCES parts(id);

COMMENT ON TABLE parts_translation IS
$$ Translation information for parts.$$;

CREATE TABLE business_unit_translation 
(PRIMARY KEY (trans_id, language_code)) INHERITS (translation);
ALTER TABLE business_unit_translation 
ADD foreign key (trans_id) REFERENCES business_unit(id);

COMMENT ON TABLE business_unit_translation IS
$$ Translation information for projects, departments, etc.$$;

CREATE TABLE partsgroup_translation 
(PRIMARY KEY (trans_id, language_code)) INHERITS (translation);
ALTER TABLE partsgroup_translation 
ADD foreign key (trans_id) REFERENCES partsgroup(id);

COMMENT ON TABLE partsgroup_translation IS
$$ Translation information for partsgroups.$$;

--
CREATE TABLE user_preference (
    id int PRIMARY KEY REFERENCES users(id),
    language varchar(6) REFERENCES language(code),
    stylesheet text default 'ledgersmb.css' not null,
    printer text,
    dateformat text default 'yyyy-mm-dd' not null,
    numberformat text default '1000.00' not null
);

-- user_preference is here due to a dependency on language.code
COMMENT ON TABLE user_preference IS 
$$ This table sets the basic preferences for formats, languages, printers, and user-selected stylesheets.$$;

CREATE TABLE recurring (
  id int DEFAULT nextval ( 'id' ) PRIMARY KEY,
  reference text,
  startdate date,
  nextdate date,
  enddate date,
  repeat int2,
  unit varchar(6),
  howmany int,
  payment bool default 'f'
);

COMMENT ON TABLE recurring IS
$$ Stores recurring information on transactions which will recur in the future.
Note that this means that only fully posted transactions can recur. 
I would highly recommend depricating this table and working instead on extending
the template transaction addon to handle recurring information.$$;

CREATE TABLE payment_type (
  id serial not null unique,
  label text primary key
);

--
CREATE TABLE recurringemail (
  id int,
  formname text,
  format text,
  message text,
  PRIMARY KEY (id, formname)
);

COMMENT ON TABLE recurringemail IS 
$$Email  to be sent out when recurring transaction is posted.$$;
--
CREATE TABLE recurringprint (
  id int,
  formname text,
  format text,
  printer text,
  PRIMARY KEY (id, formname)
);

COMMENT ON TABLE recurringprint IS
$$ Template, printer etc. to print to when recurring transaction posts.$$;
--
CREATE TABLE jcitems (
  id serial PRIMARY KEY,
  business_unit_id int references business_unit(id),
  parts_id int,
  description text,
  qty numeric,
  allocated numeric,
  sellprice NUMERIC,
  fxsellprice NUMERIC,
  serialnumber text,
  checkedin timestamp with time zone,
  checkedout timestamp with time zone,
  person_id integer references person(id) not null,
  notes text,
  total numeric not null,
  non_billable numeric not null default 0
);

COMMENT ON TABLE jcitems IS $$ Time and materials cards. 
Materials cards not implemented.$$;

CREATE OR REPLACE FUNCTION track_global_sequence() RETURNS TRIGGER AS
$$
BEGIN
	IF tg_op = 'INSERT' THEN
		INSERT INTO transactions (id, table_name) 
		VALUES (new.id, TG_RELNAME);
	ELSEIF tg_op = 'UPDATE' THEN
		IF new.id = old.id THEN
			return new;
		ELSE
			UPDATE transactions SET id = new.id WHERE id = old.id;
		END IF;
	ELSE 
		DELETE FROM transactions WHERE id = old.id;
	END IF;
	RETURN new;
END;
$$ LANGUAGE PLPGSQL;

COMMENT ON FUNCTION track_global_sequence() is
$$ This trigger is used to track the id sequence entries across the 
transactions table, and with the ar, ap, and gl tables.  This is necessary 
because these have not been properly refactored yet.
$$;

CREATE TRIGGER ap_track_global_sequence BEFORE INSERT OR UPDATE ON ap
FOR EACH ROW EXECUTE PROCEDURE track_global_sequence();

CREATE TRIGGER ar_track_global_sequence BEFORE INSERT OR UPDATE ON ar
FOR EACH ROW EXECUTE PROCEDURE track_global_sequence();

CREATE TRIGGER gl_track_global_sequence BEFORE INSERT OR UPDATE ON gl
FOR EACH ROW EXECUTE PROCEDURE track_global_sequence();

CREATE TABLE custom_table_catalog (
table_id SERIAL PRIMARY KEY,
extends TEXT,
table_name TEXT
);

COMMENT ON TABLE custom_table_catalog IS
$$ Deprecated, use only with old code.$$;

CREATE TABLE custom_field_catalog (
field_id SERIAL PRIMARY KEY,
table_id INT REFERENCES custom_table_catalog,
field_name TEXT
);

COMMENT ON TABLE custom_field_catalog IS
$$ Deprecated, use only with old code.$$;

INSERT INTO taxmodule (
  taxmodule_id, taxmodulename
  ) VALUES (
  1, 'Simple'
);

CREATE TABLE ac_tax_form (
        entry_id int references journal_line(id) primary key,
        reportable bool
);

COMMENT ON TABLE ac_tax_form IS
$$ Mapping journal_line to country_tax_form for reporting purposes.$$;

CREATE TABLE invoice_tax_form (
        invoice_id int references invoice(id) primary key,
        reportable bool
);

COMMENT ON TABLE invoice_tax_form IS
$$ Maping invoice to country_tax_form.$$;

CREATE OR REPLACE FUNCTION gl_audit_trail_append()
RETURNS TRIGGER AS
$$
DECLARE
   t_reference text;
   t_row RECORD;
BEGIN

IF TG_OP = 'INSERT' then
   t_row := NEW;
ELSE
   t_row := OLD;
END IF;

IF TG_RELNAME IN ('ar', 'ap') THEN
    t_reference := t_row.invnumber;
ELSE 
    t_reference := t_row.reference;
END IF;

INSERT INTO audittrail (trans_id,tablename,reference, action, person_id)
values (t_row.id,TG_RELNAME,t_reference, TG_OP, person__get_my_entity_id());

return null; -- AFTER TRIGGER ONLY, SAFE
END;
$$ language plpgsql security definer;


COMMENT ON FUNCTION gl_audit_trail_append() IS
$$ This provides centralized support for insertions into audittrail.
$$;

CREATE TRIGGER je_audit_trail AFTER insert or update or delete ON journal_entry
FOR EACH ROW EXECUTE PROCEDURE gl_audit_trail_append();

create index assembly_id_key on assembly (id);
--
create index exchangerate_ct_key on exchangerate (curr, transdate);
--
create unique index gifi_accno_key on gifi (accno);
--
create index invoice_id_key on invoice (id);
create index invoice_trans_id_key on invoice (trans_id);
--
create index makemodel_parts_id_key on makemodel (parts_id);
create index makemodel_make_key on makemodel (lower(make));
create index makemodel_model_key on makemodel (lower(model));
--
create index oe_id_key on oe (id);
create index oe_transdate_key on oe (transdate);
create index oe_ordnumber_key on oe (ordnumber);
create index orderitems_trans_id_key on orderitems (trans_id);
create index orderitems_id_key on orderitems (id);
--
create index parts_id_key on parts (id);
create index parts_partnumber_key on parts (lower(partnumber));
create index parts_description_key on parts (lower(description));
create index partstax_parts_id_key on partstax (parts_id);
--
--
--
create index partsgroup_id_key on partsgroup (id);
create unique index partsgroup_key on partsgroup (partsgroup);
--
create index status_trans_id_key on status (trans_id);
--
--
create index partsvendor_parts_id_key on partsvendor (parts_id);
--
create index pricegroup_pricegroup_key on pricegroup (pricegroup);
create index pricegroup_id_key on pricegroup (id);
--
create index audittrail_trans_id_key on audittrail (trans_id);
--
create index translation_trans_id_key on translation (trans_id);
--
create unique index language_code_key on language (code);
--
create index jcitems_id_key on jcitems (id);


--
CREATE FUNCTION del_yearend() RETURNS TRIGGER AS '
begin
  delete from yearend where trans_id = old.id;
  return NULL;
end;
' language 'plpgsql';
-- end function
--
--
CREATE FUNCTION del_recurring() RETURNS TRIGGER AS '
BEGIN
  DELETE FROM recurring WHERE id = old.id;
  DELETE FROM recurringemail WHERE id = old.id;
  DELETE FROM recurringprint WHERE id = old.id;
  RETURN NULL;
END;
' language 'plpgsql';
--end function

CREATE FUNCTION avgcost(int) RETURNS FLOAT AS '

DECLARE

v_cost float;
v_qty float;
v_parts_id alias for $1;

BEGIN

  SELECT INTO v_cost, v_qty SUM(i.sellprice * i.qty), SUM(i.qty)
  FROM invoice i
  JOIN ap a ON (a.id = i.trans_id)
  WHERE i.parts_id = v_parts_id;
  
  IF v_cost IS NULL THEN
    v_cost := 0;
  END IF;

  IF NOT v_qty IS NULL THEN
    IF v_qty = 0 THEN
      v_cost := 0;
    ELSE
      v_cost := v_cost/v_qty;
    END IF;
  END IF;

RETURN v_cost;
END;
' language 'plpgsql';
-- end function
--
CREATE FUNCTION lastcost(int) RETURNS FLOAT AS '

DECLARE

v_cost float;
v_parts_id alias for $1;

BEGIN

  SELECT INTO v_cost sellprice FROM invoice i
  JOIN ap a ON (a.id = i.trans_id)
  WHERE i.parts_id = v_parts_id
  ORDER BY a.transdate desc, a.id desc
  LIMIT 1;

  IF v_cost IS NULL THEN
    v_cost := 0;
  END IF;

RETURN v_cost;
END;
' language plpgsql;
-- end function
--

CREATE OR REPLACE FUNCTION trigger_parts_short() RETURNS TRIGGER
AS
'
BEGIN
  IF NEW.onhand >= NEW.rop THEN
    NOTIFY parts_short;
  END IF;
  RETURN NEW;
END;
' LANGUAGE PLPGSQL;
-- end function

CREATE TRIGGER parts_short AFTER UPDATE ON parts 
FOR EACH ROW EXECUTE PROCEDURE trigger_parts_short();
-- end function

CREATE OR REPLACE FUNCTION add_custom_field (table_name VARCHAR, new_field_name VARCHAR, field_datatype VARCHAR) 
RETURNS BOOL AS
'
BEGIN
	perform TABLE_ID FROM custom_table_catalog 
		WHERE extends = table_name;
	IF NOT FOUND THEN
		BEGIN
			INSERT INTO custom_table_catalog (extends) 
				VALUES (table_name);
			EXECUTE ''CREATE TABLE '' || 
                               quote_ident(''custom_'' ||table_name) ||
				'' (row_id INT PRIMARY KEY)'';
		EXCEPTION WHEN duplicate_table THEN
			-- do nothing
		END;
	END IF;
	INSERT INTO custom_field_catalog (field_name, table_id)
	values (new_field_name, (SELECT table_id 
                                        FROM custom_table_catalog
		WHERE extends = table_name));
	EXECUTE ''ALTER TABLE ''|| quote_ident(''custom_''||table_name) || 
                '' ADD COLUMN '' || quote_ident(new_field_name) || '' '' || 
                  quote_ident(field_datatype);
	RETURN TRUE;
END;
' LANGUAGE PLPGSQL;
-- end function

CREATE OR REPLACE FUNCTION drop_custom_field (VARCHAR, VARCHAR) 
RETURNS BOOL AS
'
DECLARE
table_name ALIAS FOR $1;
custom_field_name ALIAS FOR $2;
BEGIN
	DELETE FROM custom_field_catalog 
	WHERE field_name = custom_field_name AND 
		table_id = (SELECT table_id FROM custom_table_catalog 
			WHERE extends = table_name);
	EXECUTE ''ALTER TABLE '' || quote_ident(''custom_'' || table_name) || 
		'' DROP COLUMN '' || quote_ident(custom_field_name);
	RETURN TRUE;	
END;
' LANGUAGE PLPGSQL;
-- end function
CREATE TABLE menu_node (
    id serial NOT NULL,
    label character varying NOT NULL,
    parent integer,
    "position" integer NOT NULL
);

COMMENT ON TABLE menu_node IS
$$This table stores the tree structure of the menu.$$;
--ALTER TABLE public.menu_node OWNER TO ledgersmb;

--
-- Name: menu_node_id_seq; Type: SEQUENCE SET; Schema: public; Owner: ledgersmb
--

SELECT pg_catalog.setval('menu_node_id_seq', 253, true);

--
-- Data for Name: menu_node; Type: TABLE DATA; Schema: public; Owner: ledgersmb
--

COPY menu_node (id, label, parent, "position") FROM stdin;
206	Batches	205	1
14	Search	19	2
12	Add Contact	19	3
15	Customer History	4	6
34	Vendor History	24	6
110	Chart of Accounts	73	5
137	Add Accounts	73	6
0	Top-level	\N	0
20	Invoice Vouchers	249	2
2	Add Transaction	1	1
7	AR Aging	4	3
9	Taxable Sales	4	4
10	Non-Taxable	4	5
39	Invoice Vouchers	250	2
5	Search	1	7
17	Add  Budget	16	1
18	Search	16	2
22	Add Transaction	21	1
27	AP Aging	24	3
28	Taxable	24	4
29	Non-taxable	24	5
25	Search	21	7
16	Budgets	73	8
36	Receipt	35	1
38	Payment	35	3
223	Use Overpayment	35	4
37	Use AR Overpayment	35	2
42	Receipts	41	1
43	Payments	41	2
44	Reconciliation	41	3
47	Employees	46	1
48	Add Employee	47	1
49	Search	47	2
51	Sales Order	50	1
52	Purchase Order	50	2
53	Reports	50	3
54	Sales Orders	53	1
55	Purchase Orders	53	2
57	Sales Orders	56	1
58	Purchase Orders	56	2
56	Generate	50	4
60	Consolidate	50	5
61	Sales Orders	60	1
62	Purchase Orders	60	2
64	Ship	63	1
65	Receive	63	2
66	Transfer	63	3
68	Quotation	67	1
69	RFQ	67	2
70	Reports	67	3
71	Quotations	70	1
72	RFQs	70	2
74	Journal Entry	73	1
78	Add Part	77	1
79	Add Service	77	2
80	Add Assembly	77	3
81	Add Overhead	77	4
82	Add Group	77	5
83	Add Pricegroup	77	6
84	Stock Assembly	77	7
85	Reports	77	8
86	All Items	85	1
87	Parts	85	2
88	Requirements	85	3
89	Services	85	4
90	Labor	85	5
91	Groups	85	6
92	Pricegroups	85	7
93	Assembly	85	8
94	Components	85	9
95	Translations	77	9
96	Description	95	1
97	Partsgroup	95	2
99	Add Project	98	1
100	Add Timecard	98	2
101	Generate	98	3
102	Sales Orders	101	1
103	Reports	98	4
104	Search	103	1
105	Transactions	103	2
106	Time Cards	103	3
107	Translations	98	5
108	Description	107	1
111	Trial Balance	109	2
112	Income Statement	109	3
113	Balance Sheet	109	4
114	Inventory Activity	109	5
117	Sales Invoices	116	1
118	Sales Orders	116	2
119	Checks	116	3
120	Work Orders	116	4
121	Quotations	116	5
122	Packing Lists	116	6
123	Pick Lists	116	7
124	Purchase Orders	116	8
125	Bin Lists	116	9
126	RFQs	116	10
127	Time Cards	116	11
129	Audit Control	128	1
130	Taxes	128	2
131	Defaults	128	3
132	Yearend	128	4
142	Add Warehouse	141	1
143	List Warehouse	141	2
148	Add Business	147	1
149	List Businesses	147	2
151	Add Language	150	1
152	List Languages	150	2
154	Add SIC	153	1
155	List SIC	153	2
157	Income Statement	156	1
158	Balance Sheet	156	2
159	Invoice	156	3
160	AR Transaction	156	4
161	AP Transaction	156	5
162	Packing List	156	6
163	Pick List	156	7
164	Sales Order	156	8
165	Work Order	156	9
166	Purchase Order	156	10
167	Bin List	156	11
168	Statement	156	12
169	Quotation	156	13
170	RFQ	156	14
171	Timecard	156	15
241	Letterhead	156	16
173	Invoice	172	1
174	AR Transaction	172	2
175	AP Transaction	172	3
176	Packing List	172	4
177	Pick List	172	5
178	Sales Order	172	6
179	Work Order	172	7
180	Purchase Order	172	8
181	Bin List	172	9
182	Statement	172	10
205	Transaction Approval	0	6
1	AR	0	2
21	AP	0	4
35	Cash	0	5
183	Check	172	11
184	Receipt	172	12
185	Quotation	172	13
186	RFQ	172	14
187	Timecard	172	15
242	Letterhead	172	16
189	POS Invoice	188	1
19	Contacts	0	1
246	Import Chart	73	7
136	GIFI	128	7
4	Reports	1	9
249	Vouchers	1	8
24	Reports	21	9
250	Vouchers	21	8
200	Vouchers	35	5
40	Transfer	35	6
41	Reports	35	8
45	Reconciliation	35	7
203	Receipts	200	3
204	Reverse Receipts	200	4
201	Payments	200	1
202	Reverse Payment	200	2
210	Drafts	205	2
211	Reconciliation	205	3
218	Add Tax Form	217	1
219	Admin Users	128	5
188	Text Templates	128	15
172	LaTeX Templates	128	14
156	HTML Templates	128	13
153	SIC	128	12
150	Language	128	11
147	Type of Business	128	10
144	Reporting Units	128	9
141	Warehouses	128	8
220	Add User	219	1
221	Search Users	219	2
222	Sessions	219	3
225	List Tax Forms	217	2
226	Reports	217	3
228	Asset Classes	227	1
229	Assets	227	2
230	Add Class	228	1
231	List Classes	228	2
232	Add Assets	229	1
233	Search Assets	229	2
235	Import	229	3
234	Depreciate	229	4
237	Net Book Value	236	1
238	Disposal	229	5
236	Reports	229	11
239	Depreciation	236	2
240	Disposal	236	3
243	Import Batch	21	3
23	Vendor Invoice	21	4
196	Debit Note	21	5
197	Debit Invoice	21	6
244	Import Batch	1	3
3	Sales Invoice	1	4
194	Credit Note	1	5
195	Credit Invoice	1	6
245	Import	73	2
75	Adjust Till	73	3
76	Reports	73	4
139	Add GIFI	136	4
140	List GIFI	136	5
247	Import GIFI	136	6
248	Import	153	3
198	AR Voucher	249	1
199	AP Voucher	250	1
252	Add Budget	251	1
253	Search	251	2
251	Budgets	0	7
46	HR	0	8
50	Order Entry	0	9
63	Shipping	0	10
67	Quotations	0	11
73	General Journal	0	12
77	Goods and Services	0	13
98	Projects	0	14
109	Reports	0	15
115	Recurring Transactions	0	16
217	Tax Forms	0	17
227	Fixed Assets	0	19
193	Logout	0	25
192	New Window	0	24
191	Preferences	0	23
190	Stylesheet	0	22
128	System	0	21
116	Batch Printing	0	20
\.

--
-- Name: menu_node_parent_key; Type: CONSTRAINT; Schema: public; Owner: ledgersmb; Tablespace: 
--

ALTER TABLE ONLY menu_node
    ADD CONSTRAINT menu_node_parent_key UNIQUE (parent, "position");


--
-- Name: menu_node_pkey; Type: CONSTRAINT; Schema: public; Owner: ledgersmb; Tablespace: 
--

ALTER TABLE ONLY menu_node
    ADD CONSTRAINT menu_node_pkey PRIMARY KEY (id);


--
-- Name: menu_node_parent_fkey; Type: FK CONSTRAINT; Schema: public; Owner: ledgersmb
--

ALTER TABLE ONLY menu_node
    ADD CONSTRAINT menu_node_parent_fkey FOREIGN KEY (parent) REFERENCES menu_node(id);



CREATE TABLE menu_attribute (
    node_id integer NOT NULL references menu_node(id),
    attribute character varying NOT NULL,
    value character varying NOT NULL,
    id serial NOT NULL,
    primary key(node_id, attribute)
);

COMMENT ON TABLE menu_attribute IS
$$ This table stores the callback information for each menu item.  The 
attributes are stored in key/value modelling because of the fact that this
best matches the semantic structure of the information.

Each node should have EITHER a menu or a module attribute, menu for a menu with 
sub-items, module for an executiable script.  The module attribute identifies
the perl script to be run.  The action attribute identifies the entry point.

Beyond this, any other attributes that should be passed in can be done as other
attributes.
$$;

--
-- Name: menu_attribute_id_seq; Type: SEQUENCE SET; Schema: public; Owner: ledgersmb
--

SELECT pg_catalog.setval('menu_attribute_id_seq', 681, true);


--
-- Data for Name: menu_attribute; Type: TABLE DATA; Schema: public; Owner: postgres
--

COPY menu_attribute (node_id, attribute, value, id) FROM stdin;
205	menu	1	574
206	module	vouchers.pl	575
206	action	search_batch	576
1	menu	1	1
2	module	ar.pl	2
2	action	add	3
3	action	add	4
3	module	is.pl	5
3	type	invoice	6
4	menu	1	7
9	module	rp.pl	21
9	action	report	22
9	report	tax_collected	23
10	module	rp.pl	24
10	action	report	25
10	report	nontaxable_sales	26
12	action	add	29
16	menu	1	38
17	module	budgets.pl	39
17	action	new_budget	40
18	action	begin_search	42
18	module	budgets.pl	43
21	menu	1	50
22	action	add	52
22	module	ap.pl	51
23	action	add	53
23	type	invoice	55
23	module	ir.pl	54
24	menu	1	56
28	module	rp.pl	66
28	action	report	67
28	report	tax_collected	68
29	module	rp.pl	69
29	action	report	70
29	report	nontaxable_purchases	71
35	menu	1	83
36	module	payment.pl	84
36	action	payment	85
36	type	receipt	86
36	account_class	2	551
37	module	payment.pl	87
37	account_class	2	89
37	action	use_overpayment	88
223	module	payment.pl	607
223	account_class	1	608
223	action	use_overpayment	609
38	module	payment.pl	90
38	action	payment	91
38	type	check	92
38	account_class	1	554
194	module	ar.pl	538
194	action	add	539
40	module	gl.pl	96
40	action	add	97
40	transfer	1	98
41	menu	1	99
42	module	rp.pl	100
42	action	report	101
42	report	receipts	102
43	module	rp.pl	103
43	action	report	104
43	report	payments	105
44	report	1	110
46	menu	1	111
47	menu	1	112
48	module	employee.pl	113
48	action	add	114
49	action	search	117
50	menu	1	119
51	module	oe.pl	120
51	action	add	121
51	type	sales_order	122
52	module	oe.pl	123
52	action	add	124
52	type	purchase_order	125
53	menu	1	126
54	module	oe.pl	127
54	type	sales_order	129
54	action	search	128
55	module	oe.pl	130
55	type	purchase_order	132
55	action	search	131
56	menu	1	133
57	module	oe.pl	134
57	action	search	136
58	module	oe.pl	137
58	action	search	139
57	type	generate_sales_order	135
58	type	generate_purchase_order	138
60	menu	1	550
61	module	oe.pl	140
61	action	search	141
62	module	oe.pl	143
62	action	search	144
62	type	consolidate_purchase_order	145
61	type	consolidate_sales_order	142
63	menu	1	146
64	module	oe.pl	147
64	action	search	148
65	module	oe.pl	150
65	action	search	151
66	module	oe.pl	153
66	action	search_transfer	154
67	menu	1	155
68	module	oe.pl	156
68	action	add	157
69	module	oe.pl	159
69	action	add	160
49	module	employee.pl	118
68	type	sales_quotation	158
69	type	request_quotation	161
70	menu	1	162
71	module	oe.pl	163
71	type	sales_quotation	165
71	action	search	164
72	module	oe.pl	166
7	module	reports.pl	15
64	type	ship_order	149
7	action	start_report	16
7	report_name	aging	17
27	module	reports.pl	63
27	report_name	aging	65
12	module	contact.pl	28
14	action	start_report	36
14	module	reports.pl	32
14	module_name	gl	27
15	action	start_report	33
15	report_name	purchase_history	37
34	action	start_report	81
34	report_name	purchase_history	82
34	module	reports.pl	80
5	module	reports.pl	8
5	action	start_report	9
5	report_name	search_purchases	10
25	report_name	search_purchases	59
25	action	start_report	58
25	module	reports.pl	57
72	action	search	168
72	type	request_quotation	167
73	menu	1	169
74	module	gl.pl	170
74	action	add	171
75	module	gl.pl	172
75	action	add_pos_adjust	174
75	rowcount	3	175
75	pos_adjust	1	176
75	reference	Adjusting Till: (Till)  Source: (Source)	177
75	descripton	Adjusting till due to data entry error	178
77	menu	1	182
78	module	ic.pl	183
78	action	add	184
78	item	part	185
79	module	ic.pl	186
79	action	add	187
79	item	service	188
80	module	ic.pl	189
80	action	add	190
81	module	ic.pl	192
81	action	add	193
81	item	labor	194
80	item	assembly	191
82	action	add	195
82	module	pe.pl	196
83	action	add	198
83	module	pe.pl	199
84	module	ic.pl	202
84	action	stock_assembly	203
85	menu	1	204
86	module	ic.pl	205
86	action	search	610
86	searchitems	all	611
87	module	ic.pl	612
87	action	search	206
87	searchitems	part	210
88	module	ic.pl	211
88	action	requirements	212
89	action	search	213
89	module	ic.pl	214
89	searchitems	service	215
90	action	search	216
90	module	ic.pl	217
90	searchitems	labor	218
91	module	pe.pl	221
91	action	search	220
92	module	pe.pl	224
92	action	search	223
93	action	search	226
93	module	ic.pl	227
93	searchitems	assembly	228
94	action	search	229
94	module	ic.pl	230
94	searchitems	component	231
95	menu	1	232
96	module	pe.pl	233
96	action	translation	234
96	translation	description	235
97	module	pe.pl	236
97	action	translation	237
97	translation	partsgroup	238
98	menu	1	239
99	module	pe.pl	240
99	action	add	241
99	type	project	242
100	module	jc.pl	243
100	action	add	244
99	project	project	245
100	project	project	246
100	type	timecard	247
101	menu	1	248
102	module	pe.pl	249
102	action	project_sales_order	250
103	menu	1	255
104	module	pe.pl	256
104	type	project	258
104	action	search	257
105	action	report	260
105	report	projects	261
105	module	rp.pl	262
106	module	jc.pl	263
106	action	search	264
106	type	timecard	265
106	project	project	266
107	menu	1	268
108	module	pe.pl	269
108	action	translation	270
108	translation	project	271
109	menu	1	272
110	action	chart_of_accounts	274
111	action	report	275
111	module	rp.pl	276
111	report	trial_balance	277
112	action	report	278
112	module	rp.pl	279
112	report	income_statement	280
113	action	report	281
113	module	rp.pl	282
113	report	balance_sheet	283
114	action	report	284
114	module	rp.pl	285
114	report	inv_activity	286
115	action	recurring_transactions	287
115	module	am.pl	288
116	menu	1	289
119	module	bp.pl	290
119	action	search	291
119	type	check	292
119	vc	vendor	293
117	module	bp.pl	294
117	action	search	295
117	vc	customer	297
118	module	bp.pl	298
118	action	search	299
118	vc	customer	300
120	module	bp.pl	302
120	action	search	303
120	vc	customer	304
121	module	bp.pl	306
121	action	search	307
121	vc	customer	308
122	module	bp.pl	310
122	action	search	311
122	vc	customer	312
120	type	work_order	305
121	type	sales_quotation	309
122	type	packing_list	313
123	module	bp.pl	314
123	action	search	315
123	vc	customer	316
123	type	pick_list	317
124	module	bp.pl	318
124	action	search	319
124	vc	vendor	321
124	type	purchase_order	320
125	module	bp.pl	322
125	action	search	323
125	vc	vendor	325
126	module	bp.pl	326
126	action	search	327
126	vc	vendor	329
127	module	bp.pl	330
127	action	search	331
127	type	timecard	332
125	type	bin_list	324
76	module	reports.pl	180
76	action	start_report	181
117	type	invoice	296
118	type	sales_order	301
110	module	journal.pl	273
126	type	request_quotation	328
127	vc	employee	333
128	menu	1	334
129	module	am.pl	337
130	module	am.pl	338
131	module	am.pl	339
129	action	audit_control	340
130	taxes	audit_control	341
131	action	defaults	342
130	action	taxes	343
132	module	account.pl	346
132	action	yearend_info	347
139	module	am.pl	357
140	module	am.pl	358
139	action	add_gifi	361
140	action	list_gifi	362
141	menu	1	363
142	module	am.pl	364
143	module	am.pl	365
142	action	add_warehouse	366
143	action	list_warehouse	367
144	module	business_unit.pl	368
144	action	list_classes	370
147	menu	1	372
148	module	am.pl	373
149	module	am.pl	374
148	action	add_business	375
149	action	list_business	376
150	menu	1	377
151	module	am.pl	378
152	module	am.pl	379
151	action	add_language	380
152	action	list_language	381
153	menu	1	382
154	module	am.pl	383
155	module	am.pl	384
154	action	add_sic	385
155	action	list_sic	386
156	menu	1	387
157	module	am.pl	388
158	module	am.pl	389
159	module	am.pl	390
160	module	am.pl	391
161	module	am.pl	392
162	module	am.pl	393
163	module	am.pl	394
164	module	am.pl	395
165	module	am.pl	396
166	module	am.pl	397
167	module	am.pl	398
168	module	am.pl	399
169	module	am.pl	400
170	module	am.pl	401
171	module	am.pl	402
241	module	am.pl	642
157	action	list_templates	403
158	action	list_templates	404
159	action	list_templates	405
160	action	list_templates	406
161	action	list_templates	407
162	action	list_templates	408
163	action	list_templates	409
164	action	list_templates	410
165	action	list_templates	411
166	action	list_templates	412
167	action	list_templates	413
168	action	list_templates	414
169	action	list_templates	415
170	action	list_templates	416
171	action	list_templates	417
241	action	list_templates	643
157	template	income_statement	418
158	template	balance_sheet	419
159	template	invoice	420
160	template	ar_transaction	421
161	template	ap_transaction	422
162	template	packing_list	423
163	template	pick_list	424
164	template	sales_order	425
165	template	work_order	426
166	template	purchase_order	427
167	template	bin_list	428
168	template	statement	429
169	template	quotation	430
170	template	rfq	431
171	template	timecard	432
241	template	letterhead	644
157	format	HTML	433
158	format	HTML	434
159	format	HTML	435
160	format	HTML	436
161	format	HTML	437
162	format	HTML	438
163	format	HTML	439
164	format	HTML	440
165	format	HTML	441
166	format	HTML	442
167	format	HTML	443
168	format	HTML	444
169	format	HTML	445
170	format	HTML	446
171	format	HTML	447
241	format	HTML	645
172	menu	1	448
173	action	list_templates	449
174	action	list_templates	450
175	action	list_templates	451
176	action	list_templates	452
177	action	list_templates	453
178	action	list_templates	454
179	action	list_templates	455
180	action	list_templates	456
181	action	list_templates	457
182	action	list_templates	458
183	action	list_templates	459
184	action	list_templates	460
185	action	list_templates	461
186	action	list_templates	462
187	action	list_templates	463
242	action	list_templates	646
173	module	am.pl	464
174	module	am.pl	465
175	module	am.pl	466
176	module	am.pl	467
177	module	am.pl	468
178	module	am.pl	469
179	module	am.pl	470
180	module	am.pl	471
181	module	am.pl	472
182	module	am.pl	473
183	module	am.pl	474
184	module	am.pl	475
185	module	am.pl	476
186	module	am.pl	477
187	module	am.pl	478
242	module	am.pl	647
173	format	LATEX	479
174	format	LATEX	480
175	format	LATEX	481
176	format	LATEX	482
177	format	LATEX	483
178	format	LATEX	484
179	format	LATEX	485
180	format	LATEX	486
181	format	LATEX	487
182	format	LATEX	488
183	format	LATEX	489
184	format	LATEX	490
185	format	LATEX	491
186	format	LATEX	492
187	format	LATEX	493
242	format	LATEX	648
173	template	invoice	506
174	template	ar_transaction	507
175	template	ap_transaction	508
176	template	packing_list	509
177	template	pick_list	510
178	template	sales_order	511
179	template	work_order	512
180	template	purchase_order	513
181	template	bin_list	514
182	template	statement	515
185	template	quotation	518
186	template	rfq	519
187	template	timecard	520
183	template	check	516
184	template	receipt	517
242	template	letterhead	649
188	menu	1	521
189	module	am.pl	522
189	action	list_templates	523
189	template	pos_invoice	524
189	format	TEXT	525
190	action	display_stylesheet	526
190	module	am.pl	527
193	module	login.pl	532
193	action	logout	533
193	target	_top	534
192	new	1	531
0	menu	1	535
136	menu	1	536
195	action	add	540
195	module	is.pl	541
196	action	add	543
196	module	ap.pl	544
197	action	add	545
197	module	ir.pl	547
196	type	debit_note	549
194	type	credit_note	548
195	type	credit_invoice	542
197	type	debit_invoice	546
202	batch_type	payment_reversal	570
204	batch_type	receipt_reversal	573
200	menu	1	552
198	action	create_batch	554
198	module	vouchers.pl	553
199	module	vouchers.pl	559
199	action	create_batch	560
201	module	vouchers.pl	562
201	action	create_batch	563
203	module	vouchers.pl	565
203	action	create_batch	566
202	module	vouchers.pl	568
202	action	create_batch	569
204	module	vouchers.pl	571
204	action	create_batch	572
201	batch_type	payment	564
210	action	search	585
210	module	drafts.pl	586
199	batch_type	ap	561
45	module	recon.pl	106
45	action	new_report	107
44	module	recon.pl	108
44	action	search	109
211	module	recon.pl	587
211	action	search	588
211	hide_status	1	589
211	approved	0	590
211	submitted	1	591
198	batch_type	ar	555
191	module	user.pl	528
191	action	preference_screen	529
217	menu	1	597
218	action	add_taxform	598
218	module	taxform.pl	599
137	module	account.pl	355
137	action	new	359
219	menu	1	600
220	module	admin.pl	601
220	action	new_user	602
221	module	admin.pl	603
221	action	search_users	604
222	module	admin.pl	605
222	action	list_sessions	606
49	l_last_name	1	115
49	l_employeenumber	1	116
49	l_first_name	1	613
49	l_id	1	614
49	l_startdate	1	615
49	l_enddate	1	616
225	module	taxform.pl	613
225	action	list_all	614
226	module	taxform.pl	615
227	menu	1	616
228	menu	1	617
229	menu	1	618
230	action	asset_category_screen	620
231	action	asset_category_search	622
232	action	asset_screen	624
233	action	asset_search	626
234	module	asset.pl	627
234	action	new_report	628
235	module	asset.pl	630
236	menu	1	632
237	module	asset.pl	633
237	action	display_nbv	634
232	module	asset.pl	623
230	module	asset.pl	619
231	module	asset.pl	621
233	module	asset.pl	625
234	depreciation	1	629
238	action	new_report	636
238	module	asset.pl	635
239	module	asset.pl	637
239	action	search_reports	638
239	depreciation	1	639
240	module	asset.pl	640
240	action	search_reports	641
235	action	begin_import	631
249	menu	1	668
243	module	import_csv.pl	650
243	action	begin_import	651
243	type	ap_multi	652
244	module	import_csv.pl	653
244	action	begin_import	654
244	type	ar_multi	655
245	module	import_csv.pl	656
245	action	begin_import	657
245	type	gl	658
246	module	import_csv.pl	659
246	action	begin_import	660
246	type	chart	661
247	module	import_csv.pl	662
247	action	begin_import	663
247	type	gifi	664
248	module	import_csv.pl	665
248	action	begin_import	666
248	type	sic	667
65	type	receive_order	149
83	type	pricegroup	200
82	type	partsgroup	197
91	type	partsgroup	222
92	type	pricegroup	225
203	batch_type	receipt	567
250	menu	1	669
7	module_name	gl	671
7	entity_class	2	672
27	entity_class	1	673
76	report_name	gl	530
27	action	start_report	64
27	module_name	gl	674
251	menu	1	675
252	module	budgets.pl	676
253	module	reports.pl	677
252	action	new_budget	678
253	report_name	budget_search	680
253	module_name	gl	681
253	action	start_report	679
76	module_name	gl	670
19	menu	1	11
14	report_name	contact_search	31
20	module	vouchers.pl	72
20	action	create_batch	73
20	batch_type	sales_invoice	74
39	module	vouchers.pl	75
39	action	create_batch	76
39	batch_type	vendor_invoice	77
15	module	reports.pl	35
34	entity_class	1	20
15	entity_class	2	19
5	entity_class	2	12
25	entity_class	1	13
\.


--

CREATE TABLE menu_acl (
    id serial NOT NULL,
    role_name character varying,
    acl_type character varying,
    node_id integer,
    CONSTRAINT menu_acl_acl_type_check CHECK ((((acl_type)::text = 'allow'::text) OR ((acl_type)::text = 'deny'::text))),
    PRIMARY KEY (node_id, role_name)
);

COMMENT ON TABLE menu_acl IS
$$Provides access control list entries for menu nodes.$$;

COMMENT ON COLUMN menu_acl.acl_type IS 
$$ Nodes are hidden unless a role is found of which the user is a member, and
where the acl_type for that role type and node is set to 'allow' and no acl is 
found for any role of which the user is a member, where the acl_type is set to
'deny'.$$;



ALTER TABLE ONLY menu_acl
    ADD CONSTRAINT menu_acl_node_id_fkey FOREIGN KEY (node_id) REFERENCES menu_node(id);


--
-- PostgreSQL database dump complete
--

CREATE OR REPLACE FUNCTION to_args (in_base text[], in_args text[])
RETURNS text[] AS
$$
SELECT CASE WHEN $2[1] IS NULL OR $2[2] IS NULL THEN $1 
            ELSE $1 || ($2[1]::text || '=' || $2[2]::text)
       END;
$$ language sql;

COMMENT ON FUNCTION to_args(text[], text[]) IS
$$
This function takes two arguments.  The first is a one-dimensional array 
representing the  base state of the argument array.  The second is a two 
element array of {key, value}.

If either of the args is null, it returns the first argument.  Otherwise it 
returns the first initial array, concatenated with key || '=' || value.

It primarily exists for the to_args aggregate.
$$;

CREATE AGGREGATE to_args (
     basetype = text[],
     sfunc = to_args,
     stype = text[],
     INITCOND = '{}'
);

COMMENT ON AGGREGATE to_args(text[]) IS
$$ Turns a setof ARRAY[key,value] into an 
ARRAY[key||'='||value, key||'='||value,...]
$$;

--ALTER TABLE public.menu_friendly OWNER TO ledgersmb;

--
-- PostgreSQL database dump complete
--

CREATE AGGREGATE as_array (
	BASETYPE = ANYELEMENT,
	STYPE = ANYARRAY,
	SFUNC = ARRAY_APPEND,
	INITCOND = '{}'
);

COMMENT ON AGGREGATE as_array(ANYELEMENT) IS
$$ A basic array aggregate to take elements and return a one-dimensional array.

Example:  SELECT as_array(id) from entity_class;
$$;

CREATE AGGREGATE compound_array (
	BASETYPE = ANYARRAY,
	STYPE = ANYARRAY,
	SFUNC = ARRAY_CAT,
	INITCOND = '{}'
);

COMMENT ON AGGREGATE compound_array(ANYARRAY) is
$$ Returns an n dimensional array.

Example: SELECT as_array(ARRAY[id::text, class]) from contact_class
$$;

CREATE TABLE new_shipto (
	id serial primary key,
	trans_id int references journal_entry(id),
	oe_id int references oe(id),
	location_id int references location(id)
);

COMMENT ON TABLE new_shipto IS
$$ Tracks ship_to information for orders and invoices.$$;

CREATE TABLE tax_extended (
    tax_basis numeric,
    rate numeric,
    entry_id int primary key references journal_line(id)
);

COMMENT ON TABLE tax_extended IS 
$$ This stores extended information for manual tax calculations.$$;

CREATE OR REPLACE VIEW periods AS
SELECT 'ytd' as id, 'Year to Date' as label, now()::date as date_to, 
       (extract('year' from now())::text || '-01-01')::date as date_from
UNION
SELECT 'last_year', 'Last Year', 
       ((extract('YEAR' from now()) - 1)::text || '-12-31')::date as date_to,
       ((extract('YEAR' from now()) - 1)::text || '-01-01')::date as date_from
;

GRANT SELECT ON periods TO public;

CREATE TABLE asset_unit_class (
	id int not null unique,
	class text primary key
);

INSERT INTO asset_unit_class (id, class) values (1, 'time');
INSERT INTO asset_unit_class (id, class) values (2, 'production'); 
-- production-based depreciation is unlikely to be supported initially

CREATE TABLE asset_dep_method(
	id serial unique not null,
	method text primary key,
        sproc text not null unique,
        unit_label text not null,
        short_name text not null unique,
	unit_class int not null references asset_unit_class(id) 
);

COMMENT ON TABLE asset_dep_method IS
$$ Stores asset depreciation methods, and their relevant stored procedures.

The fixed asset system is such depreciation methods can be plugged in via this
table.$$;

COMMENT ON COLUMN asset_dep_method.sproc IS
$$The sproc mentioned here is a stored procedure which must have the following
arguments: (in_asset_ids int[],  in_report_date date, in_report_id int).

Here in_asset_ids are the assets to be depreciated, in_report_date is the date
of the report, and in_report_id is the id of the report.  The sproc MUST
insert the relevant lines into asset_report_line. $$;

comment on column asset_dep_method.method IS 
$$ These are keyed to specific stored procedures.  Currently only "straight_line" is supported$$;

INSERT INTO asset_dep_method(method, unit_class, sproc, unit_label, short_name) 
values ('Annual Straight Line Daily', 1, 'asset_dep_straight_line_yr_d', 'in years', 'SLYD');


INSERT INTO asset_dep_method(method, unit_class, sproc, unit_label, short_name) 
values ('Whole Month Straight Line', 1, 'asset_dep_straight_line_whl_m', 
'in months', 'SLMM');

INSERT INTO asset_dep_method(method, unit_class, sproc, unit_label, short_name) 
values ('Annual Straight Line Monthly', 1, 'asset_dep_straight_line_yr_m', 'in years', 'SLYM');

CREATE TABLE asset_class (
	id serial not null unique,
	label text primary key,
	asset_account_id int references account(id),
	dep_account_id int references account(id),
	method int references asset_dep_method(id)
);

COMMENT ON TABLE asset_class IS $$
The account fields here set the defaults for the individual asset items.  They
are non-authoritative.
$$;

CREATE TABLE asset_disposal_method (
       label text primary key,
       id serial unique,
       multiple int check (multiple in (1, 0, -1)),
       short_label char(1)
);

INSERT INTO asset_disposal_method (label, multiple, short_label)
values ('Abandonment', '0', 'A');
INSERT INTO asset_disposal_method (label, multiple, short_label)
values ('Sale', '1', 'S');

CREATE TABLE asset_item (
	id serial primary key, -- needed due to possible null in natural key
	description text,
	tag text not null,
	purchase_value numeric,
	salvage_value numeric,
	usable_life numeric,
	purchase_date date  not null,
        start_depreciation date not null,
	location_id int references warehouse(id),
	department_id int references business_unit(id),
	invoice_id int references eca_invoice(journal_id),
	asset_account_id int references account(id),
	dep_account_id int references account(id),
	exp_account_id int references account(id),
        obsolete_by int references asset_item(id),
	asset_class_id int references asset_class(id),
        unique (tag, obsolete_by) -- part 1 of natural key enforcement
);

CREATE UNIQUE INDEX asset_item_active_tag_u ON asset_item(tag) 
              WHERE obsolete_by is null; -- part 2 of natural key enforcement

COMMENT ON TABLE asset_item IS 
$$ Stores details of asset items.  The account fields here are authoritative,
while the ones in the asset_class table are defaults.$$;

COMMENT ON column asset_item.tag IS $$ This can be plugged into other routines to generate it automatically via ALTER TABLE .... SET DEFAULT.....$$;

CREATE TABLE asset_note (
    foreign key (ref_key) references asset_item(id),
    check (note_class = 4)
) inherits (note);

INSERT INTO note_class (id, class) values (4, 'Asset');
ALTER TABLE asset_note alter column note_class set default 4;


CREATE TABLE asset_report_class (
	id int not null unique,
	class text primary key
);

INSERT INTO asset_report_class (id, class) values (1, 'depreciation');
INSERT INTO asset_report_class (id, class) values (2, 'disposal');
INSERT INTO asset_report_class (id, class) values (3, 'import');
INSERT INTO asset_report_class (id, class) values (4, 'partial disposal');

COMMENT ON TABLE asset_report_class IS 
$$  By default only four types of asset reports are supported.  In the future
others may be added.  Please correspond on the list before adding more types.$$;

CREATE TABLE asset_report (
	id serial primary key,
	report_date date,
	gl_id bigint references journal_entry(id) unique,
	asset_class bigint references asset_class(id),
	report_class int references asset_report_class(id),
	entered_by bigint not null references entity(id),
	approved_by bigint references entity(id),
	entered_at timestamp default now(),
	approved_at timestamp,
	depreciated_qty numeric,
        dont_approve bool default false,
	submitted bool not null default false
);

COMMENT ON TABLE asset_report IS
$$ Asset reports are discrete sets of depreciation or disposal transctions,
and each one may be turned into no more than one GL transaction.$$;

CREATE TABLE asset_report_line(
	asset_id bigint references asset_item(id),
        report_id bigint references asset_report(id),
	amount numeric,
	department_id int references business_unit(id),
	warehouse_id int references warehouse(id),
	PRIMARY KEY(asset_id, report_id)
);

COMMENT ON column asset_report_line.department_id IS
$$ In case assets are moved between departments, we have to store this here.$$;

CREATE TABLE asset_rl_to_disposal_method (
       report_id int references asset_report(id),
       asset_id int references asset_item(id),
       disposal_method_id int references asset_disposal_method(id),
       percent_disposed numeric,
       primary key (report_id, asset_id, disposal_method_id)
);

COMMENT ON TABLE asset_rl_to_disposal_method IS
$$ Maps disposal method to line items in the asset disposal report.$$;

CREATE TABLE mime_type (
       id serial not null unique,
       mime_type text primary key,
       invoice_include bool default false
);

COMMENT ON TABLE mime_type IS
$$ This is a lookup table for storing MIME types.$$;

INSERT INTO mime_type (mime_type) VALUES('all/all');
INSERT INTO mime_type (mime_type) VALUES('all/allfiles');
INSERT INTO mime_type (mime_type) VALUES('audio/x-flac');
INSERT INTO mime_type (mime_type) VALUES('audio/x-ape');
INSERT INTO mime_type (mime_type) VALUES('audio/x-scpls');
INSERT INTO mime_type (mime_type) VALUES('audio/mp4');
INSERT INTO mime_type (mime_type) VALUES('audio/mpeg');
INSERT INTO mime_type (mime_type) VALUES('audio/x-iriver-pla');
INSERT INTO mime_type (mime_type) VALUES('audio/x-speex+ogg');
INSERT INTO mime_type (mime_type) VALUES('audio/x-mod');
INSERT INTO mime_type (mime_type) VALUES('audio/x-tta');
INSERT INTO mime_type (mime_type) VALUES('audio/annodex');
INSERT INTO mime_type (mime_type) VALUES('audio/x-mo3');
INSERT INTO mime_type (mime_type) VALUES('audio/midi');
INSERT INTO mime_type (mime_type) VALUES('audio/mp2');
INSERT INTO mime_type (mime_type) VALUES('audio/x-musepack');
INSERT INTO mime_type (mime_type) VALUES('audio/x-minipsf');
INSERT INTO mime_type (mime_type) VALUES('audio/x-mpegurl');
INSERT INTO mime_type (mime_type) VALUES('audio/x-aiff');
INSERT INTO mime_type (mime_type) VALUES('audio/x-xm');
INSERT INTO mime_type (mime_type) VALUES('audio/x-aifc');
INSERT INTO mime_type (mime_type) VALUES('audio/x-m4b');
INSERT INTO mime_type (mime_type) VALUES('audio/aac');
INSERT INTO mime_type (mime_type) VALUES('audio/x-psflib');
INSERT INTO mime_type (mime_type) VALUES('audio/x-pn-realaudio-plugin');
INSERT INTO mime_type (mime_type) VALUES('audio/basic');
INSERT INTO mime_type (mime_type) VALUES('audio/x-ms-wma');
INSERT INTO mime_type (mime_type) VALUES('audio/AMR-WB');
INSERT INTO mime_type (mime_type) VALUES('audio/x-riff');
INSERT INTO mime_type (mime_type) VALUES('audio/x-psf');
INSERT INTO mime_type (mime_type) VALUES('audio/x-adpcm');
INSERT INTO mime_type (mime_type) VALUES('audio/ogg');
INSERT INTO mime_type (mime_type) VALUES('audio/x-wav');
INSERT INTO mime_type (mime_type) VALUES('audio/x-matroska');
INSERT INTO mime_type (mime_type) VALUES('audio/x-voc');
INSERT INTO mime_type (mime_type) VALUES('audio/ac3');
INSERT INTO mime_type (mime_type) VALUES('audio/x-flac+ogg');
INSERT INTO mime_type (mime_type) VALUES('audio/x-aiffc');
INSERT INTO mime_type (mime_type) VALUES('audio/x-it');
INSERT INTO mime_type (mime_type) VALUES('audio/AMR');
INSERT INTO mime_type (mime_type) VALUES('audio/x-s3m');
INSERT INTO mime_type (mime_type) VALUES('audio/x-speex');
INSERT INTO mime_type (mime_type) VALUES('audio/x-wavpack');
INSERT INTO mime_type (mime_type) VALUES('audio/x-xi');
INSERT INTO mime_type (mime_type) VALUES('audio/x-xmf');
INSERT INTO mime_type (mime_type) VALUES('audio/x-wavpack-correction');
INSERT INTO mime_type (mime_type) VALUES('audio/prs.sid');
INSERT INTO mime_type (mime_type) VALUES('audio/x-gsm');
INSERT INTO mime_type (mime_type) VALUES('audio/x-ms-asx');
INSERT INTO mime_type (mime_type) VALUES('audio/x-vorbis+ogg');
INSERT INTO mime_type (mime_type) VALUES('audio/x-stm');
INSERT INTO mime_type (mime_type) VALUES('x-epoc/x-sisx-app');
INSERT INTO mime_type (mime_type) VALUES('image/x-fpx');
INSERT INTO mime_type (mime_type) VALUES('image/x-panasonic-raw');
INSERT INTO mime_type (mime_type) VALUES('image/x-xwindowdump');
INSERT INTO mime_type (mime_type) VALUES('image/x-nikon-nef');
INSERT INTO mime_type (mime_type) VALUES('image/x-niff');
INSERT INTO mime_type (mime_type) VALUES('image/x-pict');
INSERT INTO mime_type (mime_type) VALUES('image/svg+xml-compressed');
INSERT INTO mime_type (mime_type) VALUES('image/jp2');
INSERT INTO mime_type (mime_type) VALUES('image/x-msod');
INSERT INTO mime_type (mime_type) VALUES('image/x-dds');
INSERT INTO mime_type (mime_type) VALUES('image/x-olympus-orf');
INSERT INTO mime_type (mime_type) VALUES('image/x-portable-graymap');
INSERT INTO mime_type (mime_type) VALUES('image/x-skencil');
INSERT INTO mime_type (mime_type) VALUES('image/x-sony-srf');
INSERT INTO mime_type (mime_type) VALUES('image/x-dib');
INSERT INTO mime_type (mime_type) VALUES('image/x-emf');
INSERT INTO mime_type (mime_type) VALUES('image/x-eps');
INSERT INTO mime_type (mime_type) VALUES('image/ief');
INSERT INTO mime_type (mime_type) VALUES('image/x-pcx');
INSERT INTO mime_type (mime_type) VALUES('image/x-gzeps');
INSERT INTO mime_type (mime_type) VALUES('image/x-xcf');
INSERT INTO mime_type (mime_type) VALUES('image/x-portable-pixmap');
INSERT INTO mime_type (mime_type) VALUES('image/x-kde-raw');
INSERT INTO mime_type (mime_type) VALUES('image/openraster');
INSERT INTO mime_type (mime_type) VALUES('image/x-macpaint');
INSERT INTO mime_type (mime_type) VALUES('image/x-wmf');
INSERT INTO mime_type (mime_type) VALUES('image/x-win-bitmap');
INSERT INTO mime_type (mime_type) VALUES('image/x-sgi');
INSERT INTO mime_type (mime_type) VALUES('image/x-ilbm');
INSERT INTO mime_type (mime_type) VALUES('image/x-sony-sr2');
INSERT INTO mime_type (mime_type) VALUES('image/x-sigma-x3f');
INSERT INTO mime_type (mime_type) VALUES('image/x-bzeps');
INSERT INTO mime_type (mime_type) VALUES('image/x-icns');
INSERT INTO mime_type (mime_type) VALUES('image/g3fax');
INSERT INTO mime_type (mime_type) VALUES('image/x-applix-graphics');
INSERT INTO mime_type (mime_type) VALUES('image/x-xcursor');
INSERT INTO mime_type (mime_type) VALUES('image/x-kodak-dcr');
INSERT INTO mime_type (mime_type) VALUES('image/x-hdr');
INSERT INTO mime_type (mime_type) VALUES('image/x-cmu-raster');
INSERT INTO mime_type (mime_type) VALUES('image/x-sun-raster');
INSERT INTO mime_type (mime_type) VALUES('image/fax-g3');
INSERT INTO mime_type (mime_type) VALUES('image/x-kodak-kdc');
INSERT INTO mime_type (mime_type) VALUES('image/jpeg');
INSERT INTO mime_type (mime_type) VALUES('image/tiff');
INSERT INTO mime_type (mime_type) VALUES('image/dpx');
INSERT INTO mime_type (mime_type) VALUES('image/x-dcraw');
INSERT INTO mime_type (mime_type) VALUES('image/x-adobe-dng');
INSERT INTO mime_type (mime_type) VALUES('image/x-canon-crw');
INSERT INTO mime_type (mime_type) VALUES('image/bmp');
INSERT INTO mime_type (mime_type) VALUES('image/x-xfig');
INSERT INTO mime_type (mime_type) VALUES('image/x-lwo');
INSERT INTO mime_type (mime_type) VALUES('image/x-fuji-raf');
INSERT INTO mime_type (mime_type) VALUES('image/x-xbitmap');
INSERT INTO mime_type (mime_type) VALUES('image/x-pentax-pef');
INSERT INTO mime_type (mime_type) VALUES('image/x-exr');
INSERT INTO mime_type (mime_type) VALUES('image/rle');
INSERT INTO mime_type (mime_type) VALUES('image/x-3ds');
INSERT INTO mime_type (mime_type) VALUES('image/svg+xml');
INSERT INTO mime_type (mime_type) VALUES('image/x-lws');
INSERT INTO mime_type (mime_type) VALUES('image/x-tga');
INSERT INTO mime_type (mime_type) VALUES('image/x-compressed-xcf');
INSERT INTO mime_type (mime_type) VALUES('image/fits');
INSERT INTO mime_type (mime_type) VALUES('image/x-kodak-k25');
INSERT INTO mime_type (mime_type) VALUES('image/x-portable-bitmap');
INSERT INTO mime_type (mime_type) VALUES('image/x-quicktime');
INSERT INTO mime_type (mime_type) VALUES('image/x-sony-arw');
INSERT INTO mime_type (mime_type) VALUES('image/x-xpixmap');
INSERT INTO mime_type (mime_type) VALUES('image/gif');
INSERT INTO mime_type (mime_type) VALUES('image/x-portable-anymap');
INSERT INTO mime_type (mime_type) VALUES('image/x-jng');
INSERT INTO mime_type (mime_type) VALUES('image/x-iff');
INSERT INTO mime_type (mime_type) VALUES('image/x-canon-cr2');
INSERT INTO mime_type (mime_type) VALUES('image/cgm');
INSERT INTO mime_type (mime_type) VALUES('image/x-photo-cd');
INSERT INTO mime_type (mime_type) VALUES('image/png');
INSERT INTO mime_type (mime_type) VALUES('image/x-minolta-mrw');
INSERT INTO mime_type (mime_type) VALUES('image/x-rgb');
INSERT INTO mime_type (mime_type) VALUES('image/x-pic');
INSERT INTO mime_type (mime_type) VALUES('message/disposition-notification');
INSERT INTO mime_type (mime_type) VALUES('message/news');
INSERT INTO mime_type (mime_type) VALUES('message/partial');
INSERT INTO mime_type (mime_type) VALUES('message/x-gnu-rmail');
INSERT INTO mime_type (mime_type) VALUES('message/delivery-status');
INSERT INTO mime_type (mime_type) VALUES('message/external-body');
INSERT INTO mime_type (mime_type) VALUES('message/rfc822');
INSERT INTO mime_type (mime_type) VALUES('uri/mmst');
INSERT INTO mime_type (mime_type) VALUES('uri/rtspu');
INSERT INTO mime_type (mime_type) VALUES('uri/pnm');
INSERT INTO mime_type (mime_type) VALUES('uri/mmsu');
INSERT INTO mime_type (mime_type) VALUES('uri/rtspt');
INSERT INTO mime_type (mime_type) VALUES('uri/mms');
INSERT INTO mime_type (mime_type) VALUES('text/x-tcl');
INSERT INTO mime_type (mime_type) VALUES('text/directory');
INSERT INTO mime_type (mime_type) VALUES('text/htmlh');
INSERT INTO mime_type (mime_type) VALUES('text/x-literate-haskell');
INSERT INTO mime_type (mime_type) VALUES('text/xmcd');
INSERT INTO mime_type (mime_type) VALUES('text/x-ms-regedit');
INSERT INTO mime_type (mime_type) VALUES('text/x-microdvd');
INSERT INTO mime_type (mime_type) VALUES('text/x-erlang');
INSERT INTO mime_type (mime_type) VALUES('text/x-ssa');
INSERT INTO mime_type (mime_type) VALUES('text/plain');
INSERT INTO mime_type (mime_type) VALUES('text/spreadsheet');
INSERT INTO mime_type (mime_type) VALUES('text/sgml');
INSERT INTO mime_type (mime_type) VALUES('text/x-uil');
INSERT INTO mime_type (mime_type) VALUES('text/x-troff-mm');
INSERT INTO mime_type (mime_type) VALUES('text/x-gettext-translation');
INSERT INTO mime_type (mime_type) VALUES('text/x-vhdl');
INSERT INTO mime_type (mime_type) VALUES('text/x-java');
INSERT INTO mime_type (mime_type) VALUES('text/x-nfo');
INSERT INTO mime_type (mime_type) VALUES('text/csv');
INSERT INTO mime_type (mime_type) VALUES('text/x-install');
INSERT INTO mime_type (mime_type) VALUES('text/x-c++src');
INSERT INTO mime_type (mime_type) VALUES('text/x-subviewer');
INSERT INTO mime_type (mime_type) VALUES('text/x-adasrc');
INSERT INTO mime_type (mime_type) VALUES('text/x-dsl');
INSERT INTO mime_type (mime_type) VALUES('text/x-chdr');
INSERT INTO mime_type (mime_type) VALUES('text/calendar');
INSERT INTO mime_type (mime_type) VALUES('text/x-csharp');
INSERT INTO mime_type (mime_type) VALUES('text/x-lua');
INSERT INTO mime_type (mime_type) VALUES('text/x-ocaml');
INSERT INTO mime_type (mime_type) VALUES('text/x-iMelody');
INSERT INTO mime_type (mime_type) VALUES('text/enriched');
INSERT INTO mime_type (mime_type) VALUES('text/richtext');
INSERT INTO mime_type (mime_type) VALUES('text/x-objchdr');
INSERT INTO mime_type (mime_type) VALUES('text/x-makefile');
INSERT INTO mime_type (mime_type) VALUES('text/x-copying');
INSERT INTO mime_type (mime_type) VALUES('text/x-pascal');
INSERT INTO mime_type (mime_type) VALUES('text/x-credits');
INSERT INTO mime_type (mime_type) VALUES('text/x-mup');
INSERT INTO mime_type (mime_type) VALUES('text/x-opml+xml');
INSERT INTO mime_type (mime_type) VALUES('text/x-rpm-spec');
INSERT INTO mime_type (mime_type) VALUES('text/x-xmi');
INSERT INTO mime_type (mime_type) VALUES('text/x-dsrc');
INSERT INTO mime_type (mime_type) VALUES('text/x-patch');
INSERT INTO mime_type (mime_type) VALUES('text/x-authors');
INSERT INTO mime_type (mime_type) VALUES('text/x-ldif');
INSERT INTO mime_type (mime_type) VALUES('text/x-moc');
INSERT INTO mime_type (mime_type) VALUES('text/x-tex');
INSERT INTO mime_type (mime_type) VALUES('text/x-dcl');
INSERT INTO mime_type (mime_type) VALUES('text/x-python');
INSERT INTO mime_type (mime_type) VALUES('text/x-lilypond');
INSERT INTO mime_type (mime_type) VALUES('text/x-katefilelist');
INSERT INTO mime_type (mime_type) VALUES('text/troff');
INSERT INTO mime_type (mime_type) VALUES('text/x-hex');
INSERT INTO mime_type (mime_type) VALUES('text/x-google-video-pointer');
INSERT INTO mime_type (mime_type) VALUES('text/x-haskell');
INSERT INTO mime_type (mime_type) VALUES('text/x-ocl');
INSERT INTO mime_type (mime_type) VALUES('text/x-idl');
INSERT INTO mime_type (mime_type) VALUES('text/x-troff-me');
INSERT INTO mime_type (mime_type) VALUES('text/x-bibtex');
INSERT INTO mime_type (mime_type) VALUES('text/x-sql');
INSERT INTO mime_type (mime_type) VALUES('text/x-emacs-lisp');
INSERT INTO mime_type (mime_type) VALUES('text/x-eiffel');
INSERT INTO mime_type (mime_type) VALUES('text/css');
INSERT INTO mime_type (mime_type) VALUES('text/x-fortran');
INSERT INTO mime_type (mime_type) VALUES('text/x-xslfo');
INSERT INTO mime_type (mime_type) VALUES('text/x-matlab');
INSERT INTO mime_type (mime_type) VALUES('text/x-uri');
INSERT INTO mime_type (mime_type) VALUES('text/x-setext');
INSERT INTO mime_type (mime_type) VALUES('text/x-readme');
INSERT INTO mime_type (mime_type) VALUES('text/x-troff-ms');
INSERT INTO mime_type (mime_type) VALUES('text/x-cmake');
INSERT INTO mime_type (mime_type) VALUES('text/tab-separated-values');
INSERT INTO mime_type (mime_type) VALUES('text/x-log');
INSERT INTO mime_type (mime_type) VALUES('text/x-mpsub');
INSERT INTO mime_type (mime_type) VALUES('text/x-mof');
INSERT INTO mime_type (mime_type) VALUES('text/html');
INSERT INTO mime_type (mime_type) VALUES('text/x-txt2tags');
INSERT INTO mime_type (mime_type) VALUES('text/x-csrc');
INSERT INTO mime_type (mime_type) VALUES('text/rfc822-headers');
INSERT INTO mime_type (mime_type) VALUES('text/x-mrml');
INSERT INTO mime_type (mime_type) VALUES('text/x-vala');
INSERT INTO mime_type (mime_type) VALUES('text/x-iptables');
INSERT INTO mime_type (mime_type) VALUES('text/x-c++hdr');
INSERT INTO mime_type (mime_type) VALUES('text/x-scheme');
INSERT INTO mime_type (mime_type) VALUES('text/x-texinfo');
INSERT INTO mime_type (mime_type) VALUES('text/x-objcsrc');
INSERT INTO mime_type (mime_type) VALUES('text/x-changelog');
INSERT INTO mime_type (mime_type) VALUES('x-content/audio-dvd');
INSERT INTO mime_type (mime_type) VALUES('x-content/video-svcd');
INSERT INTO mime_type (mime_type) VALUES('x-content/video-hddvd');
INSERT INTO mime_type (mime_type) VALUES('x-content/blank-dvd');
INSERT INTO mime_type (mime_type) VALUES('x-content/video-vcd');
INSERT INTO mime_type (mime_type) VALUES('x-content/unix-software');
INSERT INTO mime_type (mime_type) VALUES('x-content/blank-cd');
INSERT INTO mime_type (mime_type) VALUES('x-content/audio-cdda');
INSERT INTO mime_type (mime_type) VALUES('x-content/win32-software');
INSERT INTO mime_type (mime_type) VALUES('x-content/blank-hddvd');
INSERT INTO mime_type (mime_type) VALUES('x-content/audio-player');
INSERT INTO mime_type (mime_type) VALUES('x-content/video-dvd');
INSERT INTO mime_type (mime_type) VALUES('x-content/image-picturecd');
INSERT INTO mime_type (mime_type) VALUES('x-content/blank-bd');
INSERT INTO mime_type (mime_type) VALUES('x-content/video-bluray');
INSERT INTO mime_type (mime_type) VALUES('x-content/image-dcf');
INSERT INTO mime_type (mime_type) VALUES('x-content/software');
INSERT INTO mime_type (mime_type) VALUES('model/vrml');
INSERT INTO mime_type (mime_type) VALUES('fonts/package');
INSERT INTO mime_type (mime_type) VALUES('application/x-hwp');
INSERT INTO mime_type (mime_type) VALUES('application/x-pkcs7-certificates');
INSERT INTO mime_type (mime_type) VALUES('application/x-shockwave-flash');
INSERT INTO mime_type (mime_type) VALUES('application/x-turtle');
INSERT INTO mime_type (mime_type) VALUES('application/x-rar');
INSERT INTO mime_type (mime_type) VALUES('application/x-bittorrent');
INSERT INTO mime_type (mime_type) VALUES('application/prs.plucker');
INSERT INTO mime_type (mime_type) VALUES('application/smil');
INSERT INTO mime_type (mime_type) VALUES('application/x-abiword');
INSERT INTO mime_type (mime_type) VALUES('application/x-blender');
INSERT INTO mime_type (mime_type) VALUES('application/x-oleo');
INSERT INTO mime_type (mime_type) VALUES('application/x-font-sunos-news');
INSERT INTO mime_type (mime_type) VALUES('application/x-tex-gf');
INSERT INTO mime_type (mime_type) VALUES('application/x-netshow-channel');
INSERT INTO mime_type (mime_type) VALUES('application/x-m4');
INSERT INTO mime_type (mime_type) VALUES('application/x-kexiproject-sqlite2');
INSERT INTO mime_type (mime_type) VALUES('application/x-kpovmodeler');
INSERT INTO mime_type (mime_type) VALUES('application/illustrator');
INSERT INTO mime_type (mime_type) VALUES('application/x-font-snf');
INSERT INTO mime_type (mime_type) VALUES('application/x-gedcom');
INSERT INTO mime_type (mime_type) VALUES('application/x-kexiproject-shortcut');
INSERT INTO mime_type (mime_type) VALUES('application/andrew-inset');
INSERT INTO mime_type (mime_type) VALUES('application/x-bzdvi');
INSERT INTO mime_type (mime_type) VALUES('application/x-siag');
INSERT INTO mime_type (mime_type) VALUES('application/x-ktheme');
INSERT INTO mime_type (mime_type) VALUES('application/x-kspread');
INSERT INTO mime_type (mime_type) VALUES('application/x-cbr');
INSERT INTO mime_type (mime_type) VALUES('application/x-cmakecache');
INSERT INTO mime_type (mime_type) VALUES('application/x-font-framemaker');
INSERT INTO mime_type (mime_type) VALUES('application/x-msx-rom');
INSERT INTO mime_type (mime_type) VALUES('application/x-font-vfont');
INSERT INTO mime_type (mime_type) VALUES('application/x-font-ttx');
INSERT INTO mime_type (mime_type) VALUES('application/x-uml');
INSERT INTO mime_type (mime_type) VALUES('application/x-cdrdao-toc');
INSERT INTO mime_type (mime_type) VALUES('application/x-kpresenter');
INSERT INTO mime_type (mime_type) VALUES('application/x-kseg');
INSERT INTO mime_type (mime_type) VALUES('application/x-dvi');
INSERT INTO mime_type (mime_type) VALUES('application/x-java-applet');
INSERT INTO mime_type (mime_type) VALUES('application/x-palm-database');
INSERT INTO mime_type (mime_type) VALUES('application/pgp-encrypted');
INSERT INTO mime_type (mime_type) VALUES('application/x-pocket-word');
INSERT INTO mime_type (mime_type) VALUES('application/x-kmplot');
INSERT INTO mime_type (mime_type) VALUES('application/x-core');
INSERT INTO mime_type (mime_type) VALUES('application/x-profile');
INSERT INTO mime_type (mime_type) VALUES('application/x-mswinurl');
INSERT INTO mime_type (mime_type) VALUES('application/x-lha');
INSERT INTO mime_type (mime_type) VALUES('application/x-netcdf');
INSERT INTO mime_type (mime_type) VALUES('application/msword');
INSERT INTO mime_type (mime_type) VALUES('application/x-dar');
INSERT INTO mime_type (mime_type) VALUES('application/pgp-signature');
INSERT INTO mime_type (mime_type) VALUES('application/x-dmod');
INSERT INTO mime_type (mime_type) VALUES('application/x-fictionbook+xml');
INSERT INTO mime_type (mime_type) VALUES('application/x-gettext-translation');
INSERT INTO mime_type (mime_type) VALUES('application/x-ace');
INSERT INTO mime_type (mime_type) VALUES('application/x-macbinary');
INSERT INTO mime_type (mime_type) VALUES('application/x-nintendo-ds-rom');
INSERT INTO mime_type (mime_type) VALUES('application/x-troff-man-compressed');
INSERT INTO mime_type (mime_type) VALUES('application/x-java');
INSERT INTO mime_type (mime_type) VALUES('application/x-mimearchive');
INSERT INTO mime_type (mime_type) VALUES('application/xml-dtd');
INSERT INTO mime_type (mime_type) VALUES('application/x-smaf');
INSERT INTO mime_type (mime_type) VALUES('application/x-pw');
INSERT INTO mime_type (mime_type) VALUES('application/x-lhz');
INSERT INTO mime_type (mime_type) VALUES('application/x-dia-diagram');
INSERT INTO mime_type (mime_type) VALUES('application/x-kugar');
INSERT INTO mime_type (mime_type) VALUES('application/x-sv4cpio');
INSERT INTO mime_type (mime_type) VALUES('application/x-kcachegrind');
INSERT INTO mime_type (mime_type) VALUES('application/x-gnumeric');
INSERT INTO mime_type (mime_type) VALUES('application/x-fluid');
INSERT INTO mime_type (mime_type) VALUES('application/x-quattropro');
INSERT INTO mime_type (mime_type) VALUES('application/x-gzip');
INSERT INTO mime_type (mime_type) VALUES('application/x-shared-library-la');
INSERT INTO mime_type (mime_type) VALUES('application/x-gba-rom');
INSERT INTO mime_type (mime_type) VALUES('application/x-sc');
INSERT INTO mime_type (mime_type) VALUES('application/x-glade');
INSERT INTO mime_type (mime_type) VALUES('application/x-catalog');
INSERT INTO mime_type (mime_type) VALUES('application/x-php');
INSERT INTO mime_type (mime_type) VALUES('application/x-kexiproject-sqlite3');
INSERT INTO mime_type (mime_type) VALUES('application/x-asp');
INSERT INTO mime_type (mime_type) VALUES('application/x-sqlite2');
INSERT INTO mime_type (mime_type) VALUES('application/x-tzo');
INSERT INTO mime_type (mime_type) VALUES('application/x-wais-source');
INSERT INTO mime_type (mime_type) VALUES('application/x-jbuilder-project');
INSERT INTO mime_type (mime_type) VALUES('application/x-package-list');
INSERT INTO mime_type (mime_type) VALUES('application/annodex');
INSERT INTO mime_type (mime_type) VALUES('application/x-toutdoux');
INSERT INTO mime_type (mime_type) VALUES('application/x-stuffit');
INSERT INTO mime_type (mime_type) VALUES('application/pkcs10');
INSERT INTO mime_type (mime_type) VALUES('application/x-sv4crc');
INSERT INTO mime_type (mime_type) VALUES('application/x-java-keystore');
INSERT INTO mime_type (mime_type) VALUES('application/x-kommander');
INSERT INTO mime_type (mime_type) VALUES('application/x-sami');
INSERT INTO mime_type (mime_type) VALUES('application/xspf+xml');
INSERT INTO mime_type (mime_type) VALUES('application/x-killustrator');
INSERT INTO mime_type (mime_type) VALUES('application/x-kgetlist');
INSERT INTO mime_type (mime_type) VALUES('application/x-hdf');
INSERT INTO mime_type (mime_type) VALUES('application/x-mobipocket-ebook');
INSERT INTO mime_type (mime_type) VALUES('application/x-shellscript');
INSERT INTO mime_type (mime_type) VALUES('application/xhtml+xml');
INSERT INTO mime_type (mime_type) VALUES('application/x-compressed-tar');
INSERT INTO mime_type (mime_type) VALUES('application/x-nzb');
INSERT INTO mime_type (mime_type) VALUES('application/x-markaby');
INSERT INTO mime_type (mime_type) VALUES('application/x-sms-rom');
INSERT INTO mime_type (mime_type) VALUES('application/rtf');
INSERT INTO mime_type (mime_type) VALUES('application/x-tuberling');
INSERT INTO mime_type (mime_type) VALUES('application/x-kgeo');
INSERT INTO mime_type (mime_type) VALUES('application/x-n64-rom');
INSERT INTO mime_type (mime_type) VALUES('application/x-smb-server');
INSERT INTO mime_type (mime_type) VALUES('application/pkix-crl');
INSERT INTO mime_type (mime_type) VALUES('application/x-dbf');
INSERT INTO mime_type (mime_type) VALUES('application/x-webarchive');
INSERT INTO mime_type (mime_type) VALUES('application/x-smb-workgroup');
INSERT INTO mime_type (mime_type) VALUES('application/x-gnome-theme-package');
INSERT INTO mime_type (mime_type) VALUES('application/epub+zip');
INSERT INTO mime_type (mime_type) VALUES('application/x-kchart');
INSERT INTO mime_type (mime_type) VALUES('application/x-aportisdoc');
INSERT INTO mime_type (mime_type) VALUES('application/x-cisco-vpn-settings');
INSERT INTO mime_type (mime_type) VALUES('application/x-egon');
INSERT INTO mime_type (mime_type) VALUES('application/x-kword');
INSERT INTO mime_type (mime_type) VALUES('application/x-xbel');
INSERT INTO mime_type (mime_type) VALUES('application/x-font-type1');
INSERT INTO mime_type (mime_type) VALUES('application/x-lzip');
INSERT INTO mime_type (mime_type) VALUES('application/x-gdbm');
INSERT INTO mime_type (mime_type) VALUES('application/x-executable');
INSERT INTO mime_type (mime_type) VALUES('application/x-font-linux-psf');
INSERT INTO mime_type (mime_type) VALUES('application/x-font-tex-tfm');
INSERT INTO mime_type (mime_type) VALUES('application/x-font-afm');
INSERT INTO mime_type (mime_type) VALUES('application/x-kcsrc');
INSERT INTO mime_type (mime_type) VALUES('application/x-kontour');
INSERT INTO mime_type (mime_type) VALUES('application/x-msi');
INSERT INTO mime_type (mime_type) VALUES('application/x-cd-image');
INSERT INTO mime_type (mime_type) VALUES('application/x-font-libgrx');
INSERT INTO mime_type (mime_type) VALUES('application/x-designer');
INSERT INTO mime_type (mime_type) VALUES('application/x-nautilus-link');
INSERT INTO mime_type (mime_type) VALUES('application/x-zerosize');
INSERT INTO mime_type (mime_type) VALUES('application/x-superkaramba');
INSERT INTO mime_type (mime_type) VALUES('application/x-quanta');
INSERT INTO mime_type (mime_type) VALUES('application/ram');
INSERT INTO mime_type (mime_type) VALUES('application/javascript');
INSERT INTO mime_type (mime_type) VALUES('application/rdf+xml');
INSERT INTO mime_type (mime_type) VALUES('application/x-spss-por');
INSERT INTO mime_type (mime_type) VALUES('application/x-gnuplot');
INSERT INTO mime_type (mime_type) VALUES('application/x-kformula');
INSERT INTO mime_type (mime_type) VALUES('application/x-mif');
INSERT INTO mime_type (mime_type) VALUES('application/x-amipro');
INSERT INTO mime_type (mime_type) VALUES('application/x-slp');
INSERT INTO mime_type (mime_type) VALUES('application/x-audacity-project');
INSERT INTO mime_type (mime_type) VALUES('application/x-archive');
INSERT INTO mime_type (mime_type) VALUES('application/x-windows-themepack');
INSERT INTO mime_type (mime_type) VALUES('application/x-t602');
INSERT INTO mime_type (mime_type) VALUES('application/x-mswrite');
INSERT INTO mime_type (mime_type) VALUES('application/dicom');
INSERT INTO mime_type (mime_type) VALUES('application/x-gzdvi');
INSERT INTO mime_type (mime_type) VALUES('application/x-chm');
INSERT INTO mime_type (mime_type) VALUES('application/x-lzma-compressed-tar');
INSERT INTO mime_type (mime_type) VALUES('application/x-7z-compressed');
INSERT INTO mime_type (mime_type) VALUES('application/postscript');
INSERT INTO mime_type (mime_type) VALUES('application/x-gtktalog');
INSERT INTO mime_type (mime_type) VALUES('application/x-alz');
INSERT INTO mime_type (mime_type) VALUES('application/x-ustar');
INSERT INTO mime_type (mime_type) VALUES('application/x-troff-man');
INSERT INTO mime_type (mime_type) VALUES('application/xml');
INSERT INTO mime_type (mime_type) VALUES('application/sieve');
INSERT INTO mime_type (mime_type) VALUES('application/x-konsole');
INSERT INTO mime_type (mime_type) VALUES('application/x-dc-rom');
INSERT INTO mime_type (mime_type) VALUES('application/xsd');
INSERT INTO mime_type (mime_type) VALUES('application/pkcs7-mime');
INSERT INTO mime_type (mime_type) VALUES('application/x-xz');
INSERT INTO mime_type (mime_type) VALUES('application/x-cda');
INSERT INTO mime_type (mime_type) VALUES('application/x-abicollab');
INSERT INTO mime_type (mime_type) VALUES('application/x-cpio');
INSERT INTO mime_type (mime_type) VALUES('application/x-tgif');
INSERT INTO mime_type (mime_type) VALUES('application/x-class-file');
INSERT INTO mime_type (mime_type) VALUES('application/x-desktop');
INSERT INTO mime_type (mime_type) VALUES('application/x-reject');
INSERT INTO mime_type (mime_type) VALUES('application/x-xz-compressed-tar');
INSERT INTO mime_type (mime_type) VALUES('application/x-kivio');
INSERT INTO mime_type (mime_type) VALUES('application/x-kopete-emoticons');
INSERT INTO mime_type (mime_type) VALUES('application/x-kexi-connectiondata');
INSERT INTO mime_type (mime_type) VALUES('application/x-compress');
INSERT INTO mime_type (mime_type) VALUES('application/x-gmc-link');
INSERT INTO mime_type (mime_type) VALUES('application/x-krita');
INSERT INTO mime_type (mime_type) VALUES('application/x-java-archive');
INSERT INTO mime_type (mime_type) VALUES('application/x-theme');
INSERT INTO mime_type (mime_type) VALUES('application/x-deb');
INSERT INTO mime_type (mime_type) VALUES('application/x-gnucash');
INSERT INTO mime_type (mime_type) VALUES('application/x-cabri');
INSERT INTO mime_type (mime_type) VALUES('application/x-font-otf');
INSERT INTO mime_type (mime_type) VALUES('application/x-kexiproject-sqlite');
INSERT INTO mime_type (mime_type) VALUES('application/x-lzma');
INSERT INTO mime_type (mime_type) VALUES('application/rss+xml');
INSERT INTO mime_type (mime_type) VALUES('application/x-khtml-adaptor');
INSERT INTO mime_type (mime_type) VALUES('application/x-gzpostscript');
INSERT INTO mime_type (mime_type) VALUES('application/x-bzip');
INSERT INTO mime_type (mime_type) VALUES('application/mathml+xml');
INSERT INTO mime_type (mime_type) VALUES('application/x-chess-pgn');
INSERT INTO mime_type (mime_type) VALUES('application/x-remote-connection');
INSERT INTO mime_type (mime_type) VALUES('application/x-gameboy-rom');
INSERT INTO mime_type (mime_type) VALUES('application/pkix-pkipath');
INSERT INTO mime_type (mime_type) VALUES('application/x-shorten');
INSERT INTO mime_type (mime_type) VALUES('application/x-snes-rom');
INSERT INTO mime_type (mime_type) VALUES('application/x-quicktime-media-link');
INSERT INTO mime_type (mime_type) VALUES('application/x-ruby');
INSERT INTO mime_type (mime_type) VALUES('application/x-tarz');
INSERT INTO mime_type (mime_type) VALUES('application/ogg');
INSERT INTO mime_type (mime_type) VALUES('application/x-ole-storage');
INSERT INTO mime_type (mime_type) VALUES('application/x-shar');
INSERT INTO mime_type (mime_type) VALUES('application/x-ksysv-package');
INSERT INTO mime_type (mime_type) VALUES('application/x-x509-ca-cert');
INSERT INTO mime_type (mime_type) VALUES('application/x-par2');
INSERT INTO mime_type (mime_type) VALUES('application/x-linguist');
INSERT INTO mime_type (mime_type) VALUES('application/x-trig');
INSERT INTO mime_type (mime_type) VALUES('application/mac-binhex40');
INSERT INTO mime_type (mime_type) VALUES('application/x-qw');
INSERT INTO mime_type (mime_type) VALUES('application/xml-external-parsed-entity');
INSERT INTO mime_type (mime_type) VALUES('application/octet-stream');
INSERT INTO mime_type (mime_type) VALUES('application/x-matroska');
INSERT INTO mime_type (mime_type) VALUES('application/x-applix-spreadsheet');
INSERT INTO mime_type (mime_type) VALUES('application/x-plasma');
INSERT INTO mime_type (mime_type) VALUES('application/x-e-theme');
INSERT INTO mime_type (mime_type) VALUES('application/x-cbz');
INSERT INTO mime_type (mime_type) VALUES('application/x-java-jnlp-file');
INSERT INTO mime_type (mime_type) VALUES('application/x-kns');
INSERT INTO mime_type (mime_type) VALUES('application/x-win-lnk');
INSERT INTO mime_type (mime_type) VALUES('application/x-ufraw');
INSERT INTO mime_type (mime_type) VALUES('application/x-drgeo');
INSERT INTO mime_type (mime_type) VALUES('application/x-perl');
INSERT INTO mime_type (mime_type) VALUES('application/pkcs7-signature');
INSERT INTO mime_type (mime_type) VALUES('application/x-ms-dos-executable');
INSERT INTO mime_type (mime_type) VALUES('application/x-font-tex');
INSERT INTO mime_type (mime_type) VALUES('application/x-kolf');
INSERT INTO mime_type (mime_type) VALUES('application/x-planperfect');
INSERT INTO mime_type (mime_type) VALUES('application/x-go-sgf');
INSERT INTO mime_type (mime_type) VALUES('application/x-kwallet');
INSERT INTO mime_type (mime_type) VALUES('application/x-rpm');
INSERT INTO mime_type (mime_type) VALUES('application/sdp');
INSERT INTO mime_type (mime_type) VALUES('application/x-java-pack200');
INSERT INTO mime_type (mime_type) VALUES('application/relaxng');
INSERT INTO mime_type (mime_type) VALUES('application/x-servicepack');
INSERT INTO mime_type (mime_type) VALUES('application/x-font-bdf');
INSERT INTO mime_type (mime_type) VALUES('application/pkix-cert');
INSERT INTO mime_type (mime_type) VALUES('application/x-ipod-firmware');
INSERT INTO mime_type (mime_type) VALUES('application/x-object');
INSERT INTO mime_type (mime_type) VALUES('application/x-ica');
INSERT INTO mime_type (mime_type) VALUES('application/x-it87');
INSERT INTO mime_type (mime_type) VALUES('application/x-zoo');
INSERT INTO mime_type (mime_type) VALUES('application/x-gzpdf');
INSERT INTO mime_type (mime_type) VALUES('application/x-magicpoint');
INSERT INTO mime_type (mime_type) VALUES('application/docbook+xml');
INSERT INTO mime_type (mime_type) VALUES('application/x-csh');
INSERT INTO mime_type (mime_type) VALUES('application/x-nes-rom');
INSERT INTO mime_type (mime_type) VALUES('application/x-graphite');
INSERT INTO mime_type (mime_type) VALUES('application/x-spss-sav');
INSERT INTO mime_type (mime_type) VALUES('application/x-tar');
INSERT INTO mime_type (mime_type) VALUES('application/x-kvtml');
INSERT INTO mime_type (mime_type) VALUES('application/metalink+xml');
INSERT INTO mime_type (mime_type) VALUES('application/ecmascript');
INSERT INTO mime_type (mime_type) VALUES('application/x-hwt');
INSERT INTO mime_type (mime_type) VALUES('application/x-pak');
INSERT INTO mime_type (mime_type) VALUES('application/x-sqlite3');
INSERT INTO mime_type (mime_type) VALUES('application/x-trash');
INSERT INTO mime_type (mime_type) VALUES('application/x-arj');
INSERT INTO mime_type (mime_type) VALUES('application/x-k3b');
INSERT INTO mime_type (mime_type) VALUES('application/x-font-pcf');
INSERT INTO mime_type (mime_type) VALUES('application/oda');
INSERT INTO mime_type (mime_type) VALUES('application/x-genesis-rom');
INSERT INTO mime_type (mime_type) VALUES('application/x-font-ttf');
INSERT INTO mime_type (mime_type) VALUES('application/zip');
INSERT INTO mime_type (mime_type) VALUES('application/x-cbt');
INSERT INTO mime_type (mime_type) VALUES('application/x-kspread-crypt');
INSERT INTO mime_type (mime_type) VALUES('application/x-pef-executable');
INSERT INTO mime_type (mime_type) VALUES('application/x-brasero');
INSERT INTO mime_type (mime_type) VALUES('application/x-cb7');
INSERT INTO mime_type (mime_type) VALUES('application/x-frame');
INSERT INTO mime_type (mime_type) VALUES('application/x-lyx');
INSERT INTO mime_type (mime_type) VALUES('application/x-lzop');
INSERT INTO mime_type (mime_type) VALUES('application/x-planner');
INSERT INTO mime_type (mime_type) VALUES('application/x-vnc');
INSERT INTO mime_type (mime_type) VALUES('application/atom+xml');
INSERT INTO mime_type (mime_type) VALUES('application/x-gz-font-linux-psf');
INSERT INTO mime_type (mime_type) VALUES('application/x-xliff');
INSERT INTO mime_type (mime_type) VALUES('application/mathematica');
INSERT INTO mime_type (mime_type) VALUES('application/xslt+xml');
INSERT INTO mime_type (mime_type) VALUES('application/x-sharedlib');
INSERT INTO mime_type (mime_type) VALUES('application/x-kwordquiz');
INSERT INTO mime_type (mime_type) VALUES('application/x-bzpostscript');
INSERT INTO mime_type (mime_type) VALUES('application/x-pkcs12');
INSERT INTO mime_type (mime_type) VALUES('application/x-mozilla-bookmarks');
INSERT INTO mime_type (mime_type) VALUES('application/x-awk');
INSERT INTO mime_type (mime_type) VALUES('application/x-navi-animation');
INSERT INTO mime_type (mime_type) VALUES('application/x-cpio-compressed');
INSERT INTO mime_type (mime_type) VALUES('application/x-arc');
INSERT INTO mime_type (mime_type) VALUES('application/x-icq');
INSERT INTO mime_type (mime_type) VALUES('application/x-bzpdf');
INSERT INTO mime_type (mime_type) VALUES('application/mbox');
INSERT INTO mime_type (mime_type) VALUES('application/x-ksysguard');
INSERT INTO mime_type (mime_type) VALUES('application/x-java-jce-keystore');
INSERT INTO mime_type (mime_type) VALUES('application/x-subrip');
INSERT INTO mime_type (mime_type) VALUES('application/x-karbon');
INSERT INTO mime_type (mime_type) VALUES('application/x-python-bytecode');
INSERT INTO mime_type (mime_type) VALUES('application/x-font-dos');
INSERT INTO mime_type (mime_type) VALUES('application/pgp-keys');
INSERT INTO mime_type (mime_type) VALUES('application/x-font-speedo');
INSERT INTO mime_type (mime_type) VALUES('application/pdf');
INSERT INTO mime_type (mime_type) VALUES('application/x-cue');
INSERT INTO mime_type (mime_type) VALUES('application/x-gnome-saved-search');
INSERT INTO mime_type (mime_type) VALUES('application/x-bcpio');
INSERT INTO mime_type (mime_type) VALUES('application/x-applix-word');
INSERT INTO mime_type (mime_type) VALUES('application/mxf');
INSERT INTO mime_type (mime_type) VALUES('application/x-wpg');
INSERT INTO mime_type (mime_type) VALUES('application/x-bzip-compressed-tar');
INSERT INTO mime_type (mime_type) VALUES('application/x-kword-crypt');
INSERT INTO mime_type (mime_type) VALUES('application/x-kig');
INSERT INTO mime_type (mime_type) VALUES('application/gnunet-directory');
INSERT INTO mime_type (mime_type) VALUES('application/x-kourse');
INSERT INTO mime_type (mime_type) VALUES('application/x-kudesigner');
INSERT INTO mime_type (mime_type) VALUES('application/x-tex-pk');
INSERT INTO mime_type (mime_type) VALUES('video/x-ms-asf');
INSERT INTO mime_type (mime_type) VALUES('video/mp4');
INSERT INTO mime_type (mime_type) VALUES('video/mpeg');
INSERT INTO mime_type (mime_type) VALUES('video/annodex');
INSERT INTO mime_type (mime_type) VALUES('video/x-sgi-movie');
INSERT INTO mime_type (mime_type) VALUES('video/isivideo');
INSERT INTO mime_type (mime_type) VALUES('video/x-ogm+ogg');
INSERT INTO mime_type (mime_type) VALUES('video/x-mng');
INSERT INTO mime_type (mime_type) VALUES('video/x-flv');
INSERT INTO mime_type (mime_type) VALUES('video/x-flic');
INSERT INTO mime_type (mime_type) VALUES('video/x-theora+ogg');
INSERT INTO mime_type (mime_type) VALUES('video/3gpp');
INSERT INTO mime_type (mime_type) VALUES('video/x-ms-wmv');
INSERT INTO mime_type (mime_type) VALUES('video/ogg');
INSERT INTO mime_type (mime_type) VALUES('video/dv');
INSERT INTO mime_type (mime_type) VALUES('video/x-matroska');
INSERT INTO mime_type (mime_type) VALUES('video/vivo');
INSERT INTO mime_type (mime_type) VALUES('video/quicktime');
INSERT INTO mime_type (mime_type) VALUES('video/x-ms-wmp');
INSERT INTO mime_type (mime_type) VALUES('video/x-msvideo');
INSERT INTO mime_type (mime_type) VALUES('video/x-anim');
INSERT INTO mime_type (mime_type) VALUES('video/wavelet');
INSERT INTO mime_type (mime_type) VALUES('video/x-nsv');
INSERT INTO mime_type (mime_type) VALUES('interface/x-winamp-skin');
INSERT INTO mime_type (mime_type) VALUES('multipart/encrypted');
INSERT INTO mime_type (mime_type) VALUES('multipart/x-mixed-replace');
INSERT INTO mime_type (mime_type) VALUES('multipart/related');
INSERT INTO mime_type (mime_type) VALUES('multipart/report');
INSERT INTO mime_type (mime_type) VALUES('multipart/signed');
INSERT INTO mime_type (mime_type) VALUES('multipart/appledouble');
INSERT INTO mime_type (mime_type) VALUES('multipart/mixed');
INSERT INTO mime_type (mime_type) VALUES('multipart/alternative');
INSERT INTO mime_type (mime_type) VALUES('multipart/digest');
INSERT INTO mime_type (mime_type) VALUES('audio/vnd.rn-realaudio');
INSERT INTO mime_type (mime_type) VALUES('image/vnd.dwg');
INSERT INTO mime_type (mime_type) VALUES('image/vnd.djvu');
INSERT INTO mime_type (mime_type) VALUES('image/vnd.rn-realpix');
INSERT INTO mime_type (mime_type) VALUES('image/vnd.dxf');
INSERT INTO mime_type (mime_type) VALUES('image/vnd.wap.wbmp');
INSERT INTO mime_type (mime_type) VALUES('image/vnd.ms-modi');
INSERT INTO mime_type (mime_type) VALUES('image/vnd.microsoft.icon');
INSERT INTO mime_type (mime_type) VALUES('image/vnd.adobe.photoshop');
INSERT INTO mime_type (mime_type) VALUES('text/vnd.wap.wml');
INSERT INTO mime_type (mime_type) VALUES('text/vnd.wap.wmlscript');
INSERT INTO mime_type (mime_type) VALUES('text/vnd.sun.j2me.app-descriptor');
INSERT INTO mime_type (mime_type) VALUES('text/vnd.abc');
INSERT INTO mime_type (mime_type) VALUES('text/vnd.rn-realtext');
INSERT INTO mime_type (mime_type) VALUES('text/vnd.graphviz');
INSERT INTO mime_type (mime_type) VALUES('application/vnd.mozilla.xul+xml');
INSERT INTO mime_type (mime_type) VALUES('application/vnd.oasis.opendocument.text-web');
INSERT INTO mime_type (mime_type) VALUES('application/x-vnd.kde.kexi');
INSERT INTO mime_type (mime_type) VALUES('application/vnd.openxmlformats-officedocument.spreadsheetml.sheet');
INSERT INTO mime_type (mime_type) VALUES('application/vnd.ms-word.document.macroenabled.12');
INSERT INTO mime_type (mime_type) VALUES('application/vnd.scribus');
INSERT INTO mime_type (mime_type) VALUES('application/vnd.sun.xml.writer.global');
INSERT INTO mime_type (mime_type) VALUES('application/vnd.emusic-emusic_package');
INSERT INTO mime_type (mime_type) VALUES('application/vnd.hp-pcl');
INSERT INTO mime_type (mime_type) VALUES('application/vnd.stardivision.mail');
INSERT INTO mime_type (mime_type) VALUES('application/vnd.google-earth.kml+xml');
INSERT INTO mime_type (mime_type) VALUES('application/x-vnd.kde.plan');
INSERT INTO mime_type (mime_type) VALUES('application/vnd.kde.okular-archive');
INSERT INTO mime_type (mime_type) VALUES('application/vnd.openxmlformats-officedocument.presentationml.presentation');
INSERT INTO mime_type (mime_type) VALUES('application/vnd.ms-wpl');
INSERT INTO mime_type (mime_type) VALUES('application/vnd.oasis.opendocument.formula');
INSERT INTO mime_type (mime_type) VALUES('application/vnd.openxmlformats-officedocument.wordprocessingml.document');
INSERT INTO mime_type (mime_type) VALUES('application/vnd.oasis.opendocument.text-flat-xml');
INSERT INTO mime_type (mime_type) VALUES('application/vnd.oasis.opendocument.chart');
INSERT INTO mime_type (mime_type) VALUES('application/x-vnd.kde.plan.work');
INSERT INTO mime_type (mime_type) VALUES('application/vnd.ms-excel.sheet.macroenabled.12');
INSERT INTO mime_type (mime_type) VALUES('application/vnd.lotus-1-2-3');
INSERT INTO mime_type (mime_type) VALUES('application/vnd.hp-hpgl');
INSERT INTO mime_type (mime_type) VALUES('application/vnd.sun.xml.writer');
INSERT INTO mime_type (mime_type) VALUES('application/vnd.oasis.opendocument.text-master');
INSERT INTO mime_type (mime_type) VALUES('application/vnd.corel-draw');
INSERT INTO mime_type (mime_type) VALUES('application/vnd.stardivision.draw');
INSERT INTO mime_type (mime_type) VALUES('application/vnd.oasis.opendocument.spreadsheet');
INSERT INTO mime_type (mime_type) VALUES('application/vnd.stardivision.calc');
INSERT INTO mime_type (mime_type) VALUES('application/vnd.ms-powerpoint.presentation.macroenabled.12');
INSERT INTO mime_type (mime_type) VALUES('application/x-vnd.kde.kplato');
INSERT INTO mime_type (mime_type) VALUES('application/vnd.oasis.opendocument.text');
INSERT INTO mime_type (mime_type) VALUES('application/vnd.stardivision.math');
INSERT INTO mime_type (mime_type) VALUES('application/vnd.stardivision.writer');
INSERT INTO mime_type (mime_type) VALUES('application/vnd.oasis.opendocument.graphics-flat-xml');
INSERT INTO mime_type (mime_type) VALUES('application/vnd.sun.xml.impress');
INSERT INTO mime_type (mime_type) VALUES('application/vnd.oasis.opendocument.spreadsheet-flat-xml');
INSERT INTO mime_type (mime_type) VALUES('application/vnd.htmldoc-book');
INSERT INTO mime_type (mime_type) VALUES('application/vnd.symbian.install');
INSERT INTO mime_type (mime_type) VALUES('application/vnd.ms-excel.sheet.binary.macroenabled.12');
INSERT INTO mime_type (mime_type) VALUES('application/vnd.google-earth.kmz');
INSERT INTO mime_type (mime_type) VALUES('application/x-vnd.kde.kplato.work');
INSERT INTO mime_type (mime_type) VALUES('application/vnd.ms-excel');
INSERT INTO mime_type (mime_type) VALUES('application/vnd.kde.kphotoalbum-import');
INSERT INTO mime_type (mime_type) VALUES('application/vnd.sun.xml.draw');
INSERT INTO mime_type (mime_type) VALUES('application/vnd.openxmlformats-officedocument.presentationml.slideshow');
INSERT INTO mime_type (mime_type) VALUES('application/vnd.sun.xml.calc');
INSERT INTO mime_type (mime_type) VALUES('application/vnd.ms-cab-compressed');
INSERT INTO mime_type (mime_type) VALUES('application/vnd.sun.xml.base');
INSERT INTO mime_type (mime_type) VALUES('application/vnd.sun.xml.math');
INSERT INTO mime_type (mime_type) VALUES('application/vnd.ms-powerpoint');
INSERT INTO mime_type (mime_type) VALUES('application/vnd.apple.mpegurl');
INSERT INTO mime_type (mime_type) VALUES('application/vnd.ms-works');
INSERT INTO mime_type (mime_type) VALUES('application/vnd.oasis.opendocument.image');
INSERT INTO mime_type (mime_type) VALUES('application/x-vnd.kde.contactgroup');
INSERT INTO mime_type (mime_type) VALUES('application/vnd.oasis.opendocument.presentation');
INSERT INTO mime_type (mime_type) VALUES('application/vnd.rn-realmedia');
INSERT INTO mime_type (mime_type) VALUES('application/vnd.oasis.opendocument.database');
INSERT INTO mime_type (mime_type) VALUES('application/vnd.stardivision.impress');
INSERT INTO mime_type (mime_type) VALUES('application/vnd.ms-access');
INSERT INTO mime_type (mime_type) VALUES('application/vnd.openofficeorg.extension');
INSERT INTO mime_type (mime_type) VALUES('application/vnd.ms-xpsdocument');
INSERT INTO mime_type (mime_type) VALUES('application/vnd.oasis.opendocument.presentation-flat-xml');
INSERT INTO mime_type (mime_type) VALUES('application/vnd.stardivision.chart');
INSERT INTO mime_type (mime_type) VALUES('application/vnd.wordperfect');
INSERT INTO mime_type (mime_type) VALUES('application/x-vnd.kde.kugar.mixed');
INSERT INTO mime_type (mime_type) VALUES('application/vnd.iccprofile');
INSERT INTO mime_type (mime_type) VALUES('application/vnd.oasis.opendocument.graphics');
INSERT INTO mime_type (mime_type) VALUES('application/vnd.ms-tnef');
INSERT INTO mime_type (mime_type) VALUES('video/vnd.rn-realvideo');

UPDATE mime_type SET invoice_include = 'true' where mime_type like 'image/%';

CREATE TABLE file_class (
       id serial not null unique,
       class text primary key
);

insert into file_class values (1, 'transaction');
insert into file_class values (2, 'order');
insert into file_class values (3, 'part');

COMMENT ON TABLE file_class IS
$$ File classes are collections of files attached against rows in specific 
tables in the database.  They can be used in the future to implement other form 
of file attachment. $$;

CREATE TABLE file_base (
       content bytea NOT NULL,
       mime_type_id int not null references mime_type(id),
       file_name text not null,
       description text,
       uploaded_by int not null references entity(id),
       uploaded_at timestamp not null default now(),
       id serial not null unique,
       ref_key int not null,
       file_class int not null references file_class(id),
       primary key (ref_key, file_name, file_class)
);

COMMENT ON TABLE file_base IS
$$Abstract table, holds no records.  Inheriting table store actual file
attachment data. Can be queried however to retrieve lists of all files. $$;

COMMENT ON COLUMN file_base.ref_key IS
$$This column inheriting tables is used to reference the database row for the
attachment.  Inheriting tables MUST set the foreign key here appropriately.

This can also be used to create classifications of other documents, such as by
source of automatic import (where the file is not yet attached) or
even standard,
long-lived documents.$$;

CREATE TABLE file_transaction (
       check (file_class = 1),
       unique(id),
       primary key (ref_key, file_name, file_class),
       foreign key (ref_key) REFERENCES journal_entry(id)
) inherits (file_base);

COMMENT ON TABLE file_transaction IS
$$ File attachments primarily attached to AR/AP/GL.$$;

CREATE TABLE file_order (
       check (file_class=2),
       unique(id),
       primary key (ref_key, file_name, file_class),
       foreign key (ref_key) references oe(id)
) inherits (file_base);

COMMENT ON TABLE file_order IS
$$ File attachments primarily attached to orders and quotations.$$;

CREATE TABLE file_part (
       check (file_class=3),
       unique(id),
       primary key (ref_key, file_name, file_class),
       foreign key (ref_key) references parts(id)
) inherits (file_base);

COMMENT ON TABLE file_part IS
$$ File attachments primarily attached to orders and quotations.$$;

CREATE TABLE file_secondary_attachment (
       file_id int not null,
       source_class int references file_class(id),
       ref_key int not null,
       dest_class int references file_class(id),
       attached_by int not null references entity(id),
       attached_at timestamp not null default now(),
       PRIMARY KEY(file_id, source_class, dest_class, ref_key)
);

COMMENT ON TABLE file_secondary_attachment IS
$$Another abstract table.  This one will use rewrite rules to make inserts safe
because of the difficulty in managing inserts otherwise. Inheriting tables 
provide secondary links between the file and other database objects.

Due to the nature of database inheritance and unique constraints
in PostgreSQL, this must be partitioned in a star format.$$;

CREATE TABLE file_tx_to_order (
       PRIMARY KEY(file_id, source_class, dest_class, ref_key),
       foreign key (file_id) references file_transaction(id),
       foreign key (ref_key) references oe(id),
       check (source_class = 1),
       check (dest_class = 2)
) INHERITS (file_secondary_attachment);

CREATE RULE file_sec_insert_tx_oe AS ON INSERT TO file_secondary_attachment
WHERE source_class = 1 and dest_class = 2
DO INSTEAD
INSERT INTO file_tx_to_order(file_id, source_class, ref_key, dest_class,
attached_by, attached_at) 
VALUES (new.file_id, 1, new.ref_key, 2, 
       new.attached_by,
       coalesce(new.attached_at, now()));

COMMENT ON TABLE file_tx_to_order IS 
$$ Secondary links from journal entries to orders.$$;

CREATE TABLE file_order_to_order (
       PRIMARY KEY(file_id, source_class, dest_class, ref_key),
       foreign key (file_id) references file_order(id),
       foreign key (ref_key) references oe(id),
       check (source_class = 2),
       check (dest_class = 2)
) INHERITS (file_secondary_attachment);

COMMENT ON TABLE file_order_to_order IS
$$ Secondary links from one order to another, for example to support order
consolidation.$$;

CREATE RULE file_sec_insert_oe_oe AS ON INSERT TO file_secondary_attachment
WHERE source_class = 2 and dest_class = 2
DO INSTEAD
INSERT INTO file_order_to_order(file_id, source_class, ref_key, dest_class,
attached_by, attached_at) 
VALUES (new.file_id, 2, new.ref_key, 2, 
       new.attached_by,
       coalesce(new.attached_at, now()));

CREATE TABLE file_order_to_tx (
       PRIMARY KEY(file_id, source_class, dest_class, ref_key),
       foreign key (file_id) references file_order(id),
       foreign key (ref_key) references journal_entry(id),
       check (source_class = 2),
       check (dest_class = 1)
) INHERITS (file_secondary_attachment);

COMMENT ON TABLE file_order_to_tx IS
$$ Secondary links from orders to transactions, for example to track files when
invoices are generated from orders.$$;

CREATE RULE file_sec_insert_oe_tx AS ON INSERT TO file_secondary_attachment
WHERE source_class = 2 and dest_class = 1
DO INSTEAD
INSERT INTO file_order_to_order(file_id, source_class, ref_key, dest_class,
attached_by, attached_at)
VALUES (new.file_id, 2, new.ref_key, 1,
       new.attached_by,
       coalesce(new.attached_at, now()));

CREATE TABLE file_view_catalog (
       file_class int references file_class(id) primary key,
       view_name text not null unique
);

CREATE OR REPLACE FUNCTION person__get_my_entity_id() RETURNS INT AS
$$
	SELECT entity_id from users where username = SESSION_USER;
$$ LANGUAGE SQL;

COMMENT ON FUNCTION person__get_my_entity_id() IS
$$ Returns the entity_id of the current, logged in user.$$;
--
-- WE NEED A PAYMENT TABLE 
--

CREATE TABLE payment (
  id serial primary key,
  reference text NOT NULL,
  gl_id     integer references gl(id),
  payment_class integer NOT NULL,
  payment_date date default current_date,
  closed bool default FALSE,
  entity_credit_id   integer references entity_credit_account(id),
  employee_id integer references person(id),
  currency char(3),
  notes text);
              
COMMENT ON TABLE payment IS $$ This table will store the main data on a payment, prepayment, overpayment, et$$;
COMMENT ON COLUMN payment.reference IS $$ This field will store the code for both receipts and payment order  $$; 
COMMENT ON COLUMN payment.closed IS $$ This will store the current state of a payment/receipt order $$;
COMMENT ON COLUMN payment.gl_id IS $$ A payment should always be linked to a GL movement $$;
CREATE  INDEX payment_id_idx ON payment(id);
                  
CREATE TABLE payment_links (
  payment_id integer references Payment(id),
  entry_id   integer references acc_trans(entry_id),
  type       integer);
COMMENT ON TABLE payment_links IS $$  
 An explanation to the type field.
 * A type 0 means the link is referencing an ar/ap  and was created
   using an overpayment movement after the receipt was created 
 * A type 1 means the link is referencing an ar/ap and  was made 
   on the payment creation, its not the product of an overpayment movement 
 * A type 2 means the link is not referencing an ar/ap and its the product
   of the overpayment logic 

 With this ideas in order we can do the following

 To get the payment amount we will sum the entries with type > 0.
 To get the linked amount we will sum the entries with type < 2.
 The overpayment account can be obtained from the entries with type = 2.

 This reasoning is hacky and i hope it can dissapear when we get to 1.4 - D.M.
$$;

ALTER TABLE cr_report_line ADD FOREIGN KEY(ledger_id) REFERENCES acc_trans(entry_id);
commit;<|MERGE_RESOLUTION|>--- conflicted
+++ resolved
@@ -72,7 +72,7 @@
   id serial not null unique,
   accno text primary key,
   description text,
-  is_temp not null default false bool,
+  is_temp bool not null default false,
   category CHAR(1) NOT NULL,
   gifi_accno text,
   heading int not null references account_heading(id),
@@ -494,31 +494,6 @@
 
 -- BEGIN new entity management
 
-CREATE FUNCTION tg_enforce_perms_eclass () RETURNS TRIGGER AS 
-$$
-DECLARE
-   r_eclass entity_class;
-   roll_pfx text;
-BEGIN;
-IF TG_OP = 'DELETE' THEN
-   RETURN OLD;
-ELSE 
-   SELECT value INTO roll_pfx FROM defaults WHERE setting_key = 'roll_prefix';
-   SELECT * INTO r_eclass from entity_class WHERE id = new.entity_class;
-   IF pg_has_role(SESSION_USER, coalesce(roll_pfx, 
-                                         'lsmb_' || current_database || '__')
-                                || 'contact_class_' || lower(regexp_replace(
-                                                        r_eclass.class, 
-                                                        ' ', 
-                                                        '_') 
-   THEN
-      RETURN NEW;
-   ELSE
-      RAISE EXCEPTION 'Access Denied for class';
-   END IF;
-END;
-$$ LANGUAGE PLPGSQL;
-
 CREATE TABLE entity_class (
   id serial primary key,
   class text check (class ~ '[[:alnum:]_]') NOT NULL,
@@ -541,30 +516,26 @@
   country_id int references country(id) not null,
   PRIMARY KEY(control_code, entity_class));
 
-CREATE TRIGGER eclass_perms_check ON entity 
-BEFORE INSERT OR UPDATE OR DELETE 
-EXECUTE PROCEDURE tg_enforce_perms_eclass;
-  
 COMMENT ON TABLE entity IS $$ The primary entity table to map to all contacts $$;
 COMMENT ON COLUMN entity.name IS $$ This is the common name of an entity. If it was a person it may be Joshua Drake, a company Acme Corp. You may also choose to use a domain such as commandprompt.com $$;
 
 
 ALTER TABLE entity ADD FOREIGN KEY (entity_class) REFERENCES entity_class(id);
 
-INSERT INTO entity_class (id,class) VALUES (1,'Vendor');
-INSERT INTO entity_class (id,class) VALUES (2,'Customer');
-INSERT INTO entity_class (id,class) VALUES (3,'Employee');
-INSERT INTO entity_class (id,class) VALUES (4,'Contact');
-INSERT INTO entity_class (id,class) VALUES (5,'Lead');
-INSERT INTO entity_class (id,class) VALUES (6,'Referral');
-INSERT INTO entity_class (id,class) VALUES (7,'Hot Lead');
-INSERT INTO entity_class (id,class) VALUES (8,'Cold Lead');
+INSERT INTO entity_class (id,class) 
+VALUES (1,'Vendor'),
+       (2,'Customer'),
+       (3,'Employee'),
+       (4,'Contact'),
+       (5,'Lead'),
+       (6,'Referral'),
+       (7,'Hot Lead'),
+       (8,'Cold Lead');
 
 SELECT setval('entity_class_id_seq',8);
 
 -- USERS stuff --
 CREATE TABLE users (
-INSERT INTO entity_class (id,class) VALUES (5,'Lead');
     id serial UNIQUE, 
     username varchar(30) primary key,
     notify_password interval not null default '7 days'::interval,
@@ -873,10 +844,6 @@
     CHECK (ar_ap_account_id IS NOT NULL OR entity_id = 0)
 );
 
-CREATE TRIGGER eclass_perms_check ON entity_credit_account
-BEFORE INSERT OR UPDATE OR DELETE 
-EXECUTE PROCEDURE tg_enforce_perms_eclass;
-  
 COMMENT ON TABLE entity IS $$ The primary entity table to map to all contacts $$;
 COMMENT ON TABLE entity_credit_account IS
 $$This table stores information relating to general relationships regarding 
@@ -1325,11 +1292,7 @@
 sonumber|1
 yearend|1
 businessnumber|1
-<<<<<<< HEAD
 version|1.3.999
-=======
-version|1.3.19
->>>>>>> 3b9bc339
 closedto|\N
 revtrans|1
 ponumber|1
@@ -1773,7 +1736,7 @@
    transdate date NOT NULL,    
    source text, -- may be null 
    ar_trans_id int,  -- would be null if no items were adjusted down
-   ap_trans_id int,  -- would be null if no items were adjusted up
+   ap_trans_id int  -- would be null if no items were adjusted up
 );
 
 CREATE TABLE inventory_report_line (
