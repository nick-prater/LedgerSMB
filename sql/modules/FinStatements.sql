
set client_min_messages = 'warning';


-- Copyright 2012 The LedgerSMB Core Team.  This file may be re-used in
-- accordance with the GNU GPL version 2 or at your option any later version.
-- Please see your included LICENSE.txt for details

BEGIN;

-- This holds general PNL type report definitions.  The idea is to gather them
-- here so that they share as many common types as possible.  Note that PNL
-- reports do not return total and summary lines.  These must be done by the
-- application handling this.

DROP FUNCTION IF EXISTS pnl__product(in_from_date date, in_to_date date, in_parts_id integer, in_business_units integer[]);
DROP TYPE IF EXISTS pnl_line CASCADE;
DROP TYPE IF EXISTS financial_statement_line CASCADE;
CREATE TYPE financial_statement_line AS (
    account_id int,
    account_number text,
    account_description text,
    account_type char,
    account_category char,
    gifi text,
    gifi_description text,
    contra boolean,
    amount numeric,
    heading_path int[]
);

CREATE OR REPLACE FUNCTION pnl__product(in_from_date date, in_to_date date, in_parts_id integer, in_business_units integer[], in_language text)
  RETURNS SETOF financial_statement_line LANGUAGE SQL AS
$$
WITH acc_meta AS (
  SELECT a.id, a.accno,
         coalesce(at.description, a.description) as description,
         CASE WHEN (SELECT value::int FROM defaults where setting_key = 'earn_id') IS NULL THEN aht.path
         ELSE array_splice_from((SELECT value::int FROM defaults
                             WHERE setting_key = 'earn_id'),aht.path)
         END AS path,
         a.category, 'A'::char as account_type, contra, a.gifi_accno,
         gifi.description as gifi_description
     FROM account a
    INNER JOIN account_heading_tree aht on a.heading = aht.id
     LEFT JOIN gifi ON a.gifi_accno = gifi.accno
     LEFT JOIN (SELECT trans_id, description
                  FROM account_translation
                 WHERE language_code =
                        coalesce($5,
                          (SELECT up.language
                             FROM user_preference up
                       INNER JOIN users ON up.id = users.id
                            WHERE users.username = SESSION_USER))) at
               ON a.id = at.trans_id
   WHERE array_splice_from((SELECT value::int FROM defaults
                             WHERE setting_key = 'earn_id'),aht.path)
                          IS NOT NULL
         -- legacy: earn_id not configured (yet)
         OR (NOT EXISTS (SELECT 1 FROM defaults
                         WHERE setting_key = 'earn_id'
                           AND value IS NOT NULL)
             AND category IN ('E', 'I'))
),
hdr_meta AS (
   SELECT aht.id, aht.accno,
          coalesce(at.description, aht.description) as description,
          CASE WHEN (SELECT value::int FROM defaults where setting_key = 'earn_id') IS NULL THEN aht.path
          ELSE array_splice_from((SELECT value::int FROM defaults
                              WHERE setting_key = 'earn_id'),aht.path)
          END AS path,
          ahc.derived_category as category,
          'H'::char as account_type, 'f'::boolean as contra
     FROM account_heading_tree aht
    INNER JOIN account_heading_derived_category ahc ON aht.id = ahc.id
    LEFT JOIN (SELECT trans_id, description
                 FROM account_translation
                WHERE language_code =
                       coalesce($5,
                         (SELECT up.language
                            FROM user_preference up
                      INNER JOIN users ON up.id = users.id
                           WHERE users.username = SESSION_USER))) at
              ON aht.id = at.trans_id
    WHERE ((SELECT value::int FROM defaults
                              WHERE setting_key = 'earn_id') IS NOT NULL
           AND array_splice_from((SELECT value::int FROM defaults
                              WHERE setting_key = 'earn_id'),aht.path)
                           IS NOT NULL)
          -- legacy: earn_id not configured; select headings belonging to
          --    selected accounts
          OR ((SELECT value::int FROM defaults
                              WHERE setting_key = 'earn_id') IS NULL
              AND EXISTS (SELECT 1 FROM acc_meta
                                  WHERE aht.id = ANY(acc_meta.path)))
),
acc_balance AS (
   WITH RECURSIVE bu_tree (id, parent, path) AS (
      SELECT id, null, row(array[id])::tree_record FROM business_unit
       WHERE id = any($4)
      UNION ALL
      SELECT bu.id, parent, row((path).t || bu.id)::tree_record
        FROM business_unit bu
        JOIN bu_tree ON bu.parent_id = bu_tree.id
   )
SELECT ac.chart_id AS id, sum(ac.amount_bc) AS balance
     FROM acc_trans ac
     JOIN invoice i ON i.id = ac.invoice_id
     JOIN account_link l ON l.account_id = ac.chart_id
     JOIN ar ON ar.id = ac.trans_id
LEFT JOIN (select as_array(bu.path) as bu_ids, entry_id
             from business_unit_inv bui
             JOIN bu_tree bu ON bui.bu_id = bu.id
         GROUP BY entry_id) bui ON bui.entry_id = i.id
    WHERE i.parts_id = $3
          AND (ac.transdate >= $1 OR $1 IS NULL)
          AND (ac.transdate <= $2 OR $2 IS NULL)
          AND ar.approved
          AND l.description = 'IC_expense'
          AND ($4 is null or $4 = '{}' OR in_tree($4, bu_ids))
 GROUP BY ac.chart_id
   HAVING sum(ac.amount_bc) <> 0.00
    UNION
   SELECT ac.chart_id,
          sum(i.sellprice * i.qty * (1 - coalesce(i.discount, 0)))
     FROM invoice i
     JOIN acc_trans ac ON ac.invoice_id = i.id
     JOIN ar ON ar.id = ac.trans_id
LEFT JOIN (select as_array(bu.path) as bu_ids, entry_id
             from business_unit_inv bui
             JOIN bu_tree bu ON bui.bu_id = bu.id
         GROUP BY entry_id) bui ON bui.entry_id = i.id
    WHERE i.parts_id = $3
          AND (ac.transdate >= $1 OR $1 IS NULL)
          AND (ac.transdate <= $2 OR $2 IS NULL)
          AND ar.approved
          AND ($4 is null or $4 = '{}' OR in_tree($4, bu_ids))
 GROUP BY ac.chart_id
   HAVING sum(i.sellprice * i.qty * (1 - coalesce(i.discount, 0))) <> 0.00
 ),
hdr_balance AS (
   select ahd.id, sum(balance) as balance
     FROM acc_balance ab
    INNER JOIN account acc ON ab.id = acc.id
    INNER JOIN account_heading_descendant ahd
            ON acc.heading = ahd.descendant_id
    GROUP BY ahd.id
)
   SELECT hm.id, hm.accno, hm.description, hm.account_type, hm.category,
          null::text as gifi, null::text as gifi_description, hm.contra,
          hb.balance, hm.path
     FROM hdr_meta hm
    INNER JOIN hdr_balance hb ON hm.id = hb.id
   UNION
   SELECT am.id, am.accno, am.description, am.account_type, am.category,
          gifi_accno as gifi, gifi_description, am.contra, ab.balance, am.path
     FROM acc_meta am
    INNER JOIN acc_balance ab on am.id = ab.id
$$;

DROP FUNCTION IF EXISTS  pnl__income_statement_accrual(in_from_date date, in_to_date date, in_ignore_yearend text, in_business_units integer[]);
CREATE OR REPLACE FUNCTION pnl__income_statement_accrual(in_from_date date, in_to_date date, in_ignore_yearend text, in_business_units integer[], in_language text)
  RETURNS SETOF financial_statement_line AS
$BODY$
WITH acc_meta AS (
  SELECT a.id, a.accno,
         coalesce(at.description, a.description) as description,
         CASE WHEN (SELECT value::int FROM defaults where setting_key = 'earn_id') IS NULL THEN aht.path
         ELSE array_splice_from((SELECT value::int FROM defaults
                             WHERE setting_key = 'earn_id'),aht.path)
         END AS path,
         a.category, 'A'::char as account_type, contra, a.gifi_accno,
         gifi.description as gifi_description
     FROM account a
    INNER JOIN account_heading_tree aht on a.heading = aht.id
     LEFT JOIN gifi ON a.gifi_accno = gifi.accno
     LEFT JOIN (SELECT trans_id, description
                  FROM account_translation
                 WHERE language_code =
                        coalesce($5,
                          (SELECT up.language
                             FROM user_preference up
                       INNER JOIN users ON up.id = users.id
                            WHERE users.username = SESSION_USER))) at
               ON a.id = at.trans_id
   WHERE array_splice_from((SELECT value::int FROM defaults
                             WHERE setting_key = 'earn_id'),aht.path)
                          IS NOT NULL
         -- legacy: earn_id not configured (yet)
         OR (NOT EXISTS (SELECT 1 FROM defaults
                         WHERE setting_key = 'earn_id'
                               AND value IS NOT NULL)
             AND category IN ('E', 'I'))
),
hdr_meta AS (
   SELECT aht.id, aht.accno,
          coalesce(at.description, aht.description) as description,
          CASE WHEN (SELECT value::int FROM defaults where setting_key = 'earn_id') IS NULL THEN aht.path
          ELSE array_splice_from((SELECT value::int FROM defaults
                              WHERE setting_key = 'earn_id'),aht.path)
          END AS path,
          ahc.derived_category as category,
          'H'::char as account_type, 'f'::boolean as contra
     FROM account_heading_tree aht
    INNER JOIN account_heading_derived_category ahc ON aht.id = ahc.id
    LEFT JOIN (SELECT trans_id, description
                 FROM account_translation
                WHERE language_code =
                       coalesce($5,
                         (SELECT up.language
                            FROM user_preference up
                      INNER JOIN users ON up.id = users.id
                           WHERE users.username = SESSION_USER))) at
              ON aht.id = at.trans_id
    WHERE ((SELECT value::int FROM defaults
                              WHERE setting_key = 'earn_id') IS NOT NULL
           AND array_splice_from((SELECT value::int FROM defaults
                              WHERE setting_key = 'earn_id'),aht.path)
                           IS NOT NULL)
          -- legacy: earn_id not configured; select headings belonging to
          --    selected accounts
          OR ((SELECT value::int FROM defaults
                              WHERE setting_key = 'earn_id') IS NULL
              AND EXISTS (SELECT 1 FROM acc_meta
                                  WHERE aht.id = ANY(acc_meta.path)))
),
acc_balance AS (
   WITH RECURSIVE bu_tree (id, parent, path) AS (
      SELECT id, null, row(array[id])::tree_record FROM business_unit
       WHERE id = any($4)
      UNION ALL
      SELECT bu.id, parent, row((path).t || bu.id)::tree_record
        FROM business_unit bu
        JOIN bu_tree ON bu.parent_id = bu_tree.id
   )
   SELECT ac.chart_id AS id, sum(ac.amount_bc) AS balance
     FROM acc_trans ac
    INNER JOIN transactions gl ON ac.trans_id = gl.id AND gl.approved
     LEFT JOIN (SELECT array_agg(path) AS bu_ids, entry_id
                  FROM business_unit_ac buac
                 INNER JOIN bu_tree ON bu_tree.id = buac.bu_id
                 GROUP BY buac.entry_id) bu
          ON (ac.entry_id = bu.entry_id)
    WHERE ac.approved
          AND ($1 IS NULL OR ac.transdate >= $1)
          AND ($2 IS NULL OR ac.transdate <= $2)
          AND ($4 = '{}'
              OR $4 is null or in_tree($4, bu_ids))
           AND ($3 = 'none'
               OR ($3 = 'all'
                   AND NOT EXISTS (SELECT * FROM yearend
                                    WHERE trans_id = gl.id))
               OR ($3 = 'last'
                   AND NOT EXISTS (SELECT 1 FROM yearend
                                   HAVING max(trans_id) = gl.id))
              )
   GROUP BY ac.chart_id
     HAVING sum(ac.amount_bc) <> 0.00
 ),
hdr_balance AS (
   select ahd.id, sum(balance) as balance
     FROM acc_balance ab
    INNER JOIN account acc ON ab.id = acc.id
    INNER JOIN account_heading_descendant ahd
            ON acc.heading = ahd.descendant_id
    GROUP BY ahd.id
)
   SELECT hm.id, hm.accno, hm.description, hm.account_type, hm.category,
          null::text as gifi, null::text as gifi_description, hm.contra,
          hb.balance, hm.path
     FROM hdr_meta hm
    INNER JOIN hdr_balance hb ON hm.id = hb.id
    UNION
   SELECT am.id, am.accno, am.description, am.account_type, am.category,
          gifi_accno as gifi, gifi_description, am.contra, ab.balance, am.path
     FROM acc_meta am
    INNER JOIN acc_balance ab on am.id = ab.id
$BODY$
  LANGUAGE sql;


DROP FUNCTION IF EXISTS pnl__income_statement_cash(in_from_date date, in_to_date date, in_ignore_yearend text, in_business_units integer[]);
CREATE OR REPLACE FUNCTION pnl__income_statement_cash(in_from_date date, in_to_date date, in_ignore_yearend text, in_business_units integer[], in_language text)
  RETURNS SETOF financial_statement_line LANGUAGE SQL AS
$$
WITH acc_meta AS (
  SELECT a.id, a.accno,
         coalesce(at.description, a.description) as description,
         CASE WHEN (SELECT value::int FROM defaults where setting_key = 'earn_id') IS NULL THEN aht.path
         ELSE array_splice_from((SELECT value::int FROM defaults
                             WHERE setting_key = 'earn_id'),aht.path)
         END AS path,
         a.category, 'A'::char as account_type, contra, a.gifi_accno,
         gifi.description as gifi_description
     FROM account a
    INNER JOIN account_heading_tree aht on a.heading = aht.id
     LEFT JOIN gifi ON a.gifi_accno = gifi.accno
     LEFT JOIN (SELECT trans_id, description
                  FROM account_translation
                 WHERE language_code =
                        coalesce($5,
                          (SELECT up.language
                             FROM user_preference up
                       INNER JOIN users ON up.id = users.id
                            WHERE users.username = SESSION_USER))) at
               ON a.id = at.trans_id
   WHERE array_splice_from((SELECT value::int FROM defaults
                             WHERE setting_key = 'earn_id'),aht.path)
                          IS NOT NULL
         -- legacy: earn_id not configured (yet)
         OR (NOT EXISTS (SELECT 1 FROM defaults
                         WHERE setting_key = 'earn_id'
                           AND value IS NOT NULL)
             AND category IN ('E', 'I'))
),
hdr_meta AS (
   SELECT aht.id, aht.accno,
          coalesce(at.description, aht.description) as description,
          CASE WHEN (SELECT value::int FROM defaults where setting_key = 'earn_id') IS NULL THEN aht.path
          ELSE array_splice_from((SELECT value::int FROM defaults
                              WHERE setting_key = 'earn_id'),aht.path)
          END AS path,
          ahc.derived_category as category,
          'H'::char as account_type, 'f'::boolean as contra
     FROM account_heading_tree aht
    INNER JOIN account_heading_derived_category ahc ON aht.id = ahc.id
    LEFT JOIN (SELECT trans_id, description
                 FROM account_translation
                WHERE language_code =
                       coalesce($5,
                         (SELECT up.language
                            FROM user_preference up
                      INNER JOIN users ON up.id = users.id
                           WHERE users.username = SESSION_USER))) at
              ON aht.id = at.trans_id
    WHERE ((SELECT value::int FROM defaults
                              WHERE setting_key = 'earn_id') IS NOT NULL
           AND array_splice_from((SELECT value::int FROM defaults
                              WHERE setting_key = 'earn_id'),aht.path)
                           IS NOT NULL)
          -- legacy: earn_id not configured; select headings belonging to
          --    selected accounts
          OR ((SELECT value::int FROM defaults
                              WHERE setting_key = 'earn_id') IS NULL
              AND EXISTS (SELECT 1 FROM acc_meta
                                  WHERE aht.id = ANY(acc_meta.path)))
),
acc_balance AS (
WITH RECURSIVE bu_tree (id, parent, path) AS (
      SELECT id, null, row(array[id])::tree_record FROM business_unit
       WHERE id = any($4)
      UNION ALL
      SELECT bu.id, parent, row((path).t || bu.id)::tree_record
        FROM business_unit bu
        JOIN bu_tree ON bu.parent_id = bu_tree.id
)
   SELECT ac.chart_id AS id, sum(ac.amount_bc * ca.portion) AS balance
     FROM acc_trans ac
     JOIN transactions gl ON ac.trans_id = gl.id AND gl.approved
     JOIN (SELECT id, sum(portion) as portion
             FROM cash_impact ca
            WHERE ($1 IS NULL OR ca.transdate >= $1)
                  AND ($2 IS NULL OR ca.transdate <= $2)
           GROUP BY id
          ) ca ON gl.id = ca.id
LEFT JOIN (select array_agg(path) as bu_ids, entry_id
             FROM business_unit_ac buac
             JOIN bu_tree ON bu_tree.id = buac.bu_id
         GROUP BY entry_id) bu
          ON (ac.entry_id = bu.entry_id)
    WHERE ac.approved
          AND ($4 = '{}'
              OR $4 is null or in_tree($4, bu_ids))
          AND ($3 = 'none'
               OR ($3 = 'all'
                   AND NOT EXISTS (SELECT * FROM yearend WHERE trans_id = gl.id
                   ))
               OR ($3 = 'last'
                   AND NOT EXISTS (SELECT 1 FROM yearend
                                   HAVING max(trans_id) = gl.id))
              )
 GROUP BY ac.chart_id
   HAVING sum(ac.amount_bc * ca.portion) <> 0.00
 ),
hdr_balance AS (
   select ahd.id, sum(balance) as balance
     FROM acc_balance ab
    INNER JOIN account acc ON ab.id = acc.id
    INNER JOIN account_heading_descendant ahd
            ON acc.heading = ahd.descendant_id
    GROUP BY ahd.id
)
   SELECT hm.id, hm.accno, hm.description, hm.account_type, hm.category,
          null::text as gifi, null::text as gifi_description, hm.contra,
          hb.balance, hm.path
     FROM hdr_meta hm
    INNER JOIN hdr_balance hb ON hm.id = hb.id
   UNION
   SELECT am.id, am.accno, am.description, am.account_type, am.category,
          gifi_accno as gifi, gifi_description, am.contra, ab.balance, am.path
     FROM acc_meta am
    INNER JOIN acc_balance ab on am.id = ab.id
$$;

DROP FUNCTION IF EXISTS pnl__invoice(in_id integer);
CREATE OR REPLACE FUNCTION pnl__invoice(in_id integer, in_language text)
  RETURNS SETOF financial_statement_line LANGUAGE SQL AS
$$
WITH acc_meta AS (
  SELECT a.id, a.accno,
         coalesce(at.description, a.description) as description,
         CASE WHEN (SELECT value::int FROM defaults where setting_key = 'earn_id') IS NULL THEN aht.path
         ELSE array_splice_from((SELECT value::int FROM defaults
                             WHERE setting_key = 'earn_id'),aht.path)
         END AS path,
         a.category, 'A'::char as account_type, contra, a.gifi_accno,
         gifi.description as gifi_description
     FROM account a
    INNER JOIN account_heading_tree aht on a.heading = aht.id
     LEFT JOIN gifi ON a.gifi_accno = gifi.accno
     LEFT JOIN (SELECT trans_id, description
                  FROM account_translation
                 WHERE language_code =
                        coalesce($2,
                          (SELECT up.language
                             FROM user_preference up
                       INNER JOIN users ON up.id = users.id
                            WHERE users.username = SESSION_USER))) at
               ON a.id = at.trans_id
   WHERE array_splice_from((SELECT value::int FROM defaults
                             WHERE setting_key = 'earn_id'),aht.path)
                          IS NOT NULL
         -- legacy: earn_id not configured (yet)
         OR (NOT EXISTS (SELECT 1 FROM defaults
                         WHERE setting_key = 'earn_id'
                           AND value IS NOT NULL)
             AND category IN ('E', 'I'))
),
hdr_meta AS (
   SELECT aht.id, aht.accno,
          coalesce(at.description, aht.description) as description,
          CASE WHEN (SELECT value::int FROM defaults where setting_key = 'earn_id') IS NULL THEN aht.path
          ELSE array_splice_from((SELECT value::int FROM defaults
                              WHERE setting_key = 'earn_id'),aht.path)
          END AS path,
          ahc.derived_category as category,
          'H'::char as account_type, 'f'::boolean as contra
     FROM account_heading_tree aht
    INNER JOIN account_heading_derived_category ahc ON aht.id = ahc.id
    LEFT JOIN (SELECT trans_id, description
                 FROM account_translation
                WHERE language_code =
                       coalesce($2,
                         (SELECT up.language
                            FROM user_preference up
                      INNER JOIN users ON up.id = users.id
                           WHERE users.username = SESSION_USER))) at
              ON aht.id = at.trans_id
    WHERE ((SELECT value::int FROM defaults
                              WHERE setting_key = 'earn_id') IS NOT NULL
           AND array_splice_from((SELECT value::int FROM defaults
                              WHERE setting_key = 'earn_id'),aht.path)
                           IS NOT NULL)
          -- legacy: earn_id not configured; select headings belonging to
          --    selected accounts
          OR ((SELECT value::int FROM defaults
                              WHERE setting_key = 'earn_id') IS NULL
              AND EXISTS (SELECT 1 FROM acc_meta
                                  WHERE aht.id = ANY(acc_meta.path)))
),
acc_balance AS (
SELECT ac.chart_id AS id, sum(ac.amount_bc) AS balance
  FROM acc_trans ac
 WHERE ac.approved AND ac.trans_id = $1
 GROUP BY ac.chart_id
 ),
hdr_balance AS (
   select ahd.id, sum(balance) as balance
     FROM acc_balance ab
    INNER JOIN account acc ON ab.id = acc.id
    INNER JOIN account_heading_descendant ahd
            ON acc.heading = ahd.descendant_id
    GROUP BY ahd.id
)
   SELECT hm.id, hm.accno, hm.description, hm.account_type, hm.category,
          null::text as gifi, null::text as gifi_description, hm.contra,
          hb.balance, hm.path
     FROM hdr_meta hm
    INNER JOIN hdr_balance hb ON hm.id = hb.id
   UNION
   SELECT am.id, am.accno, am.description, am.account_type, am.category,
          gifi_accno as gifi, gifi_description, am.contra, ab.balance, am.path
     FROM acc_meta am
    INNER JOIN acc_balance ab on am.id = ab.id
$$;

DROP FUNCTION IF EXISTS pnl__customer(in_id integer, in_from_date date, in_to_date date);
CREATE OR REPLACE FUNCTION pnl__customer(in_id integer, in_from_date date, in_to_date date, in_language text)
  RETURNS SETOF financial_statement_line LANGUAGE SQL AS
$$
WITH acc_meta AS (
  SELECT a.id, a.accno,
         coalesce(at.description, a.description) as description,
         CASE WHEN (SELECT value::int FROM defaults where setting_key = 'earn_id') IS NULL THEN aht.path
         ELSE array_splice_from((SELECT value::int FROM defaults
                             WHERE setting_key = 'earn_id'),aht.path)
         END AS path,
         a.category, 'A'::char as account_type, contra, a.gifi_accno,
         gifi.description as gifi_description
     FROM account a
    INNER JOIN account_heading_tree aht on a.heading = aht.id
     LEFT JOIN gifi ON a.gifi_accno = gifi.accno
     LEFT JOIN (SELECT trans_id, description
                  FROM account_translation
                 WHERE language_code =
                        coalesce($4,
                          (SELECT up.language
                             FROM user_preference up
                       INNER JOIN users ON up.id = users.id
                            WHERE users.username = SESSION_USER))) at
               ON a.id = at.trans_id
   WHERE array_splice_from((SELECT value::int FROM defaults
                             WHERE setting_key = 'earn_id'),aht.path)
                          IS NOT NULL
         -- legacy: earn_id not configured (yet)
         OR (NOT EXISTS (SELECT 1 FROM defaults
                         WHERE setting_key = 'earn_id'
                           AND value IS NOT NULL)
             AND category IN ('E', 'I'))
),
hdr_meta AS (
   SELECT aht.id, aht.accno,
          coalesce(at.description, aht.description) as description,
          CASE WHEN (SELECT value::int FROM defaults where setting_key = 'earn_id') IS NULL THEN aht.path
          ELSE array_splice_from((SELECT value::int FROM defaults
                              WHERE setting_key = 'earn_id'),aht.path)
          END AS path,
          ahc.derived_category as category,
          'H'::char as account_type, 'f'::boolean as contra
     FROM account_heading_tree aht
    INNER JOIN account_heading_derived_category ahc ON aht.id = ahc.id
    LEFT JOIN (SELECT trans_id, description
                 FROM account_translation
                WHERE language_code =
                       coalesce($4,
                         (SELECT up.language
                            FROM user_preference up
                      INNER JOIN users ON up.id = users.id
                           WHERE users.username = SESSION_USER))) at
              ON aht.id = at.trans_id
    WHERE ((SELECT value::int FROM defaults
                              WHERE setting_key = 'earn_id') IS NOT NULL
           AND array_splice_from((SELECT value::int FROM defaults
                              WHERE setting_key = 'earn_id'),aht.path)
                           IS NOT NULL)
          -- legacy: earn_id not configured; select headings belonging to
          --    selected accounts
          OR ((SELECT value::int FROM defaults
                              WHERE setting_key = 'earn_id') IS NULL
              AND EXISTS (SELECT 1 FROM acc_meta
                                  WHERE aht.id = ANY(acc_meta.path)))
),
acc_balance AS (
WITH gl (id) AS
 ( SELECT id FROM ap WHERE approved is true AND entity_credit_account = $1
UNION ALL
   SELECT id FROM ar WHERE approved is true AND entity_credit_account = $1
)
SELECT ac.chart_id AS id, sum(ac.amount_bc) AS balance
  FROM acc_trans ac
  JOIN gl ON ac.trans_id = gl.id
 WHERE ac.approved is true
          AND ($2 IS NULL OR ac.transdate >= $2)
          AND ($3 IS NULL OR ac.transdate <= $3)
 GROUP BY ac.chart_id
   HAVING sum(ac.amount_bc) <> 0.00
 ),
hdr_balance AS (
   select ahd.id, sum(balance) as balance
     FROM acc_balance ab
    INNER JOIN account acc ON ab.id = acc.id
    INNER JOIN account_heading_descendant ahd
            ON acc.heading = ahd.descendant_id
    GROUP BY ahd.id
)
   SELECT hm.id, hm.accno, hm.description, hm.account_type, hm.category,
          null::text as gifi, null::text as gifi_description, hm.contra,
          hb.balance, hm.path
     FROM hdr_meta hm
    INNER JOIN hdr_balance hb ON hm.id = hb.id
   UNION
   SELECT am.id, am.accno, am.description, am.account_type, am.category,
          gifi_accno as gifi, gifi_description, am.contra, ab.balance, am.path
     FROM acc_meta am
    INNER JOIN acc_balance ab on am.id = ab.id
$$;


DROP FUNCTION IF EXISTS report__balance_sheet(in_to_date date);
DROP FUNCTION IF EXISTS report__balance_sheet(in_to_date date, in_language text);
CREATE OR REPLACE FUNCTION report__balance_sheet(in_to_date date,
                                                 in_language text,
                                                 in_timing text)
RETURNS SETOF financial_statement_line LANGUAGE SQL AS
$$
WITH hdr_meta AS (
   SELECT aht.id, aht.accno, coalesce(at.description, aht.description) as description,
          aht.path,
          ahc.derived_category as category, 'H'::char as account_type,
          'f'::boolean as contra
     FROM account_heading_tree aht
    INNER JOIN account_heading_derived_category ahc ON aht.id = ahc.id
    LEFT JOIN (SELECT trans_id, description
                 FROM account_translation
                WHERE language_code =
                       coalesce(in_language,
                         (SELECT up.language
                            FROM user_preference up
                      INNER JOIN users ON up.id = users.id
                           WHERE users.username = SESSION_USER))) at
              ON aht.id = at.trans_id
     WHERE array_endswith((SELECT value::int FROM defaults
                            WHERE setting_key = 'earn_id'), aht.path)
           -- legacy (no earn_id) returns all headers
           OR (NOT aht.path @> ARRAY[(SELECT value::int FROM defaults
                                      WHERE setting_key = 'earn_id')])
),
acc_meta AS (
  SELECT a.id, a.accno, coalesce(at.description, a.description) as description,
         aht.path, a.category, 'A'::char as account_type, contra,
         a.gifi_accno, gifi.description as gifi_description
     FROM account a
    INNER JOIN account_heading_tree aht on a.heading = aht.id
     LEFT JOIN gifi ON a.gifi_accno = gifi.accno
     LEFT JOIN (SELECT trans_id, description
                  FROM account_translation
                 WHERE language_code =
                        coalesce(in_language,
                          (SELECT up.language
                             FROM user_preference up
                       INNER JOIN users ON up.id = users.id
                            WHERE users.username = SESSION_USER))) at
               ON a.id = at.trans_id
     WHERE array_endswith((SELECT value::int FROM defaults
                            WHERE setting_key = 'earn_id'), aht.path)
           -- legacy (no earn_id) returns all accounts; bug?
           OR (NOT aht.path @> ARRAY[(SELECT value::int FROM defaults
                                      WHERE setting_key = 'earn_id')])
),
acc_balance AS (
   SELECT ac.chart_id as id, sum(ac.amount_bc) as balance
     FROM acc_trans ac
<<<<<<< HEAD
     JOIN transactions t ON t.approved AND t.id = ac.trans_id
    WHERE ac.transdate <= coalesce($1, (select max(transdate) from acc_trans))
=======
     JOIN tx_report t ON t.id = ac.trans_id
    WHERE t.approved AND
          (in_to_date is null
           OR ((in_timing is null OR in_timing='ultimo')
               AND ac.transdate <= in_to_date
               AND ac.trans_id IS DISTINCT FROM (SELECT trans_id
                                                   FROM yearend
                                                  WHERE transdate = in_to_date
                                                    AND NOT reversed))
           OR (in_timing='primo'  AND ac.transdate < in_to_date))
>>>>>>> 037feea8
 GROUP BY ac.chart_id
   HAVING sum(ac.amount_bc) <> 0.00
),
hdr_balance AS (
   select ahd.id, sum(balance) as balance
     FROM acc_balance ab
    INNER JOIN account acc ON ab.id = acc.id
    INNER JOIN account_heading_descendant ahd
            ON acc.heading = ahd.descendant_id
    GROUP BY ahd.id
)
   SELECT hm.id, hm.accno, hm.description, hm.account_type, hm.category,
          null::text as gifi_accno,
          null::text as gifi_description, hm.contra,
          hb.balance, hm.path
     FROM hdr_meta hm
    INNER JOIN hdr_balance hb ON hm.id = hb.id
   UNION
   SELECT am.id, am.accno, am.description, am.account_type, am.category,
          am.gifi_accno, am.gifi_description, am.contra,
          ab.balance, am.path
     FROM acc_meta am
    INNER JOIN acc_balance ab on am.id = ab.id
$$;

COMMENT ON function report__balance_sheet(date, text, text) IS
$$ This produces a balance sheet and the paths (acount numbers) of all headings
necessary; output is generated in the language requested, or in the
users default language if not available. $$;




update defaults set value = 'yes' where setting_key = 'module_load_ok';

COMMIT;<|MERGE_RESOLUTION|>--- conflicted
+++ resolved
@@ -650,11 +650,7 @@
 acc_balance AS (
    SELECT ac.chart_id as id, sum(ac.amount_bc) as balance
      FROM acc_trans ac
-<<<<<<< HEAD
      JOIN transactions t ON t.approved AND t.id = ac.trans_id
-    WHERE ac.transdate <= coalesce($1, (select max(transdate) from acc_trans))
-=======
-     JOIN tx_report t ON t.id = ac.trans_id
     WHERE t.approved AND
           (in_to_date is null
            OR ((in_timing is null OR in_timing='ultimo')
@@ -664,7 +660,6 @@
                                                   WHERE transdate = in_to_date
                                                     AND NOT reversed))
            OR (in_timing='primo'  AND ac.transdate < in_to_date))
->>>>>>> 037feea8
  GROUP BY ac.chart_id
    HAVING sum(ac.amount_bc) <> 0.00
 ),
