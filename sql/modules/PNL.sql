-- Copyright 2012 The LedgerSMB Core Team.  This file may be re-used in 
-- accordance with the GNU GPL version 2 or at your option any later version.  
-- Please see your included LICENSE.txt for details

BEGIN;

-- This holds general PNL type report definitions.  The idea is to gather them
-- here so that they share as many common types as possible.  Note that PNL 
-- reports do not return total and summary lines.  These must be done by the 
-- application handling this. 

DROP TYPE IF EXISTS pnl_line CASCADE;
CREATE TYPE pnl_line AS (
    account_id int,
    account_number text,
    account_description text,
    account_category char,
    gifi text,
    gifi_description text,
    amount numeric,
    heading_path text[]
);

CREATE OR REPLACE FUNCTION pnl__product
(in_from_date date, in_to_date date, in_parts_id int, in_business_units int[])
RETURNS SETOF pnl_line AS
$$
WITH RECURSIVE bu_tree (id, parent, path) AS (
      SELECT id, null, row(array[id])::tree_record FROM business_unit
       WHERE id = any($4)
      UNION ALL
      SELECT bu.id, parent, row((path).t || bu.id)::tree_record
        FROM business_unit bu
        JOIN bu_tree ON bu.parent_id = bu_tree.id
)
<<<<<<< HEAD
   SELECT a.id, a.accno, a.description, a.category, g.accno, g.description,
=======
   SELECT a.id, a.accno, coalesce(at.description, a.description), a.category,
          ah.id, ah.accno, coalesce(ht.description, ah.description),
          g.accno, g.description,
>>>>>>> a82fb404
          sum(ac.amount) * -1, aht.path
     FROM account a
     JOIN acc_trans ac ON ac.chart_id = a.id
     JOIN invoice i ON i.id = ac.invoice_id
     JOIN account_link l ON l.account_id = a.id
     JOIN account_heading_tree aht ON a.heading = aht.id
     JOIN ar ON ar.id = ac.trans_id 
LEFT JOIN gifi g ON a.gifi_accno = g.accno
LEFT JOIN (select as_array(bu.path) as bu_ids, entry_id
             from business_unit_inv bui 
             JOIN bu_tree bu ON bui.bu_id = bu.id
         GROUP BY entry_id) bui ON bui.entry_id = i.id
LEFT JOIN (SELECT trans_id, description
             FROM account_translation at
          INNER JOIN user_preference up ON up.language = at.language_code
          INNER JOIN users ON up.id = users.id
            WHERE users.username = SESSION_USER) at ON a.id = at.trans_id
LEFT JOIN (SELECT trans_id, description
             FROM account_heading_translation at
          INNER JOIN user_preference up ON up.language = at.language_code
          INNER JOIN users ON up.id = users.id
            WHERE users.username = SESSION_USER) ht ON ah.id = ht.trans_id
    WHERE i.parts_id = $3
          AND (ac.transdate >= $1 OR $1 IS NULL) 
          AND (ac.transdate <= $2 OR $2 IS NULL)
          AND ar.approved
          AND l.description = 'IC_expense'
          AND ($4 is null or $4 = '{}' OR in_tree($4, bu_ids))
<<<<<<< HEAD
 GROUP BY a.id, a.accno, a.description, a.category,
=======
 GROUP BY a.id, a.accno, coalesce(at.description, a.description), a.category,
          ah.id, ah.accno, coalesce(ht.description, ah.description),
>>>>>>> a82fb404
          aht.path, g.accno, g.description
    UNION
   SELECT a.id, a.accno, a.description, a.category, g.accno, g.description,
          sum(i.sellprice * i.qty * (1 - coalesce(i.discount, 0))), aht.path
     FROM parts p
     JOIN invoice i ON i.id = p.id
     JOIN acc_trans ac ON ac.invoice_id = i.id
     JOIN account a ON p.income_accno_id = a.id
     JOIN ar ON ar.id = ac.trans_id
     JOIN account_heading_tree aht ON a.heading = at.id
LEFT JOIN gifi g ON a.gifi_accno = g.accno
LEFT JOIN (select as_array(bu.path) as bu_ids, entry_id
             from business_unit_inv bui 
             JOIN bu_tree bu ON bui.bu_id = bu.id
         GROUP BY entry_id) bui ON bui.entry_id = i.id
LEFT JOIN (SELECT trans_id, description
             FROM account_translation at
          INNER JOIN user_preference up ON up.language = at.language_code
          INNER JOIN users ON up.id = users.id
            WHERE users.username = SESSION_USER) at ON a.id = at.trans_id
LEFT JOIN (SELECT trans_id, description
             FROM account_heading_translation at
          INNER JOIN user_preference up ON up.language = at.language_code
          INNER JOIN users ON up.id = users.id
            WHERE users.username = SESSION_USER) ht ON ah.id = ht.trans_id
    WHERE i.parts_id = $3
          AND (ac.transdate >= $1 OR $1 IS NULL) 
          AND (ac.transdate <= $2 OR $2 IS NULL)
          AND ar.approved
          AND ($4 is null or $4 = '{}' OR in_tree($4, bu_ids))
 GROUP BY a.id, a.accno, a.description, a.category,
          aht.path, g.accno, g.description, g.accno, g.description
$$ language SQL;


CREATE OR REPLACE FUNCTION pnl__income_statement_accrual(
       in_from_date date, in_to_date date, in_ignore_yearend text,
       in_business_units integer[])
RETURNS SETOF pnl_line AS
$$
WITH RECURSIVE bu_tree (id, parent, path) AS (
      SELECT id, null, row(array[id])::tree_record FROM business_unit
       WHERE id = any($4)
      UNION ALL
      SELECT bu.id, parent, row((path).t || bu.id)::tree_record
        FROM business_unit bu
        JOIN bu_tree ON bu.parent_id = bu_tree.id
)
   SELECT a.id, a.accno, coalesce(at.description, a.description),
          a.category, g.accno, g.description,
          CASE WHEN a.category = 'E' THEN -1 ELSE 1 END * sum(ac.amount), 
          aht.path
     FROM account a
     JOIN acc_trans ac ON a.id = ac.chart_id AND ac.approved
     JOIN tx_report gl ON ac.trans_id = gl.id AND gl.approved
     JOIN account_heading_tree aht ON a.heading = aht.id
LEFT JOIN gifi g ON a.gifi_accno = g.accno
LEFT JOIN (SELECT trans_id, description
             FROM account_translation at
          INNER JOIN user_preference up ON up.language = at.language_code
          INNER JOIN users ON up.id = users.id
            WHERE users.username = SESSION_USER) at ON a.id = at.trans_id
LEFT JOIN (SELECT trans_id, description
             FROM account_heading_translation at
          INNER JOIN user_preference up ON up.language = at.language_code
          INNER JOIN users ON up.id = users.id
            WHERE users.username = SESSION_USER) ht ON ah.id = ht.trans_id
LEFT JOIN (select array_agg(path) as bu_ids, entry_id
             FROM business_unit_ac buac
             JOIN bu_tree ON bu_tree.id = buac.bu_id
        GROUP BY buac.entry_id) bu
          ON (ac.entry_id = bu.entry_id)
    WHERE ac.approved is true 
          AND ($1 IS NULL OR ac.transdate >= $1) 
          AND ($2 IS NULL OR ac.transdate <= $2)
          AND ($4 = '{}' 
              OR $4 is null or in_tree($4, bu_ids))
          AND a.category IN ('I', 'E')
          AND ($3 = 'none' 
               OR ($3 = 'all' 
                   AND NOT EXISTS (SELECT * FROM yearend
                                    WHERE trans_id = gl.id))
               OR ($3 = 'last'
                   AND NOT EXISTS (SELECT 1 FROM yearend 
                                   HAVING max(trans_id) = gl.id))
              )
 GROUP BY a.id, a.accno, coalesce(at.description, a.description), a.category,
          aht.path, g.accno, g.description
 ORDER BY a.category DESC, a.accno ASC;
$$ LANGUAGE SQL;

CREATE OR REPLACE FUNCTION pnl__income_statement_cash
(in_from_date date, in_to_date date, in_ignore_yearend text, 
in_business_units int[])
RETURNS SETOF pnl_line AS
$$
WITH RECURSIVE bu_tree (id, parent, path) AS (
      SELECT id, null, row(array[id])::tree_record FROM business_unit
       WHERE id = any($4)
      UNION ALL
      SELECT bu.id, parent, row((path).t || bu.id)::tree_record
        FROM business_unit bu
        JOIN bu_tree ON bu.parent_id = bu_tree.id
)
   SELECT a.id, a.accno, coalesce(at.description, a.description),
          a.category, g.accno, g.description,
          CASE WHEN a.category = 'E' THEN -1 ELSE 1 END 
               * sum(ac.amount * ca.portion), aht.path
     FROM account a
     JOIN acc_trans ac ON a.id = ac.chart_id AND ac.approved
     JOIN tx_report gl ON ac.trans_id = gl.id AND gl.approved
     JOIN account_heading_tree aht ON a.heading = aht.id
     JOIN (SELECT id, sum(portion) as portion
             FROM cash_impact ca 
            WHERE ($1 IS NULL OR ca.transdate >= $1)
                  AND ($2 IS NULL OR ca.transdate <= $2)
           GROUP BY id
          ) ca ON gl.id = ca.id 
LEFT JOIN gifi g ON a.gifi_accno = g.accno
LEFT JOIN (SELECT trans_id, description
             FROM account_translation at
          INNER JOIN user_preference up ON up.language = at.language_code
          INNER JOIN users ON up.id = users.id
            WHERE users.username = SESSION_USER) at ON a.id = at.trans_id
LEFT JOIN (SELECT trans_id, description
             FROM account_heading_translation at
          INNER JOIN user_preference up ON up.language = at.language_code
          INNER JOIN users ON up.id = users.id
            WHERE users.username = SESSION_USER) ht ON ah.id = ht.trans_id
LEFT JOIN (select array_agg(path) as bu_ids, entry_id
             FROM business_unit_ac buac
             JOIN bu_tree ON bu_tree.id = buac.bu_id
         GROUP BY entry_id) bu 
          ON (ac.entry_id = bu.entry_id)
    WHERE ac.approved is true 
          AND ($4 = '{}' 
              OR $4 is null or in_tree($4, bu_ids))
          AND a.category IN ('I', 'E')
          AND ($3 = 'none' 
               OR ($3 = 'all' 
                   AND NOT EXISTS (SELECT * FROM yearend WHERE trans_id = gl.id
                   ))
               OR ($3 = 'last'
                   AND NOT EXISTS (SELECT 1 FROM yearend 
                                   HAVING max(trans_id) = gl.id))
              )
 GROUP BY a.id, a.accno, coalesce(at.description, a.description), a.category, 
          aht.path, g.accno, g.description
 ORDER BY a.category DESC, a.accno ASC;
$$ LANGUAGE SQL;

CREATE OR REPLACE FUNCTION pnl__invoice(in_id int) RETURNS SETOF pnl_line AS
$$
SELECT a.id, a.accno, coalesce(at.description, a.description), a.category, 
       g.accno, g.description,
       CASE WHEN a.category = 'E' THEN -1 ELSE 1 END * sum(ac.amount), aht.path
  FROM account a
  JOIN acc_trans ac ON a.id = ac.chart_id
  JOIN account_heading_tree aht ON a.heading = aht.id
LEFT JOIN gifi g ON a.gifi_accno = g.accno
LEFT JOIN (SELECT trans_id, description
             FROM account_translation at
          INNER JOIN user_preference up ON up.language = at.language_code
          INNER JOIN users ON up.id = users.id
            WHERE users.username = SESSION_USER) at ON a.id = at.trans_id
LEFT JOIN (SELECT trans_id, description
             FROM account_heading_translation at
          INNER JOIN user_preference up ON up.language = at.language_code
          INNER JOIN users ON up.id = users.id
            WHERE users.username = SESSION_USER) ht ON ah.id = ht.trans_id
 WHERE ac.approved is true and ac.trans_id = $1
       and a.category in ('I', 'E')
 GROUP BY a.id, a.accno, coalesce(at.description, a.description), a.category, 
          aht.path, g.accno, g.description
 ORDER BY a.category DESC, a.accno ASC;
$$ LANGUAGE sql;


CREATE OR REPLACE FUNCTION pnl__customer
(in_id int, in_from_date date, in_to_date date)
RETURNS SETOF pnl_line AS
$$
WITH gl (id) AS
 ( SELECT id FROM ap WHERE approved is true AND entity_credit_account = $1
UNION ALL
   SELECT id FROM ar WHERE approved is true AND entity_credit_account = $1
)
SELECT a.id, a.accno, coalesce(at.description, a.description), a.category, 
       g.accno, g.description,
       CASE WHEN a.category = 'E' THEN -1 ELSE 1 END * sum(ac.amount), aht.path
  FROM account a
  JOIN acc_trans ac ON a.id = ac.chart_id
  JOIN account_heading_tree aht ON a.heading = aht.id
  JOIN gl ON ac.trans_id = gl.id
LEFT JOIN gifi g ON a.gifi_accno = g.accno
LEFT JOIN (SELECT trans_id, description
             FROM account_translation at
          INNER JOIN user_preference up ON up.language = at.language_code
          INNER JOIN users ON up.id = users.id
            WHERE users.username = SESSION_USER) at ON a.id = at.trans_id
LEFT JOIN (SELECT trans_id, description
             FROM account_heading_translation at
          INNER JOIN user_preference up ON up.language = at.language_code
          INNER JOIN users ON up.id = users.id
            WHERE users.username = SESSION_USER) ht ON ah.id = ht.trans_id
 WHERE ac.approved is true 
          AND ($2 IS NULL OR ac.transdate >= $2) 
          AND ($3 IS NULL OR ac.transdate <= $3)
          AND a.category IN ('I', 'E')
 GROUP BY a.id, a.accno, coalesce(at.description, a.description), a.category, 
          g.accno, g.description
 ORDER BY a.category DESC, a.accno ASC;
$$ LANGUAGE SQL;

CREATE OR REPLACE FUNCTION pnl__invoice(in_id int) RETURNS SETOF pnl_line AS
$$
SELECT a.id, a.accno, coalesce(at.description, a.description), a.category, 
       g.accno, g.description,
       CASE WHEN a.category = 'E' THEN -1 ELSE 1 END * sum(ac.amount), aht.path
  FROM account a
  JOIN acc_trans ac ON a.id = ac.chart_id
  JOIN account_heading_tree aht ON a.heading = aht.id
LEFT JOIN gifi g ON a.gifi_accno = g.accno
LEFT JOIN (SELECT trans_id, description
             FROM account_translation at
          INNER JOIN user_preference up ON up.language = at.language_code
          INNER JOIN users ON up.id = users.id
            WHERE users.username = SESSION_USER) at ON a.id = at.trans_id
LEFT JOIN (SELECT trans_id, description
             FROM account_heading_translation at
          INNER JOIN user_preference up ON up.language = at.language_code
          INNER JOIN users ON up.id = users.id
            WHERE users.username = SESSION_USER) ht ON ah.id = ht.trans_id
 WHERE ac.approved AND ac.trans_id = $1 AND a.category IN ('I', 'E')
 GROUP BY a.id, a.accno, coalesce(at.description, a.description), a.category,
          aht.path, g.accno, g.description
 ORDER BY a.category DESC, a.accno ASC;
$$ LANGUAGE SQL;

update defaults set value = 'yes' where setting_key = 'module_load_ok';

COMMIT;<|MERGE_RESOLUTION|>--- conflicted
+++ resolved
@@ -33,13 +33,8 @@
         FROM business_unit bu
         JOIN bu_tree ON bu.parent_id = bu_tree.id
 )
-<<<<<<< HEAD
-   SELECT a.id, a.accno, a.description, a.category, g.accno, g.description,
-=======
    SELECT a.id, a.accno, coalesce(at.description, a.description), a.category,
-          ah.id, ah.accno, coalesce(ht.description, ah.description),
           g.accno, g.description,
->>>>>>> a82fb404
           sum(ac.amount) * -1, aht.path
      FROM account a
      JOIN acc_trans ac ON ac.chart_id = a.id
@@ -68,12 +63,7 @@
           AND ar.approved
           AND l.description = 'IC_expense'
           AND ($4 is null or $4 = '{}' OR in_tree($4, bu_ids))
-<<<<<<< HEAD
- GROUP BY a.id, a.accno, a.description, a.category,
-=======
  GROUP BY a.id, a.accno, coalesce(at.description, a.description), a.category,
-          ah.id, ah.accno, coalesce(ht.description, ah.description),
->>>>>>> a82fb404
           aht.path, g.accno, g.description
     UNION
    SELECT a.id, a.accno, a.description, a.category, g.accno, g.description,
