-- Copyright 2012 The LedgerSMB Core Team.  This file may be re-used in 
-- accordance with the GNU GPL version 2 or at your option any later version.  
-- Please see your included LICENSE.txt for details

BEGIN;

-- This holds general PNL type report definitions.  The idea is to gather them
-- here so that they share as many common types as possible.  Note that PNL 
-- reports do not return total and summary lines.  These must be done by the 
-- application handling this. 

DROP TYPE IF EXISTS pnl_line CASCADE;
CREATE TYPE pnl_line AS (
    account_id int,
    account_number text,
    account_description text,
    account_category char,
    gifi text,
    gifi_description text,
    amount numeric,
    heading_path text[]
);

CREATE OR REPLACE FUNCTION pnl__product
(in_from_date date, in_to_date date, in_parts_id int, in_business_units int[])
RETURNS SETOF pnl_line AS
$$
WITH RECURSIVE bu_tree (id, parent, path) AS (
      SELECT id, null, row(array[id])::tree_record FROM business_unit
       WHERE id = any($4)
      UNION ALL
      SELECT bu.id, parent, row((path).t || bu.id)::tree_record
        FROM business_unit bu
        JOIN bu_tree ON bu.parent_id = bu_tree.id
)
<<<<<<< HEAD
   SELECT a.id, a.accno, a.description, a.category, g.accno, g.description,
          sum(ac.amount) * -1, at.path
=======
   SELECT a.id, a.accno, a.description, a.category, ah.id, ah.accno,
          ah.description, g.accno, g.description,
          sum(ac.amount) * -1, aht.path
>>>>>>> 84c245bb
     FROM account a
     JOIN acc_trans ac ON ac.chart_id = a.id
     JOIN invoice i ON i.id = ac.invoice_id
     JOIN account_link l ON l.account_id = a.id
     JOIN account_heading_tree aht ON a.heading = aht.id
     JOIN ar ON ar.id = ac.trans_id 
LEFT JOIN gifi g ON a.gifi_accno = g.accno
LEFT JOIN (select as_array(bu.path) as bu_ids, entry_id
             from business_unit_inv bui 
             JOIN bu_tree bu ON bui.bu_id = bu.id
         GROUP BY entry_id) bui ON bui.entry_id = i.id
    WHERE i.parts_id = $3
          AND (ac.transdate >= $1 OR $1 IS NULL) 
          AND (ac.transdate <= $2 OR $2 IS NULL)
          AND ar.approved
          AND l.description = 'IC_expense'
          AND ($4 is null or $4 = '{}' OR in_tree($4, bu_ids))
<<<<<<< HEAD
 GROUP BY a.id, a.accno, a.description, a.category,
          at.path, g.accno, g.description
    UNION
   SELECT a.id, a.accno, a.description, a.category, g.accno, g.description,
          sum(i.sellprice * i.qty * (1 - coalesce(i.discount, 0))), at.path
=======
 GROUP BY a.id, a.accno, a.description, a.category, ah.id, ah.accno,
          ah.description, aht.path, g.accno, g.description
    UNION
   SELECT a.id, a.accno, coalesce(at.description, a.description), a.category,
          ah.id, ah.accno, coalesce(ht.description, ah.description),
          g.accno, g.description,
          sum(i.sellprice * i.qty * (1 - coalesce(i.discount, 0))), aht.path
>>>>>>> 84c245bb
     FROM parts p
     JOIN invoice i ON i.id = p.id
     JOIN acc_trans ac ON ac.invoice_id = i.id
     JOIN account a ON p.income_accno_id = a.id
     JOIN ar ON ar.id = ac.trans_id
<<<<<<< HEAD
     JOIN account_heading_tree at ON a.heading = at.id
=======
     JOIN account_heading_tree aht ON a.heading = aht.id
     JOIN account_heading ah on a.heading = ah.id
>>>>>>> 84c245bb
LEFT JOIN gifi g ON a.gifi_accno = g.accno
LEFT JOIN (select as_array(bu.path) as bu_ids, entry_id
             from business_unit_inv bui 
             JOIN bu_tree bu ON bui.bu_id = bu.id
         GROUP BY entry_id) bui ON bui.entry_id = i.id
LEFT JOIN (SELECT trans_id, description
             FROM account_translation at
          INNER JOIN user_preference up ON up.language = at.language_code
          INNER JOIN users ON up.id = users.id
            WHERE users.username = SESSION_USER) at ON a.id = at.trans_id
LEFT JOIN (SELECT trans_id, description
             FROM account_heading_translation at
          INNER JOIN user_preference up ON up.language = at.language_code
          INNER JOIN users ON up.id = users.id
            WHERE users.username = SESSION_USER) ht ON ah.id = ht.trans_id
    WHERE i.parts_id = $3
          AND (ac.transdate >= $1 OR $1 IS NULL) 
          AND (ac.transdate <= $2 OR $2 IS NULL)
          AND ar.approved
          AND ($4 is null or $4 = '{}' OR in_tree($4, bu_ids))
<<<<<<< HEAD
 GROUP BY a.id, a.accno, a.description, a.category,
          at.path, g.accno, g.description, g.accno, g.description
=======
 GROUP BY a.id, a.accno, coalesce(at.description, a.description),
          a.category, ah.id, ah.accno, coalesce(ht.description, ah.description),
          aht.path, g.accno, g.description, g.accno, g.description
>>>>>>> 84c245bb
$$ language SQL;


CREATE OR REPLACE FUNCTION pnl__income_statement_accrual(
       in_from_date date, in_to_date date, in_ignore_yearend text,
       in_business_units integer[])
RETURNS SETOF pnl_line AS
$$
WITH RECURSIVE bu_tree (id, parent, path) AS (
      SELECT id, null, row(array[id])::tree_record FROM business_unit
       WHERE id = any($4)
      UNION ALL
      SELECT bu.id, parent, row((path).t || bu.id)::tree_record
        FROM business_unit bu
        JOIN bu_tree ON bu.parent_id = bu_tree.id
)
<<<<<<< HEAD
   SELECT a.id, a.accno, a.description, a.category, g.accno, g.description,
=======
   SELECT a.id, a.accno, coalesce(at.description, a.description),
          a.category, ah.id, ah.accno,
          coalesce(ht.description, ah.description), g.accno, g.description,
>>>>>>> 84c245bb
          CASE WHEN a.category = 'E' THEN -1 ELSE 1 END * sum(ac.amount), 
          aht.path
     FROM account a
     JOIN acc_trans ac ON a.id = ac.chart_id AND ac.approved
     JOIN tx_report gl ON ac.trans_id = gl.id AND gl.approved
     JOIN account_heading_tree aht ON a.heading = aht.id
LEFT JOIN gifi g ON a.gifi_accno = g.accno
LEFT JOIN (SELECT trans_id, description
             FROM account_translation at
          INNER JOIN user_preference up ON up.language = at.language_code
          INNER JOIN users ON up.id = users.id
            WHERE users.username = SESSION_USER) at ON a.id = at.trans_id
LEFT JOIN (SELECT trans_id, description
             FROM account_heading_translation at
          INNER JOIN user_preference up ON up.language = at.language_code
          INNER JOIN users ON up.id = users.id
            WHERE users.username = SESSION_USER) ht ON ah.id = ht.trans_id
LEFT JOIN (select array_agg(path) as bu_ids, entry_id
             FROM business_unit_ac buac
             JOIN bu_tree ON bu_tree.id = buac.bu_id
        GROUP BY buac.entry_id) bu
          ON (ac.entry_id = bu.entry_id)
    WHERE ac.approved is true 
          AND ($1 IS NULL OR ac.transdate >= $1) 
          AND ($2 IS NULL OR ac.transdate <= $2)
          AND ($4 = '{}' 
              OR $4 is null or in_tree($4, bu_ids))
          AND a.category IN ('I', 'E')
          AND ($3 = 'none' 
               OR ($3 = 'all' 
                   AND NOT EXISTS (SELECT * FROM yearend
                                    WHERE trans_id = gl.id))
               OR ($3 = 'last'
                   AND NOT EXISTS (SELECT 1 FROM yearend 
<<<<<<< HEAD
                                   HAVING max(trans_id) = gl.id)))
 GROUP BY a.id, a.accno, a.description, a.category, 
          at.path, g.accno, g.description
=======
                                   HAVING max(trans_id) = gl.id))
              )
 GROUP BY a.id, a.accno, coalesce(at.description, a.description), a.category, 
          ah.id, ah.accno, coalesce(ht.description, ah.description),
          aht.path, g.accno, g.description
>>>>>>> 84c245bb
 ORDER BY a.category DESC, a.accno ASC;
$$ LANGUAGE SQL;

CREATE OR REPLACE FUNCTION pnl__income_statement_cash
(in_from_date date, in_to_date date, in_ignore_yearend text, 
in_business_units int[])
RETURNS SETOF pnl_line AS
$$
WITH RECURSIVE bu_tree (id, parent, path) AS (
      SELECT id, null, row(array[id])::tree_record FROM business_unit
       WHERE id = any($4)
      UNION ALL
      SELECT bu.id, parent, row((path).t || bu.id)::tree_record
        FROM business_unit bu
        JOIN bu_tree ON bu.parent_id = bu_tree.id
)
<<<<<<< HEAD
   SELECT a.id, a.accno, a.description, a.category,
          g.accno, g.description,
=======
   SELECT a.id, a.accno, coalesce(at.description, a.description),
          a.category, ah.id, ah.accno,
          coalesce(ht.description, ah.description), g.accno, g.description,
>>>>>>> 84c245bb
          CASE WHEN a.category = 'E' THEN -1 ELSE 1 END 
               * sum(ac.amount * ca.portion), aht.path
     FROM account a
     JOIN acc_trans ac ON a.id = ac.chart_id AND ac.approved
     JOIN tx_report gl ON ac.trans_id = gl.id AND gl.approved
     JOIN account_heading_tree aht ON a.heading = aht.id
     JOIN (SELECT id, sum(portion) as portion
             FROM cash_impact ca 
            WHERE ($1 IS NULL OR ca.transdate >= $1)
                  AND ($2 IS NULL OR ca.transdate <= $2)
           GROUP BY id
          ) ca ON gl.id = ca.id 
LEFT JOIN gifi g ON a.gifi_accno = g.accno
LEFT JOIN (SELECT trans_id, description
             FROM account_translation at
          INNER JOIN user_preference up ON up.language = at.language_code
          INNER JOIN users ON up.id = users.id
            WHERE users.username = SESSION_USER) at ON a.id = at.trans_id
LEFT JOIN (SELECT trans_id, description
             FROM account_heading_translation at
          INNER JOIN user_preference up ON up.language = at.language_code
          INNER JOIN users ON up.id = users.id
            WHERE users.username = SESSION_USER) ht ON ah.id = ht.trans_id
LEFT JOIN (select array_agg(path) as bu_ids, entry_id
             FROM business_unit_ac buac
             JOIN bu_tree ON bu_tree.id = buac.bu_id
         GROUP BY entry_id) bu 
          ON (ac.entry_id = bu.entry_id)
    WHERE ac.approved is true 
          AND ($4 = '{}' 
              OR $4 is null or in_tree($4, bu_ids))
          AND a.category IN ('I', 'E')
          AND ($3 = 'none' 
               OR ($3 = 'all' 
                   AND NOT EXISTS (SELECT * FROM yearend WHERE trans_id = gl.id
                   ))
               OR ($3 = 'last'
                   AND NOT EXISTS (SELECT 1 FROM yearend 
                                   HAVING max(trans_id) = gl.id))
              )
<<<<<<< HEAD
 GROUP BY a.id, a.accno, a.description, a.category, 
          at.path, g.accno, g.description
=======
 GROUP BY a.id, a.accno, coalesce(at.description, a.description), a.category, 
          ah.id, ah.accno, coalesce(ht.description, ah.description),
          aht.path, g.accno, g.description
>>>>>>> 84c245bb
 ORDER BY a.category DESC, a.accno ASC;
$$ LANGUAGE SQL;

CREATE OR REPLACE FUNCTION pnl__invoice(in_id int) RETURNS SETOF pnl_line AS
$$
<<<<<<< HEAD
SELECT a.id, a.accno, a.description, a.category, 
       g.accno, g.description,
       CASE WHEN a.category = 'E' THEN -1 ELSE 1 END * sum(ac.amount), at.path
=======
SELECT a.id, a.accno, coalesce(at.description, a.description), a.category, 
       ah.id, ah.accno, 
       coalesce(ht.description, ah.description), g.accno, g.description,
       CASE WHEN a.category = 'E' THEN -1 ELSE 1 END * sum(ac.amount), aht.path
>>>>>>> 84c245bb
  FROM account a
  JOIN acc_trans ac ON a.id = ac.chart_id
  JOIN account_heading_tree aht ON a.heading = aht.id
LEFT JOIN gifi g ON a.gifi_accno = g.accno
LEFT JOIN (SELECT trans_id, description
             FROM account_translation at
          INNER JOIN user_preference up ON up.language = at.language_code
          INNER JOIN users ON up.id = users.id
            WHERE users.username = SESSION_USER) at ON a.id = at.trans_id
LEFT JOIN (SELECT trans_id, description
             FROM account_heading_translation at
          INNER JOIN user_preference up ON up.language = at.language_code
          INNER JOIN users ON up.id = users.id
            WHERE users.username = SESSION_USER) ht ON ah.id = ht.trans_id
 WHERE ac.approved is true and ac.trans_id = $1
<<<<<<< HEAD
       and a.category in ('I', 'E')
 GROUP BY a.id, a.accno, a.description, a.category, 
          at.path, g.accno, g.description
=======
 GROUP BY a.id, a.accno, coalesce(at.description, a.description), a.category, 
          ah.id, ah.accno, coalesce(ht.description, ah.description),
          aht.path, g.accno, g.description
>>>>>>> 84c245bb
 ORDER BY a.category DESC, a.accno ASC;
$$ LANGUAGE sql;


CREATE OR REPLACE FUNCTION pnl__customer
(in_id int, in_from_date date, in_to_date date)
RETURNS SETOF pnl_line AS
$$
WITH gl (id) AS
 ( SELECT id FROM ap WHERE approved is true AND entity_credit_account = $1
UNION ALL
   SELECT id FROM ar WHERE approved is true AND entity_credit_account = $1
)
<<<<<<< HEAD
SELECT a.id, a.accno, a.description, a.category, 
       g.accno, g.description,
       CASE WHEN a.category = 'E' THEN -1 ELSE 1 END * sum(ac.amount), at.path
=======
SELECT a.id, a.accno, coalesce(at.description, a.description), a.category, 
       ah.id, ah.accno, 
       coalesce(ht.description, ah.description), g.accno, g.description,
       CASE WHEN a.category = 'E' THEN -1 ELSE 1 END * sum(ac.amount), aht.path
>>>>>>> 84c245bb
  FROM account a
  JOIN acc_trans ac ON a.id = ac.chart_id
  JOIN account_heading_tree aht ON a.heading = aht.id
  JOIN gl ON ac.trans_id = gl.id
LEFT JOIN gifi g ON a.gifi_accno = g.accno
LEFT JOIN (SELECT trans_id, description
             FROM account_translation at
          INNER JOIN user_preference up ON up.language = at.language_code
          INNER JOIN users ON up.id = users.id
            WHERE users.username = SESSION_USER) at ON a.id = at.trans_id
LEFT JOIN (SELECT trans_id, description
             FROM account_heading_translation at
          INNER JOIN user_preference up ON up.language = at.language_code
          INNER JOIN users ON up.id = users.id
            WHERE users.username = SESSION_USER) ht ON ah.id = ht.trans_id
 WHERE ac.approved is true 
          AND ($2 IS NULL OR ac.transdate >= $2) 
          AND ($3 IS NULL OR ac.transdate <= $3)
          AND a.category IN ('I', 'E')
<<<<<<< HEAD
 GROUP BY a.id, a.accno, a.description, a.category, 
          at.path, g.accno, g.description
=======
 GROUP BY a.id, a.accno, coalesce(at.description, a.description), a.category, 
          ah.id, ah.accno, coalesce(ht.description, ah.description), aht.path,
          g.accno, g.description
>>>>>>> 84c245bb
 ORDER BY a.category DESC, a.accno ASC;
$$ LANGUAGE SQL;

CREATE OR REPLACE FUNCTION pnl__invoice(in_id int) RETURNS SETOF pnl_line AS
$$
<<<<<<< HEAD
SELECT a.id, a.accno, a.description, a.category, 
       g.accno, g.description,
       CASE WHEN a.category = 'E' THEN -1 ELSE 1 END * sum(ac.amount), at.path
=======
SELECT a.id, a.accno, coalesce(at.description, a.description), a.category, 
       ah.id, ah.accno,
       coalesce(ht.description, ah.description), g.accno, g.description,
       CASE WHEN a.category = 'E' THEN -1 ELSE 1 END * sum(ac.amount), aht.path
>>>>>>> 84c245bb
  FROM account a
  JOIN acc_trans ac ON a.id = ac.chart_id
  JOIN account_heading_tree aht ON a.heading = aht.id
LEFT JOIN gifi g ON a.gifi_accno = g.accno
LEFT JOIN (SELECT trans_id, description
             FROM account_translation at
          INNER JOIN user_preference up ON up.language = at.language_code
          INNER JOIN users ON up.id = users.id
            WHERE users.username = SESSION_USER) at ON a.id = at.trans_id
LEFT JOIN (SELECT trans_id, description
             FROM account_heading_translation at
          INNER JOIN user_preference up ON up.language = at.language_code
          INNER JOIN users ON up.id = users.id
            WHERE users.username = SESSION_USER) ht ON ah.id = ht.trans_id
 WHERE ac.approved AND ac.trans_id = $1 AND a.category IN ('I', 'E')
<<<<<<< HEAD
 GROUP BY a.id, a.accno, a.description, a.category, 
          at.path, g.accno, g.description
=======
 GROUP BY a.id, a.accno, coalesce(at.description, a.description), a.category, 
          ah.id, ah.accno, coalesce(ht.description, ah.description),
          aht.path, g.accno, g.description
>>>>>>> 84c245bb
 ORDER BY a.category DESC, a.accno ASC;
$$ LANGUAGE SQL;

update defaults set value = 'yes' where setting_key = 'module_load_ok';

COMMIT;<|MERGE_RESOLUTION|>--- conflicted
+++ resolved
@@ -33,14 +33,8 @@
         FROM business_unit bu
         JOIN bu_tree ON bu.parent_id = bu_tree.id
 )
-<<<<<<< HEAD
    SELECT a.id, a.accno, a.description, a.category, g.accno, g.description,
-          sum(ac.amount) * -1, at.path
-=======
-   SELECT a.id, a.accno, a.description, a.category, ah.id, ah.accno,
-          ah.description, g.accno, g.description,
           sum(ac.amount) * -1, aht.path
->>>>>>> 84c245bb
      FROM account a
      JOIN acc_trans ac ON ac.chart_id = a.id
      JOIN invoice i ON i.id = ac.invoice_id
@@ -58,32 +52,17 @@
           AND ar.approved
           AND l.description = 'IC_expense'
           AND ($4 is null or $4 = '{}' OR in_tree($4, bu_ids))
-<<<<<<< HEAD
  GROUP BY a.id, a.accno, a.description, a.category,
-          at.path, g.accno, g.description
+          aht.path, g.accno, g.description
     UNION
    SELECT a.id, a.accno, a.description, a.category, g.accno, g.description,
-          sum(i.sellprice * i.qty * (1 - coalesce(i.discount, 0))), at.path
-=======
- GROUP BY a.id, a.accno, a.description, a.category, ah.id, ah.accno,
-          ah.description, aht.path, g.accno, g.description
-    UNION
-   SELECT a.id, a.accno, coalesce(at.description, a.description), a.category,
-          ah.id, ah.accno, coalesce(ht.description, ah.description),
-          g.accno, g.description,
           sum(i.sellprice * i.qty * (1 - coalesce(i.discount, 0))), aht.path
->>>>>>> 84c245bb
      FROM parts p
      JOIN invoice i ON i.id = p.id
      JOIN acc_trans ac ON ac.invoice_id = i.id
      JOIN account a ON p.income_accno_id = a.id
      JOIN ar ON ar.id = ac.trans_id
-<<<<<<< HEAD
-     JOIN account_heading_tree at ON a.heading = at.id
-=======
-     JOIN account_heading_tree aht ON a.heading = aht.id
-     JOIN account_heading ah on a.heading = ah.id
->>>>>>> 84c245bb
+     JOIN account_heading_tree aht ON a.heading = at.id
 LEFT JOIN gifi g ON a.gifi_accno = g.accno
 LEFT JOIN (select as_array(bu.path) as bu_ids, entry_id
              from business_unit_inv bui 
@@ -104,14 +83,8 @@
           AND (ac.transdate <= $2 OR $2 IS NULL)
           AND ar.approved
           AND ($4 is null or $4 = '{}' OR in_tree($4, bu_ids))
-<<<<<<< HEAD
  GROUP BY a.id, a.accno, a.description, a.category,
-          at.path, g.accno, g.description, g.accno, g.description
-=======
- GROUP BY a.id, a.accno, coalesce(at.description, a.description),
-          a.category, ah.id, ah.accno, coalesce(ht.description, ah.description),
           aht.path, g.accno, g.description, g.accno, g.description
->>>>>>> 84c245bb
 $$ language SQL;
 
 
@@ -128,13 +101,8 @@
         FROM business_unit bu
         JOIN bu_tree ON bu.parent_id = bu_tree.id
 )
-<<<<<<< HEAD
-   SELECT a.id, a.accno, a.description, a.category, g.accno, g.description,
-=======
    SELECT a.id, a.accno, coalesce(at.description, a.description),
-          a.category, ah.id, ah.accno,
-          coalesce(ht.description, ah.description), g.accno, g.description,
->>>>>>> 84c245bb
+          a.category, g.accno, g.description,
           CASE WHEN a.category = 'E' THEN -1 ELSE 1 END * sum(ac.amount), 
           aht.path
      FROM account a
@@ -169,17 +137,10 @@
                                     WHERE trans_id = gl.id))
                OR ($3 = 'last'
                    AND NOT EXISTS (SELECT 1 FROM yearend 
-<<<<<<< HEAD
-                                   HAVING max(trans_id) = gl.id)))
- GROUP BY a.id, a.accno, a.description, a.category, 
-          at.path, g.accno, g.description
-=======
                                    HAVING max(trans_id) = gl.id))
               )
- GROUP BY a.id, a.accno, coalesce(at.description, a.description), a.category, 
-          ah.id, ah.accno, coalesce(ht.description, ah.description),
-          aht.path, g.accno, g.description
->>>>>>> 84c245bb
+ GROUP BY a.id, a.accno, coalesce(at.description, a.description), a.category,
+          aht.path, g.accno, g.description
  ORDER BY a.category DESC, a.accno ASC;
 $$ LANGUAGE SQL;
 
@@ -196,14 +157,8 @@
         FROM business_unit bu
         JOIN bu_tree ON bu.parent_id = bu_tree.id
 )
-<<<<<<< HEAD
-   SELECT a.id, a.accno, a.description, a.category,
-          g.accno, g.description,
-=======
    SELECT a.id, a.accno, coalesce(at.description, a.description),
-          a.category, ah.id, ah.accno,
-          coalesce(ht.description, ah.description), g.accno, g.description,
->>>>>>> 84c245bb
+          a.category, g.accno, g.description,
           CASE WHEN a.category = 'E' THEN -1 ELSE 1 END 
                * sum(ac.amount * ca.portion), aht.path
      FROM account a
@@ -244,29 +199,16 @@
                    AND NOT EXISTS (SELECT 1 FROM yearend 
                                    HAVING max(trans_id) = gl.id))
               )
-<<<<<<< HEAD
- GROUP BY a.id, a.accno, a.description, a.category, 
-          at.path, g.accno, g.description
-=======
  GROUP BY a.id, a.accno, coalesce(at.description, a.description), a.category, 
-          ah.id, ah.accno, coalesce(ht.description, ah.description),
-          aht.path, g.accno, g.description
->>>>>>> 84c245bb
+          aht.path, g.accno, g.description
  ORDER BY a.category DESC, a.accno ASC;
 $$ LANGUAGE SQL;
 
 CREATE OR REPLACE FUNCTION pnl__invoice(in_id int) RETURNS SETOF pnl_line AS
 $$
-<<<<<<< HEAD
-SELECT a.id, a.accno, a.description, a.category, 
+SELECT a.id, a.accno, coalesce(at.description, a.description), a.category, 
        g.accno, g.description,
-       CASE WHEN a.category = 'E' THEN -1 ELSE 1 END * sum(ac.amount), at.path
-=======
-SELECT a.id, a.accno, coalesce(at.description, a.description), a.category, 
-       ah.id, ah.accno, 
-       coalesce(ht.description, ah.description), g.accno, g.description,
        CASE WHEN a.category = 'E' THEN -1 ELSE 1 END * sum(ac.amount), aht.path
->>>>>>> 84c245bb
   FROM account a
   JOIN acc_trans ac ON a.id = ac.chart_id
   JOIN account_heading_tree aht ON a.heading = aht.id
@@ -282,15 +224,9 @@
           INNER JOIN users ON up.id = users.id
             WHERE users.username = SESSION_USER) ht ON ah.id = ht.trans_id
  WHERE ac.approved is true and ac.trans_id = $1
-<<<<<<< HEAD
        and a.category in ('I', 'E')
- GROUP BY a.id, a.accno, a.description, a.category, 
-          at.path, g.accno, g.description
-=======
  GROUP BY a.id, a.accno, coalesce(at.description, a.description), a.category, 
-          ah.id, ah.accno, coalesce(ht.description, ah.description),
-          aht.path, g.accno, g.description
->>>>>>> 84c245bb
+          aht.path, g.accno, g.description
  ORDER BY a.category DESC, a.accno ASC;
 $$ LANGUAGE sql;
 
@@ -304,16 +240,9 @@
 UNION ALL
    SELECT id FROM ar WHERE approved is true AND entity_credit_account = $1
 )
-<<<<<<< HEAD
-SELECT a.id, a.accno, a.description, a.category, 
+SELECT a.id, a.accno, coalesce(at.description, a.description), a.category, 
        g.accno, g.description,
-       CASE WHEN a.category = 'E' THEN -1 ELSE 1 END * sum(ac.amount), at.path
-=======
-SELECT a.id, a.accno, coalesce(at.description, a.description), a.category, 
-       ah.id, ah.accno, 
-       coalesce(ht.description, ah.description), g.accno, g.description,
        CASE WHEN a.category = 'E' THEN -1 ELSE 1 END * sum(ac.amount), aht.path
->>>>>>> 84c245bb
   FROM account a
   JOIN acc_trans ac ON a.id = ac.chart_id
   JOIN account_heading_tree aht ON a.heading = aht.id
@@ -333,29 +262,16 @@
           AND ($2 IS NULL OR ac.transdate >= $2) 
           AND ($3 IS NULL OR ac.transdate <= $3)
           AND a.category IN ('I', 'E')
-<<<<<<< HEAD
- GROUP BY a.id, a.accno, a.description, a.category, 
-          at.path, g.accno, g.description
-=======
  GROUP BY a.id, a.accno, coalesce(at.description, a.description), a.category, 
-          ah.id, ah.accno, coalesce(ht.description, ah.description), aht.path,
           g.accno, g.description
->>>>>>> 84c245bb
  ORDER BY a.category DESC, a.accno ASC;
 $$ LANGUAGE SQL;
 
 CREATE OR REPLACE FUNCTION pnl__invoice(in_id int) RETURNS SETOF pnl_line AS
 $$
-<<<<<<< HEAD
-SELECT a.id, a.accno, a.description, a.category, 
+SELECT a.id, a.accno, coalesce(at.description, a.description), a.category, 
        g.accno, g.description,
-       CASE WHEN a.category = 'E' THEN -1 ELSE 1 END * sum(ac.amount), at.path
-=======
-SELECT a.id, a.accno, coalesce(at.description, a.description), a.category, 
-       ah.id, ah.accno,
-       coalesce(ht.description, ah.description), g.accno, g.description,
        CASE WHEN a.category = 'E' THEN -1 ELSE 1 END * sum(ac.amount), aht.path
->>>>>>> 84c245bb
   FROM account a
   JOIN acc_trans ac ON a.id = ac.chart_id
   JOIN account_heading_tree aht ON a.heading = aht.id
@@ -371,14 +287,8 @@
           INNER JOIN users ON up.id = users.id
             WHERE users.username = SESSION_USER) ht ON ah.id = ht.trans_id
  WHERE ac.approved AND ac.trans_id = $1 AND a.category IN ('I', 'E')
-<<<<<<< HEAD
- GROUP BY a.id, a.accno, a.description, a.category, 
-          at.path, g.accno, g.description
-=======
- GROUP BY a.id, a.accno, coalesce(at.description, a.description), a.category, 
-          ah.id, ah.accno, coalesce(ht.description, ah.description),
-          aht.path, g.accno, g.description
->>>>>>> 84c245bb
+ GROUP BY a.id, a.accno, coalesce(at.description, a.description), a.category,
+          aht.path, g.accno, g.description
  ORDER BY a.category DESC, a.accno ASC;
 $$ LANGUAGE SQL;
 
