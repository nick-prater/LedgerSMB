--- conflicted
+++ resolved
@@ -18,80 +18,29 @@
 AS $$
 DECLARE out_row trial_balance_line;
 BEGIN
-<<<<<<< HEAD
-	IF in_department_id IS NULL THEN
-		FOR out_row IN
-			SELECT c.id, c.accno, c.description,
-				SUM(CASE WHEN ac.transdate < in_datefrom
-				              AND c.category IN ('I', 'L', 'Q')
-				    THEN ac.amount_bc
-				    ELSE ac.amount_bc * -1
-				    END),
-			        SUM(CASE WHEN ac.transdate >= in_date_from
-				              AND ac.amount_bc > 0
-			            THEN ac.amount_bc
-			            ELSE 0 END),
-			        SUM(CASE WHEN ac.transdate >= in_date_from
-				              AND ac.amount_bc < 0
-			            THEN ac.amount_bc
-			            ELSE 0 END) * -1,
-				SUM(CASE WHEN ac.transdate >= in_date_from
-					AND c.charttype IN ('I')
-				    THEN ac.amount_bc
-				    WHEN ac.transdate >= in_date_from
-				              AND c.category IN ('I', 'L', 'Q')
-				    THEN ac.amount_bc
-				    ELSE ac.amount_bc * -1
-				    END)
-				FROM acc_trans ac
-				JOIN (select id, approved FROM ap
-					UNION ALL
-					select id, approved FROM gl
-					UNION ALL
-					select id, approved FROM ar) g
-					ON (g.id = ac.trans_id)
-				JOIN chart c ON (c.id = ac.chart_id)
-				WHERE ac.transdate <= in_date_to
-					AND ac.approved AND g.approved
-					AND (in_project_id IS NULL
-						OR in_project_id = ac.project_id)
-				GROUP BY c.id, c.accno, c.description
-				ORDER BY c.accno
-
-		LOOP
-			RETURN NEXT out_row;
-		END LOOP;
-	ELSE
-		FOR out_row IN
-			SELECT 1
-		LOOP
-			RETURN NEXT out_row;
-		END LOOP;
-	END IF;
-=======
         IF in_department_id IS NULL THEN
                 FOR out_row IN
                         SELECT c.id, c.accno, c.description,
                                 SUM(CASE WHEN ac.transdate < in_datefrom
                                               AND c.category IN ('I', 'L', 'Q')
-                                    THEN ac.amount
-                                    ELSE ac.amount * -1
+                                    THEN ac.amount_bc
+                                    ELSE ac.amount_bc * -1
                                     END),
                                 SUM(CASE WHEN ac.transdate >= in_date_from
-                                              AND ac.amount > 0
-                                    THEN ac.amount
+                                              AND ac.amount_bc > 0
+                                    THEN ac.amount_bc
                                     ELSE 0 END),
                                 SUM(CASE WHEN ac.transdate >= in_date_from
-                                              AND ac.amount < 0
-                                    THEN ac.amount
+                                              AND ac.amount_bc < 0
+                                    THEN ac.amount_bc
                                     ELSE 0 END) * -1,
                                 SUM(CASE WHEN ac.transdate >= in_date_from
                                         AND c.charttype IN ('I')
-                                    THEN ac.amount
+                                    THEN ac.amount_bc
                                     WHEN ac.transdate >= in_date_from
                                               AND c.category IN ('I', 'L', 'Q')
-                                    THEN ac.amount
-                                    ELSE ac.amount * -1
+                                    THEN ac.amount_bc
+                                    ELSE ac.amount_bc * -1
                                     END)
                                 FROM acc_trans ac
                                 JOIN (select id, approved FROM ap
@@ -118,7 +67,6 @@
                         RETURN NEXT out_row;
                 END LOOP;
         END IF;
->>>>>>> 4c301c8d
 END;
 $$ language plpgsql;
 
@@ -729,16 +677,8 @@
 
 CREATE OR REPLACE FUNCTION report__coa() RETURNS SETOF coa_entry AS
 $$
-
-<<<<<<< HEAD
 WITH ac (chart_id, amount_bc) AS (
-     SELECT chart_id, CASE WHEN acc_trans.approved and gl.approved THEN amount_bc
-                           ELSE 0
-                       END
-=======
-WITH ac (chart_id, amount) AS (
-     SELECT chart_id, sum(amount)
->>>>>>> 4c301c8d
+     SELECT chart_id, sum(amount_bc)
        FROM acc_trans
        JOIN (select id, approved from ar union all
              select id, approved from ap union all
@@ -774,16 +714,10 @@
       FROM eca_tax
 )
 SELECT a.id, a.is_heading, a.accno, a.description, a.gifi_accno,
-<<<<<<< HEAD
-       CASE WHEN sum(ac.amount_bc) < 0 THEN sum(amount_bc) * -1 ELSE null::numeric
-        END,
-       CASE WHEN sum(ac.amount_bc) > 0 THEN sum(amount_bc) ELSE null::numeric END,
-=======
-       CASE WHEN sum(ac.amount) < 0 THEN sum(ac.amount) * -1
+       CASE WHEN sum(ac.amount_bc) < 0 THEN sum(amount_bc) * -1
             ELSE null::numeric END,
-       CASE WHEN sum(ac.amount) > 0 THEN sum(ac.amount)
+       CASE WHEN sum(ac.amount_bc) > 0 THEN sum(amount_bc)
             ELSE null::numeric END,
->>>>>>> 4c301c8d
        count(ac.*)+count(hh.*)+count(ha.*)+count(eca.*)+count(ta.*), l.link
   FROM (SELECT id, heading, false as is_heading, accno, description, gifi_accno
           FROM account
