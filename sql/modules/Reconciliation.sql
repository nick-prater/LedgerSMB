BEGIN;

CREATE OR REPLACE FUNCTION reconciliation__submit_set(
        in_report_id int, in_line_ids int[]) RETURNS bool AS
$$
BEGIN
        UPDATE cr_report set submitted = true where id = in_report_id;
        PERFORM reconciliation__save_set(in_report_id, in_line_ids);

        RETURN FOUND;
END;
$$ LANGUAGE PLPGSQL;

CREATE OR REPLACE FUNCTION reconciliation__check(in_end_date date, in_chart_id int)
RETURNS SETOF defaults
LANGUAGE SQL AS
$$
WITH unapproved_tx as (
     SELECT 'unapproved_transactions'::text, count(*)::text
       FROM (SELECT          id::text FROM ar        WHERE approved IS FALSE AND transdate < $1
      UNION  SELECT          id::text FROM ap        WHERE approved IS FALSE AND transdate < $1
      UNION  SELECT          id::text FROM gl        WHERE approved IS FALSE AND transdate < $1
      UNION  SELECT DISTINCT source   FROM acc_trans WHERE approved IS FALSE AND transdate < $1 AND chart_id = $2
            ) tx
),
     unapproved_cr as (
     SELECT 'unapproved_reports'::text, count(*)::text
       FROM cr_report
      WHERE end_date < $1 AND approved IS NOT TRUE AND chart_id = $2
)
SELECT * FROM unapproved_tx
UNION SELECT * FROM unapproved_cr;
$$;

CREATE OR REPLACE FUNCTION reconciliation__reject_set(in_report_id int)
RETURNS bool language sql as $$
     UPDATE cr_report set submitted = false
      WHERE id = in_report_id
            AND approved is not true
     RETURNING true;
$$ SECURITY DEFINER;

REVOKE EXECUTE ON FUNCTION reconciliation__reject_set(in_report_id int) FROM public;

COMMENT ON FUNCTION reconciliation__submit_set(
        in_report_id int, in_line_ids int[]) IS
$$Submits a reconciliation report for approval.
in_line_ids is used to specify which report lines are cleared, finalizing the
report.$$;

CREATE OR REPLACE FUNCTION reconciliation__save_set(
        in_report_id int, in_line_ids int[]) RETURNS bool AS
$$
        UPDATE cr_report_line SET cleared = false
        WHERE report_id = in_report_id;

        UPDATE cr_report_line SET cleared = true
        WHERE report_id = in_report_id AND id = ANY(in_line_ids)
        RETURNING TRUE;
$$ LANGUAGE SQL;

COMMENT ON FUNCTION reconciliation__save_set(
        in_report_id int, in_line_ids int[]) IS
$$Sets which lines of the report are cleared.$$;

CREATE OR REPLACE FUNCTION reconciliation__delete_my_report(in_report_id int)
RETURNS BOOL AS
$$
    DELETE FROM cr_report_line
     WHERE report_id = in_report_id
           AND report_id IN (SELECT id FROM cr_report
                              WHERE entered_username = SESSION_USER
                                    AND submitted IS NOT TRUE
                                    and approved IS NOT TRUE);
    DELETE FROM cr_report
     WHERE id = in_report_id AND entered_username = SESSION_USER
           AND submitted IS NOT TRUE AND approved IS NOT TRUE
    RETURNING TRUE;
$$ LANGUAGE SQL SECURITY DEFINER;

-- Granting execute permission to public because everyone has an ability to
-- delete their own reconciliation reports provided they have not been
-- submitted.  --CT
GRANT EXECUTE ON FUNCTION reconciliation__delete_my_report(in_report_id int)
TO PUBLIC;

COMMENT ON FUNCTION reconciliation__delete_my_report(in_report_id int) IS
$$This function allows a user to delete his or her own unsubmitted, unapproved
reconciliation reports only.  This is designed to allow a user to back out of
the reconciliation process without cluttering up the search results for others.
$$;

CREATE OR REPLACE FUNCTION reconciliation__delete_unapproved(in_report_id int)
RETURNS BOOL AS
$$
    DELETE FROM cr_report_line
     WHERE report_id = in_report_id
           AND report_id IN (SELECT id FROM cr_report
                              WHERE approved IS NOT TRUE);
    DELETE FROM cr_report
     WHERE id = in_report_id AND approved IS NOT TRUE
    RETURNING TRUE;
$$ LANGUAGE SQL SECURITY DEFINER;

-- This function is a bit more dangerous and so it is not granted public
-- permission.  Only those who have the permission to those with an ability to
-- approve reports should have access to this.
REVOKE EXECUTE ON FUNCTION reconciliation__delete_unapproved(in_report_id int)
FROM PUBLIC;

COMMENT ON FUNCTION reconciliation__delete_unapproved(in_report_id int) IS
$$This function deletes any specified unapproved transaction.$$;

CREATE OR REPLACE FUNCTION cr_report_block_changing_approved()
RETURNS TRIGGER AS
$$
BEGIN
   IF OLD.approved IS TRUE THEN
       RAISE EXCEPTION 'Report is approved.  Cannot change!';
   END IF;
   IF TG_OP = 'DELETE' THEN
       RETURN OLD;
   ELSE
      RETURN NEW;
   END IF;
END;
$$ LANGUAGE PLPGSQL;

DROP TRIGGER IF EXISTS block_change_when_approved ON cr_report;

CREATE TRIGGER block_change_when_approved BEFORE UPDATE OR DELETE ON cr_report
FOR EACH ROW EXECUTE PROCEDURE cr_report_block_changing_approved();

COMMENT ON FUNCTION cr_report_block_changing_approved() IS
$$ This is a simple filter that prevents updating or deleting reconciliation
reports that have already been approved.  To purge old reconciliations you must
disable the block_change_when_approved trigger on cr_report.$$;


CREATE OR REPLACE FUNCTION reconciliation__get_cleared_balance(in_chart_id int,in_report_date date DEFAULT now())
RETURNS numeric AS
$$
    SELECT sum(ac.amount_bc) * CASE WHEN c.category in('A', 'E') THEN -1 ELSE 1 END
        FROM account c
        JOIN acc_trans ac ON (ac.chart_id = c.id)
    JOIN (      SELECT id FROM ar WHERE approved
          UNION SELECT id FROM ap WHERE approved
          UNION SELECT id FROM gl WHERE approved
          ) g ON g.id = ac.trans_id
    WHERE c.id = $1 AND ac.cleared_on <= $2
      AND ac.approved IS true
                GROUP BY c.id, c.category;
$$ LANGUAGE sql;

COMMENT ON FUNCTION reconciliation__get_cleared_balance(in_chart_id int,in_report_date date) IS
$$ Gets the cleared balance of the account specified by chart_id, as of in_report_date.
This is specified in normal format (i.e. positive numbers for debits for asset
and espense accounts, and positive numbers for credits in other accounts

Note that currently contra accounts will show negative balances.$$;

CREATE OR REPLACE FUNCTION reconciliation__report_approve (in_report_id INT) returns INT as $$

    -- Does some basic checks before allowing the approval to go through;
    -- moves the approval to "cr_report_line", I guess, or some other "final" table.
    --
    -- Pending may just be a single flag in the database to mark that it is
    -- not finalized. Will need to discuss with Chris.

    DECLARE
        current_row RECORD;
        completed cr_report_line;
        total_errors INT;
        in_user TEXT;
        ac_entries int[];
    BEGIN
        in_user := current_user;

        -- so far, so good. Different user, and no errors remain. Therefore,
        -- we can move it to completed reports.
        --
        -- User may not be necessary - I would think it better to use the
        -- in_user, to note who approved the report, than the user who
        -- filed it. This may require clunkier syntax..

        --
        ac_entries := '{}';
        UPDATE cr_report SET approved = 't',
                approved_by = person__get_my_entity_id(),
                approved_username = SESSION_USER
        WHERE id = in_report_id;
        IF NOT FOUND THEN
            RAISE EXCEPTION 'No report at %.', $1;
        END IF;

        FOR current_row IN
                SELECT compound_array(entries) AS entries FROM (
                        select as_array(ac.entry_id) as entries
                FROM acc_trans ac
                JOIN transactions t on (ac.trans_id = t.id)
                JOIN (select id, entity_credit_account::text as ref, 'ar' as table FROM ar
                UNION select id, entity_credit_account::text,        'ap' as table FROM ap
                UNION select id, reference, 'gl' as table FROM gl) gl
                        ON (gl.table = t.table_name AND gl.id = t.id)
                LEFT JOIN cr_report_line rl ON (rl.report_id = in_report_id
                        AND ((rl.ledger_id = ac.entry_id
                                AND ac.voucher_id IS NULL)
                                OR (rl.voucher_id = ac.voucher_id)) and rl.cleared is true)
                WHERE ac.cleared IS FALSE
                        AND ac.chart_id = (select chart_id from cr_report where id = in_report_id)
                GROUP BY gl.ref, ac.source, ac.transdate,
                        ac.memo, ac.voucher_id, gl.table
                HAVING count(rl.report_id) > 0) a
        LOOP
                ac_entries := ac_entries || current_row.entries;
        END LOOP;

        UPDATE acc_trans SET cleared = TRUE
        WHERE entry_id = any(ac_entries);

        return 1;
    END;

$$ language 'plpgsql' security definer;

COMMENT ON  FUNCTION reconciliation__report_approve (in_report_id INT) IS
$$Marks the report approved and marks all cleared transactions in it cleared.$$;


-- XXX Badly named, rename for 1.4.  --CT
CREATE OR REPLACE FUNCTION reconciliation__new_report_id
(in_chart_id int, in_total numeric, in_end_date date, in_recon_fx bool) returns INT as $$

    INSERT INTO cr_report(chart_id, their_total, end_date, recon_fx)
    values ($1, $2, $3, $4);
    SELECT currval('cr_report_id_seq')::int;

$$ language 'sql';

COMMENT ON FUNCTION reconciliation__new_report_id
(in_chart_id int, in_total numeric, in_end_date date, in_recon_fx bool)  IS
$$ Inserts creates a new report and returns the id.$$;

CREATE OR REPLACE FUNCTION reconciliation__add_entry(
    in_report_id INT,
    in_scn TEXT,
    in_type TEXT,
    in_date TIMESTAMP,
    in_amount numeric
) RETURNS INT AS $$

    DECLARE
        in_account int;
        la RECORD;
        t_errorcode INT;
        our_value NUMERIC;
        lid INT;
        in_count int;
        t_scn TEXT;
        t_uid int;
        t_prefix text;
        t_amount numeric;
    BEGIN
        SELECT CASE WHEN a.category in ('A', 'E') THEN in_amount * -1
                                                  ELSE in_amount
               END into t_amount
          FROM cr_report r JOIN account a ON r.chart_id = a.id
         WHERE r.id = in_report_id;

        SELECT value into t_prefix FROM defaults WHERE setting_key = 'check_prefix';

        t_uid := person__get_my_entity_id();
        IF t_uid IS NULL THEN
                t_uid = robot__get_my_entity_id();
        END IF;
        IF in_scn = '' THEN
                t_scn := NULL;
        ELSIF in_scn !~ '^[0-9]+$' THEN
                t_scn := in_scn;
        ELSE
                t_scn := t_prefix || in_scn;
        END IF;
        IF t_scn IS NOT NULL THEN
                -- could this be changed to update, if not found insert?
                SELECT count(*) INTO in_count FROM cr_report_line
                WHERE scn ilike t_scn AND report_id = in_report_id
                        AND their_balance = 0 AND post_date = in_date;

                IF in_count = 0 THEN
                        -- YLA - Where does our_balance comes from?
                        INSERT INTO cr_report_line
                        (report_id, scn, their_balance, our_balance, clear_time,
                                "user", trans_type)
                        VALUES
                        (in_report_id, t_scn, t_amount, 0, in_date, t_uid,
                                in_type)
                        RETURNING id INTO lid;
                ELSIF in_count = 1 THEN
                        SELECT id INTO lid
                        WHERE t_scn = scn AND report_id = in_report_id
                                AND their_balance = 0 AND post_date = in_date;
                        UPDATE cr_report_line
                        SET their_balance = t_amount, clear_time = in_date,
                                cleared = true
                        WHERE id = lid;
                ELSE
                        SELECT count(*) INTO in_count FROM cr_report_line
                        WHERE t_scn ilike scn AND report_id = in_report_id
                                AND our_value = t_amount and their_balance = 0
                                AND post_date = in_date;

                        IF in_count = 0 THEN -- no match among many of values
                                SELECT id INTO lid FROM cr_report_line
                                WHERE t_scn ilike scn
                                      AND report_id = in_report_id
                                      AND post_date = in_date
                                ORDER BY our_balance ASC limit 1;

                                UPDATE cr_report_line
                                SET their_balance = t_amount,
                                        clear_time = in_date,
                                        trans_type = in_type,
                                        cleared = true
                                WHERE id = lid;

                        ELSIF in_count = 1 THEN -- EXECT MATCH
                                SELECT id INTO lid FROM cr_report_line
                                WHERE t_scn = scn AND report_id = in_report_id
                                        AND our_value = t_amount
                                        AND their_balance = 0
                                        AND post_date = in_date;
                                UPDATE cr_report_line
                                SET their_balance = t_amount,
                                        trans_type = in_type,
                                        clear_time = in_date,
                                        cleared = true
                                WHERE id = lid;
                        ELSE -- More than one match
                                SELECT id INTO lid FROM cr_report_line
                                WHERE t_scn ilike scn AND report_id = in_report_id
                                        AND our_value = t_amount
                                        AND post_date = in_date
                                ORDER BY id ASC limit 1;

                                UPDATE cr_report_line
                                SET their_balance = t_amount,
                                        trans_type = in_type,
                                        cleared = true,
                                        clear_time = in_date
                                WHERE id = lid;

                        END IF;
                END IF;
        ELSE -- scn IS NULL, check on amount instead
                SELECT count(*) INTO in_count FROM cr_report_line
                WHERE report_id = in_report_id AND our_balance = t_amount
                        AND their_balance = 0 AND post_date = in_date
                        and scn NOT LIKE t_prefix || '%';

                IF in_count = 0 THEN -- no match
                        INSERT INTO cr_report_line
                        (report_id, scn, their_balance, our_balance, clear_time,
                        "user", trans_type)
                        VALUES
                        (in_report_id, t_scn, t_amount, 0, in_date, t_uid,
                        in_type)
                        RETURNING id INTO lid;
                ELSIF in_count = 1 THEN -- perfect match
                        SELECT id INTO lid
                        WHERE report_id = in_report_id
                                AND our_balance = t_amount
                                AND their_balance = 0
                                AND post_date = in_date
                                AND in_scn NOT LIKE t_prefix || '%';
                        UPDATE cr_report_line SET their_balance = t_amount,
                                        trans_type = in_type,
                                        clear_time = in_date,
                                        cleared = true
                        WHERE id = lid;
                ELSE -- more than one match
                        SELECT min(id) INTO lid FROM cr_report_line
                        WHERE report_id = in_report_id AND our_balance = t_amount
                                AND their_balance = 0 AND post_date = in_date
                                AND scn NOT LIKE t_prefix || '%'
                        LIMIT 1;

                        UPDATE cr_report_line SET their_balance = t_amount,
                                        trans_type = in_type,
                                        clear_time = in_date,
                                        cleared = true
                        WHERE id = lid;

                END IF;
        END IF;
        return lid;

    END;
$$ language 'plpgsql';

comment on function reconciliation__add_entry(
    in_report_id INT,
    in_scn TEXT,
    in_type TEXT,
    in_date TIMESTAMP,
    in_amount numeric
)  IS
$$
This function is used for automatically matching entries from an external source
like a bank-produced csv file.

This function is very sensitive to ordering of inputs.  NULL or empty in_scn values MUST be submitted after meaningful scns.  It is also highly recommended
that within each category, one submits in order of amount.  We should therefore
wrap it in another function which can operate on a set, perhaps in 1.4....
It returns the ID of the inserted/updated entry$$;


DROP FUNCTION IF EXISTS
  reconciliation__pending_transactions(in_end_date date,
                                       in_chart_id integer,
                                       in_report_id integer,
                                       in_their_total numeric);
CREATE OR REPLACE FUNCTION reconciliation__pending_transactions(
                      in_report_id integer, in_their_total numeric)
  RETURNS integer AS
$$

    DECLARE
        gl_row RECORD;
        t_recon_fx BOOL;
        t_chart_id integer;
        t_end_date date;
    BEGIN
       SELECT end_date, recon_fx, chart_id
         INTO t_end_date, t_recon_fx, t_chart_id
         FROM cr_report
        WHERE id = in_report_id;

<<<<<<< HEAD
                INSERT INTO cr_report_line (report_id, scn, their_balance,
                        our_balance, "user", voucher_id, ledger_id, post_date)
                SELECT in_report_id,
                       CASE WHEN ac.source IS NULL OR ac.source = ''
                            THEN gl.ref
                            ELSE ac.source END,
                       0,
                       sum(CASE WHEN t_recon_fx THEN amount_tc
                           ELSE amount_bc END) AS amount,
                       (select entity_id from users
                         where username = CURRENT_USER),
                        ac.voucher_id, min(ac.entry_id), ac.transdate
                FROM acc_trans ac
                JOIN transactions t on (ac.trans_id = t.id)
                JOIN (select id, entity_credit_account::text as ref, curr,
                             transdate
                        FROM ar where approved
                        UNION
                      select id, entity_credit_account::text, curr,
                             transdate
                        FROM ap WHERE approved
                        UNION
                      select id, reference, '',
                             transdate
                        FROM gl WHERE approved) gl
                        ON (gl.id = t.id)
                LEFT JOIN cr_report_line rl ON (rl.report_id = in_report_id
                        AND ((rl.ledger_id = ac.entry_id
                                AND ac.voucher_id IS NULL)
                                OR (rl.voucher_id = ac.voucher_id)))
                LEFT JOIN cr_report r ON r.id = in_report_id
                WHERE ac.cleared IS FALSE
                        AND ac.approved IS TRUE
                        AND ac.chart_id = t_chart_id
                        AND ac.transdate <= t_end_date
         AND (ac.entry_id > coalesce(r.max_ac_id, 0))
                GROUP BY gl.ref, ac.source, ac.transdate,
                        ac.memo, ac.voucher_id
                HAVING count(rl.id) = 0;

                UPDATE cr_report set updated = now(),
                        their_total = coalesce(in_their_total, their_total),
                        max_ac_id = (select max(entry_id) from acc_trans)
                where id = in_report_id;

        UPDATE cr_report set updated = now(),
                their_total = coalesce(in_their_total, their_total),
                max_ac_id = (select max(entry_id) from acc_trans)
        where id = in_report_id;
=======
        INSERT INTO cr_report_line (report_id, scn, their_balance,
                our_balance, "user", voucher_id, ledger_id, post_date)
        SELECT in_report_id,
               CASE WHEN ac.source IS NULL OR ac.source = ''
                    THEN gl.ref
                    ELSE ac.source END,
               0,
               sum(CASE WHEN t_recon_fx THEN amount_tc
                        ELSE amount_bc END) AS amount,
                        (select entity_id from users
                        where username = CURRENT_USER),
                ac.voucher_id, min(ac.entry_id), ac.transdate
        FROM acc_trans ac
        JOIN transactions t on (ac.trans_id = t.id)
        JOIN (select id, entity_credit_account::text as ref, curr,
                     transdate, 'ar' as table
                FROM ar where approved
                UNION
              select id, entity_credit_account::text, curr,
                     transdate, 'ap' as table
                FROM ap WHERE approved
                UNION
              select id, reference, '',
                     transdate, 'gl' as table
                FROM gl WHERE approved) gl
                ON (gl.table = t.table_name AND gl.id = t.id)
        LEFT JOIN cr_report_line rl ON (rl.report_id = in_report_id
                AND ((rl.ledger_id = ac.entry_id
                        AND ac.voucher_id IS NULL)
                        OR (rl.voucher_id = ac.voucher_id)))
        LEFT JOIN cr_report r ON r.id = in_report_id
        WHERE ac.cleared IS FALSE
                AND ac.approved IS TRUE
                AND ac.chart_id = t_chart_id
                AND ac.transdate <= t_end_date
                AND (ac.entry_id > coalesce(r.max_ac_id, 0))
        GROUP BY gl.ref, ac.source, ac.transdate,
                ac.memo, ac.voucher_id, gl.table
        HAVING count(rl.id) = 0;

        UPDATE cr_report set updated = now(),
                their_total = coalesce(in_their_total, their_total),
                max_ac_id = (select max(entry_id) from acc_trans)
        where id = in_report_id;

>>>>>>> d346606a
    RETURN in_report_id;
    END;
$$
  LANGUAGE plpgsql;

COMMENT ON function reconciliation__pending_transactions
  (in_report_id int, in_their_total numeric) IS
$$Ensures that the list of pending transactions in the report is up to date. $$;

CREATE OR REPLACE FUNCTION reconciliation__report_details (in_report_id INT) RETURNS setof cr_report_line as $$

                select * from cr_report_line where report_id = in_report_id
                order by scn, post_date
$$ language 'sql';

COMMENT ON FUNCTION reconciliation__report_details (in_report_id INT) IS
$$ Returns the details of the report. $$;

CREATE OR REPLACE FUNCTION reconciliation__report_summary (in_report_id INT) RETURNS cr_report as $$
        select * from cr_report where id = in_report_id;
$$ language 'sql';

CREATE OR REPLACE FUNCTION reconciliation__search
(in_date_from date, in_date_to date,
        in_balance_from numeric, in_balance_to numeric,
        in_account_id int, in_submitted bool, in_approved bool)
returns setof cr_report AS
$$
                SELECT r.* FROM cr_report r
                JOIN account c ON (r.chart_id = c.id)
                WHERE
                        (in_date_from IS NULL OR in_date_from <= end_date) and
                        (in_date_to IS NULL OR in_date_to >= end_date) AND
                        (in_balance_from IS NULL
                                or in_balance_from <= their_total ) AND
                        (in_balance_to IS NULL
                                OR in_balance_to >= their_total) AND
                        (in_account_id IS NULL OR in_account_id = chart_id) AND
                        (in_submitted IS NULL or in_submitted = submitted) AND
                        (in_approved IS NULL OR in_approved = approved) AND
                        (r.deleted IS FALSE)
                ORDER BY c.accno, end_date, their_total
$$ language sql;

COMMENT ON FUNCTION reconciliation__search
(in_date_from date, in_date_to date,
        in_balance_from numeric, in_balance_to numeric,
        in_chart_id int, in_submitted bool, in_approved bool) IS
$$ Searches for reconciliation reports.
NULLs match all values.
in_date_to and in_date_from give a range of reports.  All other inputs are
exact matches.
$$;

DROP TYPE IF EXISTS recon_accounts CASCADE;

create type recon_accounts as (
    name text,
    accno text,
    id int
);

create or replace function reconciliation__account_list () returns setof recon_accounts as $$
    SELECT DISTINCT
        coa.accno || ' ' || coa.description as name,
        coa.accno, coa.id as id
    FROM account coa
         JOIN cr_coa_to_account cta ON cta.chart_id = coa.id
    ORDER BY coa.accno;
$$ language sql;

COMMENT ON function reconciliation__account_list () IS
$$ returns set of accounts set up for reconciliation.  Currently we pull the
account number and description from the account table.$$;

CREATE OR REPLACE FUNCTION reconciliation__get_current_balance
(in_account_id int, in_date date) returns numeric as
$$
        SELECT CASE WHEN (select category FROM account WHERE id = in_account_id)
                        IN ('A', 'E') THEN sum(a.amount_bc) * -1
                ELSE sum(a.amount_bc) END
        FROM acc_trans a
        JOIN (
                SELECT id FROM ar
                WHERE approved is true
                UNION
                SELECT id FROM ap
                WHERE approved is true
                UNION
                SELECT id FROM gl
                WHERE approved is true
        ) gl ON a.trans_id = gl.id
        WHERE a.approved IS TRUE
                AND a.chart_id = in_account_id
                AND a.transdate <= in_date;

$$ language sql;

COMMENT ON FUNCTION reconciliation__get_current_balance
(in_account_id int, in_date date) IS
$$ Gets the current balance of all approved transactions against a specific
account.  For asset and expense accounts this is the debit balance, for others
this is the credit balance.$$;

CREATE OR REPLACE VIEW recon_payee AS
 SELECT n.name AS payee, rr.id, rr.report_id, rr.scn, rr.their_balance, rr.our_balance, rr.errorcode, rr."user", rr.clear_time, rr.insert_time, rr.trans_type, rr.post_date, rr.ledger_id, ac.voucher_id, rr.overlook, rr.cleared
   FROM cr_report_line rr
   LEFT JOIN acc_trans ac ON rr.ledger_id = ac.entry_id
   LEFT JOIN gl ON ac.trans_id = gl.id
   LEFT JOIN (( SELECT ap.id, e.name
   FROM ap
   JOIN entity_credit_account eca ON ap.entity_credit_account = eca.id
   JOIN entity e ON eca.entity_id = e.id
UNION
 SELECT ar.id, e.name
   FROM ar
   JOIN entity_credit_account eca ON ar.entity_credit_account = eca.id
   JOIN entity e ON eca.entity_id = e.id)
UNION
 SELECT gl.id, gl.description
   FROM gl) n ON n.id = ac.trans_id;


CREATE OR REPLACE FUNCTION reconciliation__report_details_payee (in_report_id INT) RETURNS setof recon_payee as $$
                select * from recon_payee where report_id = in_report_id
                order by scn, post_date
$$ language 'sql';

COMMENT ON FUNCTION reconciliation__report_details_payee (in_report_id INT) IS
$$ Pulls the payee information for the reconciliation report.$$;

update defaults set value = 'yes' where setting_key = 'module_load_ok';

COMMIT;<|MERGE_RESOLUTION|>--- conflicted
+++ resolved
@@ -435,57 +435,6 @@
          FROM cr_report
         WHERE id = in_report_id;
 
-<<<<<<< HEAD
-                INSERT INTO cr_report_line (report_id, scn, their_balance,
-                        our_balance, "user", voucher_id, ledger_id, post_date)
-                SELECT in_report_id,
-                       CASE WHEN ac.source IS NULL OR ac.source = ''
-                            THEN gl.ref
-                            ELSE ac.source END,
-                       0,
-                       sum(CASE WHEN t_recon_fx THEN amount_tc
-                           ELSE amount_bc END) AS amount,
-                       (select entity_id from users
-                         where username = CURRENT_USER),
-                        ac.voucher_id, min(ac.entry_id), ac.transdate
-                FROM acc_trans ac
-                JOIN transactions t on (ac.trans_id = t.id)
-                JOIN (select id, entity_credit_account::text as ref, curr,
-                             transdate
-                        FROM ar where approved
-                        UNION
-                      select id, entity_credit_account::text, curr,
-                             transdate
-                        FROM ap WHERE approved
-                        UNION
-                      select id, reference, '',
-                             transdate
-                        FROM gl WHERE approved) gl
-                        ON (gl.id = t.id)
-                LEFT JOIN cr_report_line rl ON (rl.report_id = in_report_id
-                        AND ((rl.ledger_id = ac.entry_id
-                                AND ac.voucher_id IS NULL)
-                                OR (rl.voucher_id = ac.voucher_id)))
-                LEFT JOIN cr_report r ON r.id = in_report_id
-                WHERE ac.cleared IS FALSE
-                        AND ac.approved IS TRUE
-                        AND ac.chart_id = t_chart_id
-                        AND ac.transdate <= t_end_date
-         AND (ac.entry_id > coalesce(r.max_ac_id, 0))
-                GROUP BY gl.ref, ac.source, ac.transdate,
-                        ac.memo, ac.voucher_id
-                HAVING count(rl.id) = 0;
-
-                UPDATE cr_report set updated = now(),
-                        their_total = coalesce(in_their_total, their_total),
-                        max_ac_id = (select max(entry_id) from acc_trans)
-                where id = in_report_id;
-
-        UPDATE cr_report set updated = now(),
-                their_total = coalesce(in_their_total, their_total),
-                max_ac_id = (select max(entry_id) from acc_trans)
-        where id = in_report_id;
-=======
         INSERT INTO cr_report_line (report_id, scn, their_balance,
                 our_balance, "user", voucher_id, ledger_id, post_date)
         SELECT in_report_id,
@@ -531,7 +480,6 @@
                 max_ac_id = (select max(entry_id) from acc_trans)
         where id = in_report_id;
 
->>>>>>> d346606a
     RETURN in_report_id;
     END;
 $$
