
-- Copyright (C) 2011 LedgerSMB Core Team.  Licensed under the GNU General 
-- Public License v 2 or at your option any later version.

-- Docstrings already added to this file.

BEGIN;

DROP TYPE IF EXISTS company_entity CASCADE;

CREATE TYPE company_entity AS(
  entity_id int,
  entity_class int,
  legal_name text,
  tax_id text,
  sales_tax_id text,
  license_number text,
  sic_code varchar,
  control_code text,
  country_id int
);

DROP TYPE IF EXISTS eca__pricematrix CASCADE;

CREATE TYPE eca__pricematrix AS (
  parts_id int,
  int_partnumber text,
  description text,
  credit_id int,
  pricebreak numeric,
  sellprice numeric,
  lastcost numeric,
  leadtime int,
  partnumber text,
  validfrom date,
  validto date,
  curr char(3),
  entry_id int
);


DROP TYPE IF EXISTS  contact_search_result CASCADE;

CREATE TYPE contact_search_result AS (
	entity_id int,
	entity_control_code text,
	entity_credit_id int,
	meta_number text,
	credit_description text,
	entity_class int,
	name text,
	sic_code text,
	business_type text,
	curr text
);

DROP TYPE IF EXISTS eca_history_result CASCADE;

create type eca_history_result as (
   id int,
   name text,
   meta_number text,
   inv_id int,
   invnumber text,
   curr text,
   parts_id int,
   partnumber text,
   description text,
   qty numeric,
   unit text,
   sellprice numeric,
   discount numeric,
   delivery_date date,
   serialnumber text,
   exchangerate numeric,
   salesperson_id int,
   salesperson_name text
);

CREATE OR REPLACE FUNCTION eca__get_by_meta_number
(in_meta_number text, in_entity_class int)
RETURNS entity_credit_account AS
$$
SELECT * FROM entity_credit_account
 WHERE entity_class = $2 AND meta_number = $1;
$$ language sql;

DROP FUNCTION IF EXISTS eca__history
(in_name text, in_meta_number text, in_contact_info text, in_address_line text,
 in_city text, in_state text, in_zip text, in_salesperson text, in_notes text, 
 in_country_id int, in_from_date date, in_to_date date, in_type char(1), 
 in_start_from date, in_start_to date, in_entity_class int, 
 in_inc_open bool, in_inc_closed bool);
CREATE OR REPLACE FUNCTION eca__history
(in_name_part text, in_meta_number text, in_contact_info text, in_address_line text,
 in_city text, in_state text, in_zip text, in_salesperson text, in_notes text, 
 in_country_id int, in_from_date date, in_to_date date, in_type char(1), 
 in_start_from date, in_start_to date, in_entity_class int, 
 in_inc_open bool, in_inc_closed bool)
RETURNS SETOF  eca_history_result AS
$$
     SELECT eca.id, e.name, eca.meta_number, 
            a.id as invoice_id, a.invnumber, a.curr::text, 
            p.id AS parts_id, p.partnumber, 
            i.description, 
            i.qty * case when eca.entity_class = 1 THEN -1 ELSE 1 END, 
            i.unit::text, i.sellprice, i.discount, 
            i.deliverydate,
            i.serialnumber, 
            null::numeric as exchange_rate,
            ee.id as salesperson_id,
            ep.last_name || ', ' || ep.first_name as salesperson_name
     FROM (select * from entity_credit_account 
            where meta_number = $2
           UNION 
          select * from entity_credit_account WHERE $2 is null
          ) eca  -- broken into unions for performance
     join entity e on eca.entity_id = e.id
     JOIN (select  invnumber, curr, transdate, entity_credit_account, id,
                   person_id, notes
             FROM ar 
            where $16 = 2 and $13 = 'i'
                  and (($17 and amount_bc = paid_deprecated)
                       or ($18 and amount_bc <> paid_deprecated))
            UNION 
           select invnumber, curr, transdate, entity_credit_account, id,
                  person_id, notes
             FROM ap 
            where $16 = 1 and $13 = 'i'
                  and (($17 and amount_bc = paid_deprecated)
                       or ($18 and amount_bc <> paid_deprecated))
           union 
           select ordnumber, curr, transdate, entity_credit_account, id,
                  person_id, notes
           from oe 
           where ($16= 1 and oe.oe_class_id = 2 and $13 = 'o' 
                  and quotation is not true)
                  and (($17 and not closed) or ($18 and closed))
           union 
           select ordnumber, curr, transdate, entity_credit_account, id,
                  person_id, notes
           from oe 
           where ($16= 2 and oe.oe_class_id = 1 and $13 = 'o'
                  and quotation is not true)
                  and (($17 and not closed) or ($18 and closed))
           union 
           select quonumber, curr, transdate, entity_credit_account, id,
                  person_id, notes
           from oe 
           where($16= 1 and oe.oe_class_id = 4 and $13 = 'q'
                and quotation is true)
                  and (($17 and not closed) or ($18 and closed))
           union 
           select quonumber, curr, transdate, entity_credit_account, id,
                  person_id, notes
           from oe 
           where($16= 2 and oe.oe_class_id = 4 and $13 = 'q'
                 and quotation is true)
                  and (($17 and not closed) or ($18 and closed))
          ) a ON (a.entity_credit_account = eca.id) -- broken into unions 
                                                    -- for performance
     JOIN ( select id, trans_id, parts_id, qty, description, unit, discount,
                   deliverydate, serialnumber, sellprice
             FROM  invoice where $13 = 'i'
            union 
            select id, trans_id, parts_id, qty, description, unit, discount,
                   reqdate, serialnumber, sellprice
             FROM orderitems where $13 <> 'i'
          ) i on i.trans_id = a.id
     JOIN parts p ON (p.id = i.parts_id)
LEFT JOIN entity ee ON (a.person_id = ee.id)
LEFT JOIN person ep ON (ep.entity_id = ee.id)
    -- these filters don't perform as well on large databases
    WHERE (e.name ilike '%' || $1 || '%' or $1 is null)
          and ($3 is null or eca.id in 
                 (select credit_id from eca_to_contact
                   where contact ilike '%' || $3 || '%'))
--          and (($4 is null and $5 is null and $6 is null and $7 is null)
--               or eca.id in
--                  (select credit_id from eca_to_location 
--                    where location_id in
--                          (select id from location
--                            where ($4 is null or line_one ilike '%' || $4 || '%'
--                                   or line_two ilike '%' || $4 || '%') 
--                                  and ($5 is null or city 
--                                                     ilike '%' || $5 || '%')
--                                  and ($6 is null or state 
--                                                    ilike '%' || $6 || '%')
--                                  and ($7 is null or mail_code 
--                                                    ilike '%' || $7 || '%')
--                                  and ($10 is null or country_id = $10))
--                   )
--              )
--          and (a.transdate >= $11 or $11 is null)
--          and (a.transdate <= $12 or $12 is null)
--          and (eca.startdate >= $14 or $14 is null)
--          and (eca.startdate <= $15 or $15 is null)
--          and (a.notes @@ plainto_tsquery($9) or $9 is null)
 ORDER BY eca.meta_number, p.partnumber;
$$ LANGUAGE SQL;

COMMENT ON FUNCTION eca__history 
(in_name_part text, in_meta_number text, in_contact_info text, in_address_line text,
 in_city text, in_state text, in_zip text, in_salesperson text, in_notes text,
 in_country_id int, in_from_date date, in_to_date date, in_type char(1),
 in_start_from date, in_start_to date, in_entity_class int,
 in_inc_open bool, in_inc_closed bool) IS
$$This produces a history detail report, i.e. a list of all products purchased by
a customer over a specific date range.  

meta_number is an exact match, as are in_open and inc_closed.  All other fields
allow for partial matches.  NULL matches all values.$$;

DROP FUNCTION IF EXISTS eca__history_summary
(in_name text, in_meta_number text, in_contact_info text, in_address_line text,
 in_city text, in_state text, in_zip text, in_salesperson text, in_notes text, 
 in_country_id int, in_from_date date, in_to_date date, in_type char(1), 
 in_start_from date, in_start_to date, in_entity_class int, 
 in_inc_open bool, in_inc_closed bool);
CREATE OR REPLACE FUNCTION eca__history_summary
(in_name_part text, in_meta_number text, in_contact_info text, in_address_line text,
 in_city text, in_state text, in_zip text, in_salesperson text, in_notes text, 
 in_country_id int, in_from_date date, in_to_date date, in_type char(1), 
 in_start_from date, in_start_to date, in_entity_class int, 
 in_inc_open bool, in_inc_closed bool)
RETURNS SETOF  eca_history_result AS
$$
SELECT id, name, meta_number, null::int, null::text, curr, parts_id, partnumber,
       description, sum(qty), unit, null::numeric, null::numeric, null::date, 
       null::text, null::numeric,
       null::int, null::text
FROM   eca__history($1, $2, $3, $4, $5, $6, $7, $8, $9,
                   $10, $11, $12, $13, $14, $15, $16, $17, $18)
 group by id, name, meta_number, curr, parts_id, partnumber, description, unit,
          sellprice
 order by meta_number;
$$ LANGUAGE SQL;

COMMENT ON FUNCTION eca__history_summary
(in_name text, in_meta_number text, in_contact_info text, in_address_line text,
 in_city text, in_state text, in_zip text, in_salesperson text, in_notes text,
 in_country_id int, in_from_date date, in_to_date date, in_type char(1),
 in_start_from date, in_start_to date, in_entity_class int,
 in_inc_open bool, in_inc_closed bool) IS
$$Creates a summary account (no quantities, just parts group by invoice).

meta_number must match exactly or be NULL.  inc_open and inc_closed are exact
matches too.  All other values specify ranges or may match partially.$$;

DROP FUNCTION IF EXISTS  contact__search
(in_entity_class int, in_contact text, in_contact_info text[],
        in_meta_number text, in_address text, in_city text, in_state text,
        in_mail_code text, in_country text, in_active_date_from date,
        in_active_date_to date,
        in_business_id int, in_name_part text, in_control_code text);

DROP FUNCTION IF EXISTS contact__search
(in_entity_class int, in_contact text, in_contact_info text[], 
	in_meta_number text, in_address text, in_city text, in_state text, 
	in_mail_code text, in_country text, in_active_date_from date, 
        in_active_date_to date,
	in_business_id int, in_name_part text, in_control_code text,
        in_notes text);

CREATE OR REPLACE FUNCTION contact__search
(in_entity_class int, in_contact text, in_contact_info text[], 
	in_meta_number text, in_address text, in_city text, in_state text, 
	in_mail_code text, in_country text, in_active_date_from date, 
        in_active_date_to date,
	in_business_id int, in_name_part text, in_control_code text,
        in_notes text, in_users bool)
RETURNS SETOF contact_search_result AS $$
<<<<<<< HEAD
DECLARE
	out_row contact_search_result;
	loop_count int;
	t_contact_info text[];
BEGIN
	t_contact_info = in_contact_info;


	FOR out_row IN
		SELECT e.id, e.control_code, ec.id, ec.meta_number, 
			ec.description, ec.entity_class, 
=======
		SELECT e.id, e.control_code, ec.id, ec.meta_number,
			ec.description, ec.entity_class,
>>>>>>> d212ea9a
			c.legal_name, c.sic_code, b.description , ec.curr::text
		FROM (select * from entity 
                       where control_code like in_control_code || '%'
                      union
                      select * from entity where in_control_code is null) e
		JOIN (SELECT legal_name, sic_code, entity_id 
                        FROM company 
                       WHERE legal_name @@ plainto_tsquery(in_name_part)
                             OR legal_name ilike in_name_part || '%'
                      UNION ALL
                      SELECT legal_name, sic_code, entity_id
                        FROM company
                       WHERE in_name_part IS NULL
                      UNION ALL
                     SELECT coalesce(first_name, '') || ' ' 
                            || coalesce(middle_name, '') || ' ' 
                            || coalesce(last_name, ''), null, entity_id
                       FROM person
                      WHERE coalesce(first_name, '') || ' ' 
                            || coalesce(middle_name, '') || ' '
                            || coalesce(last_name, '') 
                             @@ plainto_tsquery(in_name_part)
                      UNION ALL
                     SELECT coalesce(first_name, '') || ' ' 
                            || coalesce(middle_name, '') || ' ' 
                            || coalesce(last_name, ''), null, entity_id
                       FROM person
                       WHERE in_name_part IS NULL) c ON (e.id = c.entity_id)
		LEFT JOIN entity_credit_account ec ON (ec.entity_id = e.id)
		LEFT JOIN business b ON (ec.business_id = b.id)
		WHERE (in_entity_class is null 
                        OR coalesce(ec.entity_class,e.entity_class) = in_entity_class)
			AND (c.entity_id IN 
                       (select entity_id 
                          FROM entity_credit_account leca
                          JOIN eca_to_contact le2c ON leca.id = le2c.credit_id
<<<<<<< HEAD
                         WHERE contact ILIKE ANY(t_contact_info))
                      OR '' ILIKE ALL(t_contact_info)
                      OR t_contact_info IS NULL)
			
			AND ((in_address IS NULL AND in_city IS NULL 
					AND in_state IS NULL 
=======
                         WHERE contact ~*~ ANY(in_contact_info))
                      OR '' ILIKE ALL(in_contact_info)
                      OR in_contact_info IS NULL)

			AND ((in_address IS NULL AND in_city IS NULL
					AND in_state IS NULL
>>>>>>> d212ea9a
					AND in_country IS NULL)
				OR (c.entity_id IN 
				(select entity_id 
                                   FROM entity_credit_account leca
                                   JOIN eca_to_location le2a 
                                     ON leca.id = le2a.credit_id
                                   JOIN location ll ON le2a.location_id = ll.id
			          WHERE (line_one @@ plainto_tsquery(in_address)
                                        OR
				        line_two @@ plainto_tsquery(in_address)
                                        OR
					line_three @@ plainto_tsquery(in_address))
					AND city ILIKE 
                                            '%' || coalesce(in_city, '') || '%'
					AND state ILIKE
					    '%' || coalesce(in_state, '') || '%'
					AND mail_code ILIKE
		   			    coalesce(in_mail_code, '') || '%'
					AND country_id 
                                            IN (SELECT id FROM country
						 WHERE name ilike in_country
						       OR short_name 
                                                       ilike in_country))))
			AND (ec.business_id = 
				coalesce(in_business_id, ec.business_id)
				OR (ec.business_id IS NULL 
					AND in_business_id IS NULL))
			AND (ec.startdate <= coalesce(in_active_date_to, 
						ec.startdate)
				OR (ec.startdate IS NULL))
			AND (ec.enddate >= coalesce(in_active_date_from, ec.enddate)
				OR (ec.enddate IS NULL))
	 		AND (ec.meta_number like in_meta_number || '%'
			     OR in_meta_number IS NULL)
                        AND (in_notes IS NULL OR e.id in (
                                     SELECT entity_id from entity_note
                                      WHERE note @@ plainto_tsquery(in_notes))
                                  OR ec.id IN (select ref_key FROM eca_note
                                     WHERE note @@ plainto_tsquery(in_notes)))
                        AND (in_users IS NULL OR in_users = 
                             (exists (select 1 from users 
                                       where entity_id = e.id)))
                        AND (in_contact IS NULL 
                             OR e.id IN (select entity_id 
                                           FROM entity_to_contact 
                                          WHERE description 
                                                @@ plainto_tsquery(in_contact))
                             OR ec.id IN (SELECT credit_id
                                            FROM eca_to_contact
                                           WHERE description
                                                 @@ plainto_tsquery(in_contact))
                       )
               ORDER BY legal_name;
$$ language sql;



DROP FUNCTION IF EXISTS eca__get_taxes(in_credit_id int);

CREATE OR REPLACE FUNCTION eca__get_taxes(in_id int)
returns setof eca_tax AS
$$
select * from eca_tax where eca_id = $1;
$$ language sql;

COMMENT ON FUNCTION eca__get_taxes(in_credit_id int) IS
$$ Returns a set of taxable account id's.$$; --'

DROP FUNCTION IF EXISTS eca__set_taxes(int, int[]);
CREATE OR REPLACE FUNCTION eca__set_taxes(in_id int, in_tax_ids int[])
RETURNS bool AS
$$
     DELETE FROM eca_tax WHERE eca_id = $1;
     INSERT INTO eca_tax (eca_id, chart_id)
     SELECT $1, tax_id
       FROM unnest($2) tax_id;
     SELECT TRUE;
$$ language sql;

comment on function eca__set_taxes(in_id int, in_tax_ids int[]) is
$$Sets the tax values for the customer or vendor.

The entity credit account must exist before calling this function, and must
have a type of either 1 or 2.
$$;

CREATE OR REPLACE FUNCTION entity__save_notes(in_entity_id int, in_note text, in_subject text)
RETURNS INT AS
$$
	-- TODO, change this to create vector too
	INSERT INTO entity_note (ref_key, note_class, entity_id, note, vector, subject)
	VALUES (in_entity_id, 1, in_entity_id, in_note, '', in_subject)
        RETURNING id;

$$ LANGUAGE SQL;

COMMENT ON FUNCTION entity__save_notes
(in_entity_id int, in_note text, in_subject text) IS
$$ Saves an entity-level note.  Such a note is valid for all credit accounts 
attached to that entity.  Returns the id of the note.  $$;

CREATE OR REPLACE FUNCTION eca__save_notes(in_credit_id int, in_note text, in_subject text)
RETURNS INT AS
$$
	-- TODO, change this to create vector too
	INSERT INTO eca_note (ref_key, note_class, note, vector, subject)
	VALUES (in_credit_id, 3, in_note, '', in_subject)
        RETURNING id;

$$ LANGUAGE SQL;

COMMENT ON FUNCTION eca__save_notes
(in_entity_id int, in_note text, in_subject text) IS
$$ Saves an entity credit account-level note.  Such a note is valid for only one
credit account. Returns the id of the note.  $$;


CREATE OR REPLACE FUNCTION entity_credit_get_id_by_meta_number
(in_meta_number text, in_account_class int) 
returns int AS
$$
<<<<<<< HEAD
DECLARE out_credit_id int;
BEGIN
	SELECT id INTO out_credit_id 
	FROM entity_credit_account 
	WHERE meta_number = in_meta_number 
=======
	SELECT id
	FROM entity_credit_account
	WHERE meta_number = in_meta_number
>>>>>>> d212ea9a
		AND entity_class = in_account_class;

$$ LANGUAGE sql;

COMMENT ON FUNCTION entity_credit_get_id_by_meta_number
(in_meta_number text, in_account_class int) is
$$ Returns the credit id from the meta_number and entity_class.$$;

CREATE OR REPLACE FUNCTION entity_credit__get(in_id int)
RETURNS entity_credit_account AS
$$
SELECT * FROM entity_credit_account WHERE id = $1;
$$ language sql;

COMMENT ON FUNCTION entity_credit__get(in_id int) IS
$$ Returns the entity credit account info.$$;

CREATE OR REPLACE FUNCTION contact_class__list() 
RETURNS SETOF contact_class AS
$$
		SELECT * FROM contact_class ORDER BY id;
$$ language sql;

COMMENT ON FUNCTION contact_class__list() IS
$$ Returns a list of contact classes ordered by ID.$$;

DROP TYPE IF EXISTS entity_credit_search_return CASCADE;
CREATE TYPE entity_credit_search_return AS (
        legal_name text,
        id int,
        entity_id int,
	entity_control_code text,
        entity_class int,
        discount numeric,
        taxincluded bool,
        creditlimit numeric,
        terms int2,
        meta_number text,
	credit_description text,
        business_id int,
        language_code text,
        pricegroup_id int,
        curr char(3),
        startdate date,
        enddate date,
        ar_ap_account_id int,
        cash_account_id int,
	tax_id text,
        threshold numeric
);

DROP TYPE IF EXISTS entity_credit_retrieve CASCADE;

CREATE TYPE entity_credit_retrieve AS (
        id int,
        entity_id int,
        entity_class int,
        discount numeric,
        discount_terms int,
        taxincluded bool,
        creditlimit numeric,
        terms int2,
        meta_number text,
	description text,
        business_id int,
        language_code text,
        pricegroup_id int,
        curr text,
        startdate date,
        enddate date,
        ar_ap_account_id int,
        cash_account_id int,
        discount_account_id int,
        threshold numeric,
	control_code text,
	credit_id int,
	pay_to_name text,
        taxform_id int
);

COMMENT ON TYPE entity_credit_search_return IS
$$ This may change in 1.4 and should not be relied upon too much $$;

CREATE OR REPLACE FUNCTION entity_credit_get_id
(in_entity_id int, in_entity_class int, in_meta_number text)
RETURNS int AS $$
<<<<<<< HEAD
DECLARE out_var int;
BEGIN
	SELECT id INTO out_var FROM entity_credit_account
	WHERE entity_id = in_entity_id 
=======
	SELECT id FROM entity_credit_account
	WHERE entity_id = in_entity_id
>>>>>>> d212ea9a
		AND in_entity_class = entity_class
		AND in_meta_number = meta_number;

$$ language sql;

COMMENT ON FUNCTION entity_credit_get_id
(in_entity_id int, in_entity_class int, in_meta_number text) IS
$$ Returns an entity credit id, based on entity_id, entity_class, 
and meta_number.  This is the preferred way to locate an account if all three of 
these are known$$;

CREATE OR REPLACE FUNCTION entity__list_credit
(in_entity_id int, in_entity_class int) 
RETURNS SETOF entity_credit_retrieve AS
$$
<<<<<<< HEAD
DECLARE out_row entity_credit_retrieve;
BEGIN
	
	FOR out_row IN 
		SELECT  ec.id, e.id, ec.entity_class, ec.discount, 
                        ec.discount_terms,
			ec.taxincluded, ec.creditlimit, ec.terms, 
			ec.meta_number, ec.description, ec.business_id, 
			ec.language_code, 
			ec.pricegroup_id, ec.curr, ec.startdate, 
			ec.enddate, ec.ar_ap_account_id, ec.cash_account_id, 
=======
		SELECT  ec.id, e.id, ec.entity_class, ec.discount,
                        ec.discount_terms,
			ec.taxincluded, ec.creditlimit, ec.terms,
			ec.meta_number, ec.description, ec.business_id,
			ec.language_code,
			ec.pricegroup_id, ec.curr::text, ec.startdate,
			ec.enddate, ec.ar_ap_account_id, ec.cash_account_id,
>>>>>>> d212ea9a
                        ec.discount_account_id,
			ec.threshold, e.control_code, ec.id, ec.pay_to_name,
                        ec.taxform_id
		FROM entity e 
		JOIN entity_credit_account ec ON (e.id = ec.entity_id)
		WHERE e.id = in_entity_id
$$ LANGUAGE SQL;

COMMENT ON FUNCTION entity__list_credit (in_entity_id int, in_entity_class int) 
IS $$ Returns a list of entity credit account entries for the entity and of the
entity class.$$;

CREATE OR REPLACE FUNCTION company__get (in_entity_id int) 
RETURNS company_entity AS
$$
	SELECT c.entity_id, e.entity_class, c.legal_name, c.tax_id, c.sales_tax_id,
               c.license_number, c.sic_code, e.control_code, e.country_id 
          FROM company c
          JOIN entity e ON e.id = c.entity_id
         WHERE entity_id = $1;
$$ language sql;

COMMENT ON FUNCTION company__get (in_entity_id int) IS
$$ Returns all attributes for the company attached to the entity.$$;

CREATE OR REPLACE FUNCTION company__get_by_cc (in_control_code text)
RETURNS company_entity AS
$$
        SELECT c.entity_id, e.entity_class, c.legal_name, c.tax_id, c.sales_tax_id,
               c.license_number, c.sic_code, e.control_code, e.country_id
          FROM company c
          JOIN entity e ON e.id = c.entity_id
         WHERE e.control_code = $1;
$$ language sql;

COMMENT ON FUNCTION company__get_by_cc (in_control_code text) IS
$$ Returns the entity/company row attached to the control code. $$;

create or replace function save_taxform 
(in_country_code int, in_taxform_name text)
RETURNS bool AS
$$
<<<<<<< HEAD
BEGIN
	INSERT INTO country_tax_form(country_id, form_name) 
=======
	INSERT INTO country_tax_form(country_id, form_name)
>>>>>>> d212ea9a
	values (in_country_code, in_taxform_name);

	SELECT true;
$$ LANGUAGE SQL;

COMMENT ON function save_taxform (in_country_code int, in_taxform_name text) IS
$$ Saves tax form information. Returns true or raises exception.$$;

CREATE OR REPLACE FUNCTION list_taxforms (in_entity_id int) RETURNS SETOF country_tax_form AS
$$
DECLARE t_country_tax_form country_tax_form;
BEGIN

	FOR t_country_tax_form IN 

		      SELECT * 
		            FROM country_tax_form where country_id in(SELECT country_id from entity where id=in_entity_id)
        LOOP

	RETURN NEXT t_country_tax_form;
	
	END LOOP;

END;
$$ language plpgsql;

COMMENT ON FUNCTION list_taxforms (in_entity_id int) IS
$$Returns a list of tax forms for the entity's country.$$; --'

DROP TYPE IF EXISTS company_billing_info CASCADE;
CREATE TYPE company_billing_info AS (
name text,
meta_number text,
control_code text,
cash_account_id int,
tax_id text,
street1 text,
street2 text,
street3 text,
city text,
state text,
mail_code text,
country text
);

CREATE OR REPLACE FUNCTION company_get_billing_info (in_id int) 
returns company_billing_info as
$$
<<<<<<< HEAD
DECLARE out_var company_billing_info;
	t_id INT;
BEGIN
	select coalesce(eca.pay_to_name, c.legal_name), eca.meta_number, 
		e.control_code, eca.cash_account_id, c.tax_id, 
                a.line_one, a.line_two, a.line_three, 
		a.city, a.state, a.mail_code, cc.name
	into out_var
	FROM (select legal_name, tax_id, entity_id 
=======
	select coalesce(eca.pay_to_name, c.legal_name), eca.meta_number,
		e.control_code, eca.cash_account_id, c.tax_id,
                a.line_one, a.line_two, a.line_three,
		a.city, a.state, a.mail_code, cc.name
	FROM (select legal_name, tax_id, entity_id
>>>>>>> d212ea9a
                FROM company
               UNION ALL
              SELECT last_name || ', ' || first_name, null, entity_id 
                FROM person) c
	JOIN entity e ON (c.entity_id = e.id)
	JOIN entity_credit_account eca ON (eca.entity_id = e.id)
	LEFT JOIN eca_to_location cl ON (eca.id = cl.credit_id)
	LEFT JOIN location a ON (a.id = cl.location_id)
	LEFT JOIN country cc ON (cc.id = a.country_id)
	WHERE eca.id = in_id AND (location_class = 1 or location_class is null);

$$ language sql;

COMMENT ON FUNCTION company_get_billing_info (in_id int) IS
$$ Returns billing information (billing name and address) for a given credit 
account.$$;


DROP FUNCTION IF EXISTS company_save (
    in_id int, in_control_code text, in_entity_class int,
    in_name text, in_tax_id TEXT,
    in_entity_id int, in_sic_code text,in_country_id int,
    in_sales_tax_id text, in_license_number text
);
--TODO 1.5 in_id not used in function,drop it
CREATE OR REPLACE FUNCTION company__save (
    in_id int, in_control_code text, in_entity_class int,
    in_legal_name text, in_tax_id TEXT,
    in_entity_id int, in_sic_code text,in_country_id int,
    in_sales_tax_id text, in_license_number text
) RETURNS company AS $$
DECLARE t_entity_id INT;
	--t_company_id INT;--not used
	t_control_code TEXT;
        t_retval COMPANY;
BEGIN
	--t_company_id := in_id;--not used

	IF in_control_code IS NULL THEN
		--t_control_code := setting_increment('company_control');
		t_control_code := setting_increment('entity_control');
	ELSE
		t_control_code := in_control_code;
	END IF;

	UPDATE entity 
	SET name = in_legal_name, 
		entity_class = in_entity_class,
		control_code = t_control_code,
                country_id   = in_country_id
	WHERE id = in_entity_id;

	IF FOUND THEN
		t_entity_id = in_entity_id;
	ELSE
		INSERT INTO entity (name, entity_class, control_code,country_id)
		VALUES (in_legal_name, in_entity_class, t_control_code,in_country_id);
		t_entity_id := currval('entity_id_seq');
	END IF;

	UPDATE company
	SET legal_name = in_legal_name,
		tax_id = in_tax_id,
		sic_code = in_sic_code,
                sales_tax_id = in_sales_tax_id,
                license_number = in_license_number
	WHERE entity_id = t_entity_id;


	IF NOT FOUND THEN
		INSERT INTO company(entity_id, legal_name, tax_id, sic_code,
                                    sales_tax_id, license_number)
		VALUES (t_entity_id, in_legal_name, in_tax_id, in_sic_code, 
                        in_sales_tax_id, in_license_number);

	END IF;
        SELECT * INTO t_retval FROM company WHERE entity_id = t_entity_id;
        RETURN t_retval;	
END;
$$ LANGUAGE PLPGSQL;

COMMENT ON  FUNCTION company__save (
    in_id int, in_control_code text, in_entity_class int,
    in_legal_name text, in_tax_id TEXT,
    in_entity_id int, in_sic_code text,in_country_id int,
    in_sales_tax_id text, in_license_number text
 ) is
$$ Saves a company.  Returns the id number of the record stored.$$;

CREATE OR REPLACE FUNCTION pricegroup__list() RETURNS SETOF pricegroup AS
$$
SELECT * FROM pricegroup ORDER BY pricegroup;
$$ LANGUAGE SQL;

COMMENT ON FUNCTION pricegroup__list() IS 
$$ Returns an alphabetically ordered pricegroup list.$$;
 
DROP FUNCTION IF EXISTS entity_credit_save (
    in_credit_id int, in_entity_class int,
    in_entity_id int, in_description text,
    in_discount numeric, in_taxincluded bool, in_creditlimit numeric, 
    in_discount_terms int,
    in_terms int, in_meta_number varchar(32), in_business_id int, 
    in_language varchar(6), in_pricegroup_id int, 
    in_curr char, in_startdate date, in_enddate date, 
    in_threshold NUMERIC,
    in_ar_ap_account_id int,
    in_cash_account_id int,
    in_pay_to_name text,
    in_taxform_id int);

DROP FUNCTION IF EXISTS eca__save (
    in_credit_id int, in_entity_class int,
    in_entity_id int, in_description text,
    in_discount numeric, in_taxincluded bool, in_creditlimit numeric,
    in_discount_terms int,
    in_terms int, in_meta_number varchar(32), in_business_id int,
    in_language_code varchar(6), in_pricegroup_id int,
    in_curr char, in_startdate date, in_enddate date,
    in_threshold NUMERIC,
    in_ar_ap_account_id int,
    in_cash_account_id int,
    in_pay_to_name text,
    in_taxform_id int);

CREATE OR REPLACE FUNCTION eca__save (
    in_id int, in_entity_class int,
    in_entity_id int, in_description text,
    in_discount numeric, in_taxincluded bool, in_creditlimit numeric, 
    in_discount_terms int,
    in_terms int, in_meta_number varchar(32), in_business_id int, 
    in_language_code varchar(6), in_pricegroup_id int, 
    in_curr char, in_startdate date, in_enddate date, 
    in_threshold NUMERIC,
    in_ar_ap_account_id int,
    in_cash_account_id int,
    in_pay_to_name text,
    in_taxform_id int,
    in_discount_account_id int
) returns INT as $$
    
    DECLARE
        t_entity_class int;
        l_id int;
	t_meta_number text; 
	t_mn_default_key text;
    BEGIN
	-- TODO:  Move to mapping table.
            IF in_entity_class = 1 THEN
	       t_mn_default_key := 'vendornumber';
	    ELSIF in_entity_class = 2 THEN
	       t_mn_default_key := 'customernumber';
	    END IF;
	    IF in_meta_number IS NULL THEN
		t_meta_number := setting_increment(t_mn_default_key);
	    ELSE
		t_meta_number := in_meta_number;
	    END IF;
            update entity_credit_account SET
                discount = in_discount,
                taxincluded = in_taxincluded,
                creditlimit = in_creditlimit,
		description = in_description,
                terms = in_terms,
                ar_ap_account_id = in_ar_ap_account_id,
                cash_account_id = in_cash_account_id,
                discount_account_id = in_discount_account_id,
                meta_number = t_meta_number,
                business_id = in_business_id,
                language_code = in_language_code,
                pricegroup_id = in_pricegroup_id,
                curr = in_curr,
                startdate = in_startdate,
                enddate = in_enddate,
                threshold = in_threshold,
		discount_terms = in_discount_terms,
		pay_to_name = in_pay_to_name,
		taxform_id = in_taxform_id
            where id = in_id;
        
         IF FOUND THEN
            RETURN in_id;
         ELSE
            INSERT INTO entity_credit_account (
                entity_id,
                entity_class,
                discount, 
                description,
                taxincluded,
                creditlimit,
                terms,
                meta_number,
                business_id,
                language_code,
                pricegroup_id,
                curr,
                startdate,
                enddate,
                discount_terms,
                threshold,
		ar_ap_account_id,
                pay_to_name,
                taxform_id,
                cash_account_id,
                discount_account_id
            )
            VALUES (
                in_entity_id,
                in_entity_class,
                in_discount, 
                in_description,
                in_taxincluded,
                in_creditlimit,
                in_terms,
                t_meta_number,
                in_business_id,
                in_language_code,
                in_pricegroup_id,
                in_curr,
                in_startdate,
                in_enddate,
                in_discount_terms,
                in_threshold,
                in_ar_ap_account_id,
                in_pay_to_name,
                in_taxform_id,
		in_cash_account_id,
                in_discount_account_id
            );
            RETURN currval('entity_credit_account_id_seq');
       END IF;

    END;
    
$$ language 'plpgsql';

COMMENT ON  FUNCTION eca__save (
    in_id int, in_entity_class int,
    in_entity_id int, in_description text,
    in_discount numeric, in_taxincluded bool, in_creditlimit numeric,
    in_discount_terms int,
    in_terms int, in_meta_number varchar(32), in_business_id int,
    in_language_code varchar(6), in_pricegroup_id int,
    in_curr char, in_startdate date, in_enddate date,
    in_threshold NUMERIC,
    in_ar_ap_account_id int,
    in_cash_account_id int,
    in_pay_to_name text,
    in_taxform_id int,
    in_discount_account_id int
) IS
$$ Saves an entity credit account.  Returns the id of the record saved.  $$;

CREATE OR REPLACE FUNCTION entity__list_locations(in_entity_id int)
RETURNS SETOF location_result AS
$$
<<<<<<< HEAD
DECLARE out_row RECORD;
BEGIN
	FOR out_row IN
		SELECT l.id, l.line_one, l.line_two, l.line_three, l.city, 
=======
		SELECT l.id, l.line_one, l.line_two, l.line_three, l.city,
>>>>>>> d212ea9a
			l.state, l.mail_code, c.id, c.name, lc.id, lc.class
		FROM location l
		JOIN entity_to_location ctl ON (ctl.location_id = l.id)
		JOIN location_class lc ON (ctl.location_class = lc.id)
		JOIN country c ON (c.id = l.country_id)
		WHERE ctl.entity_id = in_entity_id
		ORDER BY lc.id, l.id, c.name;
$$ LANGUAGE SQL;

COMMENT ON FUNCTION entity__list_locations(in_entity_id int) IS
$$ Lists all locations for an entity.$$;

DROP TYPE IF EXISTS contact_list CASCADE;
CREATE TYPE contact_list AS (
	class text,
	class_id int,
	description text,
	contact text
);


CREATE OR REPLACE FUNCTION entity__list_contacts(in_entity_id int) 
RETURNS SETOF contact_list AS $$
		SELECT cl.class, cl.id, c.description, c.contact
		FROM entity_to_contact c
		JOIN contact_class cl ON (c.contact_class_id = cl.id)
		WHERE c.entity_id = in_entity_id
$$ language sql;

COMMENT ON FUNCTION entity__list_contacts(in_entity_id int) IS
$$ Lists all contact info for the entity.$$;

CREATE OR REPLACE FUNCTION entity__list_bank_account(in_entity_id int)
RETURNS SETOF entity_bank_account AS
$$
SELECT * from entity_bank_account where entity_id = in_entity_id;
$$ LANGUAGE SQL;

COMMENT ON FUNCTION entity__list_bank_account(in_entity_id int) IS
$$ Lists all bank accounts for the entity.$$;

DROP FUNCTION IF EXISTS entity__save_bank_account
(in_entity_id int, in_credit_id int, in_bic text, in_iban text,
in_bank_account_id int);

CREATE OR REPLACE FUNCTION entity__save_bank_account
(in_entity_id int, in_credit_id int, in_bic text, in_iban text, in_remark text,
in_bank_account_id int)
RETURNS int AS
$$
DECLARE out_id int;
BEGIN
        UPDATE entity_bank_account
           SET bic = coalesce(in_bic,''),
               iban = in_iban,
               remark = in_remark
         WHERE id = in_bank_account_id;

        IF FOUND THEN
                out_id = in_bank_account_id;
        ELSE
	  	INSERT INTO entity_bank_account(entity_id, bic, iban, remark)
		VALUES(in_entity_id, in_bic, in_iban, in_remark);
	        SELECT CURRVAL('entity_bank_account_id_seq') INTO out_id ;
	END IF;

	IF in_credit_id IS NOT NULL THEN
		UPDATE entity_credit_account SET bank_account = out_id
		WHERE id = in_credit_id;
	END IF;

	RETURN out_id;
END;
$$ LANGUAGE PLPGSQL;

COMMENT ON  FUNCTION entity__save_bank_account
(in_entity_id int, in_credit_id int, in_bic text, in_iban text, in_remark text,
in_bank_account_id int) IS
$$ Saves bank account to the credit account.$$;

CREATE OR REPLACE FUNCTION entity__delete_contact
(in_entity_id int, in_class_id int, in_contact text)
returns bool as $$
BEGIN

DELETE FROM entity_to_contact
 WHERE entity_id = in_entity_id
       and contact_class_id = in_class_id
       and contact= in_contact;
RETURN FOUND;

END;

$$ language plpgsql;

COMMENT ON FUNCTION entity__delete_contact
(in_company_id int, in_contact_class_id int, in_contact text) IS
$$ Returns true if at least one record was deleted.  False if no records were 
affected.$$;

CREATE OR REPLACE FUNCTION eca__delete_contact
(in_credit_id int, in_class_id int, in_contact text)
returns bool as $$
BEGIN

DELETE FROM eca_to_contact
 WHERE credit_id = in_credit_id and contact_class_id = in_class_id
       and contact= in_contact;
RETURN FOUND;

END;

$$ language plpgsql;

COMMENT ON FUNCTION eca__delete_contact
(in_credit_id int, in_contact_class_id int, in_contact text) IS
$$ Returns true if at least one record was deleted.  False if no records were
affected.$$;

CREATE OR REPLACE FUNCTION entity__save_contact
(in_entity_id int, in_class_id int, in_description text, in_contact text,
 in_old_contact text, in_old_class_id int)
RETURNS INT AS
$$
DECLARE out_id int;
BEGIN
        DELETE FROM entity_to_contact 
         WHERE entity_id = in_entity_id AND contact = in_old_contact 
               AND contact_class_id = in_old_class_id;

	INSERT INTO entity_to_contact 
               (entity_id, contact_class_id, description, contact)
	VALUES (in_entity_id, in_class_id, in_description, in_contact);

	RETURN 1;
END;
$$ LANGUAGE PLPGSQL;

COMMENT ON FUNCTION entity__save_contact
(in_entity_id int, in_contact_class int, in_description text, in_contact text,
in_old_contact text, in_old_class_id int) IS
$$ Saves company contact information.  The return value is meaningless. $$;

DROP TYPE IF EXISTS entity_note_list CASCADE;
CREATE TYPE entity_note_list AS (
	id int,
	note_class int,
	note text
);

CREATE OR REPLACE FUNCTION entity__list_notes(in_entity_id int) 
RETURNS SETOF entity_note AS 
$$
		SELECT *
		FROM entity_note
		WHERE ref_key = in_entity_id
		ORDER BY created
$$ LANGUAGE SQL;

COMMENT ON FUNCTION entity__list_notes(in_entity_id int) IS
$$ Returns a set of notes (including content) attached to the entity.$$;
		
CREATE OR REPLACE FUNCTION eca__list_notes(in_credit_id int) 
RETURNS SETOF note AS 
$$
DECLARE out_row record;
	t_entity_id int;
BEGIN
        -- ALERT: security definer function.  Be extra careful about EXECUTE
        -- in here. --CT
	SELECT entity_id INTO t_entity_id
	FROM entity_credit_account
	WHERE id = in_credit_id;

	FOR out_row IN
		SELECT *
		FROM note
		WHERE (note_class = 3 and ref_key = in_credit_id) or
			(note_class = 1 and ref_key = t_entity_id)
		ORDER BY created
	LOOP
		RETURN NEXT out_row;
	END LOOP;
END;
$$ LANGUAGE PLPGSQL SECURITY DEFINER;

COMMENT ON FUNCTION eca__list_notes(in_credit_id int) IS
$$Returns a list of notes attached to the entity credit account.$$;

REVOKE EXECUTE ON FUNCTION eca__list_notes(INT) FROM public;

CREATE OR REPLACE FUNCTION company__next_id() returns bigint as $$
    
    select nextval('company_id_seq');
    
$$ language 'sql';

CREATE OR REPLACE FUNCTION entity__location_save (
    in_entity_id int, in_id int,
    in_location_class int, in_line_one text, in_line_two text, 
    in_city TEXT, in_state TEXT, in_mail_code text, in_country_id int,
    in_created date
) returns int AS $$
    BEGIN
    return _entity_location_save(
        in_entity_id, in_id,
        in_location_class, in_line_one, in_line_two, 
        '', in_city , in_state, in_mail_code, in_country_id);
    END;

$$ language 'plpgsql';

COMMENT ON FUNCTION entity__location_save (
    in_entity_id int, in_id int,
    in_location_class int, in_line_one text, in_line_two text,
    in_city TEXT, in_state TEXT, in_mail_code text, in_country_id int,
    in_created date
) IS
$$ Saves a location to a company.  Returns the location id.$$;

create or replace function _entity_location_save(
    in_entity_id int, in_location_id int,
    in_location_class int, in_line_one text, in_line_two text, 
    in_line_three text, in_city TEXT, in_state TEXT, in_mail_code text, 
    in_country_id int
) returns int AS $$

    DECLARE
        l_row location;
        l_id INT;
	t_company_id int;
    BEGIN
	SELECT id INTO t_company_id
	FROM company WHERE entity_id = in_entity_id;

	DELETE FROM entity_to_location
	WHERE entity_id = in_entity_id
		AND location_class = in_location_class
		AND location_id = in_location_id;

	SELECT location_save(NULL, in_line_one, in_line_two, in_line_three, in_city,
		in_state, in_mail_code, in_country_id) 
	INTO l_id;

	INSERT INTO entity_to_location
		(entity_id, location_class, location_id)
	VALUES  (in_entity_id, in_location_class, l_id);

	RETURN l_id;    
    END;

$$ language 'plpgsql';


COMMENT ON FUNCTION _entity_location_save(
    in_entity_id int, in_location_id int,
    in_location_class int, in_line_one text, in_line_two text,
    in_line_three text, in_city TEXT, in_state TEXT, in_mail_code text,
    in_country_code int
) IS
$$ Private method for storing locations to an entity.  Do not call directly.
Returns the location id that was inserted or updated.$$;

create or replace function eca__location_save(
    in_credit_id int, in_id int,
    in_location_class int, in_line_one text, in_line_two text, 
    in_line_three text, in_city TEXT, in_state TEXT, in_mail_code text, 
    in_country_id int, in_old_location_class int
) returns int AS $$

    DECLARE
        l_row location;
        l_id INT;
        l_orig_id INT;
    BEGIN
       
        UPDATE eca_to_location
           SET location_class = in_location_class
         WHERE credit_id = in_credit_id
           AND location_class = in_old_location_class
           AND location_id = in_id;
           
         IF FOUND THEN
            SELECT location_save(
                in_id, 
                in_line_one, 
                in_line_two, 
                in_line_three, 
                in_city,
                in_state, 
                in_mail_code, 
                in_country_id
            )
        	INTO l_id; 
        ELSE
            SELECT location_save(
                NULL, 
                in_line_one, 
                in_line_two, 
                in_line_three, 
                in_city,
                in_state, 
                in_mail_code, 
                in_country_id
            )
        	INTO l_id; 
            INSERT INTO eca_to_location 
        		(credit_id, location_class, location_id)
        	VALUES  (in_credit_id, in_location_class, l_id);
        
        END IF;

	RETURN l_id;    
    END;

$$ language 'plpgsql';

COMMENT ON function eca__location_save(
    in_credit_id int, in_id int,
    in_location_class int, in_line_one text, in_line_two text,
    in_line_three text, in_city TEXT, in_state TEXT, in_mail_code text,
    in_country_code int, in_old_location_class int
) IS
$$ Saves a location to an entity credit account. Returns id of saved record.$$;

CREATE OR REPLACE FUNCTION eca__delete_location
(in_credit_id int, in_id int, in_location_class int)
RETURNS BOOL AS
$$
BEGIN

DELETE FROM eca_to_location
 WHERE credit_id = in_credit_id AND location_id = in_id 
       AND location_class = in_location_class;

RETURN FOUND;

END;
$$ language plpgsql;

COMMENT ON FUNCTION eca__delete_location
(in_credit_id int, in_id int, in_location_class int) IS
$$ Deletes the record identified.  Returns true if successful, false if no record
found.$$;

CREATE OR REPLACE FUNCTION entity__delete_location
(in_entity_id int, in_id int, in_location_class int)
RETURNS BOOL AS
$$
BEGIN

DELETE FROM entity_to_location
 WHERE entity_id = in_entity_id AND location_id = in_id 
       AND location_class = in_location_class;

RETURN FOUND;

END;
$$ language plpgsql;

COMMENT ON FUNCTION entity__delete_location
(in_entity_id int, in_id int, in_location_class int) IS
$$ Deletes the record identified.  Returns true if successful, false if no record
found.$$;

CREATE OR REPLACE FUNCTION eca__list_locations(in_credit_id int)
RETURNS SETOF location_result AS
$$
<<<<<<< HEAD
DECLARE out_row RECORD;
BEGIN
	FOR out_row IN
		SELECT l.id, l.line_one, l.line_two, l.line_three, l.city, 
=======
		SELECT l.id, l.line_one, l.line_two, l.line_three, l.city,
>>>>>>> d212ea9a
			l.state, l.mail_code, c.id, c.name, lc.id, lc.class
		FROM location l
		JOIN eca_to_location ctl ON (ctl.location_id = l.id)
		JOIN location_class lc ON (ctl.location_class = lc.id)
		JOIN country c ON (c.id = l.country_id)
		WHERE ctl.credit_id = in_credit_id
		ORDER BY lc.id, l.id, c.name
$$ LANGUAGE SQL;

COMMENT ON FUNCTION eca__list_locations(in_credit_id int) IS
$$ Returns a list of locations attached to the credit account.$$;

CREATE OR REPLACE FUNCTION eca__list_contacts(in_credit_id int) 
RETURNS SETOF contact_list AS $$
DECLARE out_row contact_list;
BEGIN
	FOR out_row IN
		SELECT cl.class, cl.id, c.description, c.contact
		FROM eca_to_contact c
		JOIN contact_class cl ON (c.contact_class_id = cl.id)
		WHERE credit_id = in_credit_id
	LOOP
		return next out_row;
	END LOOP;
END;
$$ language plpgsql;

COMMENT ON FUNCTION eca__list_contacts(in_credit_id int) IS
$$ Returns a list of contact info attached to the entity credit account.$$;

DROP FUNCTION IF EXISTS eca__save_contact(int, int, text, text, text, int);

CREATE OR REPLACE FUNCTION eca__save_contact
(in_credit_id int, in_class_id int, in_description text, in_contact text,
in_old_contact text, in_old_class_id int)
RETURNS INT AS
$$
DECLARE out_id int;
BEGIN

    PERFORM *
       FROM eca_to_contact
      WHERE credit_id = in_credit_id
        AND contact_class_id = in_old_class_id 
        AND contact = in_old_contact;
        
    IF FOUND THEN
        UPDATE eca_to_contact
           SET contact = in_contact,
               description = in_description,
               contact_class_id = in_class_id
         WHERE credit_id = in_credit_id
           AND contact_class_id = in_old_class_id
           AND contact = in_old_contact;
    ELSE
        INSERT INTO eca_to_contact(credit_id, contact_class_id, 
                description, contact)
        VALUES (in_credit_id, in_class_id, in_description, in_contact);
        
    END IF;

	RETURN 1;
END;
$$ LANGUAGE PLPGSQL;

COMMENT ON FUNCTION eca__save_contact
(in_credit_id int, in_contact_class int, in_description text, in_contact text,
in_old_contact text, in_old_contact_class int) IS
$$ Saves the contact record at the entity credit account level.  Returns 1.$$;

CREATE OR REPLACE FUNCTION company__get_all_accounts (
    in_entity_id int,
    in_entity_class int
) RETURNS SETOF entity_credit_account AS $body$
    
    SELECT * 
      FROM entity_credit_account 
     WHERE entity_id = $1
       AND entity_class = $2;
    
$body$ language SQL;

COMMENT ON FUNCTION company__get_all_accounts (
    in_entity_id int,
    in_entity_class int
) IS 
$$ Returns a list of all entity credit accounts attached to that entity.$$;

-- pricematrix

CREATE OR REPLACE FUNCTION eca__get_pricematrix_by_pricegroup(in_credit_id int)
RETURNS SETOF eca__pricematrix AS
$$
SELECT pc.parts_id, p.partnumber, p.description, pc.credit_id, pc.pricebreak,
       pc.sellprice, NULL::numeric, NULL::int, NULL::text, pc.validfrom, 
       pc.validto, pc.curr, pc.entry_id
  FROM partscustomer pc
  JOIN parts p on pc.parts_id = p.id
  JOIN entity_credit_account eca ON pc.pricegroup_id = eca.pricegroup_id
 WHERE eca.id = $1 AND eca.entity_class = 2
$$ LANGUAGE SQL;

CREATE OR REPLACE FUNCTION eca__get_pricematrix(in_credit_id int) 
RETURNS SETOF eca__pricematrix AS
$$

SELECT pc.parts_id, p.partnumber, p.description, pc.credit_id, pc.pricebreak,
       pc.sellprice, NULL, NULL::int, NULL, pc.validfrom, pc.validto, pc.curr,
       pc.entry_id
  FROM partscustomer pc
  JOIN parts p on pc.parts_id = p.id
  JOIN entity_credit_account eca ON pc.credit_id = eca.id
 WHERE pc.credit_id = $1 AND eca.entity_class = 2
 UNION
SELECT pv.parts_id, p.partnumber, p.description, pv.credit_id, NULL, NULL,
       pv.lastcost, pv.leadtime::int, pv.partnumber, NULL, NULL, pv.curr, 
       pv.entry_id
  FROM partsvendor pv
  JOIN parts p on pv.parts_id = p.id
  JOIN entity_credit_account eca ON pv.credit_id = eca.id
 WHERE pv.credit_id = $1 and eca.entity_class = 1
 ORDER BY partnumber, validfrom

$$ language sql;

COMMENT ON FUNCTION eca__get_pricematrix(in_credit_id int) IS
$$ This returns the pricematrix for the customer or vendor 
(entity_credit_account identified by in_id), orderd by partnumber, validfrom
$$;

CREATE OR REPLACE FUNCTION eca__delete_pricematrix 
(in_credit_id int, in_entry_id int)
RETURNS BOOL AS
$$
DECLARE retval bool;

BEGIN

retval := false;

DELETE FROM partsvendor 
 WHERE entry_id = in_entry_id 
       AND credit_id = in_credit_id;

retval := FOUND;

DELETE FROM partscustomer
 WHERE entry_id = in_entry_id
       AND credit_id = in_credit_id;

RETURN FOUND or retval;

END;
$$ language plpgsql;

CREATE OR REPLACE FUNCTION eca__save_pricematrix
(in_parts_id int, in_credit_id int, in_pricebreak numeric, in_price numeric, 
 in_lead_time int2, in_partnumber text, in_validfrom date, in_validto date, 
 in_curr char(3), in_entry_id int)
RETURNS eca__pricematrix AS
$$
DECLARE 
   retval eca__pricematrix;
   t_insert bool;

BEGIN

t_insert := false;

PERFORM * FROM entity_credit_account 
  WHERE id = in_credit_id AND entity_class = 1;

IF FOUND THEN -- VENDOR
    UPDATE partsvendor
       SET lastcost = in_price,
           leadtime = in_lead_time,
           partnumber = in_partnumber,
           curr = in_curr
     WHERE credit_id = in_credit_id AND entry_id = in_entry_id;

    IF NOT FOUND THEN
        INSERT INTO partsvendor
               (parts_id, credit_id, lastcost, leadtime, partnumber, curr)
        VALUES (in_parts_id, in_credit_id, in_price, in_lead_time::int2, 
               in_partnumber, in_curr);
    END IF;

    SELECT pv.parts_id, p.partnumber, p.description, pv.credit_id, NULL, NULL,
           pv.lastcost, pv.leadtime::int, pv.partnumber, NULL, NULL, pv.curr, 
           pv.entry_id
      INTO retval
      FROM partsvendor pv
      JOIN parts p ON p.id = pv.parts_id
     WHERE parts_id = in_parts_id and credit_id = in_credit_id;

    RETURN retval;
END IF;

PERFORM * FROM entity_credit_account
  WHERE id = in_credit_id AND entity_class = 2;

IF FOUND THEN -- CUSTOMER
    UPDATE partscustomer
       SET pricebreak = in_pricebreak,
           sellprice  = in_price,
           validfrom  = in_validfrom,
           validto    = in_validto,
           curr       = in_curr
     WHERE entry_id = in_entry_id and credit_id = in_credit_id;

    IF NOT FOUND THEN
        INSERT INTO partscustomer
               (parts_id, credit_id, sellprice, validfrom, validto, curr)
        VALUES (in_parts_id, in_credit_id, in_price, in_validfrom, in_validto, 
                in_curr);

        t_insert := true;
    END IF;

    SELECT pc.parts_id, p.partnumber, p.description, pc.credit_id, 
           pc.pricebreak, pc.sellprice, NULL, NULL, NULL, pc.validfrom, 
           pc.validto, pc.curr, pc.entry_id
      INTO retval
      FROM partscustomer pc
      JOIN parts p on pc.parts_id = p.id
     WHERE entry_id = CASE WHEN t_insert 
                           THEN currval('partscustomer_entry_id_seq') 
                           ELSE in_entry_id 
                      END;
                           
    RETURN retval;

END IF;

RAISE EXCEPTION 'No valid entity credit account found';
   
END;
$$ LANGUAGE PLPGSQL;

COMMENT ON FUNCTION eca__get_pricematrix(in_id int) IS
$$ This returns the pricematrix for the customer or vendor 
(entity_credit_account identified by in_id), orderd by partnumber, validfrom
$$;

CREATE OR REPLACE FUNCTION eca__delete_pricematrix 
(in_credit_id int, in_entry_id int)
RETURNS BOOL AS
$$
DECLARE retval bool;

BEGIN

retval := false;

DELETE FROM partsvendor 
 WHERE entry_id = in_entry_id 
       AND credit_id = in_credit_id;

retval := FOUND;

DELETE FROM partscustomer
 WHERE entry_id = in_entry_id
       AND credit_id = in_credit_id;

RETURN FOUND or retval;

END;
$$ language plpgsql;

CREATE OR REPLACE FUNCTION pricelist__save
(in_parts_id int, in_credit_id int, in_pricebreak numeric, in_price numeric, 
 in_lead_time int2, in_partnumber text, in_validfrom date, in_validto date, 
 in_curr char(3), in_entry_id int)
RETURNS eca__pricematrix AS
$$
DECLARE 
   retval eca__pricematrix;
   t_insert bool;
   t_entity_class int;

BEGIN

t_insert := false;

SELECT entity_class INTO t_entity_class FROM entity_credit_account 
  WHERE id = in_credit_id;

IF t_entity_class = 1 THEN -- VENDOR
    UPDATE partsvendor
       SET lastcost = in_price,
           leadtime = in_lead_time,
           partnumber = in_partnumber,
           curr = in_curr
     WHERE credit_id = in_credit_id AND entry_id = in_entry_id;

    IF NOT FOUND THEN
        INSERT INTO partsvendor
               (parts_id, credit_id, lastcost, leadtime, partnumber, curr)
        VALUES (in_parts_id, in_credit_id, in_price, in_leadtime::int2, 
               in_partnumber, in_curr);
    END IF;

    SELECT pv.parts_id, p.partnumber, p.description, pv.credit_id, NULL, NULL,
           pv.lastcost, pv.leadtime::int, pv.partnumber, NULL, NULL, pv.curr, 
           pv.entry_id
      INTO retval
      FROM partsvendor pv
      JOIN parts p ON p.id = pv.parts_id
     WHERE parts_id = in_parts_id and credit_id = in_credit_id;

    RETURN retval;

ELSIF t_entity_class = 2 THEN -- CUSTOMER
    UPDATE partscustomer
       SET pricebreak = in_pricebreak,
           sellprice  = in_price,
           validfrom  = in_validfrom,
           validto    = in_validto,
           curr       = in_curr
     WHERE entry_id = in_entry_id and credit_id = in_credit_id;

    IF NOT FOUND THEN
        INSERT INTO partscustomer
               (parts_id, credit_id, sellprice, validfrom, validto, curr)
        VALUES (in_parts_id, in_credit_id, in_price, in_validfrom, in_validto, 
                in_curr);

        t_insert := true;
    END IF;

    SELECT pc.parts_id, p.partnumber, p.description, pc.credit_id, 
           pc.pricebreak, pc.sellprice, NULL, NULL, NULL, pc.validfrom, 
           pc.validto, pc.curr, pc.entry_id
      INTO retval
      FROM partscustomer pc
      JOIN parts p on pc.parts_id = p.id
     WHERE entry_id = CASE WHEN t_insert 
                           THEN currval('partscustomer_entry_id_seq') 
                           ELSE in_entry_id 
                      END;
                           
    RETURN retval;

ELSE

RAISE EXCEPTION 'No valid entity credit account found';

END IF;
END;
$$ LANGUAGE PLPGSQL;

CREATE OR REPLACE FUNCTION pricelist__delete(in_entry_id int, in_credit_id int)
returns bool as
$$
delete from partscustomer where entry_id = $1 and credit_id = $2;
delete from partsvendor where entry_id = $1 and credit_id = $2;
select true;
$$ language sql;

CREATE OR REPLACE FUNCTION sic__list()
RETURNS SETOF sic LANGUAGE SQL AS
$$
SELECT * FROM sic ORDER BY code;
$$;


update defaults set value = 'yes' where setting_key = 'module_load_ok';


COMMIT;<|MERGE_RESOLUTION|>--- conflicted
+++ resolved
@@ -270,22 +270,8 @@
 	in_business_id int, in_name_part text, in_control_code text,
         in_notes text, in_users bool)
 RETURNS SETOF contact_search_result AS $$
-<<<<<<< HEAD
-DECLARE
-	out_row contact_search_result;
-	loop_count int;
-	t_contact_info text[];
-BEGIN
-	t_contact_info = in_contact_info;
-
-
-	FOR out_row IN
-		SELECT e.id, e.control_code, ec.id, ec.meta_number, 
-			ec.description, ec.entity_class, 
-=======
 		SELECT e.id, e.control_code, ec.id, ec.meta_number,
 			ec.description, ec.entity_class,
->>>>>>> d212ea9a
 			c.legal_name, c.sic_code, b.description , ec.curr::text
 		FROM (select * from entity 
                        where control_code like in_control_code || '%'
@@ -322,21 +308,12 @@
                        (select entity_id 
                           FROM entity_credit_account leca
                           JOIN eca_to_contact le2c ON leca.id = le2c.credit_id
-<<<<<<< HEAD
-                         WHERE contact ILIKE ANY(t_contact_info))
-                      OR '' ILIKE ALL(t_contact_info)
-                      OR t_contact_info IS NULL)
-			
-			AND ((in_address IS NULL AND in_city IS NULL 
-					AND in_state IS NULL 
-=======
                          WHERE contact ~*~ ANY(in_contact_info))
                       OR '' ILIKE ALL(in_contact_info)
                       OR in_contact_info IS NULL)
 
 			AND ((in_address IS NULL AND in_city IS NULL
 					AND in_state IS NULL
->>>>>>> d212ea9a
 					AND in_country IS NULL)
 				OR (c.entity_id IN 
 				(select entity_id 
@@ -458,17 +435,9 @@
 (in_meta_number text, in_account_class int) 
 returns int AS
 $$
-<<<<<<< HEAD
-DECLARE out_credit_id int;
-BEGIN
-	SELECT id INTO out_credit_id 
-	FROM entity_credit_account 
-	WHERE meta_number = in_meta_number 
-=======
 	SELECT id
 	FROM entity_credit_account
 	WHERE meta_number = in_meta_number
->>>>>>> d212ea9a
 		AND entity_class = in_account_class;
 
 $$ LANGUAGE sql;
@@ -555,15 +524,8 @@
 CREATE OR REPLACE FUNCTION entity_credit_get_id
 (in_entity_id int, in_entity_class int, in_meta_number text)
 RETURNS int AS $$
-<<<<<<< HEAD
-DECLARE out_var int;
-BEGIN
-	SELECT id INTO out_var FROM entity_credit_account
-	WHERE entity_id = in_entity_id 
-=======
 	SELECT id FROM entity_credit_account
 	WHERE entity_id = in_entity_id
->>>>>>> d212ea9a
 		AND in_entity_class = entity_class
 		AND in_meta_number = meta_number;
 
@@ -579,19 +541,6 @@
 (in_entity_id int, in_entity_class int) 
 RETURNS SETOF entity_credit_retrieve AS
 $$
-<<<<<<< HEAD
-DECLARE out_row entity_credit_retrieve;
-BEGIN
-	
-	FOR out_row IN 
-		SELECT  ec.id, e.id, ec.entity_class, ec.discount, 
-                        ec.discount_terms,
-			ec.taxincluded, ec.creditlimit, ec.terms, 
-			ec.meta_number, ec.description, ec.business_id, 
-			ec.language_code, 
-			ec.pricegroup_id, ec.curr, ec.startdate, 
-			ec.enddate, ec.ar_ap_account_id, ec.cash_account_id, 
-=======
 		SELECT  ec.id, e.id, ec.entity_class, ec.discount,
                         ec.discount_terms,
 			ec.taxincluded, ec.creditlimit, ec.terms,
@@ -599,7 +548,6 @@
 			ec.language_code,
 			ec.pricegroup_id, ec.curr::text, ec.startdate,
 			ec.enddate, ec.ar_ap_account_id, ec.cash_account_id,
->>>>>>> d212ea9a
                         ec.discount_account_id,
 			ec.threshold, e.control_code, ec.id, ec.pay_to_name,
                         ec.taxform_id
@@ -642,12 +590,7 @@
 (in_country_code int, in_taxform_name text)
 RETURNS bool AS
 $$
-<<<<<<< HEAD
-BEGIN
-	INSERT INTO country_tax_form(country_id, form_name) 
-=======
 	INSERT INTO country_tax_form(country_id, form_name)
->>>>>>> d212ea9a
 	values (in_country_code, in_taxform_name);
 
 	SELECT true;
@@ -696,23 +639,11 @@
 CREATE OR REPLACE FUNCTION company_get_billing_info (in_id int) 
 returns company_billing_info as
 $$
-<<<<<<< HEAD
-DECLARE out_var company_billing_info;
-	t_id INT;
-BEGIN
-	select coalesce(eca.pay_to_name, c.legal_name), eca.meta_number, 
-		e.control_code, eca.cash_account_id, c.tax_id, 
-                a.line_one, a.line_two, a.line_three, 
-		a.city, a.state, a.mail_code, cc.name
-	into out_var
-	FROM (select legal_name, tax_id, entity_id 
-=======
 	select coalesce(eca.pay_to_name, c.legal_name), eca.meta_number,
 		e.control_code, eca.cash_account_id, c.tax_id,
                 a.line_one, a.line_two, a.line_three,
 		a.city, a.state, a.mail_code, cc.name
 	FROM (select legal_name, tax_id, entity_id
->>>>>>> d212ea9a
                 FROM company
                UNION ALL
               SELECT last_name || ', ' || first_name, null, entity_id 
@@ -969,14 +900,7 @@
 CREATE OR REPLACE FUNCTION entity__list_locations(in_entity_id int)
 RETURNS SETOF location_result AS
 $$
-<<<<<<< HEAD
-DECLARE out_row RECORD;
-BEGIN
-	FOR out_row IN
-		SELECT l.id, l.line_one, l.line_two, l.line_three, l.city, 
-=======
 		SELECT l.id, l.line_one, l.line_two, l.line_three, l.city,
->>>>>>> d212ea9a
 			l.state, l.mail_code, c.id, c.name, lc.id, lc.class
 		FROM location l
 		JOIN entity_to_location ctl ON (ctl.location_id = l.id)
@@ -1345,14 +1269,7 @@
 CREATE OR REPLACE FUNCTION eca__list_locations(in_credit_id int)
 RETURNS SETOF location_result AS
 $$
-<<<<<<< HEAD
-DECLARE out_row RECORD;
-BEGIN
-	FOR out_row IN
-		SELECT l.id, l.line_one, l.line_two, l.line_three, l.city, 
-=======
 		SELECT l.id, l.line_one, l.line_two, l.line_three, l.city,
->>>>>>> d212ea9a
 			l.state, l.mail_code, c.id, c.name, lc.id, lc.class
 		FROM location l
 		JOIN eca_to_location ctl ON (ctl.location_id = l.id)
