--- conflicted
+++ resolved
@@ -39,13 +39,6 @@
 
 CREATE OR REPLACE FUNCTION tax_form_summary_report(in_tax_form_id int, in_begin date, in_end date) 
 RETURNS SETOF tax_form_report_item AS $BODY$
-<<<<<<< HEAD
-DECLARE
-	out_row tax_form_report_item;
-BEGIN
-	FOR out_row IN 
-=======
->>>>>>> d212ea9a
               SELECT entity_credit_account.id,
                      company.legal_name, company.entity_id, 
                      entity_credit_account.entity_class, entity.control_code, 
@@ -124,13 +117,6 @@
 
 CREATE OR REPLACE FUNCTION tax_form_details_report(in_tax_form_id int, in_begin date, in_end date, in_meta_number text) 
 RETURNS SETOF tax_form_report_detail_item AS $BODY$
-<<<<<<< HEAD
-DECLARE
-	out_row tax_form_report_detail_item;
-BEGIN
-	FOR out_row IN 
-=======
->>>>>>> d212ea9a
               SELECT entity_credit_account.id,
                      company.legal_name, company.entity_id, 
                      entity_credit_account.entity_class, entity.control_code, 
@@ -210,13 +196,6 @@
 CREATE OR REPLACE FUNCTION tax_form_summary_report_accrual
 (in_tax_form_id int, in_begin date, in_end date) 
 RETURNS SETOF tax_form_report_item AS $BODY$
-<<<<<<< HEAD
-DECLARE
-	out_row tax_form_report_item;
-BEGIN
-	FOR out_row IN 
-=======
->>>>>>> d212ea9a
               SELECT entity_credit_account.id,
                      company.legal_name, company.entity_id, 
                      entity_credit_account.entity_class, entity.control_code, 
@@ -284,13 +263,6 @@
 CREATE OR REPLACE FUNCTION tax_form_details_report_accrual
 (in_tax_form_id int, in_begin date, in_end date, in_meta_number text) 
 RETURNS SETOF tax_form_report_detail_item AS $BODY$
-<<<<<<< HEAD
-DECLARE
-	out_row tax_form_report_detail_item;
-BEGIN
-	FOR out_row IN 
-=======
->>>>>>> d212ea9a
               SELECT entity_credit_account.id,
                      company.legal_name, company.entity_id, 
                      entity_credit_account.entity_class, entity.control_code, 
