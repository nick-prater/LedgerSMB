--- conflicted
+++ resolved
@@ -1126,11 +1126,8 @@
 
 SELECT lsmb__grant_perms('base_user', obj, 'SELECT')
   FROM unnest(array['partstax'::text, 'partscustomer',
-<<<<<<< HEAD
                     'account_heading_descendant',
-=======
                     'account_heading_derived_category',
->>>>>>> e73549c5
                     'account_heading_tree', 'payment_type', 'warehouse',
                     'sic', 'voucher', 'mime_type',
                     'parts_translation', 'partsgroup_translation',
