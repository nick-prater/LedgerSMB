GRANT ALL ON SCHEMA public TO public; -- required for Pg 8.2

CREATE ROLE "lsmb_<?lsmb dbname ?>__budget_enter" WITH INHERIT NOLOGIN;
CREATE ROLE "lsmb_<?lsmb dbname ?>__budget_view" WITH INHERIT NOLOGIN;
CREATE ROLE "lsmb_<?lsmb dbname ?>__budget_approve" WITH INHERIT NOLOGIN;
CREATE ROLE "lsmb_<?lsmb dbname ?>__budget_obsolete" WITH INHERIT NOLOGIN;

GRANT SELECT 
ON budget_info, budget_line, budget_to_department, budget_to_project
TO "lsmb_<?lsmb dbname ?>__budget_view";

GRANT INSERT 
ON budget_info, budget_line, budget_to_department, budget_to_project 
TO "lsmb_<?lsmb dbname ?>__budget_enter";

GRANT UPDATE (approved_at, approved_by) on budget_info 
TO "lsmb_<?lsmb dbname ?>__budget_approve";

GRANT UPDATE (obsolete_at, obsolete_by) on budget_info
TO "lsmb_<?lsmb dbname ?>__budget_obsolete";

GRANT EXECUTE ON FUNCTION budget__reject(in_id int) 
TO "lsmb_<?lsmb dbname ?>__budget_approve";
CREATE ROLE "lsmb_<?lsmb dbname ?>__business_units_manage"
WITH INHERIT NOLOGIN;

GRANT INSERT, UPDATE, DELETE ON business_unit_class, business_unit, bu_class_to_module
TO "lsmb_<?lsmb dbname ?>__business_units_manage";

GRANT SELECT ON business_unit_class, business_unit, bu_class_to_module TO PUBLIC;

-- Exchange rate creation (required insert and update on 'exchangerate' table)

CREATE ROLE "lsmb_<?lsmb dbname ?>__exchangerate_edit"
WITH INHERIT NOLOGIN;

GRANT INSERT, UPDATE ON exchangerate
TO "lsmb_<?lsmb dbname ?>__exchangerate_edit";

-- Basic file attachments

CREATE ROLE "lsmb_<?lsmb dbname ?>__file_read"
WITH INHERIT NOLOGIN;

GRANT SELECT ON file_base, file_secondary_attachment, file_transaction,
file_order, file_links, file_part
      TO "lsmb_<?lsmb dbname ?>__file_read";

CREATE ROLE "lsmb_<?lsmb dbname ?>__file_attach_tx"
WITH INHERIT NOLOGIN;

GRANT INSERT, UPDATE ON file_transaction, file_order_to_tx TO
 "lsmb_<?lsmb dbname ?>__file_attach_tx";


CREATE ROLE "lsmb_<?lsmb dbname ?>__file_attach_order"
WITH INHERIT NOLOGIN;

GRANT INSERT, UPDATE 
      ON file_order, 
         file_order_to_order,
         file_tx_to_order
      TO "lsmb_<?lsmb dbname ?>__file_attach_order";

GRANT INSERT, UPDATE ON file_transaction, file_order_to_tx TO
 "lsmb_<?lsmb dbname ?>__file_attach_tx";


CREATE ROLE "lsmb_<?lsmb dbname ?>__file_attach_part"
WITH INHERIT NOLOGIN;

GRANT INSERT, UPDATE 
      ON file_part
      TO "lsmb_<?lsmb dbname ?>__file_attach_part";


GRANT ALL ON file_base_id_seq TO "lsmb_<?lsmb dbname ?>__file_attach_tx";
GRANT ALL ON file_base_id_seq TO "lsmb_<?lsmb dbname ?>__file_attach_part";
GRANT ALL ON file_base_id_seq TO "lsmb_<?lsmb dbname ?>__file_attach_order";

-- Contacts

CREATE ROLE "lsmb_<?lsmb dbname ?>__contact_read"
WITH INHERIT NOLOGIN;

GRANT SELECT ON partsvendor, partscustomer, taxcategory
TO "lsmb_<?lsmb dbname ?>__contact_read";
GRANT SELECT ON entity TO "lsmb_<?lsmb dbname ?>__contact_read";
GRANT SELECT ON company TO "lsmb_<?lsmb dbname ?>__contact_read";
GRANT SELECT ON location TO "lsmb_<?lsmb dbname ?>__contact_read";
GRANT SELECT ON person TO "lsmb_<?lsmb dbname ?>__contact_read";
GRANT SELECT ON entity_credit_account TO "lsmb_<?lsmb dbname ?>__contact_read";
GRANT SELECT ON entity_to_location TO "lsmb_<?lsmb dbname ?>__contact_read";
GRANT SELECT ON eca_tax TO "lsmb_<?lsmb dbname ?>__contact_read";
GRANT SELECT ON contact_class TO "lsmb_<?lsmb dbname ?>__contact_read";
GRANT SELECT ON entity_class TO "lsmb_<?lsmb dbname ?>__contact_read";
GRANT SELECT ON entity_bank_account TO "lsmb_<?lsmb dbname ?>__contact_read";
GRANT SELECT ON entity_note TO "lsmb_<?lsmb dbname ?>__contact_read";
GRANT SELECT ON entity_other_name TO "lsmb_<?lsmb dbname ?>__contact_read";
GRANT SELECT ON location_class TO "lsmb_<?lsmb dbname ?>__contact_read";
GRANT SELECT ON person_to_company TO "lsmb_<?lsmb dbname ?>__contact_read";
GRANT SELECT ON entity_to_contact TO "lsmb_<?lsmb dbname ?>__contact_read";
GRANT SELECT ON entity_to_contact TO "lsmb_<?lsmb dbname ?>__contact_read";
GRANT SELECT ON entity_to_location TO "lsmb_<?lsmb dbname ?>__contact_read";
GRANT SELECT ON eca_to_location TO "lsmb_<?lsmb dbname ?>__contact_read";
GRANT SELECT ON eca_to_contact TO "lsmb_<?lsmb dbname ?>__contact_read";
GRANT EXECUTE ON FUNCTION eca__list_notes(int)  TO "lsmb_<?lsmb dbname ?>__contact_read";


INSERT INTO menu_acl (node_id, acl_type, role_name) 
values (1, 'allow', 'lsmb_<?lsmb dbname ?>__contact_read');
INSERT INTO menu_acl (node_id, acl_type, role_name) 
values (11, 'allow', 'lsmb_<?lsmb dbname ?>__contact_read');
INSERT INTO menu_acl (node_id, acl_type, role_name) 
values (14, 'allow', 'lsmb_<?lsmb dbname ?>__contact_read');
INSERT INTO menu_acl (node_id, acl_type, role_name) 
values (21, 'allow', 'lsmb_<?lsmb dbname ?>__contact_read');
INSERT INTO menu_acl (node_id, acl_type, role_name) 
values (30, 'allow', 'lsmb_<?lsmb dbname ?>__contact_read');
INSERT INTO menu_acl (node_id, acl_type, role_name) 
values (33, 'allow', 'lsmb_<?lsmb dbname ?>__contact_read');

DELETE FROM menu_acl
WHERE node_id = 49 AND role_name = 'lsmb_<?lsmb dbname ?>__contact_read';


CREATE ROLE "lsmb_<?lsmb dbname ?>__contact_create"
WITH INHERIT NOLOGIN
IN ROLE "lsmb_<?lsmb dbname ?>__contact_read";

GRANT INSERT ON entity TO "lsmb_<?lsmb dbname ?>__contact_create";
GRANT ALL ON entity_id_seq TO "lsmb_<?lsmb dbname ?>__contact_create";
GRANT INSERT ON company TO "lsmb_<?lsmb dbname ?>__contact_create";
GRANT ALL ON company_id_seq TO "lsmb_<?lsmb dbname ?>__contact_create";
GRANT INSERT ON location TO "lsmb_<?lsmb dbname ?>__contact_create";
GRANT ALL ON location_id_seq TO "lsmb_<?lsmb dbname ?>__contact_create";
GRANT INSERT ON person TO "lsmb_<?lsmb dbname ?>__contact_create";
GRANT ALL ON person_id_seq TO "lsmb_<?lsmb dbname ?>__contact_create";
GRANT INSERT ON entity_credit_account TO "lsmb_<?lsmb dbname ?>__contact_create";
GRANT ALL ON entity_credit_account_id_seq TO "lsmb_<?lsmb dbname ?>__contact_create";
GRANT ALL ON note_id_seq TO "lsmb_<?lsmb dbname ?>__contact_create";
GRANT INSERT ON entity_to_location TO "lsmb_<?lsmb dbname ?>__contact_create";
GRANT INSERT ON eca_tax TO "lsmb_<?lsmb dbname ?>__contact_create";
GRANT INSERT ON entity_bank_account TO "lsmb_<?lsmb dbname ?>__contact_create";
GRANT ALL ON entity_bank_account_id_seq TO "lsmb_<?lsmb dbname ?>__contact_create";
GRANT INSERT ON entity_note TO "lsmb_<?lsmb dbname ?>__contact_create";
GRANT INSERT ON entity_other_name TO "lsmb_<?lsmb dbname ?>__contact_create";
GRANT INSERT ON person_to_company TO "lsmb_<?lsmb dbname ?>__contact_create";
GRANT INSERT ON entity_to_contact TO "lsmb_<?lsmb dbname ?>__contact_create";
GRANT INSERT ON entity_to_contact TO "lsmb_<?lsmb dbname ?>__contact_create";
GRANT INSERT ON entity_to_location TO "lsmb_<?lsmb dbname ?>__contact_create";
GRANT DELETE ON entity_to_location TO "lsmb_<?lsmb dbname ?>__contact_create";
GRANT INSERT ON eca_to_location TO "lsmb_<?lsmb dbname ?>__contact_create";
GRANT DELETE ON eca_to_location TO "lsmb_<?lsmb dbname ?>__contact_create";
GRANT INSERT ON eca_to_contact TO "lsmb_<?lsmb dbname ?>__contact_create";
GRANT DELETE ON eca_to_contact TO "lsmb_<?lsmb dbname ?>__contact_create";
GRANT UPDATE ON eca_to_contact TO "lsmb_<?lsmb dbname ?>__contact_create";
GRANT INSERT ON eca_note TO "lsmb_<?lsmb dbname ?>__contact_create";
GRANT ALL ON eca_tax TO"lsmb_<?lsmb dbname ?>__contact_create";


INSERT INTO menu_acl (node_id, acl_type, role_name) 
values (1, 'allow', 'lsmb_<?lsmb dbname ?>__contact_create');
INSERT INTO menu_acl (node_id, acl_type, role_name) 
values (11, 'allow', 'lsmb_<?lsmb dbname ?>__contact_create');
INSERT INTO menu_acl (node_id, acl_type, role_name) 
values (12, 'allow', 'lsmb_<?lsmb dbname ?>__contact_create');
INSERT INTO menu_acl (node_id, acl_type, role_name) 
values (21, 'allow', 'lsmb_<?lsmb dbname ?>__contact_create');
INSERT INTO menu_acl (node_id, acl_type, role_name) 
values (30, 'allow', 'lsmb_<?lsmb dbname ?>__contact_create');
INSERT INTO menu_acl (node_id, acl_type, role_name) 
values (31, 'allow', 'lsmb_<?lsmb dbname ?>__contact_create');


CREATE ROLE "lsmb_<?lsmb dbname ?>__employees_manage"
WITH INHERIT NOLOGIN
IN ROLE "lsmb_<?lsmb dbname ?>__contact_read";

GRANT ALL ON entity_employee, person, entity, entity_id_seq
TO "lsmb_<?lsmb dbname ?>__employees_manage";

INSERT INTO menu_acl (node_id, acl_type, role_name) 
values (48, 'allow', 'lsmb_<?lsmb dbname ?>__employees_manage');

INSERT INTO menu_acl (node_id, acl_type, role_name) 
values (49, 'allow', 'lsmb_<?lsmb dbname ?>__employees_manage');


CREATE ROLE "lsmb_<?lsmb dbname ?>__contact_edit"
WITH INHERIT NOLOGIN
IN ROLE "lsmb_<?lsmb dbname ?>__contact_read";

GRANT UPDATE ON entity TO "lsmb_<?lsmb dbname ?>__contact_edit";
GRANT UPDATE ON company TO "lsmb_<?lsmb dbname ?>__contact_edit";
GRANT UPDATE ON location TO "lsmb_<?lsmb dbname ?>__contact_edit";
GRANT UPDATE ON person TO "lsmb_<?lsmb dbname ?>__contact_edit";
GRANT UPDATE ON entity_credit_account TO "lsmb_<?lsmb dbname ?>__contact_edit";
GRANT UPDATE ON entity_to_location TO "lsmb_<?lsmb dbname ?>__contact_edit";
GRANT UPDATE ON eca_tax TO "lsmb_<?lsmb dbname ?>__contact_edit";
GRANT UPDATE ON entity_bank_account TO "lsmb_<?lsmb dbname ?>__contact_edit";
GRANT UPDATE ON entity_note TO "lsmb_<?lsmb dbname ?>__contact_edit";
GRANT UPDATE ON entity_other_name TO "lsmb_<?lsmb dbname ?>__contact_edit";
GRANT UPDATE ON person_to_company TO "lsmb_<?lsmb dbname ?>__contact_edit";
GRANT UPDATE ON entity_to_contact TO "lsmb_<?lsmb dbname ?>__contact_edit";
GRANT UPDATE ON entity_to_contact TO "lsmb_<?lsmb dbname ?>__contact_edit";
GRANT UPDATE ON eca_to_location TO "lsmb_<?lsmb dbname ?>__contact_edit";
GRANT DELETE, INSERT  ON entity_bank_account TO "lsmb_<?lsmb dbname ?>__contact_edit";
GRANT ALL ON eca_tax TO"lsmb_<?lsmb dbname ?>__contact_edit";

CREATE ROLE "lsmb_<?lsmb dbname ?>__contact_all_rights"
WITH INHERIT NOLOGIN 
in role "lsmb_<?lsmb dbname ?>__contact_create", 
"lsmb_<?lsmb dbname ?>__contact_edit",
"lsmb_<?lsmb dbname ?>__contact_read";

-- Batches and VOuchers
CREATE ROLE "lsmb_<?lsmb dbname ?>__batch_create"
WITH INHERIT NOLOGIN;

GRANT INSERT ON batch TO "lsmb_<?lsmb dbname ?>__batch_create";
GRANT ALL ON batch_id_seq TO "lsmb_<?lsmb dbname ?>__batch_create";
GRANT SELECT ON batch_class TO "lsmb_<?lsmb dbname ?>__batch_create";
GRANT INSERT ON voucher TO "lsmb_<?lsmb dbname ?>__batch_create";
GRANT ALL ON voucher_id_seq TO "lsmb_<?lsmb dbname ?>__contact_create";

-- No menu acls

CREATE ROLE "lsmb_<?lsmb dbname ?>__batch_post"
WITH INHERIT NOLOGIN;

GRANT EXECUTE ON FUNCTION batch_post(int) TO "lsmb_<?lsmb dbname ?>__batch_post";

DELETE FROM menu_acl 
 WHERE node_id in (206, 210) 
       AND role_name = 'lsmb_<?lsmb dbname ?>__contact_create';

INSERT INTO menu_acl (node_id, acl_type, role_name)
values (206, 'allow', 'lsmb_<?lsmb dbname ?>__batch_post'),
       (210, 'allow', 'lsmb_<?lsmb dbname ?>__batch_post');

-- AR
CREATE ROLE "lsmb_<?lsmb dbname ?>__ar_transaction_create"
WITH INHERIT NOLOGIN
IN ROLE "lsmb_<?lsmb dbname ?>__contact_read";

-- Role created later; using the GRANT construct, we support upgrades
GRANT "lsmb_<?lsmb dbname ?>__exchangerate_edit"
   TO "lsmb_<?lsmb dbname ?>__ar_transaction_create";

GRANT INSERT ON ar, invoice_note, business_unit_ac 
TO "lsmb_<?lsmb dbname ?>__ar_transaction_create";

GRANT SELECT ON oe TO "lsmb_<?lsmb dbname ?>__ar_transaction_create";

GRANT ALL ON id TO "lsmb_<?lsmb dbname ?>__ar_transaction_create";
GRANT INSERT ON acc_trans TO "lsmb_<?lsmb dbname ?>__ar_transaction_create";
GRANT ALL ON acc_trans_entry_id_seq TO "lsmb_<?lsmb dbname ?>__ar_transaction_create";
INSERT INTO menu_acl (node_id, acl_type, role_name)
values (1, 'allow', 'lsmb_<?lsmb dbname ?>__ar_transaction_create');
INSERT INTO menu_acl (node_id, acl_type, role_name)
values (2, 'allow', 'lsmb_<?lsmb dbname ?>__ar_transaction_create');
INSERT INTO menu_acl (node_id, acl_type, role_name)
values (194, 'allow', 'lsmb_<?lsmb dbname ?>__ar_transaction_create');

CREATE ROLE "lsmb_<?lsmb dbname ?>__ar_transaction_create_voucher"
WITH INHERIT NOLOGIN
IN ROLE "lsmb_<?lsmb dbname ?>__contact_read",
"lsmb_<?lsmb dbname ?>__batch_create";

GRANT INSERT ON ar TO "lsmb_<?lsmb dbname ?>__ar_transaction_create_voucher";
GRANT ALL ON id TO "lsmb_<?lsmb dbname ?>__ar_transaction_create_voucher";
GRANT INSERT ON acc_trans, business_unit_ac TO "lsmb_<?lsmb dbname ?>__ar_transaction_create_voucher";
GRANT ALL ON acc_trans_entry_id_seq TO "lsmb_<?lsmb dbname ?>__ar_transaction_create_voucher";

INSERT INTO menu_acl (node_id, acl_type, role_name)
values (4, 'allow', 'lsmb_<?lsmb dbname ?>__ar_transaction_create');
INSERT INTO menu_acl (node_id, acl_type, role_name) 
values (198, 'allow', 'lsmb_<?lsmb dbname ?>__ar_transaction_create_voucher');

-- Activate when AR batch import is working
--INSERT INTO menu_acl (node_id, acl_type, role_name) 
--values (244, 'allow', 'lsmb_<?lsmb dbname ?>__ar_transaction_create_voucher');


CREATE ROLE "lsmb_<?lsmb dbname ?>__ar_invoice_create"
WITH INHERIT NOLOGIN
IN ROLE "lsmb_<?lsmb dbname ?>__ar_transaction_create";

--### oldcode: UPDATE granted because old code wants it
GRANT SELECT, INSERT, UPDATE ON invoice, new_shipto,  business_unit_inv
TO "lsmb_<?lsmb dbname ?>__ar_invoice_create";
GRANT ALL ON invoice_id_seq TO "lsmb_<?lsmb dbname ?>__ar_invoice_create";
GRANT INSERT ON inventory TO "lsmb_<?lsmb dbname ?>__ar_invoice_create";
GRANT ALL ON inventory_entry_id_seq TO "lsmb_<?lsmb dbname ?>__ar_invoice_create";
GRANT INSERT ON tax_extended TO "lsmb_<?lsmb dbname ?>__ar_invoice_create";


INSERT INTO menu_acl (node_id, acl_type, role_name)
values (3, 'allow', 'lsmb_<?lsmb dbname ?>__ar_invoice_create');
INSERT INTO menu_acl (node_id, acl_type, role_name)
values (195, 'allow', 'lsmb_<?lsmb dbname ?>__ar_invoice_create');


--CREATE ROLE "lsmb_<?lsmb dbname ?>__ar_invoice_create_voucher"
--WITH INHERIT NOLOGIN
--IN ROLE "lsmb_<?lsmb dbname ?>__contact_read",
--"lsmb_<?lsmb dbname ?>__batch_create",
--"lsmb_<?lsmb dbname ?>__ar_transaction_create_voucher";

--GRANT INSERT ON invoice TO "lsmb_<?lsmb dbname ?>__ar_invoice_create_voucher";
--GRANT ALL ON invoice_id_seq TO "lsmb_<?lsmb dbname ?>__ar_invoice_create_voucher";
--GRANT INSERT ON inventory TO "lsmb_<?lsmb dbname ?>__ar_invoice_create_voucher";
--GRANT ALL ON inventory_entry_id_seq TO "lsmb_<?lsmb dbname ?>__ar_invoice_create_voucher";

-- TODO add Menu ACLs

CREATE ROLE "lsmb_<?lsmb dbname ?>__ar_transaction_list"
WITH INHERIT NOLOGIN
IN ROLE "lsmb_<?lsmb dbname ?>__contact_read",
"lsmb_<?lsmb dbname ?>__file_read";

GRANT SELECT ON ar TO "lsmb_<?lsmb dbname ?>__ar_transaction_list";
GRANT SELECT ON acc_trans, business_unit_ac
 TO "lsmb_<?lsmb dbname ?>__ar_transaction_list";
GRANT SELECT ON invoice, business_unit_inv TO "lsmb_<?lsmb dbname ?>__ar_transaction_list";
GRANT SELECT ON inventory TO "lsmb_<?lsmb dbname ?>__ar_transaction_list";
GRANT SELECT ON tax_extended TO "lsmb_<?lsmb dbname ?>__ar_transaction_list";

INSERT INTO menu_acl (node_id, acl_type, role_name)
values (1, 'allow', 'lsmb_<?lsmb dbname ?>__ar_transaction_list');
INSERT INTO menu_acl (node_id, acl_type, role_name)
values (4, 'allow', 'lsmb_<?lsmb dbname ?>__ar_transaction_list');
INSERT INTO menu_acl (node_id, acl_type, role_name)
values (5, 'allow', 'lsmb_<?lsmb dbname ?>__ar_transaction_list');
INSERT INTO menu_acl (node_id, acl_type, role_name)
values (6, 'allow', 'lsmb_<?lsmb dbname ?>__ar_transaction_list');
INSERT INTO menu_acl (node_id, acl_type, role_name)
values (7, 'allow', 'lsmb_<?lsmb dbname ?>__ar_transaction_list');
INSERT INTO menu_acl (node_id, acl_type, role_name)
values (9, 'allow', 'lsmb_<?lsmb dbname ?>__ar_transaction_list');
INSERT INTO menu_acl (node_id, acl_type, role_name)
values (10, 'allow', 'lsmb_<?lsmb dbname ?>__ar_transaction_list');
INSERT INTO menu_acl (node_id, acl_type, role_name)
values (11, 'allow', 'lsmb_<?lsmb dbname ?>__ar_transaction_list');
INSERT INTO menu_acl (node_id, acl_type, role_name)
values (13, 'allow', 'lsmb_<?lsmb dbname ?>__ar_transaction_list');
INSERT INTO menu_acl (node_id, acl_type, role_name)
values (15, 'allow', 'lsmb_<?lsmb dbname ?>__ar_transaction_list');

--CREATE ROLE "lsmb_<?lsmb dbname ?>__ar_voucher_all"
--WITH INHERIT NOLOGIN 
--IN ROLE "lsmb_<?lsmb dbname ?>__ar_transaction_create_voucher",
--"lsmb_<?lsmb dbname ?>__ar_invoice_create_voucher";

CREATE ROLE "lsmb_<?lsmb dbname ?>__ar_transaction_all"
WITH INHERIT NOLOGIN
IN ROLE "lsmb_<?lsmb dbname ?>__ar_transaction_create",
"lsmb_<?lsmb dbname ?>__ar_invoice_create",
"lsmb_<?lsmb dbname ?>__ar_transaction_list",
"lsmb_<?lsmb dbname ?>__file_attach_tx";

CREATE ROLE "lsmb_<?lsmb dbname ?>__sales_order_create"
WITH INHERIT NOLOGIN
IN ROLE "lsmb_<?lsmb dbname ?>__contact_read";

-- Role created later; using the GRANT construct, we support upgrades
GRANT "lsmb_<?lsmb dbname ?>__exchangerate_edit"
   TO "lsmb_<?lsmb dbname ?>__sales_order_create";


GRANT INSERT, UPDATE ON oe TO "lsmb_<?lsmb dbname ?>__sales_order_create";
GRANT ALL ON oe_id_seq TO "lsmb_<?lsmb dbname ?>__sales_order_create";
GRANT INSERT, UPDATE ON orderitems, business_unit_oitem TO "lsmb_<?lsmb dbname ?>__sales_order_create";
GRANT ALL ON orderitems_id_seq TO "lsmb_<?lsmb dbname ?>__sales_order_create";
GRANT ALL on inventory TO "lsmb_<?lsmb dbname ?>__sales_order_create";

INSERT INTO menu_acl (node_id, acl_type, role_name)
values (50, 'allow', 'lsmb_<?lsmb dbname ?>__sales_order_create');
INSERT INTO menu_acl (node_id, acl_type, role_name)
values (51, 'allow', 'lsmb_<?lsmb dbname ?>__sales_order_create');

CREATE ROLE "lsmb_<?lsmb dbname ?>__sales_order_edit";
GRANT DELETE ON orderitems, business_unit_oitem TO "lsmb_<?lsmb dbname ?>__sales_order_edit";
GRANT DELETE ON new_shipto TO "lsmb_<?lsmb dbname ?>__sales_order_edit";

CREATE ROLE "lsmb_<?lsmb dbname ?>__sales_quotation_create"
WITH INHERIT NOLOGIN
IN ROLE "lsmb_<?lsmb dbname ?>__contact_read";

-- Role created later; using the GRANT construct, we support upgrades
GRANT "lsmb_<?lsmb dbname ?>__exchangerate_edit"
   TO "lsmb_<?lsmb dbname ?>__sales_quotation_create";

GRANT INSERT, UPDATE ON oe TO "lsmb_<?lsmb dbname ?>__sales_quotation_create";
GRANT ALL ON oe_id_seq TO "lsmb_<?lsmb dbname ?>__sales_quotation_create";
GRANT INSERT, UPDATE ON orderitems, business_unit_oitem TO "lsmb_<?lsmb dbname ?>__sales_quotation_create";
GRANT ALL ON orderitems_id_seq TO "lsmb_<?lsmb dbname ?>__sales_quotation_create";

INSERT INTO menu_acl (node_id, acl_type, role_name)
values (67, 'allow', 'lsmb_<?lsmb dbname ?>__sales_quotation_create');
INSERT INTO menu_acl (node_id, acl_type, role_name)
values (68, 'allow', 'lsmb_<?lsmb dbname ?>__sales_quotation_create');


CREATE ROLE "lsmb_<?lsmb dbname ?>__sales_order_list"
WITH INHERIT NOLOGIN
IN ROLE "lsmb_<?lsmb dbname ?>__contact_read",
"lsmb_<?lsmb dbname ?>__file_read";

GRANT SELECT ON oe TO "lsmb_<?lsmb dbname ?>__sales_order_list";
GRANT SELECT ON orderitems, business_unit_oitem TO "lsmb_<?lsmb dbname ?>__sales_order_list";

INSERT INTO menu_acl (node_id, acl_type, role_name)
values (50, 'allow', 'lsmb_<?lsmb dbname ?>__sales_order_list');
INSERT INTO menu_acl (node_id, acl_type, role_name)
values (53, 'allow', 'lsmb_<?lsmb dbname ?>__sales_order_list');
INSERT INTO menu_acl (node_id, acl_type, role_name)
values (54, 'allow', 'lsmb_<?lsmb dbname ?>__sales_order_list');


CREATE ROLE "lsmb_<?lsmb dbname ?>__sales_quotation_list"
WITH INHERIT NOLOGIN
IN ROLE "lsmb_<?lsmb dbname ?>__contact_read",
"lsmb_<?lsmb dbname ?>__file_read";

GRANT SELECT ON oe TO "lsmb_<?lsmb dbname ?>__sales_quotation_list";
GRANT SELECT ON orderitems, business_unit_oitem TO "lsmb_<?lsmb dbname ?>__sales_quotation_list";

INSERT INTO menu_acl (node_id, acl_type, role_name)
values (67, 'allow', 'lsmb_<?lsmb dbname ?>__sales_quotation_list');
INSERT INTO menu_acl (node_id, acl_type, role_name)
values (70, 'allow', 'lsmb_<?lsmb dbname ?>__sales_quotation_list');
INSERT INTO menu_acl (node_id, acl_type, role_name)
values (71, 'allow', 'lsmb_<?lsmb dbname ?>__sales_quotation_list');


CREATE ROLE "lsmb_<?lsmb dbname ?>__ar_all"
WITH INHERIT NOLOGIN 
IN ROLE
--### "lsmb_<?lsmb dbname ?>__ar_voucher_all",
"lsmb_<?lsmb dbname ?>__ar_transaction_all",
"lsmb_<?lsmb dbname ?>__sales_order_create",
"lsmb_<?lsmb dbname ?>__sales_quotation_create",
"lsmb_<?lsmb dbname ?>__sales_order_list",
"lsmb_<?lsmb dbname ?>__sales_quotation_list",
"lsmb_<?lsmb dbname ?>__file_attach_tx";

-- AP
CREATE ROLE "lsmb_<?lsmb dbname ?>__ap_transaction_create"
WITH INHERIT NOLOGIN
IN ROLE "lsmb_<?lsmb dbname ?>__contact_read";

-- Role created later; using the GRANT construct, we support upgrades
GRANT "lsmb_<?lsmb dbname ?>__exchangerate_edit"
   TO "lsmb_<?lsmb dbname ?>__ap_transaction_create";


GRANT SELECT, INSERT ON ap, invoice_note 
TO "lsmb_<?lsmb dbname ?>__ap_transaction_create";
GRANT ALL ON id TO "lsmb_<?lsmb dbname ?>__ap_transaction_create";
GRANT INSERT ON acc_trans, business_unit_ac
 TO "lsmb_<?lsmb dbname ?>__ap_transaction_create";
GRANT ALL ON acc_trans_entry_id_seq TO "lsmb_<?lsmb dbname ?>__ap_transaction_create";

GRANT SELECT ON oe TO "lsmb_<?lsmb dbname ?>__ap_transaction_create";

INSERT INTO menu_acl (node_id, acl_type, role_name)
values (21, 'allow', 'lsmb_<?lsmb dbname ?>__ap_transaction_create');
INSERT INTO menu_acl (node_id, acl_type, role_name)
values (22, 'allow', 'lsmb_<?lsmb dbname ?>__ap_transaction_create');
INSERT INTO menu_acl (node_id, acl_type, role_name)
values (196, 'allow', 'lsmb_<?lsmb dbname ?>__ap_transaction_create');

CREATE ROLE "lsmb_<?lsmb dbname ?>__ap_transaction_create_voucher"
WITH INHERIT NOLOGIN
IN ROLE "lsmb_<?lsmb dbname ?>__contact_read",
"lsmb_<?lsmb dbname ?>__batch_create";

GRANT SELECT,INSERT, UPDATE ON ap, invoice, business_unit_inv TO "lsmb_<?lsmb dbname ?>__ap_transaction_create_voucher";
GRANT ALL ON id TO "lsmb_<?lsmb dbname ?>__ap_transaction_create_voucher";
GRANT INSERT ON acc_trans, business_unit_ac
 TO "lsmb_<?lsmb dbname ?>__ap_transaction_create_voucher";
GRANT ALL ON acc_trans_entry_id_seq TO "lsmb_<?lsmb dbname ?>__ap_transaction_create_voucher";

GRANT SELECT ON oe TO "lsmb_<?lsmb dbname ?>__ap_transaction_create_voucher";

INSERT INTO menu_acl (node_id, acl_type, role_name) 
values (199, 'allow', 'lsmb_<?lsmb dbname ?>__ap_transaction_create_voucher');
INSERT INTO menu_acl (node_id, acl_type, role_name) 
values (243, 'allow', 'lsmb_<?lsmb dbname ?>__ap_transaction_create_voucher');

CREATE ROLE "lsmb_<?lsmb dbname ?>__ap_invoice_create"
WITH INHERIT NOLOGIN
IN ROLE "lsmb_<?lsmb dbname ?>__ap_transaction_create";

GRANT INSERT ON invoice, business_unit_inv TO "lsmb_<?lsmb dbname ?>__ap_invoice_create";
GRANT INSERT ON inventory TO "lsmb_<?lsmb dbname ?>__ap_invoice_create";
GRANT ALL ON invoice_id_seq TO "lsmb_<?lsmb dbname ?>__ap_invoice_create";
GRANT ALL ON inventory_entry_id_seq TO "lsmb_<?lsmb dbname ?>__ap_invoice_create";
GRANT INSERT ON tax_extended TO "lsmb_<?lsmb dbname ?>__ap_invoice_create";

INSERT INTO menu_acl (node_id, acl_type, role_name)
values (23, 'allow', 'lsmb_<?lsmb dbname ?>__ap_invoice_create');
INSERT INTO menu_acl (node_id, acl_type, role_name)
values (197, 'allow', 'lsmb_<?lsmb dbname ?>__ap_transaction_create');


CREATE ROLE "lsmb_<?lsmb dbname ?>__ap_invoice_create_voucher"
WITH INHERIT NOLOGIN
IN ROLE "lsmb_<?lsmb dbname ?>__contact_read",
"lsmb_<?lsmb dbname ?>__batch_create";

GRANT INSERT ON invoice TO "lsmb_<?lsmb dbname ?>__ap_invoice_create_voucher";
GRANT INSERT ON inventory TO "lsmb_<?lsmb dbname ?>__ap_invoice_create_voucher";
GRANT ALL ON invoice_id_seq TO "lsmb_<?lsmb dbname ?>__ap_invoice_create_voucher";
GRANT ALL ON inventory_entry_id_seq TO "lsmb_<?lsmb dbname ?>__ap_invoice_create_voucher";

-- TODO add Menu ACLs


CREATE ROLE "lsmb_<?lsmb dbname ?>__ap_transaction_list"
WITH INHERIT NOLOGIN
IN ROLE "lsmb_<?lsmb dbname ?>__contact_read",
"lsmb_<?lsmb dbname ?>__file_read";

GRANT SELECT ON ap TO "lsmb_<?lsmb dbname ?>__ap_transaction_list";
GRANT SELECT ON acc_trans, business_unit_ac
 TO "lsmb_<?lsmb dbname ?>__ap_transaction_list";
GRANT SELECT ON invoice TO "lsmb_<?lsmb dbname ?>__ap_transaction_list";
GRANT SELECT ON inventory TO "lsmb_<?lsmb dbname ?>__ap_transaction_list";
GRANT SELECT ON tax_extended TO "lsmb_<?lsmb dbname ?>__ap_transaction_list";

INSERT INTO menu_acl (node_id, acl_type, role_name)
values (21, 'allow', 'lsmb_<?lsmb dbname ?>__ap_transaction_list');
INSERT INTO menu_acl (node_id, acl_type, role_name)
values (24, 'allow', 'lsmb_<?lsmb dbname ?>__ap_transaction_list');
INSERT INTO menu_acl (node_id, acl_type, role_name)
values (25, 'allow', 'lsmb_<?lsmb dbname ?>__ap_transaction_list');
INSERT INTO menu_acl (node_id, acl_type, role_name)
values (26, 'allow', 'lsmb_<?lsmb dbname ?>__ap_transaction_list');
INSERT INTO menu_acl (node_id, acl_type, role_name)
values (27, 'allow', 'lsmb_<?lsmb dbname ?>__ap_transaction_list');
INSERT INTO menu_acl (node_id, acl_type, role_name)
values (28, 'allow', 'lsmb_<?lsmb dbname ?>__ap_transaction_list');
INSERT INTO menu_acl (node_id, acl_type, role_name)
values (29, 'allow', 'lsmb_<?lsmb dbname ?>__ap_transaction_list');
INSERT INTO menu_acl (node_id, acl_type, role_name)
values (30, 'allow', 'lsmb_<?lsmb dbname ?>__ap_transaction_list');
INSERT INTO menu_acl (node_id, acl_type, role_name)
values (32, 'allow', 'lsmb_<?lsmb dbname ?>__ap_transaction_list');
INSERT INTO menu_acl (node_id, acl_type, role_name)
values (34, 'allow', 'lsmb_<?lsmb dbname ?>__ap_transaction_list');


CREATE ROLE "lsmb_<?lsmb dbname ?>__ap_all_vouchers"
WITH INHERIT NOLOGIN 
IN ROLE "lsmb_<?lsmb dbname ?>__ap_transaction_create_voucher",
"lsmb_<?lsmb dbname ?>__ap_invoice_create_voucher";

CREATE ROLE "lsmb_<?lsmb dbname ?>__ap_all_transactions"
WITH INHERIT NOLOGIN
IN ROLE "lsmb_<?lsmb dbname ?>__ap_transaction_create",
"lsmb_<?lsmb dbname ?>__ap_invoice_create",
"lsmb_<?lsmb dbname ?>__ap_transaction_list";

CREATE ROLE "lsmb_<?lsmb dbname ?>__purchase_order_create"
WITH INHERIT NOLOGIN
IN ROLE "lsmb_<?lsmb dbname ?>__contact_read";

-- Role created later; using the GRANT construct, we support upgrades
GRANT "lsmb_<?lsmb dbname ?>__exchangerate_edit"
   TO "lsmb_<?lsmb dbname ?>__purchase_order_create";

GRANT INSERT, UPDATE ON oe TO "lsmb_<?lsmb dbname ?>__purchase_order_create";
GRANT INSERT, UPDATE ON orderitems, business_unit_oitem TO "lsmb_<?lsmb dbname ?>__purchase_order_create";
GRANT ALL ON oe_id_seq TO "lsmb_<?lsmb dbname ?>__purchase_order_create";
GRANT ALL ON orderitems_id_seq TO "lsmb_<?lsmb dbname ?>__purchase_order_create";
GRANT ALL on inventory TO "lsmb_<?lsmb dbname ?>__purchase_order_create";

CREATE ROLE "lsmb_<?lsmb dbname ?>__purchase_order_edit";
GRANT DELETE ON orderitems, business_unit_oitem TO "lsmb_<?lsmb dbname ?>__purchase_order_edit";
GRANT DELETE ON new_shipto TO "lsmb_<?lsmb dbname ?>__purchase_order_edit";

INSERT INTO menu_acl (node_id, acl_type, role_name)
values (50, 'allow', 'lsmb_<?lsmb dbname ?>__purchase_order_create');
INSERT INTO menu_acl (node_id, acl_type, role_name)
values (52, 'allow', 'lsmb_<?lsmb dbname ?>__purchase_order_create');


CREATE ROLE "lsmb_<?lsmb dbname ?>__rfq_create"
WITH INHERIT NOLOGIN
IN ROLE "lsmb_<?lsmb dbname ?>__contact_read";

-- Role created later; using the GRANT construct, we support upgrades
GRANT "lsmb_<?lsmb dbname ?>__exchangerate_edit"
   TO "lsmb_<?lsmb dbname ?>__rfq_create";

GRANT INSERT, UPDATE ON oe TO "lsmb_<?lsmb dbname ?>__rfq_create";
GRANT INSERT, UPDATE ON orderitems, business_unit_oitem TO "lsmb_<?lsmb dbname ?>__rfq_create";
GRANT ALL ON oe_id_seq TO "lsmb_<?lsmb dbname ?>__rfq_create";
GRANT ALL ON orderitems_id_seq TO "lsmb_<?lsmb dbname ?>__rfq_create";

INSERT INTO menu_acl (node_id, acl_type, role_name)
values (67, 'allow', 'lsmb_<?lsmb dbname ?>__rfq_create');
INSERT INTO menu_acl (node_id, acl_type, role_name)
values (69, 'allow', 'lsmb_<?lsmb dbname ?>__rfq_create');


CREATE ROLE "lsmb_<?lsmb dbname ?>__purchase_order_list"
WITH INHERIT NOLOGIN
IN ROLE "lsmb_<?lsmb dbname ?>__contact_read";

GRANT SELECT ON oe TO "lsmb_<?lsmb dbname ?>__purchase_order_list";
GRANT SELECT ON orderitems, business_unit_oitem TO "lsmb_<?lsmb dbname ?>__purchase_order_list";

INSERT INTO menu_acl (node_id, acl_type, role_name)
values (50, 'allow', 'lsmb_<?lsmb dbname ?>__purchase_order_list');
INSERT INTO menu_acl (node_id, acl_type, role_name)
values (53, 'allow', 'lsmb_<?lsmb dbname ?>__purchase_order_list');
INSERT INTO menu_acl (node_id, acl_type, role_name)
values (55, 'allow', 'lsmb_<?lsmb dbname ?>__purchase_order_list');


CREATE ROLE "lsmb_<?lsmb dbname ?>__rfq_list"
WITH INHERIT NOLOGIN
IN ROLE "lsmb_<?lsmb dbname ?>__contact_read";

GRANT SELECT ON oe TO "lsmb_<?lsmb dbname ?>__rfq_list";
GRANT SELECT ON orderitems, business_unit_oitem TO "lsmb_<?lsmb dbname ?>__rfq_list";

INSERT INTO menu_acl (node_id, acl_type, role_name)
values (67, 'allow', 'lsmb_<?lsmb dbname ?>__rfq_list');
INSERT INTO menu_acl (node_id, acl_type, role_name)
values (70, 'allow', 'lsmb_<?lsmb dbname ?>__rfq_list');
INSERT INTO menu_acl (node_id, acl_type, role_name)
values (72, 'allow', 'lsmb_<?lsmb dbname ?>__rfq_list');


CREATE ROLE "lsmb_<?lsmb dbname ?>__ap_all"
WITH INHERIT NOLOGIN 
IN ROLE "lsmb_<?lsmb dbname ?>__ap_all_vouchers",
"lsmb_<?lsmb dbname ?>__ap_all_transactions",
"lsmb_<?lsmb dbname ?>__purchase_order_create",
"lsmb_<?lsmb dbname ?>__rfq_create",
"lsmb_<?lsmb dbname ?>__purchase_order_list",
"lsmb_<?lsmb dbname ?>__rfq_list";

-- POS
CREATE ROLE "lsmb_<?lsmb dbname ?>__pos_enter"
WITH INHERIT NOLOGIN
IN ROLE "lsmb_<?lsmb dbname ?>__contact_read";

GRANT "lsmb_<?lsmb dbname ?>__ar_transaction_create" TO "lsmb_<?lsmb dbname ?>__pos_enter";

GRANT SELECT, INSERT ON invoice TO "lsmb_<?lsmb dbname ?>__pos_enter";
GRANT INSERT ON inventory TO "lsmb_<?lsmb dbname ?>__pos_enter";
GRANT SELECT, INSERT ON ar TO "lsmb_<?lsmb dbname ?>__pos_enter";
GRANT SELECT ON oe TO "lsmb_<?lsmb dbname ?>__pos_enter";
GRANT INSERT ON acc_trans, business_unit_ac
 TO "lsmb_<?lsmb dbname ?>__pos_enter";
GRANT ALL ON id TO "lsmb_<?lsmb dbname ?>__pos_enter";
GRANT ALL ON acc_trans_entry_id_seq TO "lsmb_<?lsmb dbname ?>__pos_enter";
GRANT ALL ON invoice_id_seq TO "lsmb_<?lsmb dbname ?>__pos_enter";
GRANT ALL ON inventory_entry_id_seq TO "lsmb_<?lsmb dbname ?>__pos_enter";
GRANT SELECT ON oe TO "lsmb_<?lsmb dbname ?>__pos_enter";

INSERT INTO menu_acl (node_id, acl_type, role_name)
values (16, 'allow', 'lsmb_<?lsmb dbname ?>__pos_enter');
INSERT INTO menu_acl (node_id, acl_type, role_name)
values (17, 'allow', 'lsmb_<?lsmb dbname ?>__pos_enter');
INSERT INTO menu_acl (node_id, acl_type, role_name)
values (18, 'allow', 'lsmb_<?lsmb dbname ?>__pos_enter');


CREATE ROLE "lsmb_<?lsmb dbname ?>__close_till"
WITH INHERIT NOLOGIN;

GRANT INSERT ON gl TO "lsmb_<?lsmb dbname ?>__close_till";
GRANT INSERT ON acc_trans, business_unit_ac
 TO "lsmb_<?lsmb dbname ?>__close_till";
GRANT ALL ON id TO "lsmb_<?lsmb dbname ?>__close_till";
GRANT ALL ON acc_trans_entry_id_seq TO "lsmb_<?lsmb dbname ?>__close_till";

INSERT INTO menu_acl (node_id, acl_type, role_name)
values (16, 'allow', 'lsmb_<?lsmb dbname ?>__close_till');
INSERT INTO menu_acl (node_id, acl_type, role_name)
values (20, 'allow', 'lsmb_<?lsmb dbname ?>__close_till');


CREATE ROLE "lsmb_<?lsmb dbname ?>__list_all_open"
WITH INHERIT NOLOGIN;

GRANT SELECT ON ar TO "lsmb_<?lsmb dbname ?>__list_all_open";
GRANT SELECT ON acc_trans, business_unit_ac
 TO "lsmb_<?lsmb dbname ?>__list_all_open";

INSERT INTO menu_acl (node_id, acl_type, role_name)
values (16, 'allow', 'lsmb_<?lsmb dbname ?>__list_all_open');
INSERT INTO menu_acl (node_id, acl_type, role_name)
values (18, 'allow', 'lsmb_<?lsmb dbname ?>__list_all_open');


CREATE ROLE "lsmb_<?lsmb dbname ?>__pos_cashier"
WITH INHERIT NOLOGIN
IN ROLE "lsmb_<?lsmb dbname ?>__pos_enter",
"lsmb_<?lsmb dbname ?>__close_till";

CREATE ROLE "lsmb_<?lsmb dbname ?>__pos_all"
WITH INHERIT NOLOGIN
IN ROLE "lsmb_<?lsmb dbname ?>__pos_cashier",
"lsmb_<?lsmb dbname ?>__list_all_open";

-- CASH
CREATE ROLE "lsmb_<?lsmb dbname ?>__reconciliation_enter"
WITH INHERIT NOLOGIN;

GRANT SELECT ON recon_payee 
TO "lsmb_<?lsmb dbname ?>__reconciliation_enter";

GRANT UPDATE ON cr_report TO "lsmb_<?lsmb dbname ?>__reconciliation_enter";
GRANT ALL ON cr_report_line_id_seq TO "lsmb_<?lsmb dbname ?>__reconciliation_enter";
 
 GRANT INSERT, SELECT ON cr_report, cr_report_line 
TO "lsmb_<?lsmb dbname ?>__reconciliation_enter";
GRANT DELETE, UPDATE ON cr_report_line
TO "lsmb_<?lsmb dbname ?>__reconciliation_enter";
GRANT SELECT ON acc_trans, account_checkpoint 
TO "lsmb_<?lsmb dbname ?>__reconciliation_enter";

 GRANT ALL ON cr_report_id_seq TO "lsmb_<?lsmb dbname ?>__reconciliation_enter";

INSERT INTO menu_acl (node_id, acl_type, role_name)
values (35, 'allow', 'lsmb_<?lsmb dbname ?>__reconciliation_enter');
INSERT INTO menu_acl (node_id, acl_type, role_name)
values (45, 'allow', 'lsmb_<?lsmb dbname ?>__reconciliation_enter');


CREATE ROLE "lsmb_<?lsmb dbname ?>__reconciliation_approve"
WITH INHERIT NOLOGIN;

GRANT SELECT ON recon_payee 
TO "lsmb_<?lsmb dbname ?>__reconciliation_approve";

GRANT EXECUTE ON FUNCTION reconciliation__delete_unapproved(in_report_id int)
TO "lsmb_<?lsmb dbname ?>__reconciliation_approve";

GRANT DELETE ON cr_report_line TO "lsmb_<?lsmb dbname ?>__reconciliation_approve";
GRANT UPDATE ON cr_report TO "lsmb_<?lsmb dbname ?>__reconciliation_approve";
GRANT SELECT ON acc_trans, account_checkpoint TO 
"lsmb_<?lsmb dbname ?>__reconciliation_approve";

INSERT INTO menu_acl (node_id, acl_type, role_name)
values (35, 'allow', 'lsmb_<?lsmb dbname ?>__reconciliation_approve');
INSERT INTO menu_acl (node_id, acl_type, role_name)
values (41, 'allow', 'lsmb_<?lsmb dbname ?>__reconciliation_approve');
INSERT INTO menu_acl (node_id, acl_type, role_name)
values (44, 'allow', 'lsmb_<?lsmb dbname ?>__reconciliation_approve');
INSERT INTO menu_acl (node_id, acl_type, role_name)
values (211, 'allow', 'lsmb_<?lsmb dbname ?>__reconciliation_approve');



CREATE ROLE "lsmb_<?lsmb dbname ?>__reconciliation_all"
WITH INHERIT NOLOGIN
IN ROLE "lsmb_<?lsmb dbname ?>__reconciliation_enter",
"lsmb_<?lsmb dbname ?>__reconciliation_approve";

CREATE ROLE "lsmb_<?lsmb dbname ?>__payment_process"
WITH INHERIT NOLOGIN
IN ROLE "lsmb_<?lsmb dbname ?>__ap_transaction_list";

GRANT INSERT, SELECT ON payment, payment_links, overpayments
TO "lsmb_<?lsmb dbname ?>__payment_process";

GRANT SELECT, INSERT ON acc_trans TO "lsmb_<?lsmb dbname ?>__payment_process";
GRANT ALL ON acc_trans_entry_id_seq TO "lsmb_<?lsmb dbname ?>__payment_process";
GRANT UPDATE ON ap TO "lsmb_<?lsmb dbname ?>__payment_process";
GRANT ALL ON payment, payment_id_seq TO "lsmb_<?lsmb dbname ?>__payment_process";



INSERT INTO menu_acl (node_id, acl_type, role_name)
values (35, 'allow', 'lsmb_<?lsmb dbname ?>__payment_process');
INSERT INTO menu_acl (node_id, acl_type, role_name)
values (38, 'allow', 'lsmb_<?lsmb dbname ?>__payment_process');
INSERT INTO menu_acl (node_id, acl_type, role_name)
values (43, 'allow', 'lsmb_<?lsmb dbname ?>__payment_process');
INSERT INTO menu_acl (node_id, acl_type, role_name)
values (201, 'allow', 'lsmb_<?lsmb dbname ?>__payment_process');
INSERT INTO menu_acl (node_id, acl_type, role_name)
values (202, 'allow', 'lsmb_<?lsmb dbname ?>__payment_process');
INSERT INTO menu_acl (node_id, acl_type, role_name)
values (223, 'allow', 'lsmb_<?lsmb dbname ?>__payment_process');


CREATE ROLE "lsmb_<?lsmb dbname ?>__receipt_process"
WITH INHERIT NOLOGIN
IN ROLE "lsmb_<?lsmb dbname ?>__ar_transaction_list";

GRANT INSERT, SELECT ON payment, payment_links, overpayments
TO "lsmb_<?lsmb dbname ?>__receipt_process";

GRANT INSERT ON acc_trans TO "lsmb_<?lsmb dbname ?>__receipt_process";
GRANT ALL ON acc_trans_entry_id_seq TO "lsmb_<?lsmb dbname ?>__receipt_process";
GRANT UPDATE ON ar TO "lsmb_<?lsmb dbname ?>__receipt_process";

INSERT INTO menu_acl (node_id, acl_type, role_name)
values (35, 'allow', 'lsmb_<?lsmb dbname ?>__receipt_process');
INSERT INTO menu_acl (node_id, acl_type, role_name)
values (36, 'allow', 'lsmb_<?lsmb dbname ?>__receipt_process');
INSERT INTO menu_acl (node_id, acl_type, role_name)
values (37, 'allow', 'lsmb_<?lsmb dbname ?>__receipt_process');
INSERT INTO menu_acl (node_id, acl_type, role_name)
values (42, 'allow', 'lsmb_<?lsmb dbname ?>__receipt_process');
INSERT INTO menu_acl (node_id, acl_type, role_name)
values (47, 'allow', 'lsmb_<?lsmb dbname ?>__receipt_process');
INSERT INTO menu_acl (node_id, acl_type, role_name)
values (203, 'allow', 'lsmb_<?lsmb dbname ?>__receipt_process');
INSERT INTO menu_acl (node_id, acl_type, role_name)
values (204, 'allow', 'lsmb_<?lsmb dbname ?>__receipt_process');


CREATE ROLE "lsmb_<?lsmb dbname ?>__cash_all"
WITH INHERIT NOLOGIN
IN ROLE "lsmb_<?lsmb dbname ?>__reconciliation_all",
"lsmb_<?lsmb dbname ?>__payment_process",
"lsmb_<?lsmb dbname ?>__receipt_process";

-- Inventory Control
CREATE ROLE "lsmb_<?lsmb dbname ?>__part_create"
WITH INHERIT NOLOGIN
IN ROLE "lsmb_<?lsmb dbname ?>__contact_read";

GRANT ALL ON partsvendor, partscustomer TO "lsmb_<?lsmb dbname ?>__part_create";
GRANT INSERT ON parts, makemodel, partsgroup, assembly TO "lsmb_<?lsmb dbname ?>__part_create";
GRANT ALL ON parts_id_seq, partsgroup_id_seq TO "lsmb_<?lsmb dbname ?>__part_create";
GRANT INSERT ON partstax TO "lsmb_<?lsmb dbname ?>__part_create";

INSERT INTO menu_acl (node_id, acl_type, role_name)
values (77, 'allow', 'lsmb_<?lsmb dbname ?>__part_create');
INSERT INTO menu_acl (node_id, acl_type, role_name)
values (78, 'allow', 'lsmb_<?lsmb dbname ?>__part_create');
INSERT INTO menu_acl (node_id, acl_type, role_name)
values (79, 'allow', 'lsmb_<?lsmb dbname ?>__part_create');
INSERT INTO menu_acl (node_id, acl_type, role_name)
values (80, 'allow', 'lsmb_<?lsmb dbname ?>__part_create');
INSERT INTO menu_acl (node_id, acl_type, role_name)
values (81, 'allow', 'lsmb_<?lsmb dbname ?>__part_create');
INSERT INTO menu_acl (node_id, acl_type, role_name)
values (82, 'allow', 'lsmb_<?lsmb dbname ?>__part_create');


CREATE ROLE "lsmb_<?lsmb dbname ?>__part_edit"
WITH INHERIT NOLOGIN;

GRANT "lsmb_<?lsmb dbname ?>__file_read" TO "lsmb_<?lsmb dbname ?>__part_edit";

<<<<<<< HEAD
GRANT SELECT ON assembly, orderitems, jcitems, invoice, business_unit_oitem 
=======
GRANT ALL ON partscustomer_entry_id_seq 
TO "lsmb_<?lsmb dbname ?>__contact_edit", "lsmb_<?lsmb dbname ?>__part_edit";

GRANT SELECT ON assembly, orderitems, jcitems, invoice 
>>>>>>> a5422e35
TO "lsmb_<?lsmb dbname ?>__part_edit";

GRANT DELETE ON assembly TO "lsmb_<?lsmb dbname ?>__part_edit";
GRANT UPDATE ON parts, partsgroup, assembly TO "lsmb_<?lsmb dbname ?>__part_edit";
GRANT ALL ON makemodel TO "lsmb_<?lsmb dbname ?>__part_edit";
--###oldcode: Should have been UPDATE
GRANT ALL ON partstax TO "lsmb_<?lsmb dbname ?>__part_edit";

INSERT INTO menu_acl (node_id, acl_type, role_name)
values (77, 'allow', 'lsmb_<?lsmb dbname ?>__part_edit');
INSERT INTO menu_acl (node_id, acl_type, role_name)
values (85, 'allow', 'lsmb_<?lsmb dbname ?>__part_edit');
INSERT INTO menu_acl (node_id, acl_type, role_name)
values (86, 'allow', 'lsmb_<?lsmb dbname ?>__part_edit');
INSERT INTO menu_acl (node_id, acl_type, role_name)
values (87, 'allow', 'lsmb_<?lsmb dbname ?>__part_edit');
INSERT INTO menu_acl (node_id, acl_type, role_name)
values (88, 'allow', 'lsmb_<?lsmb dbname ?>__part_edit');
INSERT INTO menu_acl (node_id, acl_type, role_name)
values (89, 'allow', 'lsmb_<?lsmb dbname ?>__part_edit');
INSERT INTO menu_acl (node_id, acl_type, role_name)
values (90, 'allow', 'lsmb_<?lsmb dbname ?>__part_edit');
INSERT INTO menu_acl (node_id, acl_type, role_name)
values (91, 'allow', 'lsmb_<?lsmb dbname ?>__part_edit');
INSERT INTO menu_acl (node_id, acl_type, role_name)
values (93, 'allow', 'lsmb_<?lsmb dbname ?>__part_edit');


CREATE ROLE "lsmb_<?lsmb dbname ?>__inventory_reports"
WITH INHERIT NOLOGIN;

GRANT SELECT ON ar TO "lsmb_<?lsmb dbname ?>__inventory_reports";
GRANT SELECT ON ap TO "lsmb_<?lsmb dbname ?>__inventory_reports";
GRANT SELECT ON inventory TO "lsmb_<?lsmb dbname ?>__inventory_reports";
GRANT SELECT ON invoice TO "lsmb_<?lsmb dbname ?>__inventory_reports";
GRANT SELECT ON acc_trans TO "lsmb_<?lsmb dbname ?>__inventory_reports";

INSERT INTO menu_acl (node_id, acl_type, role_name)
values (77, 'allow', 'lsmb_<?lsmb dbname ?>__inventory_reports');
INSERT INTO menu_acl (node_id, acl_type, role_name)
values (85, 'allow', 'lsmb_<?lsmb dbname ?>__inventory_reports');
INSERT INTO menu_acl (node_id, acl_type, role_name)
values (88, 'allow', 'lsmb_<?lsmb dbname ?>__inventory_reports');
INSERT INTO menu_acl (node_id, acl_type, role_name)
values (94, 'allow', 'lsmb_<?lsmb dbname ?>__inventory_reports');


CREATE ROLE "lsmb_<?lsmb dbname ?>__pricegroup_create"
WITH INHERIT NOLOGIN
IN ROLE "lsmb_<?lsmb dbname ?>__contact_read";

GRANT INSERT ON pricegroup TO "lsmb_<?lsmb dbname ?>__pricegroup_create";
GRANT ALL ON pricegroup_id_seq TO "lsmb_<?lsmb dbname ?>__pricegroup_create";
GRANT UPDATE ON entity_credit_account TO "lsmb_<?lsmb dbname ?>__pricegroup_create";

INSERT INTO menu_acl (node_id, acl_type, role_name)
values (77, 'allow', 'lsmb_<?lsmb dbname ?>__pricegroup_create');
INSERT INTO menu_acl (node_id, acl_type, role_name)
values (83, 'allow', 'lsmb_<?lsmb dbname ?>__pricegroup_create');


CREATE ROLE "lsmb_<?lsmb dbname ?>__pricegroup_edit"
WITH INHERIT NOLOGIN
IN ROLE "lsmb_<?lsmb dbname ?>__contact_read";

GRANT UPDATE ON pricegroup TO "lsmb_<?lsmb dbname ?>__pricegroup_edit";
GRANT UPDATE ON entity_credit_account TO "lsmb_<?lsmb dbname ?>__pricegroup_edit";

INSERT INTO menu_acl (node_id, acl_type, role_name)
values (77, 'allow', 'lsmb_<?lsmb dbname ?>__pricegroup_edit');
INSERT INTO menu_acl (node_id, acl_type, role_name)
values (85, 'allow', 'lsmb_<?lsmb dbname ?>__pricegroup_edit');
INSERT INTO menu_acl (node_id, acl_type, role_name)
values (92, 'allow', 'lsmb_<?lsmb dbname ?>__pricegroup_edit');

CREATE ROLE "lsmb_<?lsmb dbname ?>__assembly_stock"
WITH INHERIT NOLOGIN;

GRANT UPDATE ON parts TO "lsmb_<?lsmb dbname ?>__assembly_stock";

INSERT INTO menu_acl (node_id, acl_type, role_name)
values (77, 'allow', 'lsmb_<?lsmb dbname ?>__assembly_stock');
INSERT INTO menu_acl (node_id, acl_type, role_name)
values (84, 'allow', 'lsmb_<?lsmb dbname ?>__assembly_stock');


CREATE ROLE "lsmb_<?lsmb dbname ?>__inventory_ship"
WITH INHERIT NOLOGIN
IN ROLE "lsmb_<?lsmb dbname ?>__sales_order_list";

GRANT INSERT ON inventory TO "lsmb_<?lsmb dbname ?>__inventory_ship";
GRANT ALL ON inventory_entry_id_seq TO "lsmb_<?lsmb dbname ?>__inventory_ship";

INSERT INTO menu_acl (node_id, acl_type, role_name)
values (63, 'allow', 'lsmb_<?lsmb dbname ?>__inventory_ship');
INSERT INTO menu_acl (node_id, acl_type, role_name)
values (64, 'allow', 'lsmb_<?lsmb dbname ?>__inventory_ship');


CREATE ROLE "lsmb_<?lsmb dbname ?>__inventory_receive"
WITH INHERIT NOLOGIN
IN ROLE "lsmb_<?lsmb dbname ?>__purchase_order_list";

GRANT INSERT ON inventory TO "lsmb_<?lsmb dbname ?>__inventory_receive";
GRANT ALL ON inventory_entry_id_seq TO "lsmb_<?lsmb dbname ?>__inventory_receive";

INSERT INTO menu_acl (node_id, acl_type, role_name)
values (63, 'allow', 'lsmb_<?lsmb dbname ?>__inventory_receive');
INSERT INTO menu_acl (node_id, acl_type, role_name)
values (65, 'allow', 'lsmb_<?lsmb dbname ?>__inventory_receive');


CREATE ROLE "lsmb_<?lsmb dbname ?>__inventory_transfer"
WITH INHERIT NOLOGIN;

GRANT INSERT ON inventory TO "lsmb_<?lsmb dbname ?>__inventory_transfer";
GRANT ALL ON inventory_entry_id_seq TO "lsmb_<?lsmb dbname ?>__inventory_transfer";

INSERT INTO menu_acl (node_id, acl_type, role_name)
values (63, 'allow', 'lsmb_<?lsmb dbname ?>__inventory_transfer');
INSERT INTO menu_acl (node_id, acl_type, role_name)
values (66, 'allow', 'lsmb_<?lsmb dbname ?>__inventory_transfer');

CREATE ROLE "lsmb_<?lsmb dbname ?>__warehouse_create"
WITH INHERIT NOLOGIN;

GRANT INSERT ON warehouse TO "lsmb_<?lsmb dbname ?>__warehouse_create";
GRANT ALL ON warehouse_id_seq TO "lsmb_<?lsmb dbname ?>__warehouse_create";

INSERT INTO menu_acl (node_id, acl_type, role_name)
values (128, 'allow', 'lsmb_<?lsmb dbname ?>__warehouse_create');
INSERT INTO menu_acl (node_id, acl_type, role_name)
values (141, 'allow', 'lsmb_<?lsmb dbname ?>__warehouse_create');
INSERT INTO menu_acl (node_id, acl_type, role_name)
values (142, 'allow', 'lsmb_<?lsmb dbname ?>__warehouse_create');


CREATE ROLE "lsmb_<?lsmb dbname ?>__warehouse_edit"
WITH INHERIT NOLOGIN;

GRANT UPDATE ON warehouse TO "lsmb_<?lsmb dbname ?>__warehouse_edit";

INSERT INTO menu_acl (node_id, acl_type, role_name)
values (128, 'allow', 'lsmb_<?lsmb dbname ?>__warehouse_edit');
INSERT INTO menu_acl (node_id, acl_type, role_name)
values (141, 'allow', 'lsmb_<?lsmb dbname ?>__warehouse_edit');
INSERT INTO menu_acl (node_id, acl_type, role_name)
values (143, 'allow', 'lsmb_<?lsmb dbname ?>__warehouse_edit');


CREATE ROLE "lsmb_<?lsmb dbname ?>__inventory_all"
WITH INHERIT NOLOGIN
IN ROLE "lsmb_<?lsmb dbname ?>__part_create",
"lsmb_<?lsmb dbname ?>__inventory_reports",
"lsmb_<?lsmb dbname ?>__assembly_stock",
"lsmb_<?lsmb dbname ?>__inventory_ship",
"lsmb_<?lsmb dbname ?>__inventory_receive",
"lsmb_<?lsmb dbname ?>__inventory_transfer",
"lsmb_<?lsmb dbname ?>__warehouse_edit",
"lsmb_<?lsmb dbname ?>__warehouse_create";

-- GL 
CREATE ROLE "lsmb_<?lsmb dbname ?>__gl_transaction_create"
WITH INHERIT NOLOGIN;

GRANT SELECT, INSERT, UPDATe ON gl 
TO "lsmb_<?lsmb dbname ?>__gl_transaction_create";
GRANT INSERT ON acc_trans TO "lsmb_<?lsmb dbname ?>__gl_transaction_create";
GRANT ALL ON id TO "lsmb_<?lsmb dbname ?>__gl_transaction_create";
GRANT ALL ON acc_trans_entry_id_seq TO "lsmb_<?lsmb dbname ?>__gl_transaction_create";

INSERT INTO menu_acl (node_id, acl_type, role_name)
values (73, 'allow', 'lsmb_<?lsmb dbname ?>__gl_transaction_create');
INSERT INTO menu_acl (node_id, acl_type, role_name)
values (74, 'allow', 'lsmb_<?lsmb dbname ?>__gl_transaction_create');
INSERT INTO menu_acl (node_id, acl_type, role_name)
values (75, 'allow', 'lsmb_<?lsmb dbname ?>__gl_transaction_create');
INSERT INTO menu_acl (node_id, acl_type, role_name)
values (35, 'allow', 'lsmb_<?lsmb dbname ?>__gl_transaction_create');
INSERT INTO menu_acl (node_id, acl_type, role_name)
values (40, 'allow', 'lsmb_<?lsmb dbname ?>__gl_transaction_create');
INSERT INTO menu_acl (node_id, acl_type, role_name)
values (245, 'allow', 'lsmb_<?lsmb dbname ?>__gl_transaction_create');


CREATE ROLE "lsmb_<?lsmb dbname ?>__gl_voucher_create"
WITH INHERIT NOLOGIN;

GRANT INSERT ON gl TO "lsmb_<?lsmb dbname ?>__gl_voucher_create";
GRANT INSERT ON acc_trans TO "lsmb_<?lsmb dbname ?>__gl_voucher_create";
GRANT ALL ON id TO "lsmb_<?lsmb dbname ?>__gl_voucher_create";
GRANT ALL ON acc_trans_entry_id_seq TO "lsmb_<?lsmb dbname ?>__gl_voucher_create";

-- TODO Add menu permissions

CREATE ROLE "lsmb_<?lsmb dbname ?>__gl_reports"
WITH INHERIT NOLOGIN
IN ROLE "lsmb_<?lsmb dbname ?>__ar_transaction_list",
"lsmb_<?lsmb dbname ?>__ap_transaction_list";

GRANT SELECT ON gl, acc_trans, account_checkpoint 
TO "lsmb_<?lsmb dbname ?>__gl_reports";

INSERT INTO menu_acl (node_id, acl_type, role_name)
values (73, 'allow', 'lsmb_<?lsmb dbname ?>__gl_reports');
INSERT INTO menu_acl (node_id, acl_type, role_name)
values (76, 'allow', 'lsmb_<?lsmb dbname ?>__gl_reports');
INSERT INTO menu_acl (node_id, acl_type, role_name)
values (105, 'allow', 'lsmb_<?lsmb dbname ?>__gl_reports');
INSERT INTO menu_acl (node_id, acl_type, role_name)
values (114, 'allow', 'lsmb_<?lsmb dbname ?>__gl_reports');


CREATE ROLE "lsmb_<?lsmb dbname ?>__yearend_run"
WITH INHERIT NOLOGIN;

GRANT INSERT, SELECT ON acc_trans, account_checkpoint, yearend
TO "lsmb_<?lsmb dbname ?>__yearend_run";

GRANT ALL ON account_checkpoint_id_seq TO "lsmb_<?lsmb dbname ?>__yearend_run";

INSERT INTO menu_acl (node_id, acl_type, role_name)
values (128, 'allow', 'lsmb_<?lsmb dbname ?>__yearend_run');
INSERT INTO menu_acl (node_id, acl_type, role_name)
values (132, 'allow', 'lsmb_<?lsmb dbname ?>__yearend_run');


CREATE ROLE "lsmb_<?lsmb dbname ?>__batch_list"
WITH INHERIT NOLOGIN
IN ROLE "lsmb_<?lsmb dbname ?>__gl_reports";

GRANT SELECT ON batch TO "lsmb_<?lsmb dbname ?>__batch_list";
GRANT SELECT ON batch_class TO "lsmb_<?lsmb dbname ?>__batch_list";
GRANT SELECT ON voucher TO "lsmb_<?lsmb dbname ?>__batch_list";

CREATE ROLE "lsmb_<?lsmb dbname ?>__gl_all"
WITH INHERIT NOLOGIN
IN ROLE "lsmb_<?lsmb dbname ?>__gl_transaction_create",
"lsmb_<?lsmb dbname ?>__gl_voucher_create",
"lsmb_<?lsmb dbname ?>__yearend_run",
"lsmb_<?lsmb dbname ?>__gl_reports";

CREATE ROLE "lsmb_<?lsmb dbname ?>__project_timecard_add"
WITH INHERIT NOLOGIN
IN ROLE "lsmb_<?lsmb dbname ?>__contact_read";

GRANT INSERT, UPDATE ON jcitems TO "lsmb_<?lsmb dbname ?>__project_timecard_add";
GRANT ALL ON jcitems_id_seq TO "lsmb_<?lsmb dbname ?>__project_timecard_add";

INSERT INTO menu_acl (node_id, acl_type, role_name)
values (98, 'allow', 'lsmb_<?lsmb dbname ?>__project_timecard_add');
INSERT INTO menu_acl (node_id, acl_type, role_name)
values (100, 'allow', 'lsmb_<?lsmb dbname ?>__project_timecard_add');
INSERT INTO menu_acl (node_id, acl_type, role_name)
values (103, 'allow', 'lsmb_<?lsmb dbname ?>__project_timecard_add');
INSERT INTO menu_acl (node_id, acl_type, role_name)
values (106, 'allow', 'lsmb_<?lsmb dbname ?>__project_timecard_add');

CREATE ROLE "lsmb_<?lsmb dbname ?>__project_timecard_list"
WITH INHERIT NOLOGIN
IN ROLE "lsmb_<?lsmb dbname ?>__contact_read";

GRANT SELECT ON jcitems TO "lsmb_<?lsmb dbname ?>__project_timecard_list";

INSERT INTO menu_acl (node_id, acl_type, role_name)
values (98, 'allow', 'lsmb_<?lsmb dbname ?>__project_timecard_list');
INSERT INTO menu_acl (node_id, acl_type, role_name)
values (103, 'allow', 'lsmb_<?lsmb dbname ?>__project_timecard_list');
INSERT INTO menu_acl (node_id, acl_type, role_name)
values (106, 'allow', 'lsmb_<?lsmb dbname ?>__project_timecard_list');



-- ORDER GENERATION
CREATE ROLE "lsmb_<?lsmb dbname ?>__orders_generate"
WITH INHERIT NOLOGIN
IN ROLE "lsmb_<?lsmb dbname ?>__contact_read";

GRANT SELECT, INSERT, UPDATE ON oe TO "lsmb_<?lsmb dbname ?>__orders_generate";
GRANT SELECT, INSERT, UPDATE ON orderitems, business_unit_oitem TO "lsmb_<?lsmb dbname ?>__orders_generate";
GRANT ALL ON oe_id_seq TO "lsmb_<?lsmb dbname ?>__orders_generate";
GRANT ALL ON orderitems_id_seq TO "lsmb_<?lsmb dbname ?>__orders_generate";

CREATE ROLE "lsmb_<?lsmb dbname ?>__project_order_generate"
WITH INHERIT NOLOGIN
IN ROLE "lsmb_<?lsmb dbname ?>__orders_generate",
"lsmb_<?lsmb dbname ?>__project_timecard_list";

INSERT INTO menu_acl (node_id, acl_type, role_name)
values (98, 'allow', 'lsmb_<?lsmb dbname ?>__project_order_generate');
INSERT INTO menu_acl (node_id, acl_type, role_name)
values (101, 'allow', 'lsmb_<?lsmb dbname ?>__project_order_generate');
INSERT INTO menu_acl (node_id, acl_type, role_name)
values (102, 'allow', 'lsmb_<?lsmb dbname ?>__project_order_generate');


CREATE ROLE "lsmb_<?lsmb dbname ?>__orders_sales_to_purchase"
WITH INHERIT NOLOGIN
IN ROLE "lsmb_<?lsmb dbname ?>__orders_generate";

INSERT INTO menu_acl (node_id, acl_type, role_name)
values (50, 'allow', 'lsmb_<?lsmb dbname ?>__orders_sales_to_purchase');
INSERT INTO menu_acl (node_id, acl_type, role_name)
values (56, 'allow', 'lsmb_<?lsmb dbname ?>__orders_sales_to_purchase');
INSERT INTO menu_acl (node_id, acl_type, role_name)
values (57, 'allow', 'lsmb_<?lsmb dbname ?>__orders_sales_to_purchase');
INSERT INTO menu_acl (node_id, acl_type, role_name)
values (58, 'allow', 'lsmb_<?lsmb dbname ?>__orders_sales_to_purchase');


CREATE ROLE "lsmb_<?lsmb dbname ?>__orders_purchase_consolidate"
WITH INHERIT NOLOGIN
IN ROLE "lsmb_<?lsmb dbname ?>__orders_generate";

INSERT INTO menu_acl (node_id, acl_type, role_name)
values (50, 'allow', 'lsmb_<?lsmb dbname ?>__orders_purchase_consolidate');
INSERT INTO menu_acl (node_id, acl_type, role_name)
values (60, 'allow', 'lsmb_<?lsmb dbname ?>__orders_purchase_consolidate');
INSERT INTO menu_acl (node_id, acl_type, role_name)
values (62, 'allow', 'lsmb_<?lsmb dbname ?>__orders_purchase_consolidate');


CREATE ROLE "lsmb_<?lsmb dbname ?>__orders_sales_consolidate"
WITH INHERIT NOLOGIN
IN ROLE "lsmb_<?lsmb dbname ?>__orders_generate";

INSERT INTO menu_acl (node_id, acl_type, role_name)
values (50, 'allow', 'lsmb_<?lsmb dbname ?>__orders_sales_consolidate');
INSERT INTO menu_acl (node_id, acl_type, role_name)
values (60, 'allow', 'lsmb_<?lsmb dbname ?>__orders_sales_consolidate');
INSERT INTO menu_acl (node_id, acl_type, role_name)
values (61, 'allow', 'lsmb_<?lsmb dbname ?>__orders_sales_consolidate');


CREATE ROLE "lsmb_<?lsmb dbname ?>__orders_manage"
WITH INHERIT NOLOGIN
IN ROLE "lsmb_<?lsmb dbname ?>__project_order_generate",
"lsmb_<?lsmb dbname ?>__orders_sales_to_purchase",
"lsmb_<?lsmb dbname ?>__orders_purchase_consolidate",
"lsmb_<?lsmb dbname ?>__orders_sales_consolidate";

-- FINANCIAL REPORTS
CREATE ROLE "lsmb_<?lsmb dbname ?>__financial_reports"
WITH INHERIT NOLOGIN
IN ROLE "lsmb_<?lsmb dbname ?>__gl_reports";

GRANT select ON yearend TO "lsmb_<?lsmb dbname ?>__financial_reports";

INSERT INTO menu_acl (node_id, acl_type, role_name)
values (109, 'allow', 'lsmb_<?lsmb dbname ?>__financial_reports');
INSERT INTO menu_acl (node_id, acl_type, role_name)
values (110, 'allow', 'lsmb_<?lsmb dbname ?>__financial_reports');
INSERT INTO menu_acl (node_id, acl_type, role_name)
values (111, 'allow', 'lsmb_<?lsmb dbname ?>__financial_reports');
INSERT INTO menu_acl (node_id, acl_type, role_name)
values (112, 'allow', 'lsmb_<?lsmb dbname ?>__financial_reports');
INSERT INTO menu_acl (node_id, acl_type, role_name)
values (113, 'allow', 'lsmb_<?lsmb dbname ?>__financial_reports');
INSERT INTO menu_acl (node_id, acl_type, role_name)
values (114, 'allow', 'lsmb_<?lsmb dbname ?>__financial_reports');


-- RECURRING TRANSACTIONS
CREATE ROLE "lsmb_<?lsmb dbname ?>__recurring"
WITH INHERIT NOLOGIN;


INSERT INTO menu_acl (node_id, acl_type, role_name)
values (115, 'allow', 'lsmb_<?lsmb dbname ?>__print_jobs_list');

-- BATCH PRINTING
CREATE ROLE "lsmb_<?lsmb dbname ?>__print_jobs_list"
WITH INHERIT NOLOGIN;

INSERT INTO menu_acl (node_id, acl_type, role_name)
values (116, 'allow', 'lsmb_<?lsmb dbname ?>__print_jobs_list');
INSERT INTO menu_acl (node_id, acl_type, role_name)
values (117, 'allow', 'lsmb_<?lsmb dbname ?>__print_jobs_list');
INSERT INTO menu_acl (node_id, acl_type, role_name)
values (118, 'allow', 'lsmb_<?lsmb dbname ?>__print_jobs_list');
INSERT INTO menu_acl (node_id, acl_type, role_name)
values (119, 'allow', 'lsmb_<?lsmb dbname ?>__print_jobs_list');
INSERT INTO menu_acl (node_id, acl_type, role_name)
values (120, 'allow', 'lsmb_<?lsmb dbname ?>__print_jobs_list');
INSERT INTO menu_acl (node_id, acl_type, role_name)
values (121, 'allow', 'lsmb_<?lsmb dbname ?>__print_jobs_list');
INSERT INTO menu_acl (node_id, acl_type, role_name)
values (122, 'allow', 'lsmb_<?lsmb dbname ?>__print_jobs_list');
INSERT INTO menu_acl (node_id, acl_type, role_name)
values (123, 'allow', 'lsmb_<?lsmb dbname ?>__print_jobs_list');
INSERT INTO menu_acl (node_id, acl_type, role_name)
values (124, 'allow', 'lsmb_<?lsmb dbname ?>__print_jobs_list');
INSERT INTO menu_acl (node_id, acl_type, role_name)
values (125, 'allow', 'lsmb_<?lsmb dbname ?>__print_jobs_list');
INSERT INTO menu_acl (node_id, acl_type, role_name)
values (126, 'allow', 'lsmb_<?lsmb dbname ?>__print_jobs_list');
INSERT INTO menu_acl (node_id, acl_type, role_name)
values (127, 'allow', 'lsmb_<?lsmb dbname ?>__print_jobs_list');


CREATE ROLE "lsmb_<?lsmb dbname ?>__print_jobs"
WITH INHERIT NOLOGIN
IN ROLE "lsmb_<?lsmb dbname ?>__print_jobs_list";


--Tax Forms

CREATE ROLE "lsmb_<?lsmb dbname ?>__tax_form_save"
WITH INHERIT NOLOGIN;

GRANT ALL ON country_tax_form  TO "lsmb_<?lsmb dbname ?>__tax_form_save"; 
GRANT ALL ON country_tax_form_id_seq TO "lsmb_<?lsmb dbname ?>__tax_form_save";

INSERT INTO menu_acl (node_id, acl_type, role_name)
values (218, 'allow', 'lsmb_<?lsmb dbname ?>__tax_form_save');

INSERT INTO menu_acl (node_id, acl_type, role_name)
SELECT id, 'allow', 'lsmb_<?lsmb dbname ?>__tax_form_save'
  FROM menu_node WHERE parent = 217 and position in (2,3);
--

-- SYSTEM SETTINGS	
CREATE ROLE "lsmb_<?lsmb dbname ?>__system_settings_list"
WITH INHERIT NOLOGIN;

INSERT INTO menu_acl (node_id, acl_type, role_name)
values (128, 'allow', 'lsmb_<?lsmb dbname ?>__system_settings_list');
INSERT INTO menu_acl (node_id, acl_type, role_name)
values (129, 'allow', 'lsmb_<?lsmb dbname ?>__system_settings_list');
INSERT INTO menu_acl (node_id, acl_type, role_name)
values (131, 'allow', 'lsmb_<?lsmb dbname ?>__system_settings_list');


CREATE ROLE "lsmb_<?lsmb dbname ?>__system_settings_change"
WITH INHERIT NOLOGIN
IN ROLE "lsmb_<?lsmb dbname ?>__system_settings_list";

CREATE ROLE "lsmb_<?lsmb dbname ?>__taxes_set"
WITH INHERIT NOLOGIN;

GRANT INSERT, UPDATE ON tax TO "lsmb_<?lsmb dbname ?>__taxes_set";

INSERT INTO menu_acl (node_id, acl_type, role_name)
values (128, 'allow', 'lsmb_<?lsmb dbname ?>__taxes_set');
INSERT INTO menu_acl (node_id, acl_type, role_name)
values (130, 'allow', 'lsmb_<?lsmb dbname ?>__taxes_set');


CREATE ROLE "lsmb_<?lsmb dbname ?>__account_create"
WITH INHERIT NOLOGIN;

GRANT INSERT ON chart TO "lsmb_<?lsmb dbname ?>__account_create";
GRANT INSERT ON account, cr_coa_to_account 
TO "lsmb_<?lsmb dbname ?>__account_create";

GRANT ALL ON account_id_seq TO "lsmb_<?lsmb dbname ?>__account_create";
GRANT INSERT ON account_heading TO "lsmb_<?lsmb dbname ?>__account_create";
GRANT ALL ON account_heading_id_seq TO "lsmb_<?lsmb dbname ?>__account_create";
GRANT INSERT ON account_link TO "lsmb_<?lsmb dbname ?>__account_create";
-- account_link no longer appears to have a sequence and references account(id)
--GRANT ALL ON account_link_id_seq TO "lsmb_<?lsmb dbname ?>__account_create";

INSERT INTO menu_acl (node_id, acl_type, role_name)
values (128, 'allow', 'lsmb_<?lsmb dbname ?>__account_create');
INSERT INTO menu_acl (node_id, acl_type, role_name)
values (136, 'allow', 'lsmb_<?lsmb dbname ?>__account_create');
INSERT INTO menu_acl (node_id, acl_type, role_name)
values (137, 'allow', 'lsmb_<?lsmb dbname ?>__account_create');
INSERT INTO menu_acl (node_id, acl_type, role_name)
values (246, 'allow', 'lsmb_<?lsmb dbname ?>__account_create');


CREATE ROLE "lsmb_<?lsmb dbname ?>__account_edit"
WITH INHERIT NOLOGIN;

GRANT ALL ON account, account_heading, account_link, cr_coa_to_account 
TO "lsmb_<?lsmb dbname ?>__account_edit";

INSERT INTO menu_acl (node_id, acl_type, role_name)
values (128, 'allow', 'lsmb_<?lsmb dbname ?>__account_edit');
INSERT INTO menu_acl (node_id, acl_type, role_name)
values (136, 'allow', 'lsmb_<?lsmb dbname ?>__account_edit');
INSERT INTO menu_acl (node_id, acl_type, role_name)
values (138, 'allow', 'lsmb_<?lsmb dbname ?>__account_edit');

CREATE ROLE "lsmb_<?lsmb dbname ?>__auditor"
WITH INHERIT NOLOGIN;

GRANT SELECT ON audittrail TO "lsmb_<?lsmb dbname ?>__auditor";

CREATE ROLE "lsmb_<?lsmb dbname ?>__audit_trail_maintenance"
WITH INHERIT NOLOGIN;

GRANT DELETE ON audittrail TO "lsmb_<?lsmb dbname ?>__audit_trail_maintenance";

CREATE ROLE "lsmb_<?lsmb dbname ?>__gifi_create"
WITH INHERIT NOLOGIN;

GRANT INSERT ON gifi TO "lsmb_<?lsmb dbname ?>__gifi_create";

INSERT INTO menu_acl (node_id, acl_type, role_name)
values (128, 'allow', 'lsmb_<?lsmb dbname ?>__gifi_create');
INSERT INTO menu_acl (node_id, acl_type, role_name)
values (136, 'allow', 'lsmb_<?lsmb dbname ?>__gifi_create');
INSERT INTO menu_acl (node_id, acl_type, role_name)
values (139, 'allow', 'lsmb_<?lsmb dbname ?>__gifi_create');
INSERT INTO menu_acl (node_id, acl_type, role_name)
values (247, 'allow', 'lsmb_<?lsmb dbname ?>__gifi_create');


CREATE ROLE "lsmb_<?lsmb dbname ?>__gifi_edit"
WITH INHERIT NOLOGIN;

GRANT UPDATE ON gifi TO "lsmb_<?lsmb dbname ?>__gifi_edit";

INSERT INTO menu_acl (node_id, acl_type, role_name)
values (128, 'allow', 'lsmb_<?lsmb dbname ?>__gifi_edit');
INSERT INTO menu_acl (node_id, acl_type, role_name)
values (136, 'allow', 'lsmb_<?lsmb dbname ?>__gifi_edit');
INSERT INTO menu_acl (node_id, acl_type, role_name)
values (140, 'allow', 'lsmb_<?lsmb dbname ?>__gifi_edit');


CREATE ROLE "lsmb_<?lsmb dbname ?>__account_all"
WITH INHERIT NOLOGIN
IN ROLE "lsmb_<?lsmb dbname ?>__account_create",
"lsmb_<?lsmb dbname ?>__taxes_set",
"lsmb_<?lsmb dbname ?>__account_edit",
"lsmb_<?lsmb dbname ?>__gifi_create",
"lsmb_<?lsmb dbname ?>__gifi_edit";

CREATE ROLE "lsmb_<?lsmb dbname ?>__business_type_create"
WITH INHERIT NOLOGIN;

GRANT INSERT ON business TO "lsmb_<?lsmb dbname ?>__business_type_create";
GRANT ALL ON business_id_seq TO "lsmb_<?lsmb dbname ?>__business_type_create";

INSERT INTO menu_acl (node_id, acl_type, role_name)
values (128, 'allow', 'lsmb_<?lsmb dbname ?>__business_type_create');
INSERT INTO menu_acl (node_id, acl_type, role_name)
values (147, 'allow', 'lsmb_<?lsmb dbname ?>__business_type_create');
INSERT INTO menu_acl (node_id, acl_type, role_name)
values (148, 'allow', 'lsmb_<?lsmb dbname ?>__business_type_create');


CREATE ROLE "lsmb_<?lsmb dbname ?>__business_type_edit"
WITH INHERIT NOLOGIN;

GRANT UPDATE, DELETE ON business TO "lsmb_<?lsmb dbname ?>__business_type_edit";

INSERT INTO menu_acl (node_id, acl_type, role_name)
values (128, 'allow', 'lsmb_<?lsmb dbname ?>__business_type_edit');
INSERT INTO menu_acl (node_id, acl_type, role_name)
values (147, 'allow', 'lsmb_<?lsmb dbname ?>__business_type_edit');
INSERT INTO menu_acl (node_id, acl_type, role_name)
values (149, 'allow', 'lsmb_<?lsmb dbname ?>__business_type_edit');


CREATE ROLE "lsmb_<?lsmb dbname ?>__business_type_all"
WITH INHERIT NOLOGIN
IN ROLE "lsmb_<?lsmb dbname ?>__business_type_create",
"lsmb_<?lsmb dbname ?>__business_type_edit";

CREATE ROLE "lsmb_<?lsmb dbname ?>__sic_create"
WITH INHERIT NOLOGIN;

GRANT INSERT ON sic TO "lsmb_<?lsmb dbname ?>__sic_create";

INSERT INTO menu_acl (node_id, acl_type, role_name)
values (128, 'allow', 'lsmb_<?lsmb dbname ?>__sic_create');
INSERT INTO menu_acl (node_id, acl_type, role_name)
values (153, 'allow', 'lsmb_<?lsmb dbname ?>__sic_create');
INSERT INTO menu_acl (node_id, acl_type, role_name)
values (154, 'allow', 'lsmb_<?lsmb dbname ?>__sic_create');
INSERT INTO menu_acl (node_id, acl_type, role_name)
values (248, 'allow', 'lsmb_<?lsmb dbname ?>__sic_create');


CREATE ROLE "lsmb_<?lsmb dbname ?>__sic_edit"
WITH INHERIT NOLOGIN;

GRANT UPDATE ON sic TO "lsmb_<?lsmb dbname ?>__sic_edit";

INSERT INTO menu_acl (node_id, acl_type, role_name)
values (128, 'allow', 'lsmb_<?lsmb dbname ?>__sic_edit');
INSERT INTO menu_acl (node_id, acl_type, role_name)
values (153, 'allow', 'lsmb_<?lsmb dbname ?>__sic_edit');
INSERT INTO menu_acl (node_id, acl_type, role_name)
values (155, 'allow', 'lsmb_<?lsmb dbname ?>__sic_edit');


CREATE ROLE "lsmb_<?lsmb dbname ?>__sic_all"
WITH INHERIT NOLOGIN
IN ROLE "lsmb_<?lsmb dbname ?>__sic_create",
"lsmb_<?lsmb dbname ?>__sic_edit";


CREATE ROLE "lsmb_<?lsmb dbname ?>__template_edit"
WITH INHERIT NOLOGIN;


-- TODO Add db permissions as templates get moved into db.

INSERT INTO menu_acl (node_id, acl_type, role_name)
values (128, 'allow', 'lsmb_<?lsmb dbname ?>__template_edit');
INSERT INTO menu_acl (node_id, acl_type, role_name)
values (156, 'allow', 'lsmb_<?lsmb dbname ?>__template_edit');
INSERT INTO menu_acl (node_id, acl_type, role_name)
values (157, 'allow', 'lsmb_<?lsmb dbname ?>__template_edit');
INSERT INTO menu_acl (node_id, acl_type, role_name)
values (158, 'allow', 'lsmb_<?lsmb dbname ?>__template_edit');
INSERT INTO menu_acl (node_id, acl_type, role_name)
values (159, 'allow', 'lsmb_<?lsmb dbname ?>__template_edit');
INSERT INTO menu_acl (node_id, acl_type, role_name)
values (160, 'allow', 'lsmb_<?lsmb dbname ?>__template_edit');
INSERT INTO menu_acl (node_id, acl_type, role_name)
values (161, 'allow', 'lsmb_<?lsmb dbname ?>__template_edit');
INSERT INTO menu_acl (node_id, acl_type, role_name)
values (162, 'allow', 'lsmb_<?lsmb dbname ?>__template_edit');
INSERT INTO menu_acl (node_id, acl_type, role_name)
values (163, 'allow', 'lsmb_<?lsmb dbname ?>__template_edit');
INSERT INTO menu_acl (node_id, acl_type, role_name)
values (164, 'allow', 'lsmb_<?lsmb dbname ?>__template_edit');
INSERT INTO menu_acl (node_id, acl_type, role_name)
values (165, 'allow', 'lsmb_<?lsmb dbname ?>__template_edit');
INSERT INTO menu_acl (node_id, acl_type, role_name)
values (166, 'allow', 'lsmb_<?lsmb dbname ?>__template_edit');
INSERT INTO menu_acl (node_id, acl_type, role_name)
values (167, 'allow', 'lsmb_<?lsmb dbname ?>__template_edit');
INSERT INTO menu_acl (node_id, acl_type, role_name)
values (168, 'allow', 'lsmb_<?lsmb dbname ?>__template_edit');
INSERT INTO menu_acl (node_id, acl_type, role_name)
values (169, 'allow', 'lsmb_<?lsmb dbname ?>__template_edit');
INSERT INTO menu_acl (node_id, acl_type, role_name)
values (170, 'allow', 'lsmb_<?lsmb dbname ?>__template_edit');
INSERT INTO menu_acl (node_id, acl_type, role_name)
values (171, 'allow', 'lsmb_<?lsmb dbname ?>__template_edit');
INSERT INTO menu_acl (node_id, acl_type, role_name)
values (172, 'allow', 'lsmb_<?lsmb dbname ?>__template_edit');
INSERT INTO menu_acl (node_id, acl_type, role_name)
values (173, 'allow', 'lsmb_<?lsmb dbname ?>__template_edit');
INSERT INTO menu_acl (node_id, acl_type, role_name)
values (174, 'allow', 'lsmb_<?lsmb dbname ?>__template_edit');
INSERT INTO menu_acl (node_id, acl_type, role_name)
values (175, 'allow', 'lsmb_<?lsmb dbname ?>__template_edit');
INSERT INTO menu_acl (node_id, acl_type, role_name)
values (176, 'allow', 'lsmb_<?lsmb dbname ?>__template_edit');
INSERT INTO menu_acl (node_id, acl_type, role_name)
values (177, 'allow', 'lsmb_<?lsmb dbname ?>__template_edit');
INSERT INTO menu_acl (node_id, acl_type, role_name)
values (178, 'allow', 'lsmb_<?lsmb dbname ?>__template_edit');
INSERT INTO menu_acl (node_id, acl_type, role_name)
values (179, 'allow', 'lsmb_<?lsmb dbname ?>__template_edit');
INSERT INTO menu_acl (node_id, acl_type, role_name)
values (180, 'allow', 'lsmb_<?lsmb dbname ?>__template_edit');
INSERT INTO menu_acl (node_id, acl_type, role_name)
values (181, 'allow', 'lsmb_<?lsmb dbname ?>__template_edit');
INSERT INTO menu_acl (node_id, acl_type, role_name)
values (182, 'allow', 'lsmb_<?lsmb dbname ?>__template_edit');
INSERT INTO menu_acl (node_id, acl_type, role_name)
values (183, 'allow', 'lsmb_<?lsmb dbname ?>__template_edit');
INSERT INTO menu_acl (node_id, acl_type, role_name)
values (184, 'allow', 'lsmb_<?lsmb dbname ?>__template_edit');
INSERT INTO menu_acl (node_id, acl_type, role_name)
values (185, 'allow', 'lsmb_<?lsmb dbname ?>__template_edit');
INSERT INTO menu_acl (node_id, acl_type, role_name)
values (186, 'allow', 'lsmb_<?lsmb dbname ?>__template_edit');
INSERT INTO menu_acl (node_id, acl_type, role_name)
values (187, 'allow', 'lsmb_<?lsmb dbname ?>__template_edit');
INSERT INTO menu_acl (node_id, acl_type, role_name)
values (188, 'allow', 'lsmb_<?lsmb dbname ?>__template_edit');
INSERT INTO menu_acl (node_id, acl_type, role_name)
values (189, 'allow', 'lsmb_<?lsmb dbname ?>__template_edit');
INSERT INTO menu_acl (node_id, acl_type, role_name)
values (190, 'allow', 'lsmb_<?lsmb dbname ?>__template_edit');
INSERT INTO menu_acl (node_id, acl_type, role_name)
values (241, 'allow', 'lsmb_<?lsmb dbname ?>__template_edit');
INSERT INTO menu_acl (node_id, acl_type, role_name)
values (242, 'allow', 'lsmb_<?lsmb dbname ?>__template_edit');

CREATE ROLE "lsmb_<?lsmb dbname ?>__users_manage"
WITH INHERIT NOLOGIN
IN ROLE "lsmb_<?lsmb dbname ?>__contact_edit",
"lsmb_<?lsmb dbname ?>__contact_create",
"lsmb_<?lsmb dbname ?>__employees_manage";

GRANT SELECT ON role_view TO "lsmb_<?lsmb dbname ?>__users_manage";
GRANT EXECUTE ON FUNCTION  admin__add_user_to_role(TEXT, TEXT) 
TO "lsmb_<?lsmb dbname ?>__users_manage";
GRANT EXECUTE ON FUNCTION  admin__remove_user_from_role(TEXT, TEXT)
TO "lsmb_<?lsmb dbname ?>__users_manage";
GRANT EXECUTE ON FUNCTION  admin__add_function_to_group(TEXT, TEXT)
TO "lsmb_<?lsmb dbname ?>__users_manage";
GRANT EXECUTE ON FUNCTION  admin__remove_function_from_group(text, text)
TO "lsmb_<?lsmb dbname ?>__users_manage";
GRANT EXECUTE ON FUNCTION  admin__get_roles_for_user(INT)
TO "lsmb_<?lsmb dbname ?>__users_manage";
GRANT EXECUTE ON FUNCTION  admin__save_user(int, INT, text, TEXT, BOOL) 
TO "lsmb_<?lsmb dbname ?>__users_manage";
GRANT EXECUTE ON FUNCTION  admin__create_group(TEXT)
TO "lsmb_<?lsmb dbname ?>__users_manage";
GRANT EXECUTE ON FUNCTION  admin__delete_user(text, bool)
TO "lsmb_<?lsmb dbname ?>__users_manage";
GRANT EXECUTE ON FUNCTION  admin__list_roles(text)
TO "lsmb_<?lsmb dbname ?>__users_manage";
GRANT EXECUTE ON FUNCTION  admin__delete_group(text)
TO "lsmb_<?lsmb dbname ?>__users_manage";

INSERT INTO menu_acl (node_id, acl_type, role_name)
values (220, 'allow', 'lsmb_<?lsmb dbname ?>__users_manage');
INSERT INTO menu_acl (node_id, acl_type, role_name)
values (221, 'allow', 'lsmb_<?lsmb dbname ?>__users_manage');
INSERT INTO menu_acl (node_id, acl_type, role_name)
values (222, 'allow', 'lsmb_<?lsmb dbname ?>__users_manage');

CREATE ROLE "lsmb_<?lsmb dbname ?>__system_admin"
WITH INHERIT NOLOGIN
IN ROLE "lsmb_<?lsmb dbname ?>__system_settings_change",
"lsmb_<?lsmb dbname ?>__account_all",
"lsmb_<?lsmb dbname ?>__business_type_all",
"lsmb_<?lsmb dbname ?>__sic_all",
"lsmb_<?lsmb dbname ?>__template_edit",
"lsmb_<?lsmb dbname ?>__users_manage",
"lsmb_<?lsmb dbname ?>__backup",
"lsmb_<?lsmb dbname ?>__tax_form_save";

-- Manual Translation
CREATE ROLE "lsmb_<?lsmb dbname ?>__language_create"
WITH INHERIT NOLOGIN;

GRANT INSERT ON language TO "lsmb_<?lsmb dbname ?>__language_create";

INSERT INTO menu_acl (node_id, acl_type, role_name)
values (128, 'allow', 'lsmb_<?lsmb dbname ?>__language_create');
INSERT INTO menu_acl (node_id, acl_type, role_name)
values (150, 'allow', 'lsmb_<?lsmb dbname ?>__language_create');
INSERT INTO menu_acl (node_id, acl_type, role_name)
values (151, 'allow', 'lsmb_<?lsmb dbname ?>__language_create');


CREATE ROLE "lsmb_<?lsmb dbname ?>__language_edit"
WITH INHERIT NOLOGIN;

GRANT UPDATE ON language TO "lsmb_<?lsmb dbname ?>__language_edit";

INSERT INTO menu_acl (node_id, acl_type, role_name)
values (128, 'allow', 'lsmb_<?lsmb dbname ?>__language_edit');
INSERT INTO menu_acl (node_id, acl_type, role_name)
values (150, 'allow', 'lsmb_<?lsmb dbname ?>__language_edit');
INSERT INTO menu_acl (node_id, acl_type, role_name)
values (152, 'allow', 'lsmb_<?lsmb dbname ?>__language_edit');


CREATE ROLE "lsmb_<?lsmb dbname ?>__part_translation_create"
WITH INHERIT NOLOGIN;

GRANT ALL ON parts_translation 
TO "lsmb_<?lsmb dbname ?>__part_translation_create";

INSERT INTO menu_acl (node_id, acl_type, role_name)
values (77, 'allow', 'lsmb_<?lsmb dbname ?>__part_translation_create');
INSERT INTO menu_acl (node_id, acl_type, role_name)
values (95, 'allow', 'lsmb_<?lsmb dbname ?>__part_translation_create');
INSERT INTO menu_acl (node_id, acl_type, role_name)
values (96, 'allow', 'lsmb_<?lsmb dbname ?>__part_translation_create');
INSERT INTO menu_acl (node_id, acl_type, role_name)
values (97, 'allow', 'lsmb_<?lsmb dbname ?>__part_translation_create');


CREATE ROLE "lsmb_<?lsmb dbname ?>__partsgroup_translation_create"
WITH INHERIT NOLOGIN;

GRANT ALL ON partsgroup_translation
TO "lsmb_<?lsmb dbname ?>__partsgroup_translation_create";
INSERT INTO menu_acl (node_id, acl_type, role_name)
values (98, 'allow', 'lsmb_<?lsmb dbname ?>__partsgroup_translation_create');
INSERT INTO menu_acl (node_id, acl_type, role_name)
values (107, 'allow', 'lsmb_<?lsmb dbname ?>__partsgroup_translation_create');
INSERT INTO menu_acl (node_id, acl_type, role_name)
values (108, 'allow', 'lsmb_<?lsmb dbname ?>__partsgroup_translation_create');


CREATE ROLE "lsmb_<?lsmb dbname ?>__manual_translation_all"
WITH INHERIT NOLOGIN
IN ROLE "lsmb_<?lsmb dbname ?>__language_create",
"lsmb_<?lsmb dbname ?>__part_translation_create",
"lsmb_<?lsmb dbname ?>__partsgroup_translation_create";

-- Fixed Assets

CREATE ROLE "lsmb_<?lsmb dbname ?>__assets_administer" NOLOGIN INHERIT;

GRANT INSERT, UPDATE, SELECT, DELETE ON asset_class 
TO "lsmb_<?lsmb dbname ?>__assets_administer";
GRANT SELECT, UPDATE ON asset_class_id_seq
TO "lsmb_<?lsmb dbname ?>__assets_administer";

INSERT INTO menu_acl(role_name, acl_type, node_id)
values('lsmb_<?lsmb dbname ?>__assets_administer', 'allow', 237);


CREATE ROLE "lsmb_<?lsmb dbname ?>__assets_enter" NOLOGIN INHERIT;

GRANT ALL ON asset_item_id_seq TO "lsmb_<?lsmb dbname ?>__assets_enter";
GRANT INSERT, UPDATE ON asset_item
TO "lsmb_<?lsmb dbname ?>__assets_enter";

GRANT INSERT, SELECT ON asset_note TO "lsmb_<?lsmb dbname ?>__assets_enter";

INSERT INTO menu_acl(role_name, acl_type, node_id)
values('lsmb_<?lsmb dbname ?>__assets_enter', 'allow', 230);
INSERT INTO menu_acl(role_name, acl_type, node_id)
values('lsmb_<?lsmb dbname ?>__assets_enter', 'allow', 231);
INSERT INTO menu_acl(role_name, acl_type, node_id)
values('lsmb_<?lsmb dbname ?>__assets_enter', 'allow', 232);
INSERT INTO menu_acl(role_name, acl_type, node_id)
values('lsmb_<?lsmb dbname ?>__assets_enter', 'allow', 233);
INSERT INTO menu_acl(role_name, acl_type, node_id)
values('lsmb_<?lsmb dbname ?>__assets_enter', 'allow', 235);

CREATE ROLE "lsmb_<?lsmb dbname ?>__assets_depreciate" NOLOGIN INHERIT;
GRANT SELECT, INSERT ON asset_report, asset_report_line, asset_item, asset_class
TO "lsmb_<?lsmb dbname ?>__assets_depreciate";
GRANT UPDATE ON asset_report TO "lsmb_<?lsmb dbname ?>__assets_depreciate";

GRANT ALL ON asset_report_id_seq TO "lsmb_<?lsmb dbname ?>__assets_depreciate"; 

INSERT INTO menu_acl(role_name, acl_type, node_id)
values('lsmb_<?lsmb dbname ?>__assets_depreciate', 'allow', 238);
INSERT INTO menu_acl(role_name, acl_type, node_id)
values('lsmb_<?lsmb dbname ?>__assets_depreciate', 'allow', 234);

CREATE ROLE "lsmb_<?lsmb dbname ?>__assets_approve" NOLOGIN INHERIT;
GRANT SELECT ON asset_report, asset_report_line, asset_item, asset_class
TO "lsmb_<?lsmb dbname ?>__assets_approve";
GRANT EXECUTE ON FUNCTION  asset_report__approve(int, int, int, int)
TO "lsmb_<?lsmb dbname ?>__assets_approve";

INSERT INTO menu_acl (role_name, acl_type, node_id)
values('lsmb_<?lsmb dbname ?>__assets_approve', 'allow', 239),
      ('lsmb_<?lsmb dbname ?>__assets_approve', 'allow', 240);


GRANT SELECT ON asset_class, asset_item to public;
GRANT SELECT ON asset_unit_class TO public;
GRANT SELECT ON asset_dep_method TO public;

-- Grants to all users;
GRANT SELECT ON lsmb_module TO public; -- everyone needs to read this table and nothing
-- sensitive in that table.
GRANT SELECT ON makemodel TO public;
GRANT SELECT ON custom_field_catalog TO public;
GRANT SELECT ON custom_table_catalog TO public;
GRANT SELECT ON oe_class TO public;
GRANT SELECT ON note_class TO public;
GRANT ALL ON defaults TO public;
GRANT ALL ON "session" TO public;
GRANT ALL ON session_session_id_seq TO PUBLIC;
GRANT SELECT ON users TO public;
GRANT ALL ON user_preference TO public;
GRANT SELECT ON user_listable TO public;
GRANT SELECT ON custom_table_catalog TO PUBLIC;
GRANT SELECT ON custom_field_catalog TO PUBLIC;
grant select on menu_node, menu_attribute, menu_acl to public;
GRANT select on chart, gifi, country to public;
GRANT SELECT ON parts, partsgroup TO public;
GRANT SELECT ON language TO public;
GRANT SELECT ON business, exchangerate, new_shipto, tax TO public;
GRANT ALL ON recurring, recurringemail, recurringprint, status TO public; 
GRANT ALL ON transactions TO public;
GRANT SELECT ON entity_employee TO public;
REVOKE INSERT, UPDATE, DELETE ON entity_employee FROM public; --fixing old perms
GRANT ALL ON pending_job, payments_queue TO PUBLIC;
GRANT ALL ON pending_job_id_seq TO public;
GRANT ALL ON invoice_tax_form TO public;
GRANT SELECT ON taxmodule TO public;
GRANT ALL ON ac_tax_form to public;
GRANT SELECT ON country_tax_form to public;
GRANT SELECT ON translation TO public;
GRANT SELECT ON pricegroup TO public;
GRANT SELECT ON partstax TO public;
GRANT SELECT ON salutation TO public;
GRANT SELECT ON partscustomer TO public;
GRANT SELECT ON assembly TO public;
GRANT SELECT ON jcitems TO public;
GRANT SELECT ON payment_type TO public;
GRANT SELECT ON lsmb_roles TO public;
GRANT SELECT ON employee_search TO PUBLIC;
GRANT SELECT ON warehouse TO public;
GRANT SELECT ON voucher TO public;
GRANT select ON account, account_link, account_link_description TO PUBLIC;
GRANT select ON sic TO public;
GRANT SELECT ON parts_translation,  partsgroup_translation TO public;
GRANT SELECT ON asset_report_class, asset_rl_to_disposal_method,
                asset_disposal_method TO PUBLIC;
GRANT SELECT ON mime_type, file_class TO PUBLIC;

GRANT EXECUTE ON FUNCTION user__get_all_users() TO public;

--TODO, lock recurring, pending_job, payment_queue down more
-- Roles with no db permissions:
CREATE ROLE "lsmb_<?lsmb dbname ?>__draft_edit" WITH INHERIT NOLOGIN;

INSERT INTO menu_acl (node_id, acl_type, role_name)
values (210, 'allow', 'lsmb_<?lsmb dbname ?>__draft_edit');

-- CT:  The following grant is required for now, but will hopefully become less 
-- important when we get to 1.4 and can more sensibly lock things down.
GRANT ALL ON dpt_trans TO public;

-- Roles dependant on FUNCTIONS
CREATE ROLE "lsmb_<?lsmb dbname ?>__voucher_delete" 
WITH INHERIT NOLOGIN;

GRANT EXECUTE ON FUNCTION voucher__delete(int) 
TO "lsmb_<?lsmb dbname ?>__voucher_delete";

GRANT EXECUTE ON FUNCTION batch_delete(int) 
TO "lsmb_<?lsmb dbname ?>__voucher_delete";


INSERT INTO menu_acl (node_id, acl_type, role_name)
values (191, 'allow', 'public');
INSERT INTO menu_acl (node_id, acl_type, role_name)
values (192, 'allow', 'public');
INSERT INTO menu_acl (node_id, acl_type, role_name)
values (193, 'allow', 'public');<|MERGE_RESOLUTION|>--- conflicted
+++ resolved
@@ -856,14 +856,10 @@
 
 GRANT "lsmb_<?lsmb dbname ?>__file_read" TO "lsmb_<?lsmb dbname ?>__part_edit";
 
-<<<<<<< HEAD
-GRANT SELECT ON assembly, orderitems, jcitems, invoice, business_unit_oitem 
-=======
 GRANT ALL ON partscustomer_entry_id_seq 
 TO "lsmb_<?lsmb dbname ?>__contact_edit", "lsmb_<?lsmb dbname ?>__part_edit";
 
-GRANT SELECT ON assembly, orderitems, jcitems, invoice 
->>>>>>> a5422e35
+GRANT SELECT ON assembly, orderitems, jcitems, invoice, business_unit_oitem 
 TO "lsmb_<?lsmb dbname ?>__part_edit";
 
 GRANT DELETE ON assembly TO "lsmb_<?lsmb dbname ?>__part_edit";
