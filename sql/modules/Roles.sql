GRANT ALL ON SCHEMA public TO public; -- required for Pg 8.2

CREATE ROLE "lsmb_<?lsmb dbname ?>__budget_enter" WITH INHERIT NOLOGIN;
CREATE ROLE "lsmb_<?lsmb dbname ?>__budget_view" WITH INHERIT NOLOGIN;
CREATE ROLE "lsmb_<?lsmb dbname ?>__budget_approve" WITH INHERIT NOLOGIN
IN ROLE "lsmb_<?lsmb dbname ?>__budget_view";

CREATE ROLE "lsmb_<?lsmb dbname ?>__budget_obsolete" WITH INHERIT NOLOGIN
IN ROLE "lsmb_<?lsmb dbname ?>__budget_view";

INSERT INTO menu_acl (node_id, acl_type, role_name)
values (252, 'allow', 'lsmb_<?lsmb dbname ?>__budget_enter');

INSERT INTO menu_acl (node_id, acl_type, role_name)
values (253, 'allow', 'lsmb_<?lsmb dbname ?>__budget_view');

GRANT UPDATE (approved_at, approved_by) on budget_info 
TO "lsmb_<?lsmb dbname ?>__budget_approve";

GRANT UPDATE (obsolete_at, obsolete_by) on budget_info
TO "lsmb_<?lsmb dbname ?>__budget_obsolete";

GRANT EXECUTE ON FUNCTION budget__reject(in_id int) 
TO "lsmb_<?lsmb dbname ?>__budget_approve";
CREATE ROLE "lsmb_<?lsmb dbname ?>__business_units_manage"
WITH INHERIT NOLOGIN;

GRANT INSERT, UPDATE, DELETE ON business_unit_class, business_unit, bu_class_to_module
TO "lsmb_<?lsmb dbname ?>__business_units_manage";

GRANT SELECT ON business_unit_class, business_unit, bu_class_to_module TO PUBLIC;

-- Exchange rate creation (required insert and update on 'exchangerate' table)

CREATE ROLE "lsmb_<?lsmb dbname ?>__exchangerate_edit"
WITH INHERIT NOLOGIN;

GRANT INSERT, UPDATE ON exchangerate
TO "lsmb_<?lsmb dbname ?>__exchangerate_edit";

-- Basic file attachments

CREATE ROLE "lsmb_<?lsmb dbname ?>__file_read"
WITH INHERIT NOLOGIN;

GRANT SELECT ON file_base, file_secondary_attachment, file_transaction,
file_order, file_links, file_part
      TO "lsmb_<?lsmb dbname ?>__file_read";

CREATE ROLE "lsmb_<?lsmb dbname ?>__file_attach_tx"
WITH INHERIT NOLOGIN;

GRANT INSERT, UPDATE ON file_transaction, file_order_to_tx TO
 "lsmb_<?lsmb dbname ?>__file_attach_tx";


CREATE ROLE "lsmb_<?lsmb dbname ?>__file_attach_order"
WITH INHERIT NOLOGIN;

GRANT INSERT, UPDATE 
      ON file_order, 
         file_order_to_order,
         file_tx_to_order
      TO "lsmb_<?lsmb dbname ?>__file_attach_order";

GRANT INSERT, UPDATE ON file_transaction, file_order_to_tx TO
 "lsmb_<?lsmb dbname ?>__file_attach_tx";


CREATE ROLE "lsmb_<?lsmb dbname ?>__file_attach_part"
WITH INHERIT NOLOGIN;

GRANT INSERT, UPDATE 
      ON file_part
      TO "lsmb_<?lsmb dbname ?>__file_attach_part";


GRANT ALL ON file_base_id_seq TO "lsmb_<?lsmb dbname ?>__file_attach_tx";
GRANT ALL ON file_base_id_seq TO "lsmb_<?lsmb dbname ?>__file_attach_part";
GRANT ALL ON file_base_id_seq TO "lsmb_<?lsmb dbname ?>__file_attach_order";

-- Contacts

CREATE ROLE "lsmb_<?lsmb dbname ?>__contact_read"
WITH INHERIT NOLOGIN;

GRANT SELECT ON partsvendor, partscustomer, taxcategory
TO "lsmb_<?lsmb dbname ?>__contact_read";
GRANT SELECT ON entity TO "lsmb_<?lsmb dbname ?>__contact_read";
GRANT SELECT ON company TO "lsmb_<?lsmb dbname ?>__contact_read";
GRANT SELECT ON location TO "lsmb_<?lsmb dbname ?>__contact_read";
GRANT SELECT ON person TO "lsmb_<?lsmb dbname ?>__contact_read";
GRANT SELECT ON entity_credit_account TO "lsmb_<?lsmb dbname ?>__contact_read";
GRANT SELECT ON entity_to_location TO "lsmb_<?lsmb dbname ?>__contact_read";
GRANT SELECT ON eca_tax TO "lsmb_<?lsmb dbname ?>__contact_read";
GRANT SELECT ON contact_class TO "lsmb_<?lsmb dbname ?>__contact_read";
GRANT SELECT ON entity_class TO "lsmb_<?lsmb dbname ?>__contact_read";
GRANT SELECT ON entity_bank_account TO "lsmb_<?lsmb dbname ?>__contact_read";
GRANT SELECT ON entity_note TO "lsmb_<?lsmb dbname ?>__contact_read";
GRANT SELECT ON entity_other_name TO "lsmb_<?lsmb dbname ?>__contact_read";
GRANT SELECT ON location_class TO "lsmb_<?lsmb dbname ?>__contact_read";
GRANT SELECT ON person_to_company TO "lsmb_<?lsmb dbname ?>__contact_read";
GRANT SELECT ON entity_to_contact TO "lsmb_<?lsmb dbname ?>__contact_read";
GRANT SELECT ON entity_to_contact TO "lsmb_<?lsmb dbname ?>__contact_read";
GRANT SELECT ON entity_to_location TO "lsmb_<?lsmb dbname ?>__contact_read";
GRANT SELECT ON eca_to_location TO "lsmb_<?lsmb dbname ?>__contact_read";
GRANT SELECT ON eca_to_contact TO "lsmb_<?lsmb dbname ?>__contact_read";
GRANT EXECUTE ON FUNCTION eca__list_notes(int)  TO "lsmb_<?lsmb dbname ?>__contact_read";


INSERT INTO menu_acl (node_id, acl_type, role_name) 
values (1, 'allow', 'lsmb_<?lsmb dbname ?>__contact_read');
INSERT INTO menu_acl (node_id, acl_type, role_name) 
values (14, 'allow', 'lsmb_<?lsmb dbname ?>__contact_read');
INSERT INTO menu_acl (node_id, acl_type, role_name) 
values (21, 'allow', 'lsmb_<?lsmb dbname ?>__contact_read');

DELETE FROM menu_acl
WHERE node_id = 49 AND role_name = 'lsmb_<?lsmb dbname ?>__contact_read';


CREATE ROLE "lsmb_<?lsmb dbname ?>__contact_create"
WITH INHERIT NOLOGIN
IN ROLE "lsmb_<?lsmb dbname ?>__contact_read";

GRANT INSERT ON entity TO "lsmb_<?lsmb dbname ?>__contact_create";
GRANT ALL ON entity_id_seq TO "lsmb_<?lsmb dbname ?>__contact_create";
GRANT INSERT ON company TO "lsmb_<?lsmb dbname ?>__contact_create";
GRANT ALL ON company_id_seq TO "lsmb_<?lsmb dbname ?>__contact_create";
GRANT INSERT ON location TO "lsmb_<?lsmb dbname ?>__contact_create";
GRANT ALL ON location_id_seq TO "lsmb_<?lsmb dbname ?>__contact_create";
GRANT INSERT ON person TO "lsmb_<?lsmb dbname ?>__contact_create";
GRANT ALL ON person_id_seq TO "lsmb_<?lsmb dbname ?>__contact_create";
GRANT INSERT ON entity_credit_account TO "lsmb_<?lsmb dbname ?>__contact_create";
GRANT ALL ON entity_credit_account_id_seq TO "lsmb_<?lsmb dbname ?>__contact_create";
GRANT ALL ON note_id_seq TO "lsmb_<?lsmb dbname ?>__contact_create";
GRANT INSERT ON entity_to_location TO "lsmb_<?lsmb dbname ?>__contact_create";
GRANT INSERT ON eca_tax TO "lsmb_<?lsmb dbname ?>__contact_create";
GRANT INSERT ON entity_bank_account TO "lsmb_<?lsmb dbname ?>__contact_create";
GRANT ALL ON entity_bank_account_id_seq TO "lsmb_<?lsmb dbname ?>__contact_create";
GRANT INSERT ON entity_note TO "lsmb_<?lsmb dbname ?>__contact_create";
GRANT INSERT ON entity_other_name TO "lsmb_<?lsmb dbname ?>__contact_create";
GRANT INSERT ON person_to_company TO "lsmb_<?lsmb dbname ?>__contact_create";
GRANT INSERT ON entity_to_contact TO "lsmb_<?lsmb dbname ?>__contact_create";
GRANT INSERT ON entity_to_contact TO "lsmb_<?lsmb dbname ?>__contact_create";
GRANT INSERT ON entity_to_location TO "lsmb_<?lsmb dbname ?>__contact_create";
GRANT DELETE ON entity_to_location TO "lsmb_<?lsmb dbname ?>__contact_create";
GRANT INSERT ON eca_to_location TO "lsmb_<?lsmb dbname ?>__contact_create";
GRANT DELETE ON eca_to_location TO "lsmb_<?lsmb dbname ?>__contact_create";
GRANT INSERT ON eca_to_contact TO "lsmb_<?lsmb dbname ?>__contact_create";
GRANT DELETE ON eca_to_contact TO "lsmb_<?lsmb dbname ?>__contact_create";
GRANT UPDATE ON eca_to_contact TO "lsmb_<?lsmb dbname ?>__contact_create";
GRANT INSERT ON eca_note TO "lsmb_<?lsmb dbname ?>__contact_create";
GRANT ALL ON eca_tax TO"lsmb_<?lsmb dbname ?>__contact_create";


INSERT INTO menu_acl (node_id, acl_type, role_name) 
values (1, 'allow', 'lsmb_<?lsmb dbname ?>__contact_create');
INSERT INTO menu_acl (node_id, acl_type, role_name) 
values (12, 'allow', 'lsmb_<?lsmb dbname ?>__contact_create');
INSERT INTO menu_acl (node_id, acl_type, role_name) 
values (21, 'allow', 'lsmb_<?lsmb dbname ?>__contact_create');


CREATE ROLE "lsmb_<?lsmb dbname ?>__employees_manage"
WITH INHERIT NOLOGIN
IN ROLE "lsmb_<?lsmb dbname ?>__contact_read";

GRANT ALL ON entity_employee, person, entity, entity_id_seq
TO "lsmb_<?lsmb dbname ?>__employees_manage";

INSERT INTO menu_acl (node_id, acl_type, role_name) 
values (48, 'allow', 'lsmb_<?lsmb dbname ?>__employees_manage');

INSERT INTO menu_acl (node_id, acl_type, role_name) 
values (49, 'allow', 'lsmb_<?lsmb dbname ?>__employees_manage');


CREATE ROLE "lsmb_<?lsmb dbname ?>__contact_edit"
WITH INHERIT NOLOGIN
IN ROLE "lsmb_<?lsmb dbname ?>__contact_read";

GRANT UPDATE ON entity TO "lsmb_<?lsmb dbname ?>__contact_edit";
GRANT UPDATE ON company TO "lsmb_<?lsmb dbname ?>__contact_edit";
GRANT UPDATE ON location TO "lsmb_<?lsmb dbname ?>__contact_edit";
GRANT UPDATE ON person TO "lsmb_<?lsmb dbname ?>__contact_edit";
GRANT UPDATE ON entity_credit_account TO "lsmb_<?lsmb dbname ?>__contact_edit";
GRANT UPDATE ON entity_to_location TO "lsmb_<?lsmb dbname ?>__contact_edit";
GRANT UPDATE ON eca_tax TO "lsmb_<?lsmb dbname ?>__contact_edit";
GRANT UPDATE ON entity_bank_account TO "lsmb_<?lsmb dbname ?>__contact_edit";
GRANT UPDATE ON entity_note TO "lsmb_<?lsmb dbname ?>__contact_edit";
GRANT UPDATE ON entity_other_name TO "lsmb_<?lsmb dbname ?>__contact_edit";
GRANT UPDATE ON person_to_company TO "lsmb_<?lsmb dbname ?>__contact_edit";
GRANT UPDATE ON entity_to_contact TO "lsmb_<?lsmb dbname ?>__contact_edit";
GRANT UPDATE ON entity_to_contact TO "lsmb_<?lsmb dbname ?>__contact_edit";
GRANT UPDATE ON eca_to_location TO "lsmb_<?lsmb dbname ?>__contact_edit";
GRANT DELETE, INSERT  ON entity_bank_account TO "lsmb_<?lsmb dbname ?>__contact_edit";
GRANT ALL ON eca_tax TO"lsmb_<?lsmb dbname ?>__contact_edit";

CREATE ROLE "lsmb_<?lsmb dbname ?>__contact_all_rights"
WITH INHERIT NOLOGIN 
in role "lsmb_<?lsmb dbname ?>__contact_create", 
"lsmb_<?lsmb dbname ?>__contact_edit",
"lsmb_<?lsmb dbname ?>__contact_read";

-- Batches and VOuchers
CREATE ROLE "lsmb_<?lsmb dbname ?>__batch_create"
WITH INHERIT NOLOGIN;

GRANT INSERT ON batch TO "lsmb_<?lsmb dbname ?>__batch_create";
GRANT ALL ON batch_id_seq TO "lsmb_<?lsmb dbname ?>__batch_create";
GRANT SELECT ON batch_class TO "lsmb_<?lsmb dbname ?>__batch_create";
GRANT INSERT ON voucher TO "lsmb_<?lsmb dbname ?>__batch_create";
GRANT ALL ON voucher_id_seq TO "lsmb_<?lsmb dbname ?>__contact_create";

-- No menu acls

CREATE ROLE "lsmb_<?lsmb dbname ?>__batch_post"
WITH INHERIT NOLOGIN;

GRANT EXECUTE ON FUNCTION batch_post(int) TO "lsmb_<?lsmb dbname ?>__batch_post";

DELETE FROM menu_acl 
 WHERE node_id in (206, 210) 
       AND role_name = 'lsmb_<?lsmb dbname ?>__contact_create';

INSERT INTO menu_acl (node_id, acl_type, role_name)
values (206, 'allow', 'lsmb_<?lsmb dbname ?>__batch_post'),
       (210, 'allow', 'lsmb_<?lsmb dbname ?>__batch_post');

-- AR
CREATE ROLE "lsmb_<?lsmb dbname ?>__ar_transaction_create"
WITH INHERIT NOLOGIN
IN ROLE "lsmb_<?lsmb dbname ?>__contact_read";

-- Role created later; using the GRANT construct, we support upgrades
GRANT "lsmb_<?lsmb dbname ?>__exchangerate_edit"
   TO "lsmb_<?lsmb dbname ?>__ar_transaction_create";

GRANT INSERT ON ar, invoice_note, business_unit_ac 
TO "lsmb_<?lsmb dbname ?>__ar_transaction_create";

GRANT SELECT ON oe TO "lsmb_<?lsmb dbname ?>__ar_transaction_create";

GRANT ALL ON id TO "lsmb_<?lsmb dbname ?>__ar_transaction_create";
GRANT INSERT ON acc_trans TO "lsmb_<?lsmb dbname ?>__ar_transaction_create";
GRANT ALL ON acc_trans_entry_id_seq TO "lsmb_<?lsmb dbname ?>__ar_transaction_create";
INSERT INTO menu_acl (node_id, acl_type, role_name)
values (1, 'allow', 'lsmb_<?lsmb dbname ?>__ar_transaction_create');
INSERT INTO menu_acl (node_id, acl_type, role_name)
values (2, 'allow', 'lsmb_<?lsmb dbname ?>__ar_transaction_create');
INSERT INTO menu_acl (node_id, acl_type, role_name)
values (194, 'allow', 'lsmb_<?lsmb dbname ?>__ar_transaction_create');

CREATE ROLE "lsmb_<?lsmb dbname ?>__ar_transaction_create_voucher"
WITH INHERIT NOLOGIN
IN ROLE "lsmb_<?lsmb dbname ?>__contact_read",
"lsmb_<?lsmb dbname ?>__batch_create";

GRANT INSERT ON ar TO "lsmb_<?lsmb dbname ?>__ar_transaction_create_voucher";
GRANT ALL ON id TO "lsmb_<?lsmb dbname ?>__ar_transaction_create_voucher";
GRANT INSERT ON acc_trans, business_unit_ac TO "lsmb_<?lsmb dbname ?>__ar_transaction_create_voucher";
GRANT ALL ON acc_trans_entry_id_seq TO "lsmb_<?lsmb dbname ?>__ar_transaction_create_voucher";

INSERT INTO menu_acl (node_id, acl_type, role_name)
values (4, 'allow', 'lsmb_<?lsmb dbname ?>__ar_transaction_create');
INSERT INTO menu_acl (node_id, acl_type, role_name) 
values (198, 'allow', 'lsmb_<?lsmb dbname ?>__ar_transaction_create_voucher');
INSERT INTO menu_acl (node_id, acl_type, role_name) 
values (20, 'allow', 'lsmb_<?lsmb dbname ?>__ar_transaction_create_voucher');

-- Activate when AR batch import is working
--INSERT INTO menu_acl (node_id, acl_type, role_name) 
--values (244, 'allow', 'lsmb_<?lsmb dbname ?>__ar_transaction_create_voucher');


CREATE ROLE "lsmb_<?lsmb dbname ?>__ar_invoice_create"
WITH INHERIT NOLOGIN
IN ROLE "lsmb_<?lsmb dbname ?>__ar_transaction_create";

--### oldcode: UPDATE granted because old code wants it
GRANT SELECT, INSERT, UPDATE ON invoice, new_shipto,  business_unit_inv,
new_shipto_id_seq
TO "lsmb_<?lsmb dbname ?>__ar_invoice_create";
GRANT ALL ON invoice_id_seq TO "lsmb_<?lsmb dbname ?>__ar_invoice_create";
GRANT INSERT ON inventory TO "lsmb_<?lsmb dbname ?>__ar_invoice_create";
GRANT ALL ON inventory_entry_id_seq TO "lsmb_<?lsmb dbname ?>__ar_invoice_create";
GRANT INSERT ON tax_extended TO "lsmb_<?lsmb dbname ?>__ar_invoice_create";


INSERT INTO menu_acl (node_id, acl_type, role_name)
values (3, 'allow', 'lsmb_<?lsmb dbname ?>__ar_invoice_create');
INSERT INTO menu_acl (node_id, acl_type, role_name)
values (195, 'allow', 'lsmb_<?lsmb dbname ?>__ar_invoice_create');


--CREATE ROLE "lsmb_<?lsmb dbname ?>__ar_invoice_create_voucher"
--WITH INHERIT NOLOGIN
--IN ROLE "lsmb_<?lsmb dbname ?>__contact_read",
--"lsmb_<?lsmb dbname ?>__batch_create",
--"lsmb_<?lsmb dbname ?>__ar_transaction_create_voucher";

--GRANT INSERT ON invoice TO "lsmb_<?lsmb dbname ?>__ar_invoice_create_voucher";
--GRANT ALL ON invoice_id_seq TO "lsmb_<?lsmb dbname ?>__ar_invoice_create_voucher";
--GRANT INSERT ON inventory TO "lsmb_<?lsmb dbname ?>__ar_invoice_create_voucher";
--GRANT ALL ON inventory_entry_id_seq TO "lsmb_<?lsmb dbname ?>__ar_invoice_create_voucher";

-- TODO add Menu ACLs

CREATE ROLE "lsmb_<?lsmb dbname ?>__ar_transaction_list"
WITH INHERIT NOLOGIN
IN ROLE "lsmb_<?lsmb dbname ?>__contact_read",
"lsmb_<?lsmb dbname ?>__file_read";

GRANT SELECT ON ar TO "lsmb_<?lsmb dbname ?>__ar_transaction_list";
GRANT SELECT ON acc_trans, business_unit_ac
 TO "lsmb_<?lsmb dbname ?>__ar_transaction_list";
GRANT SELECT ON invoice, business_unit_inv TO "lsmb_<?lsmb dbname ?>__ar_transaction_list";
GRANT SELECT ON inventory TO "lsmb_<?lsmb dbname ?>__ar_transaction_list";
GRANT SELECT ON tax_extended TO "lsmb_<?lsmb dbname ?>__ar_transaction_list";

INSERT INTO menu_acl (node_id, acl_type, role_name)
values (1, 'allow', 'lsmb_<?lsmb dbname ?>__ar_transaction_list');
INSERT INTO menu_acl (node_id, acl_type, role_name)
values (4, 'allow', 'lsmb_<?lsmb dbname ?>__ar_transaction_list');
INSERT INTO menu_acl (node_id, acl_type, role_name)
values (5, 'allow', 'lsmb_<?lsmb dbname ?>__ar_transaction_list');
INSERT INTO menu_acl (node_id, acl_type, role_name)
values (6, 'allow', 'lsmb_<?lsmb dbname ?>__ar_transaction_list');
INSERT INTO menu_acl (node_id, acl_type, role_name)
values (7, 'allow', 'lsmb_<?lsmb dbname ?>__ar_transaction_list');
INSERT INTO menu_acl (node_id, acl_type, role_name)
values (9, 'allow', 'lsmb_<?lsmb dbname ?>__ar_transaction_list');
INSERT INTO menu_acl (node_id, acl_type, role_name)
values (10, 'allow', 'lsmb_<?lsmb dbname ?>__ar_transaction_list');
INSERT INTO menu_acl (node_id, acl_type, role_name)
values (15, 'allow', 'lsmb_<?lsmb dbname ?>__ar_transaction_list');

--CREATE ROLE "lsmb_<?lsmb dbname ?>__ar_voucher_all"
--WITH INHERIT NOLOGIN 
--IN ROLE "lsmb_<?lsmb dbname ?>__ar_transaction_create_voucher",
--"lsmb_<?lsmb dbname ?>__ar_invoice_create_voucher";

CREATE ROLE "lsmb_<?lsmb dbname ?>__ar_transaction_all"
WITH INHERIT NOLOGIN
IN ROLE "lsmb_<?lsmb dbname ?>__ar_transaction_create",
"lsmb_<?lsmb dbname ?>__ar_invoice_create",
"lsmb_<?lsmb dbname ?>__ar_transaction_list",
"lsmb_<?lsmb dbname ?>__file_attach_tx";

CREATE ROLE "lsmb_<?lsmb dbname ?>__sales_order_create"
WITH INHERIT NOLOGIN
IN ROLE "lsmb_<?lsmb dbname ?>__contact_read";

-- Role created later; using the GRANT construct, we support upgrades
GRANT "lsmb_<?lsmb dbname ?>__exchangerate_edit"
   TO "lsmb_<?lsmb dbname ?>__sales_order_create";


GRANT INSERT, UPDATE ON oe TO "lsmb_<?lsmb dbname ?>__sales_order_create";
GRANT ALL ON oe_id_seq TO "lsmb_<?lsmb dbname ?>__sales_order_create";
GRANT INSERT, UPDATE ON orderitems, business_unit_oitem TO "lsmb_<?lsmb dbname ?>__sales_order_create";
GRANT ALL ON orderitems_id_seq TO "lsmb_<?lsmb dbname ?>__sales_order_create";
GRANT ALL on inventory TO "lsmb_<?lsmb dbname ?>__sales_order_create";

INSERT INTO menu_acl (node_id, acl_type, role_name)
values (50, 'allow', 'lsmb_<?lsmb dbname ?>__sales_order_create');
INSERT INTO menu_acl (node_id, acl_type, role_name)
values (51, 'allow', 'lsmb_<?lsmb dbname ?>__sales_order_create');

CREATE ROLE "lsmb_<?lsmb dbname ?>__sales_order_edit";
GRANT DELETE ON orderitems, business_unit_oitem TO "lsmb_<?lsmb dbname ?>__sales_order_edit";
GRANT DELETE ON new_shipto TO "lsmb_<?lsmb dbname ?>__sales_order_edit";

CREATE ROLE "lsmb_<?lsmb dbname ?>__sales_quotation_create"
WITH INHERIT NOLOGIN
IN ROLE "lsmb_<?lsmb dbname ?>__contact_read";

-- Role created later; using the GRANT construct, we support upgrades
GRANT "lsmb_<?lsmb dbname ?>__exchangerate_edit"
   TO "lsmb_<?lsmb dbname ?>__sales_quotation_create";

GRANT INSERT, UPDATE ON oe TO "lsmb_<?lsmb dbname ?>__sales_quotation_create";
GRANT ALL ON oe_id_seq TO "lsmb_<?lsmb dbname ?>__sales_quotation_create";
GRANT INSERT, UPDATE ON orderitems, business_unit_oitem TO "lsmb_<?lsmb dbname ?>__sales_quotation_create";
GRANT ALL ON orderitems_id_seq TO "lsmb_<?lsmb dbname ?>__sales_quotation_create";

INSERT INTO menu_acl (node_id, acl_type, role_name)
values (67, 'allow', 'lsmb_<?lsmb dbname ?>__sales_quotation_create');
INSERT INTO menu_acl (node_id, acl_type, role_name)
values (68, 'allow', 'lsmb_<?lsmb dbname ?>__sales_quotation_create');


CREATE ROLE "lsmb_<?lsmb dbname ?>__sales_order_list"
WITH INHERIT NOLOGIN
IN ROLE "lsmb_<?lsmb dbname ?>__contact_read",
"lsmb_<?lsmb dbname ?>__file_read";

GRANT SELECT ON oe TO "lsmb_<?lsmb dbname ?>__sales_order_list";
GRANT SELECT ON orderitems, business_unit_oitem TO "lsmb_<?lsmb dbname ?>__sales_order_list";

INSERT INTO menu_acl (node_id, acl_type, role_name)
values (50, 'allow', 'lsmb_<?lsmb dbname ?>__sales_order_list');
INSERT INTO menu_acl (node_id, acl_type, role_name)
values (53, 'allow', 'lsmb_<?lsmb dbname ?>__sales_order_list');
INSERT INTO menu_acl (node_id, acl_type, role_name)
values (54, 'allow', 'lsmb_<?lsmb dbname ?>__sales_order_list');


CREATE ROLE "lsmb_<?lsmb dbname ?>__sales_quotation_list"
WITH INHERIT NOLOGIN
IN ROLE "lsmb_<?lsmb dbname ?>__contact_read",
"lsmb_<?lsmb dbname ?>__file_read";

GRANT SELECT ON oe TO "lsmb_<?lsmb dbname ?>__sales_quotation_list";
GRANT SELECT ON orderitems, business_unit_oitem TO "lsmb_<?lsmb dbname ?>__sales_quotation_list";

INSERT INTO menu_acl (node_id, acl_type, role_name)
values (67, 'allow', 'lsmb_<?lsmb dbname ?>__sales_quotation_list');
INSERT INTO menu_acl (node_id, acl_type, role_name)
values (70, 'allow', 'lsmb_<?lsmb dbname ?>__sales_quotation_list');
INSERT INTO menu_acl (node_id, acl_type, role_name)
values (71, 'allow', 'lsmb_<?lsmb dbname ?>__sales_quotation_list');


CREATE ROLE "lsmb_<?lsmb dbname ?>__ar_all"
WITH INHERIT NOLOGIN 
IN ROLE
--### "lsmb_<?lsmb dbname ?>__ar_voucher_all",
"lsmb_<?lsmb dbname ?>__ar_transaction_all",
"lsmb_<?lsmb dbname ?>__sales_order_create",
"lsmb_<?lsmb dbname ?>__sales_quotation_create",
"lsmb_<?lsmb dbname ?>__sales_order_list",
"lsmb_<?lsmb dbname ?>__sales_quotation_list",
"lsmb_<?lsmb dbname ?>__file_attach_tx";

-- AP
CREATE ROLE "lsmb_<?lsmb dbname ?>__ap_transaction_create"
WITH INHERIT NOLOGIN
IN ROLE "lsmb_<?lsmb dbname ?>__contact_read";

-- Role created later; using the GRANT construct, we support upgrades
GRANT "lsmb_<?lsmb dbname ?>__exchangerate_edit"
   TO "lsmb_<?lsmb dbname ?>__ap_transaction_create";


GRANT SELECT, INSERT ON ap, invoice_note 
TO "lsmb_<?lsmb dbname ?>__ap_transaction_create";
GRANT ALL ON id TO "lsmb_<?lsmb dbname ?>__ap_transaction_create";
GRANT INSERT ON acc_trans, business_unit_ac
 TO "lsmb_<?lsmb dbname ?>__ap_transaction_create";
GRANT ALL ON acc_trans_entry_id_seq TO "lsmb_<?lsmb dbname ?>__ap_transaction_create";

GRANT SELECT ON oe TO "lsmb_<?lsmb dbname ?>__ap_transaction_create";

INSERT INTO menu_acl (node_id, acl_type, role_name)
values (21, 'allow', 'lsmb_<?lsmb dbname ?>__ap_transaction_create');
INSERT INTO menu_acl (node_id, acl_type, role_name)
values (22, 'allow', 'lsmb_<?lsmb dbname ?>__ap_transaction_create');
INSERT INTO menu_acl (node_id, acl_type, role_name)
values (196, 'allow', 'lsmb_<?lsmb dbname ?>__ap_transaction_create');

CREATE ROLE "lsmb_<?lsmb dbname ?>__ap_transaction_create_voucher"
WITH INHERIT NOLOGIN
IN ROLE "lsmb_<?lsmb dbname ?>__contact_read",
"lsmb_<?lsmb dbname ?>__batch_create";

GRANT SELECT,INSERT, UPDATE ON ap, invoice, business_unit_inv TO "lsmb_<?lsmb dbname ?>__ap_transaction_create_voucher";
GRANT ALL ON id TO "lsmb_<?lsmb dbname ?>__ap_transaction_create_voucher";
GRANT INSERT ON acc_trans, business_unit_ac
 TO "lsmb_<?lsmb dbname ?>__ap_transaction_create_voucher";
GRANT ALL ON acc_trans_entry_id_seq TO "lsmb_<?lsmb dbname ?>__ap_transaction_create_voucher";

GRANT SELECT ON oe TO "lsmb_<?lsmb dbname ?>__ap_transaction_create_voucher";

INSERT INTO menu_acl (node_id, acl_type, role_name) 
values (199, 'allow', 'lsmb_<?lsmb dbname ?>__ap_transaction_create_voucher');
INSERT INTO menu_acl (node_id, acl_type, role_name) 
values (243, 'allow', 'lsmb_<?lsmb dbname ?>__ap_transaction_create_voucher');
INSERT INTO menu_acl (node_id, acl_type, role_name) 
values (39, 'allow', 'lsmb_<?lsmb dbname ?>__ap_transaction_create_voucher');

CREATE ROLE "lsmb_<?lsmb dbname ?>__ap_invoice_create"
WITH INHERIT NOLOGIN
IN ROLE "lsmb_<?lsmb dbname ?>__ap_transaction_create";

GRANT INSERT ON invoice, business_unit_inv TO "lsmb_<?lsmb dbname ?>__ap_invoice_create";
GRANT INSERT ON inventory TO "lsmb_<?lsmb dbname ?>__ap_invoice_create";
GRANT ALL ON invoice_id_seq TO "lsmb_<?lsmb dbname ?>__ap_invoice_create";
GRANT ALL ON inventory_entry_id_seq TO "lsmb_<?lsmb dbname ?>__ap_invoice_create";
GRANT INSERT ON tax_extended TO "lsmb_<?lsmb dbname ?>__ap_invoice_create";

INSERT INTO menu_acl (node_id, acl_type, role_name)
values (23, 'allow', 'lsmb_<?lsmb dbname ?>__ap_invoice_create');
INSERT INTO menu_acl (node_id, acl_type, role_name)
values (197, 'allow', 'lsmb_<?lsmb dbname ?>__ap_transaction_create');


CREATE ROLE "lsmb_<?lsmb dbname ?>__ap_invoice_create_voucher"
WITH INHERIT NOLOGIN
IN ROLE "lsmb_<?lsmb dbname ?>__contact_read",
"lsmb_<?lsmb dbname ?>__batch_create";

GRANT INSERT ON invoice TO "lsmb_<?lsmb dbname ?>__ap_invoice_create_voucher";
GRANT INSERT ON inventory TO "lsmb_<?lsmb dbname ?>__ap_invoice_create_voucher";
GRANT ALL ON invoice_id_seq TO "lsmb_<?lsmb dbname ?>__ap_invoice_create_voucher";
GRANT ALL ON inventory_entry_id_seq TO "lsmb_<?lsmb dbname ?>__ap_invoice_create_voucher";

-- TODO add Menu ACLs


CREATE ROLE "lsmb_<?lsmb dbname ?>__ap_transaction_list"
WITH INHERIT NOLOGIN
IN ROLE "lsmb_<?lsmb dbname ?>__contact_read",
"lsmb_<?lsmb dbname ?>__file_read";

GRANT SELECT ON ap TO "lsmb_<?lsmb dbname ?>__ap_transaction_list";
GRANT SELECT ON acc_trans, business_unit_ac
 TO "lsmb_<?lsmb dbname ?>__ap_transaction_list";
GRANT SELECT ON invoice TO "lsmb_<?lsmb dbname ?>__ap_transaction_list";
GRANT SELECT ON inventory TO "lsmb_<?lsmb dbname ?>__ap_transaction_list";
GRANT SELECT ON tax_extended TO "lsmb_<?lsmb dbname ?>__ap_transaction_list";

INSERT INTO menu_acl (node_id, acl_type, role_name)
values (21, 'allow', 'lsmb_<?lsmb dbname ?>__ap_transaction_list');
INSERT INTO menu_acl (node_id, acl_type, role_name)
values (24, 'allow', 'lsmb_<?lsmb dbname ?>__ap_transaction_list');
INSERT INTO menu_acl (node_id, acl_type, role_name)
values (25, 'allow', 'lsmb_<?lsmb dbname ?>__ap_transaction_list');
INSERT INTO menu_acl (node_id, acl_type, role_name)
values (26, 'allow', 'lsmb_<?lsmb dbname ?>__ap_transaction_list');
INSERT INTO menu_acl (node_id, acl_type, role_name)
values (27, 'allow', 'lsmb_<?lsmb dbname ?>__ap_transaction_list');
INSERT INTO menu_acl (node_id, acl_type, role_name)
values (28, 'allow', 'lsmb_<?lsmb dbname ?>__ap_transaction_list');
INSERT INTO menu_acl (node_id, acl_type, role_name)
values (29, 'allow', 'lsmb_<?lsmb dbname ?>__ap_transaction_list');
INSERT INTO menu_acl (node_id, acl_type, role_name)
values (34, 'allow', 'lsmb_<?lsmb dbname ?>__ap_transaction_list');


CREATE ROLE "lsmb_<?lsmb dbname ?>__ap_all_vouchers"
WITH INHERIT NOLOGIN 
IN ROLE "lsmb_<?lsmb dbname ?>__ap_transaction_create_voucher",
"lsmb_<?lsmb dbname ?>__ap_invoice_create_voucher";

CREATE ROLE "lsmb_<?lsmb dbname ?>__ap_all_transactions"
WITH INHERIT NOLOGIN
IN ROLE "lsmb_<?lsmb dbname ?>__ap_transaction_create",
"lsmb_<?lsmb dbname ?>__ap_invoice_create",
"lsmb_<?lsmb dbname ?>__ap_transaction_list";

CREATE ROLE "lsmb_<?lsmb dbname ?>__purchase_order_create"
WITH INHERIT NOLOGIN
IN ROLE "lsmb_<?lsmb dbname ?>__contact_read";

-- Role created later; using the GRANT construct, we support upgrades
GRANT "lsmb_<?lsmb dbname ?>__exchangerate_edit"
   TO "lsmb_<?lsmb dbname ?>__purchase_order_create";

GRANT INSERT, UPDATE ON oe TO "lsmb_<?lsmb dbname ?>__purchase_order_create";
GRANT INSERT, UPDATE ON orderitems, business_unit_oitem TO "lsmb_<?lsmb dbname ?>__purchase_order_create";
GRANT ALL ON oe_id_seq TO "lsmb_<?lsmb dbname ?>__purchase_order_create";
GRANT ALL ON orderitems_id_seq TO "lsmb_<?lsmb dbname ?>__purchase_order_create";
GRANT ALL on inventory TO "lsmb_<?lsmb dbname ?>__purchase_order_create";

CREATE ROLE "lsmb_<?lsmb dbname ?>__purchase_order_edit";
GRANT DELETE ON orderitems, business_unit_oitem TO "lsmb_<?lsmb dbname ?>__purchase_order_edit";
GRANT DELETE ON new_shipto TO "lsmb_<?lsmb dbname ?>__purchase_order_edit";

INSERT INTO menu_acl (node_id, acl_type, role_name)
values (50, 'allow', 'lsmb_<?lsmb dbname ?>__purchase_order_create');
INSERT INTO menu_acl (node_id, acl_type, role_name)
values (52, 'allow', 'lsmb_<?lsmb dbname ?>__purchase_order_create');


CREATE ROLE "lsmb_<?lsmb dbname ?>__rfq_create"
WITH INHERIT NOLOGIN
IN ROLE "lsmb_<?lsmb dbname ?>__contact_read";

-- Role created later; using the GRANT construct, we support upgrades
GRANT "lsmb_<?lsmb dbname ?>__exchangerate_edit"
   TO "lsmb_<?lsmb dbname ?>__rfq_create";

GRANT INSERT, UPDATE ON oe TO "lsmb_<?lsmb dbname ?>__rfq_create";
GRANT INSERT, UPDATE ON orderitems, business_unit_oitem TO "lsmb_<?lsmb dbname ?>__rfq_create";
GRANT ALL ON oe_id_seq TO "lsmb_<?lsmb dbname ?>__rfq_create";
GRANT ALL ON orderitems_id_seq TO "lsmb_<?lsmb dbname ?>__rfq_create";

INSERT INTO menu_acl (node_id, acl_type, role_name)
values (67, 'allow', 'lsmb_<?lsmb dbname ?>__rfq_create');
INSERT INTO menu_acl (node_id, acl_type, role_name)
values (69, 'allow', 'lsmb_<?lsmb dbname ?>__rfq_create');


CREATE ROLE "lsmb_<?lsmb dbname ?>__purchase_order_list"
WITH INHERIT NOLOGIN
IN ROLE "lsmb_<?lsmb dbname ?>__contact_read";

GRANT SELECT ON oe TO "lsmb_<?lsmb dbname ?>__purchase_order_list";
GRANT SELECT ON orderitems, business_unit_oitem TO "lsmb_<?lsmb dbname ?>__purchase_order_list";

INSERT INTO menu_acl (node_id, acl_type, role_name)
values (50, 'allow', 'lsmb_<?lsmb dbname ?>__purchase_order_list');
INSERT INTO menu_acl (node_id, acl_type, role_name)
values (53, 'allow', 'lsmb_<?lsmb dbname ?>__purchase_order_list');
INSERT INTO menu_acl (node_id, acl_type, role_name)
values (55, 'allow', 'lsmb_<?lsmb dbname ?>__purchase_order_list');


CREATE ROLE "lsmb_<?lsmb dbname ?>__rfq_list"
WITH INHERIT NOLOGIN
IN ROLE "lsmb_<?lsmb dbname ?>__contact_read";

GRANT SELECT ON oe TO "lsmb_<?lsmb dbname ?>__rfq_list";
GRANT SELECT ON orderitems, business_unit_oitem TO "lsmb_<?lsmb dbname ?>__rfq_list";

INSERT INTO menu_acl (node_id, acl_type, role_name)
values (67, 'allow', 'lsmb_<?lsmb dbname ?>__rfq_list');
INSERT INTO menu_acl (node_id, acl_type, role_name)
values (70, 'allow', 'lsmb_<?lsmb dbname ?>__rfq_list');
INSERT INTO menu_acl (node_id, acl_type, role_name)
values (72, 'allow', 'lsmb_<?lsmb dbname ?>__rfq_list');


CREATE ROLE "lsmb_<?lsmb dbname ?>__ap_all"
WITH INHERIT NOLOGIN 
IN ROLE "lsmb_<?lsmb dbname ?>__ap_all_vouchers",
"lsmb_<?lsmb dbname ?>__ap_all_transactions",
"lsmb_<?lsmb dbname ?>__purchase_order_create",
"lsmb_<?lsmb dbname ?>__rfq_create",
"lsmb_<?lsmb dbname ?>__purchase_order_list",
"lsmb_<?lsmb dbname ?>__rfq_list";

<<<<<<< HEAD
-- POS
CREATE ROLE "lsmb_<?lsmb dbname ?>__pos_enter"
WITH INHERIT NOLOGIN
IN ROLE "lsmb_<?lsmb dbname ?>__contact_read";

GRANT "lsmb_<?lsmb dbname ?>__ar_transaction_create" TO "lsmb_<?lsmb dbname ?>__pos_enter";

GRANT SELECT, INSERT ON invoice TO "lsmb_<?lsmb dbname ?>__pos_enter";
GRANT INSERT ON inventory TO "lsmb_<?lsmb dbname ?>__pos_enter";
GRANT SELECT, INSERT ON ar TO "lsmb_<?lsmb dbname ?>__pos_enter";
GRANT SELECT ON oe TO "lsmb_<?lsmb dbname ?>__pos_enter";
GRANT INSERT ON acc_trans, business_unit_ac
 TO "lsmb_<?lsmb dbname ?>__pos_enter";
GRANT ALL ON id TO "lsmb_<?lsmb dbname ?>__pos_enter";
GRANT ALL ON acc_trans_entry_id_seq TO "lsmb_<?lsmb dbname ?>__pos_enter";
GRANT ALL ON invoice_id_seq TO "lsmb_<?lsmb dbname ?>__pos_enter";
GRANT ALL ON inventory_entry_id_seq TO "lsmb_<?lsmb dbname ?>__pos_enter";
GRANT SELECT ON oe TO "lsmb_<?lsmb dbname ?>__pos_enter";

INSERT INTO menu_acl (node_id, acl_type, role_name)
values (16, 'allow', 'lsmb_<?lsmb dbname ?>__pos_enter');
INSERT INTO menu_acl (node_id, acl_type, role_name)
values (17, 'allow', 'lsmb_<?lsmb dbname ?>__pos_enter');
INSERT INTO menu_acl (node_id, acl_type, role_name)
values (18, 'allow', 'lsmb_<?lsmb dbname ?>__pos_enter');


CREATE ROLE "lsmb_<?lsmb dbname ?>__close_till"
WITH INHERIT NOLOGIN;

GRANT INSERT ON gl TO "lsmb_<?lsmb dbname ?>__close_till";
GRANT INSERT ON acc_trans, business_unit_ac
 TO "lsmb_<?lsmb dbname ?>__close_till";
GRANT ALL ON id TO "lsmb_<?lsmb dbname ?>__close_till";
GRANT ALL ON acc_trans_entry_id_seq TO "lsmb_<?lsmb dbname ?>__close_till";

INSERT INTO menu_acl (node_id, acl_type, role_name)
values (16, 'allow', 'lsmb_<?lsmb dbname ?>__close_till');
INSERT INTO menu_acl (node_id, acl_type, role_name)
values (20, 'allow', 'lsmb_<?lsmb dbname ?>__close_till');


CREATE ROLE "lsmb_<?lsmb dbname ?>__list_all_open"
WITH INHERIT NOLOGIN;

GRANT SELECT ON ar TO "lsmb_<?lsmb dbname ?>__list_all_open";
GRANT SELECT ON acc_trans, business_unit_ac
 TO "lsmb_<?lsmb dbname ?>__list_all_open";

INSERT INTO menu_acl (node_id, acl_type, role_name)
values (16, 'allow', 'lsmb_<?lsmb dbname ?>__list_all_open');
INSERT INTO menu_acl (node_id, acl_type, role_name)
values (18, 'allow', 'lsmb_<?lsmb dbname ?>__list_all_open');


CREATE ROLE "lsmb_<?lsmb dbname ?>__pos_cashier"
WITH INHERIT NOLOGIN
IN ROLE "lsmb_<?lsmb dbname ?>__pos_enter",
"lsmb_<?lsmb dbname ?>__close_till";

CREATE ROLE "lsmb_<?lsmb dbname ?>__pos_all"
WITH INHERIT NOLOGIN
IN ROLE "lsmb_<?lsmb dbname ?>__pos_cashier",
"lsmb_<?lsmb dbname ?>__list_all_open";

=======
>>>>>>> 6005e926
-- CASH
CREATE ROLE "lsmb_<?lsmb dbname ?>__reconciliation_enter"
WITH INHERIT NOLOGIN;

GRANT SELECT ON recon_payee 
TO "lsmb_<?lsmb dbname ?>__reconciliation_enter";

GRANT UPDATE ON cr_report TO "lsmb_<?lsmb dbname ?>__reconciliation_enter";
GRANT ALL ON cr_report_line_id_seq TO "lsmb_<?lsmb dbname ?>__reconciliation_enter";
 
 GRANT INSERT, SELECT ON cr_report, cr_report_line 
TO "lsmb_<?lsmb dbname ?>__reconciliation_enter";
GRANT DELETE, UPDATE ON cr_report_line
TO "lsmb_<?lsmb dbname ?>__reconciliation_enter";
GRANT SELECT ON acc_trans, account_checkpoint 
TO "lsmb_<?lsmb dbname ?>__reconciliation_enter";

 GRANT ALL ON cr_report_id_seq TO "lsmb_<?lsmb dbname ?>__reconciliation_enter";

INSERT INTO menu_acl (node_id, acl_type, role_name)
values (35, 'allow', 'lsmb_<?lsmb dbname ?>__reconciliation_enter');
INSERT INTO menu_acl (node_id, acl_type, role_name)
values (45, 'allow', 'lsmb_<?lsmb dbname ?>__reconciliation_enter');


CREATE ROLE "lsmb_<?lsmb dbname ?>__reconciliation_approve"
WITH INHERIT NOLOGIN;

GRANT SELECT ON recon_payee 
TO "lsmb_<?lsmb dbname ?>__reconciliation_approve";

GRANT EXECUTE ON FUNCTION reconciliation__delete_unapproved(in_report_id int)
TO "lsmb_<?lsmb dbname ?>__reconciliation_approve";

GRANT DELETE ON cr_report_line TO "lsmb_<?lsmb dbname ?>__reconciliation_approve";
GRANT UPDATE ON cr_report TO "lsmb_<?lsmb dbname ?>__reconciliation_approve";
GRANT SELECT ON acc_trans, account_checkpoint TO 
"lsmb_<?lsmb dbname ?>__reconciliation_approve";

INSERT INTO menu_acl (node_id, acl_type, role_name)
values (35, 'allow', 'lsmb_<?lsmb dbname ?>__reconciliation_approve');
INSERT INTO menu_acl (node_id, acl_type, role_name)
values (41, 'allow', 'lsmb_<?lsmb dbname ?>__reconciliation_approve');
INSERT INTO menu_acl (node_id, acl_type, role_name)
values (44, 'allow', 'lsmb_<?lsmb dbname ?>__reconciliation_approve');
INSERT INTO menu_acl (node_id, acl_type, role_name)
values (211, 'allow', 'lsmb_<?lsmb dbname ?>__reconciliation_approve');



CREATE ROLE "lsmb_<?lsmb dbname ?>__reconciliation_all"
WITH INHERIT NOLOGIN
IN ROLE "lsmb_<?lsmb dbname ?>__reconciliation_enter",
"lsmb_<?lsmb dbname ?>__reconciliation_approve";

CREATE ROLE "lsmb_<?lsmb dbname ?>__payment_process"
WITH INHERIT NOLOGIN
IN ROLE "lsmb_<?lsmb dbname ?>__ap_transaction_list";

GRANT INSERT, SELECT ON payment, payment_links, overpayments
TO "lsmb_<?lsmb dbname ?>__payment_process";

GRANT SELECT, INSERT ON acc_trans TO "lsmb_<?lsmb dbname ?>__payment_process";
GRANT ALL ON acc_trans_entry_id_seq TO "lsmb_<?lsmb dbname ?>__payment_process";
GRANT UPDATE ON ap TO "lsmb_<?lsmb dbname ?>__payment_process";
GRANT ALL ON payment, payment_id_seq TO "lsmb_<?lsmb dbname ?>__payment_process";



INSERT INTO menu_acl (node_id, acl_type, role_name)
values (35, 'allow', 'lsmb_<?lsmb dbname ?>__payment_process');
INSERT INTO menu_acl (node_id, acl_type, role_name)
values (38, 'allow', 'lsmb_<?lsmb dbname ?>__payment_process');
INSERT INTO menu_acl (node_id, acl_type, role_name)
values (43, 'allow', 'lsmb_<?lsmb dbname ?>__payment_process');
INSERT INTO menu_acl (node_id, acl_type, role_name)
values (201, 'allow', 'lsmb_<?lsmb dbname ?>__payment_process');
INSERT INTO menu_acl (node_id, acl_type, role_name)
values (202, 'allow', 'lsmb_<?lsmb dbname ?>__payment_process');
INSERT INTO menu_acl (node_id, acl_type, role_name)
values (223, 'allow', 'lsmb_<?lsmb dbname ?>__payment_process');


CREATE ROLE "lsmb_<?lsmb dbname ?>__receipt_process"
WITH INHERIT NOLOGIN
IN ROLE "lsmb_<?lsmb dbname ?>__ar_transaction_list";

GRANT INSERT, SELECT ON payment, payment_links, overpayments
TO "lsmb_<?lsmb dbname ?>__receipt_process";

GRANT INSERT ON acc_trans TO "lsmb_<?lsmb dbname ?>__receipt_process";
GRANT ALL ON acc_trans_entry_id_seq TO "lsmb_<?lsmb dbname ?>__receipt_process";
GRANT UPDATE ON ar TO "lsmb_<?lsmb dbname ?>__receipt_process";

INSERT INTO menu_acl (node_id, acl_type, role_name)
values (35, 'allow', 'lsmb_<?lsmb dbname ?>__receipt_process');
INSERT INTO menu_acl (node_id, acl_type, role_name)
values (36, 'allow', 'lsmb_<?lsmb dbname ?>__receipt_process');
INSERT INTO menu_acl (node_id, acl_type, role_name)
values (37, 'allow', 'lsmb_<?lsmb dbname ?>__receipt_process');
INSERT INTO menu_acl (node_id, acl_type, role_name)
values (42, 'allow', 'lsmb_<?lsmb dbname ?>__receipt_process');
INSERT INTO menu_acl (node_id, acl_type, role_name)
values (47, 'allow', 'lsmb_<?lsmb dbname ?>__receipt_process');
INSERT INTO menu_acl (node_id, acl_type, role_name)
values (203, 'allow', 'lsmb_<?lsmb dbname ?>__receipt_process');
INSERT INTO menu_acl (node_id, acl_type, role_name)
values (204, 'allow', 'lsmb_<?lsmb dbname ?>__receipt_process');


CREATE ROLE "lsmb_<?lsmb dbname ?>__cash_all"
WITH INHERIT NOLOGIN
IN ROLE "lsmb_<?lsmb dbname ?>__reconciliation_all",
"lsmb_<?lsmb dbname ?>__payment_process",
"lsmb_<?lsmb dbname ?>__receipt_process";

-- Inventory Control
CREATE ROLE "lsmb_<?lsmb dbname ?>__part_create"
WITH INHERIT NOLOGIN
IN ROLE "lsmb_<?lsmb dbname ?>__contact_read";

GRANT ALL ON partsvendor, partscustomer TO "lsmb_<?lsmb dbname ?>__part_create";
GRANT INSERT ON parts, makemodel, partsgroup, assembly TO "lsmb_<?lsmb dbname ?>__part_create";
GRANT ALL ON parts_id_seq, partsgroup_id_seq TO "lsmb_<?lsmb dbname ?>__part_create";
GRANT INSERT ON partstax TO "lsmb_<?lsmb dbname ?>__part_create";

INSERT INTO menu_acl (node_id, acl_type, role_name)
values (77, 'allow', 'lsmb_<?lsmb dbname ?>__part_create');
INSERT INTO menu_acl (node_id, acl_type, role_name)
values (78, 'allow', 'lsmb_<?lsmb dbname ?>__part_create');
INSERT INTO menu_acl (node_id, acl_type, role_name)
values (79, 'allow', 'lsmb_<?lsmb dbname ?>__part_create');
INSERT INTO menu_acl (node_id, acl_type, role_name)
values (80, 'allow', 'lsmb_<?lsmb dbname ?>__part_create');
INSERT INTO menu_acl (node_id, acl_type, role_name)
values (81, 'allow', 'lsmb_<?lsmb dbname ?>__part_create');
INSERT INTO menu_acl (node_id, acl_type, role_name)
values (82, 'allow', 'lsmb_<?lsmb dbname ?>__part_create');


CREATE ROLE "lsmb_<?lsmb dbname ?>__part_edit"
WITH INHERIT NOLOGIN;

GRANT "lsmb_<?lsmb dbname ?>__file_read" TO "lsmb_<?lsmb dbname ?>__part_edit";

GRANT ALL ON partscustomer_entry_id_seq 
TO "lsmb_<?lsmb dbname ?>__contact_edit", "lsmb_<?lsmb dbname ?>__part_edit";

GRANT SELECT ON assembly, orderitems, jcitems, invoice, business_unit_oitem 
TO "lsmb_<?lsmb dbname ?>__part_edit";

GRANT DELETE ON assembly TO "lsmb_<?lsmb dbname ?>__part_edit";
GRANT UPDATE ON parts, partsgroup, assembly TO "lsmb_<?lsmb dbname ?>__part_edit";
GRANT ALL ON makemodel TO "lsmb_<?lsmb dbname ?>__part_edit";
--###oldcode: Should have been UPDATE
GRANT ALL ON partstax TO "lsmb_<?lsmb dbname ?>__part_edit";

INSERT INTO menu_acl (node_id, acl_type, role_name)
values (77, 'allow', 'lsmb_<?lsmb dbname ?>__part_edit');
INSERT INTO menu_acl (node_id, acl_type, role_name)
values (85, 'allow', 'lsmb_<?lsmb dbname ?>__part_edit');
INSERT INTO menu_acl (node_id, acl_type, role_name)
values (86, 'allow', 'lsmb_<?lsmb dbname ?>__part_edit');
INSERT INTO menu_acl (node_id, acl_type, role_name)
values (87, 'allow', 'lsmb_<?lsmb dbname ?>__part_edit');
INSERT INTO menu_acl (node_id, acl_type, role_name)
values (88, 'allow', 'lsmb_<?lsmb dbname ?>__part_edit');
INSERT INTO menu_acl (node_id, acl_type, role_name)
values (89, 'allow', 'lsmb_<?lsmb dbname ?>__part_edit');
INSERT INTO menu_acl (node_id, acl_type, role_name)
values (90, 'allow', 'lsmb_<?lsmb dbname ?>__part_edit');
INSERT INTO menu_acl (node_id, acl_type, role_name)
values (91, 'allow', 'lsmb_<?lsmb dbname ?>__part_edit');
INSERT INTO menu_acl (node_id, acl_type, role_name)
values (93, 'allow', 'lsmb_<?lsmb dbname ?>__part_edit');


CREATE ROLE "lsmb_<?lsmb dbname ?>__inventory_reports"
WITH INHERIT NOLOGIN;

GRANT SELECT ON ar TO "lsmb_<?lsmb dbname ?>__inventory_reports";
GRANT SELECT ON ap TO "lsmb_<?lsmb dbname ?>__inventory_reports";
GRANT SELECT ON inventory TO "lsmb_<?lsmb dbname ?>__inventory_reports";
GRANT SELECT ON invoice TO "lsmb_<?lsmb dbname ?>__inventory_reports";
GRANT SELECT ON acc_trans TO "lsmb_<?lsmb dbname ?>__inventory_reports";

INSERT INTO menu_acl (node_id, acl_type, role_name)
values (77, 'allow', 'lsmb_<?lsmb dbname ?>__inventory_reports');
INSERT INTO menu_acl (node_id, acl_type, role_name)
values (85, 'allow', 'lsmb_<?lsmb dbname ?>__inventory_reports');
INSERT INTO menu_acl (node_id, acl_type, role_name)
values (88, 'allow', 'lsmb_<?lsmb dbname ?>__inventory_reports');
INSERT INTO menu_acl (node_id, acl_type, role_name)
values (94, 'allow', 'lsmb_<?lsmb dbname ?>__inventory_reports');


CREATE ROLE "lsmb_<?lsmb dbname ?>__pricegroup_create"
WITH INHERIT NOLOGIN
IN ROLE "lsmb_<?lsmb dbname ?>__contact_read";

GRANT INSERT ON pricegroup TO "lsmb_<?lsmb dbname ?>__pricegroup_create";
GRANT ALL ON pricegroup_id_seq TO "lsmb_<?lsmb dbname ?>__pricegroup_create";
GRANT UPDATE ON entity_credit_account TO "lsmb_<?lsmb dbname ?>__pricegroup_create";

INSERT INTO menu_acl (node_id, acl_type, role_name)
values (77, 'allow', 'lsmb_<?lsmb dbname ?>__pricegroup_create');
INSERT INTO menu_acl (node_id, acl_type, role_name)
values (83, 'allow', 'lsmb_<?lsmb dbname ?>__pricegroup_create');


CREATE ROLE "lsmb_<?lsmb dbname ?>__pricegroup_edit"
WITH INHERIT NOLOGIN
IN ROLE "lsmb_<?lsmb dbname ?>__contact_read";

GRANT UPDATE ON pricegroup TO "lsmb_<?lsmb dbname ?>__pricegroup_edit";
GRANT UPDATE ON entity_credit_account TO "lsmb_<?lsmb dbname ?>__pricegroup_edit";

INSERT INTO menu_acl (node_id, acl_type, role_name)
values (77, 'allow', 'lsmb_<?lsmb dbname ?>__pricegroup_edit');
INSERT INTO menu_acl (node_id, acl_type, role_name)
values (85, 'allow', 'lsmb_<?lsmb dbname ?>__pricegroup_edit');
INSERT INTO menu_acl (node_id, acl_type, role_name)
values (92, 'allow', 'lsmb_<?lsmb dbname ?>__pricegroup_edit');

CREATE ROLE "lsmb_<?lsmb dbname ?>__assembly_stock"
WITH INHERIT NOLOGIN;

GRANT UPDATE ON parts TO "lsmb_<?lsmb dbname ?>__assembly_stock";

INSERT INTO menu_acl (node_id, acl_type, role_name)
values (77, 'allow', 'lsmb_<?lsmb dbname ?>__assembly_stock');
INSERT INTO menu_acl (node_id, acl_type, role_name)
values (84, 'allow', 'lsmb_<?lsmb dbname ?>__assembly_stock');


CREATE ROLE "lsmb_<?lsmb dbname ?>__inventory_ship"
WITH INHERIT NOLOGIN
IN ROLE "lsmb_<?lsmb dbname ?>__sales_order_list";

GRANT INSERT ON inventory TO "lsmb_<?lsmb dbname ?>__inventory_ship";
GRANT ALL ON inventory_entry_id_seq TO "lsmb_<?lsmb dbname ?>__inventory_ship";

INSERT INTO menu_acl (node_id, acl_type, role_name)
values (63, 'allow', 'lsmb_<?lsmb dbname ?>__inventory_ship');
INSERT INTO menu_acl (node_id, acl_type, role_name)
values (64, 'allow', 'lsmb_<?lsmb dbname ?>__inventory_ship');


CREATE ROLE "lsmb_<?lsmb dbname ?>__inventory_receive"
WITH INHERIT NOLOGIN
IN ROLE "lsmb_<?lsmb dbname ?>__purchase_order_list";

GRANT INSERT ON inventory TO "lsmb_<?lsmb dbname ?>__inventory_receive";
GRANT ALL ON inventory_entry_id_seq TO "lsmb_<?lsmb dbname ?>__inventory_receive";

INSERT INTO menu_acl (node_id, acl_type, role_name)
values (63, 'allow', 'lsmb_<?lsmb dbname ?>__inventory_receive');
INSERT INTO menu_acl (node_id, acl_type, role_name)
values (65, 'allow', 'lsmb_<?lsmb dbname ?>__inventory_receive');


CREATE ROLE "lsmb_<?lsmb dbname ?>__inventory_transfer"
WITH INHERIT NOLOGIN;

GRANT INSERT ON inventory TO "lsmb_<?lsmb dbname ?>__inventory_transfer";
GRANT ALL ON inventory_entry_id_seq TO "lsmb_<?lsmb dbname ?>__inventory_transfer";

INSERT INTO menu_acl (node_id, acl_type, role_name)
values (63, 'allow', 'lsmb_<?lsmb dbname ?>__inventory_transfer');
INSERT INTO menu_acl (node_id, acl_type, role_name)
values (66, 'allow', 'lsmb_<?lsmb dbname ?>__inventory_transfer');

CREATE ROLE "lsmb_<?lsmb dbname ?>__warehouse_create"
WITH INHERIT NOLOGIN;

GRANT INSERT ON warehouse TO "lsmb_<?lsmb dbname ?>__warehouse_create";
GRANT ALL ON warehouse_id_seq TO "lsmb_<?lsmb dbname ?>__warehouse_create";

INSERT INTO menu_acl (node_id, acl_type, role_name)
values (128, 'allow', 'lsmb_<?lsmb dbname ?>__warehouse_create');
INSERT INTO menu_acl (node_id, acl_type, role_name)
values (141, 'allow', 'lsmb_<?lsmb dbname ?>__warehouse_create');
INSERT INTO menu_acl (node_id, acl_type, role_name)
values (142, 'allow', 'lsmb_<?lsmb dbname ?>__warehouse_create');


CREATE ROLE "lsmb_<?lsmb dbname ?>__warehouse_edit"
WITH INHERIT NOLOGIN;

GRANT UPDATE ON warehouse TO "lsmb_<?lsmb dbname ?>__warehouse_edit";

INSERT INTO menu_acl (node_id, acl_type, role_name)
values (128, 'allow', 'lsmb_<?lsmb dbname ?>__warehouse_edit');
INSERT INTO menu_acl (node_id, acl_type, role_name)
values (141, 'allow', 'lsmb_<?lsmb dbname ?>__warehouse_edit');
INSERT INTO menu_acl (node_id, acl_type, role_name)
values (143, 'allow', 'lsmb_<?lsmb dbname ?>__warehouse_edit');


CREATE ROLE "lsmb_<?lsmb dbname ?>__inventory_all"
WITH INHERIT NOLOGIN
IN ROLE "lsmb_<?lsmb dbname ?>__part_create",
"lsmb_<?lsmb dbname ?>__inventory_reports",
"lsmb_<?lsmb dbname ?>__assembly_stock",
"lsmb_<?lsmb dbname ?>__inventory_ship",
"lsmb_<?lsmb dbname ?>__inventory_receive",
"lsmb_<?lsmb dbname ?>__inventory_transfer",
"lsmb_<?lsmb dbname ?>__warehouse_edit",
"lsmb_<?lsmb dbname ?>__warehouse_create";

-- GL 
CREATE ROLE "lsmb_<?lsmb dbname ?>__gl_transaction_create"
WITH INHERIT NOLOGIN;

GRANT SELECT, INSERT, UPDATe ON gl 
TO "lsmb_<?lsmb dbname ?>__gl_transaction_create";
GRANT INSERT ON acc_trans TO "lsmb_<?lsmb dbname ?>__gl_transaction_create";
GRANT ALL ON id TO "lsmb_<?lsmb dbname ?>__gl_transaction_create";
GRANT ALL ON acc_trans_entry_id_seq TO "lsmb_<?lsmb dbname ?>__gl_transaction_create";

INSERT INTO menu_acl (node_id, acl_type, role_name)
values (73, 'allow', 'lsmb_<?lsmb dbname ?>__gl_transaction_create');
INSERT INTO menu_acl (node_id, acl_type, role_name)
values (74, 'allow', 'lsmb_<?lsmb dbname ?>__gl_transaction_create');
INSERT INTO menu_acl (node_id, acl_type, role_name)
values (75, 'allow', 'lsmb_<?lsmb dbname ?>__gl_transaction_create');
INSERT INTO menu_acl (node_id, acl_type, role_name)
values (35, 'allow', 'lsmb_<?lsmb dbname ?>__gl_transaction_create');
INSERT INTO menu_acl (node_id, acl_type, role_name)
values (40, 'allow', 'lsmb_<?lsmb dbname ?>__gl_transaction_create');
INSERT INTO menu_acl (node_id, acl_type, role_name)
values (245, 'allow', 'lsmb_<?lsmb dbname ?>__gl_transaction_create');


CREATE ROLE "lsmb_<?lsmb dbname ?>__gl_voucher_create"
WITH INHERIT NOLOGIN;

GRANT INSERT ON gl TO "lsmb_<?lsmb dbname ?>__gl_voucher_create";
GRANT INSERT ON acc_trans TO "lsmb_<?lsmb dbname ?>__gl_voucher_create";
GRANT ALL ON id TO "lsmb_<?lsmb dbname ?>__gl_voucher_create";
GRANT ALL ON acc_trans_entry_id_seq TO "lsmb_<?lsmb dbname ?>__gl_voucher_create";

-- TODO Add menu permissions

CREATE ROLE "lsmb_<?lsmb dbname ?>__gl_reports"
WITH INHERIT NOLOGIN
IN ROLE "lsmb_<?lsmb dbname ?>__ar_transaction_list",
"lsmb_<?lsmb dbname ?>__ap_transaction_list";

GRANT SELECT ON gl, acc_trans, account_checkpoint 
TO "lsmb_<?lsmb dbname ?>__gl_reports";

INSERT INTO menu_acl (node_id, acl_type, role_name)
values (73, 'allow', 'lsmb_<?lsmb dbname ?>__gl_reports');
INSERT INTO menu_acl (node_id, acl_type, role_name)
values (76, 'allow', 'lsmb_<?lsmb dbname ?>__gl_reports');
INSERT INTO menu_acl (node_id, acl_type, role_name)
values (105, 'allow', 'lsmb_<?lsmb dbname ?>__gl_reports');
INSERT INTO menu_acl (node_id, acl_type, role_name)
values (114, 'allow', 'lsmb_<?lsmb dbname ?>__gl_reports');


CREATE ROLE "lsmb_<?lsmb dbname ?>__yearend_run"
WITH INHERIT NOLOGIN;

GRANT INSERT, SELECT ON acc_trans, account_checkpoint, yearend
TO "lsmb_<?lsmb dbname ?>__yearend_run";

GRANT ALL ON account_checkpoint_id_seq TO "lsmb_<?lsmb dbname ?>__yearend_run";

INSERT INTO menu_acl (node_id, acl_type, role_name)
values (128, 'allow', 'lsmb_<?lsmb dbname ?>__yearend_run');
INSERT INTO menu_acl (node_id, acl_type, role_name)
values (132, 'allow', 'lsmb_<?lsmb dbname ?>__yearend_run');


CREATE ROLE "lsmb_<?lsmb dbname ?>__batch_list"
WITH INHERIT NOLOGIN
IN ROLE "lsmb_<?lsmb dbname ?>__gl_reports";

GRANT SELECT ON batch TO "lsmb_<?lsmb dbname ?>__batch_list";
GRANT SELECT ON batch_class TO "lsmb_<?lsmb dbname ?>__batch_list";
GRANT SELECT ON voucher TO "lsmb_<?lsmb dbname ?>__batch_list";

CREATE ROLE "lsmb_<?lsmb dbname ?>__gl_all"
WITH INHERIT NOLOGIN
IN ROLE "lsmb_<?lsmb dbname ?>__gl_transaction_create",
"lsmb_<?lsmb dbname ?>__gl_voucher_create",
"lsmb_<?lsmb dbname ?>__yearend_run",
"lsmb_<?lsmb dbname ?>__gl_reports";

CREATE ROLE "lsmb_<?lsmb dbname ?>__project_timecard_add"
WITH INHERIT NOLOGIN
IN ROLE "lsmb_<?lsmb dbname ?>__contact_read";

GRANT INSERT, UPDATE ON jcitems TO "lsmb_<?lsmb dbname ?>__project_timecard_add";
GRANT ALL ON jcitems_id_seq TO "lsmb_<?lsmb dbname ?>__project_timecard_add";

INSERT INTO menu_acl (node_id, acl_type, role_name)
values (98, 'allow', 'lsmb_<?lsmb dbname ?>__project_timecard_add');
INSERT INTO menu_acl (node_id, acl_type, role_name)
values (100, 'allow', 'lsmb_<?lsmb dbname ?>__project_timecard_add');
INSERT INTO menu_acl (node_id, acl_type, role_name)
values (103, 'allow', 'lsmb_<?lsmb dbname ?>__project_timecard_add');
INSERT INTO menu_acl (node_id, acl_type, role_name)
values (106, 'allow', 'lsmb_<?lsmb dbname ?>__project_timecard_add');

CREATE ROLE "lsmb_<?lsmb dbname ?>__project_timecard_list"
WITH INHERIT NOLOGIN
IN ROLE "lsmb_<?lsmb dbname ?>__contact_read";

GRANT SELECT ON jcitems TO "lsmb_<?lsmb dbname ?>__project_timecard_list";

INSERT INTO menu_acl (node_id, acl_type, role_name)
values (98, 'allow', 'lsmb_<?lsmb dbname ?>__project_timecard_list');
INSERT INTO menu_acl (node_id, acl_type, role_name)
values (103, 'allow', 'lsmb_<?lsmb dbname ?>__project_timecard_list');
INSERT INTO menu_acl (node_id, acl_type, role_name)
values (106, 'allow', 'lsmb_<?lsmb dbname ?>__project_timecard_list');



-- ORDER GENERATION
CREATE ROLE "lsmb_<?lsmb dbname ?>__orders_generate"
WITH INHERIT NOLOGIN
IN ROLE "lsmb_<?lsmb dbname ?>__contact_read";

GRANT SELECT, INSERT, UPDATE ON oe TO "lsmb_<?lsmb dbname ?>__orders_generate";
GRANT SELECT, INSERT, UPDATE ON orderitems, business_unit_oitem TO "lsmb_<?lsmb dbname ?>__orders_generate";
GRANT ALL ON oe_id_seq TO "lsmb_<?lsmb dbname ?>__orders_generate";
GRANT ALL ON orderitems_id_seq TO "lsmb_<?lsmb dbname ?>__orders_generate";

CREATE ROLE "lsmb_<?lsmb dbname ?>__project_order_generate"
WITH INHERIT NOLOGIN
IN ROLE "lsmb_<?lsmb dbname ?>__orders_generate",
"lsmb_<?lsmb dbname ?>__project_timecard_list";

INSERT INTO menu_acl (node_id, acl_type, role_name)
values (98, 'allow', 'lsmb_<?lsmb dbname ?>__project_order_generate');
INSERT INTO menu_acl (node_id, acl_type, role_name)
values (101, 'allow', 'lsmb_<?lsmb dbname ?>__project_order_generate');
INSERT INTO menu_acl (node_id, acl_type, role_name)
values (102, 'allow', 'lsmb_<?lsmb dbname ?>__project_order_generate');


CREATE ROLE "lsmb_<?lsmb dbname ?>__orders_sales_to_purchase"
WITH INHERIT NOLOGIN
IN ROLE "lsmb_<?lsmb dbname ?>__orders_generate";

INSERT INTO menu_acl (node_id, acl_type, role_name)
values (50, 'allow', 'lsmb_<?lsmb dbname ?>__orders_sales_to_purchase');
INSERT INTO menu_acl (node_id, acl_type, role_name)
values (56, 'allow', 'lsmb_<?lsmb dbname ?>__orders_sales_to_purchase');
INSERT INTO menu_acl (node_id, acl_type, role_name)
values (57, 'allow', 'lsmb_<?lsmb dbname ?>__orders_sales_to_purchase');
INSERT INTO menu_acl (node_id, acl_type, role_name)
values (58, 'allow', 'lsmb_<?lsmb dbname ?>__orders_sales_to_purchase');


CREATE ROLE "lsmb_<?lsmb dbname ?>__orders_purchase_consolidate"
WITH INHERIT NOLOGIN
IN ROLE "lsmb_<?lsmb dbname ?>__orders_generate";

INSERT INTO menu_acl (node_id, acl_type, role_name)
values (50, 'allow', 'lsmb_<?lsmb dbname ?>__orders_purchase_consolidate');
INSERT INTO menu_acl (node_id, acl_type, role_name)
values (60, 'allow', 'lsmb_<?lsmb dbname ?>__orders_purchase_consolidate');
INSERT INTO menu_acl (node_id, acl_type, role_name)
values (62, 'allow', 'lsmb_<?lsmb dbname ?>__orders_purchase_consolidate');


CREATE ROLE "lsmb_<?lsmb dbname ?>__orders_sales_consolidate"
WITH INHERIT NOLOGIN
IN ROLE "lsmb_<?lsmb dbname ?>__orders_generate";

INSERT INTO menu_acl (node_id, acl_type, role_name)
values (50, 'allow', 'lsmb_<?lsmb dbname ?>__orders_sales_consolidate');
INSERT INTO menu_acl (node_id, acl_type, role_name)
values (60, 'allow', 'lsmb_<?lsmb dbname ?>__orders_sales_consolidate');
INSERT INTO menu_acl (node_id, acl_type, role_name)
values (61, 'allow', 'lsmb_<?lsmb dbname ?>__orders_sales_consolidate');


CREATE ROLE "lsmb_<?lsmb dbname ?>__orders_manage"
WITH INHERIT NOLOGIN
IN ROLE "lsmb_<?lsmb dbname ?>__project_order_generate",
"lsmb_<?lsmb dbname ?>__orders_sales_to_purchase",
"lsmb_<?lsmb dbname ?>__orders_purchase_consolidate",
"lsmb_<?lsmb dbname ?>__orders_sales_consolidate";

-- FINANCIAL REPORTS
CREATE ROLE "lsmb_<?lsmb dbname ?>__financial_reports"
WITH INHERIT NOLOGIN
IN ROLE "lsmb_<?lsmb dbname ?>__gl_reports";

GRANT select ON yearend TO "lsmb_<?lsmb dbname ?>__financial_reports";

INSERT INTO menu_acl (node_id, acl_type, role_name)
values (109, 'allow', 'lsmb_<?lsmb dbname ?>__financial_reports');
INSERT INTO menu_acl (node_id, acl_type, role_name)
values (110, 'allow', 'lsmb_<?lsmb dbname ?>__financial_reports');
INSERT INTO menu_acl (node_id, acl_type, role_name)
values (111, 'allow', 'lsmb_<?lsmb dbname ?>__financial_reports');
INSERT INTO menu_acl (node_id, acl_type, role_name)
values (112, 'allow', 'lsmb_<?lsmb dbname ?>__financial_reports');
INSERT INTO menu_acl (node_id, acl_type, role_name)
values (113, 'allow', 'lsmb_<?lsmb dbname ?>__financial_reports');
INSERT INTO menu_acl (node_id, acl_type, role_name)
values (114, 'allow', 'lsmb_<?lsmb dbname ?>__financial_reports');


-- RECURRING TRANSACTIONS
CREATE ROLE "lsmb_<?lsmb dbname ?>__recurring"
WITH INHERIT NOLOGIN;


INSERT INTO menu_acl (node_id, acl_type, role_name)
values (115, 'allow', 'lsmb_<?lsmb dbname ?>__print_jobs_list');

-- BATCH PRINTING
CREATE ROLE "lsmb_<?lsmb dbname ?>__print_jobs_list"
WITH INHERIT NOLOGIN;

INSERT INTO menu_acl (node_id, acl_type, role_name)
values (116, 'allow', 'lsmb_<?lsmb dbname ?>__print_jobs_list');
INSERT INTO menu_acl (node_id, acl_type, role_name)
values (117, 'allow', 'lsmb_<?lsmb dbname ?>__print_jobs_list');
INSERT INTO menu_acl (node_id, acl_type, role_name)
values (118, 'allow', 'lsmb_<?lsmb dbname ?>__print_jobs_list');
INSERT INTO menu_acl (node_id, acl_type, role_name)
values (119, 'allow', 'lsmb_<?lsmb dbname ?>__print_jobs_list');
INSERT INTO menu_acl (node_id, acl_type, role_name)
values (120, 'allow', 'lsmb_<?lsmb dbname ?>__print_jobs_list');
INSERT INTO menu_acl (node_id, acl_type, role_name)
values (121, 'allow', 'lsmb_<?lsmb dbname ?>__print_jobs_list');
INSERT INTO menu_acl (node_id, acl_type, role_name)
values (122, 'allow', 'lsmb_<?lsmb dbname ?>__print_jobs_list');
INSERT INTO menu_acl (node_id, acl_type, role_name)
values (123, 'allow', 'lsmb_<?lsmb dbname ?>__print_jobs_list');
INSERT INTO menu_acl (node_id, acl_type, role_name)
values (124, 'allow', 'lsmb_<?lsmb dbname ?>__print_jobs_list');
INSERT INTO menu_acl (node_id, acl_type, role_name)
values (125, 'allow', 'lsmb_<?lsmb dbname ?>__print_jobs_list');
INSERT INTO menu_acl (node_id, acl_type, role_name)
values (126, 'allow', 'lsmb_<?lsmb dbname ?>__print_jobs_list');
INSERT INTO menu_acl (node_id, acl_type, role_name)
values (127, 'allow', 'lsmb_<?lsmb dbname ?>__print_jobs_list');


CREATE ROLE "lsmb_<?lsmb dbname ?>__print_jobs"
WITH INHERIT NOLOGIN
IN ROLE "lsmb_<?lsmb dbname ?>__print_jobs_list";


--Tax Forms

CREATE ROLE "lsmb_<?lsmb dbname ?>__tax_form_save"
WITH INHERIT NOLOGIN;

GRANT ALL ON country_tax_form  TO "lsmb_<?lsmb dbname ?>__tax_form_save"; 
GRANT ALL ON country_tax_form_id_seq TO "lsmb_<?lsmb dbname ?>__tax_form_save";

INSERT INTO menu_acl (node_id, acl_type, role_name)
values (218, 'allow', 'lsmb_<?lsmb dbname ?>__tax_form_save');

INSERT INTO menu_acl (node_id, acl_type, role_name)
SELECT id, 'allow', 'lsmb_<?lsmb dbname ?>__tax_form_save'
  FROM menu_node WHERE parent = 217 and position in (2,3);
--

-- SYSTEM SETTINGS	
CREATE ROLE "lsmb_<?lsmb dbname ?>__system_settings_list"
WITH INHERIT NOLOGIN;

INSERT INTO menu_acl (node_id, acl_type, role_name)
values (128, 'allow', 'lsmb_<?lsmb dbname ?>__system_settings_list');
INSERT INTO menu_acl (node_id, acl_type, role_name)
values (129, 'allow', 'lsmb_<?lsmb dbname ?>__system_settings_list');
INSERT INTO menu_acl (node_id, acl_type, role_name)
values (131, 'allow', 'lsmb_<?lsmb dbname ?>__system_settings_list');


CREATE ROLE "lsmb_<?lsmb dbname ?>__system_settings_change"
WITH INHERIT NOLOGIN
IN ROLE "lsmb_<?lsmb dbname ?>__system_settings_list";

CREATE ROLE "lsmb_<?lsmb dbname ?>__taxes_set"
WITH INHERIT NOLOGIN;

GRANT INSERT, UPDATE ON tax TO "lsmb_<?lsmb dbname ?>__taxes_set";

INSERT INTO menu_acl (node_id, acl_type, role_name)
values (128, 'allow', 'lsmb_<?lsmb dbname ?>__taxes_set');
INSERT INTO menu_acl (node_id, acl_type, role_name)
values (130, 'allow', 'lsmb_<?lsmb dbname ?>__taxes_set');


CREATE ROLE "lsmb_<?lsmb dbname ?>__account_create"
WITH INHERIT NOLOGIN;

GRANT INSERT ON chart TO "lsmb_<?lsmb dbname ?>__account_create";
GRANT INSERT ON account, cr_coa_to_account 
TO "lsmb_<?lsmb dbname ?>__account_create";

GRANT ALL ON account_id_seq TO "lsmb_<?lsmb dbname ?>__account_create";
GRANT INSERT ON account_heading TO "lsmb_<?lsmb dbname ?>__account_create";
GRANT ALL ON account_heading_id_seq TO "lsmb_<?lsmb dbname ?>__account_create";
GRANT INSERT ON account_link TO "lsmb_<?lsmb dbname ?>__account_create";
-- account_link no longer appears to have a sequence and references account(id)
--GRANT ALL ON account_link_id_seq TO "lsmb_<?lsmb dbname ?>__account_create";

INSERT INTO menu_acl (node_id, acl_type, role_name)
values (128, 'allow', 'lsmb_<?lsmb dbname ?>__account_create');
INSERT INTO menu_acl (node_id, acl_type, role_name)
values (136, 'allow', 'lsmb_<?lsmb dbname ?>__account_create');
INSERT INTO menu_acl (node_id, acl_type, role_name)
values (137, 'allow', 'lsmb_<?lsmb dbname ?>__account_create');
INSERT INTO menu_acl (node_id, acl_type, role_name)
values (246, 'allow', 'lsmb_<?lsmb dbname ?>__account_create');


CREATE ROLE "lsmb_<?lsmb dbname ?>__account_edit"
WITH INHERIT NOLOGIN;

GRANT ALL ON account, account_heading, account_link, cr_coa_to_account 
TO "lsmb_<?lsmb dbname ?>__account_edit";

INSERT INTO menu_acl (node_id, acl_type, role_name)
values (128, 'allow', 'lsmb_<?lsmb dbname ?>__account_edit');
INSERT INTO menu_acl (node_id, acl_type, role_name)
values (136, 'allow', 'lsmb_<?lsmb dbname ?>__account_edit');

CREATE ROLE "lsmb_<?lsmb dbname ?>__auditor"
WITH INHERIT NOLOGIN;

GRANT SELECT ON audittrail TO "lsmb_<?lsmb dbname ?>__auditor";

CREATE ROLE "lsmb_<?lsmb dbname ?>__audit_trail_maintenance"
WITH INHERIT NOLOGIN;

GRANT DELETE ON audittrail TO "lsmb_<?lsmb dbname ?>__audit_trail_maintenance";

CREATE ROLE "lsmb_<?lsmb dbname ?>__gifi_create"
WITH INHERIT NOLOGIN;

GRANT INSERT ON gifi TO "lsmb_<?lsmb dbname ?>__gifi_create";

INSERT INTO menu_acl (node_id, acl_type, role_name)
values (128, 'allow', 'lsmb_<?lsmb dbname ?>__gifi_create');
INSERT INTO menu_acl (node_id, acl_type, role_name)
values (136, 'allow', 'lsmb_<?lsmb dbname ?>__gifi_create');
INSERT INTO menu_acl (node_id, acl_type, role_name)
values (139, 'allow', 'lsmb_<?lsmb dbname ?>__gifi_create');
INSERT INTO menu_acl (node_id, acl_type, role_name)
values (247, 'allow', 'lsmb_<?lsmb dbname ?>__gifi_create');


CREATE ROLE "lsmb_<?lsmb dbname ?>__gifi_edit"
WITH INHERIT NOLOGIN;

GRANT UPDATE ON gifi TO "lsmb_<?lsmb dbname ?>__gifi_edit";

INSERT INTO menu_acl (node_id, acl_type, role_name)
values (128, 'allow', 'lsmb_<?lsmb dbname ?>__gifi_edit');
INSERT INTO menu_acl (node_id, acl_type, role_name)
values (136, 'allow', 'lsmb_<?lsmb dbname ?>__gifi_edit');
INSERT INTO menu_acl (node_id, acl_type, role_name)
values (140, 'allow', 'lsmb_<?lsmb dbname ?>__gifi_edit');


CREATE ROLE "lsmb_<?lsmb dbname ?>__account_all"
WITH INHERIT NOLOGIN
IN ROLE "lsmb_<?lsmb dbname ?>__account_create",
"lsmb_<?lsmb dbname ?>__taxes_set",
"lsmb_<?lsmb dbname ?>__account_edit",
"lsmb_<?lsmb dbname ?>__gifi_create",
"lsmb_<?lsmb dbname ?>__gifi_edit";

CREATE ROLE "lsmb_<?lsmb dbname ?>__business_type_create"
WITH INHERIT NOLOGIN;

GRANT INSERT ON business TO "lsmb_<?lsmb dbname ?>__business_type_create";
GRANT ALL ON business_id_seq TO "lsmb_<?lsmb dbname ?>__business_type_create";

INSERT INTO menu_acl (node_id, acl_type, role_name)
values (128, 'allow', 'lsmb_<?lsmb dbname ?>__business_type_create');
INSERT INTO menu_acl (node_id, acl_type, role_name)
values (147, 'allow', 'lsmb_<?lsmb dbname ?>__business_type_create');
INSERT INTO menu_acl (node_id, acl_type, role_name)
values (148, 'allow', 'lsmb_<?lsmb dbname ?>__business_type_create');


CREATE ROLE "lsmb_<?lsmb dbname ?>__business_type_edit"
WITH INHERIT NOLOGIN;

GRANT UPDATE, DELETE ON business TO "lsmb_<?lsmb dbname ?>__business_type_edit";

INSERT INTO menu_acl (node_id, acl_type, role_name)
values (128, 'allow', 'lsmb_<?lsmb dbname ?>__business_type_edit');
INSERT INTO menu_acl (node_id, acl_type, role_name)
values (147, 'allow', 'lsmb_<?lsmb dbname ?>__business_type_edit');
INSERT INTO menu_acl (node_id, acl_type, role_name)
values (149, 'allow', 'lsmb_<?lsmb dbname ?>__business_type_edit');


CREATE ROLE "lsmb_<?lsmb dbname ?>__business_type_all"
WITH INHERIT NOLOGIN
IN ROLE "lsmb_<?lsmb dbname ?>__business_type_create",
"lsmb_<?lsmb dbname ?>__business_type_edit";

CREATE ROLE "lsmb_<?lsmb dbname ?>__sic_create"
WITH INHERIT NOLOGIN;

GRANT INSERT ON sic TO "lsmb_<?lsmb dbname ?>__sic_create";

INSERT INTO menu_acl (node_id, acl_type, role_name)
values (128, 'allow', 'lsmb_<?lsmb dbname ?>__sic_create');
INSERT INTO menu_acl (node_id, acl_type, role_name)
values (153, 'allow', 'lsmb_<?lsmb dbname ?>__sic_create');
INSERT INTO menu_acl (node_id, acl_type, role_name)
values (154, 'allow', 'lsmb_<?lsmb dbname ?>__sic_create');
INSERT INTO menu_acl (node_id, acl_type, role_name)
values (248, 'allow', 'lsmb_<?lsmb dbname ?>__sic_create');


CREATE ROLE "lsmb_<?lsmb dbname ?>__sic_edit"
WITH INHERIT NOLOGIN;

GRANT UPDATE ON sic TO "lsmb_<?lsmb dbname ?>__sic_edit";

INSERT INTO menu_acl (node_id, acl_type, role_name)
values (128, 'allow', 'lsmb_<?lsmb dbname ?>__sic_edit');
INSERT INTO menu_acl (node_id, acl_type, role_name)
values (153, 'allow', 'lsmb_<?lsmb dbname ?>__sic_edit');
INSERT INTO menu_acl (node_id, acl_type, role_name)
values (155, 'allow', 'lsmb_<?lsmb dbname ?>__sic_edit');


CREATE ROLE "lsmb_<?lsmb dbname ?>__sic_all"
WITH INHERIT NOLOGIN
IN ROLE "lsmb_<?lsmb dbname ?>__sic_create",
"lsmb_<?lsmb dbname ?>__sic_edit";


CREATE ROLE "lsmb_<?lsmb dbname ?>__template_edit"
WITH INHERIT NOLOGIN;


-- TODO Add db permissions as templates get moved into db.

INSERT INTO menu_acl (node_id, acl_type, role_name)
values (128, 'allow', 'lsmb_<?lsmb dbname ?>__template_edit');
INSERT INTO menu_acl (node_id, acl_type, role_name)
values (156, 'allow', 'lsmb_<?lsmb dbname ?>__template_edit');
INSERT INTO menu_acl (node_id, acl_type, role_name)
values (157, 'allow', 'lsmb_<?lsmb dbname ?>__template_edit');
INSERT INTO menu_acl (node_id, acl_type, role_name)
values (158, 'allow', 'lsmb_<?lsmb dbname ?>__template_edit');
INSERT INTO menu_acl (node_id, acl_type, role_name)
values (159, 'allow', 'lsmb_<?lsmb dbname ?>__template_edit');
INSERT INTO menu_acl (node_id, acl_type, role_name)
values (160, 'allow', 'lsmb_<?lsmb dbname ?>__template_edit');
INSERT INTO menu_acl (node_id, acl_type, role_name)
values (161, 'allow', 'lsmb_<?lsmb dbname ?>__template_edit');
INSERT INTO menu_acl (node_id, acl_type, role_name)
values (162, 'allow', 'lsmb_<?lsmb dbname ?>__template_edit');
INSERT INTO menu_acl (node_id, acl_type, role_name)
values (163, 'allow', 'lsmb_<?lsmb dbname ?>__template_edit');
INSERT INTO menu_acl (node_id, acl_type, role_name)
values (164, 'allow', 'lsmb_<?lsmb dbname ?>__template_edit');
INSERT INTO menu_acl (node_id, acl_type, role_name)
values (165, 'allow', 'lsmb_<?lsmb dbname ?>__template_edit');
INSERT INTO menu_acl (node_id, acl_type, role_name)
values (166, 'allow', 'lsmb_<?lsmb dbname ?>__template_edit');
INSERT INTO menu_acl (node_id, acl_type, role_name)
values (167, 'allow', 'lsmb_<?lsmb dbname ?>__template_edit');
INSERT INTO menu_acl (node_id, acl_type, role_name)
values (168, 'allow', 'lsmb_<?lsmb dbname ?>__template_edit');
INSERT INTO menu_acl (node_id, acl_type, role_name)
values (169, 'allow', 'lsmb_<?lsmb dbname ?>__template_edit');
INSERT INTO menu_acl (node_id, acl_type, role_name)
values (170, 'allow', 'lsmb_<?lsmb dbname ?>__template_edit');
INSERT INTO menu_acl (node_id, acl_type, role_name)
values (171, 'allow', 'lsmb_<?lsmb dbname ?>__template_edit');
INSERT INTO menu_acl (node_id, acl_type, role_name)
values (172, 'allow', 'lsmb_<?lsmb dbname ?>__template_edit');
INSERT INTO menu_acl (node_id, acl_type, role_name)
values (173, 'allow', 'lsmb_<?lsmb dbname ?>__template_edit');
INSERT INTO menu_acl (node_id, acl_type, role_name)
values (174, 'allow', 'lsmb_<?lsmb dbname ?>__template_edit');
INSERT INTO menu_acl (node_id, acl_type, role_name)
values (175, 'allow', 'lsmb_<?lsmb dbname ?>__template_edit');
INSERT INTO menu_acl (node_id, acl_type, role_name)
values (176, 'allow', 'lsmb_<?lsmb dbname ?>__template_edit');
INSERT INTO menu_acl (node_id, acl_type, role_name)
values (177, 'allow', 'lsmb_<?lsmb dbname ?>__template_edit');
INSERT INTO menu_acl (node_id, acl_type, role_name)
values (178, 'allow', 'lsmb_<?lsmb dbname ?>__template_edit');
INSERT INTO menu_acl (node_id, acl_type, role_name)
values (179, 'allow', 'lsmb_<?lsmb dbname ?>__template_edit');
INSERT INTO menu_acl (node_id, acl_type, role_name)
values (180, 'allow', 'lsmb_<?lsmb dbname ?>__template_edit');
INSERT INTO menu_acl (node_id, acl_type, role_name)
values (181, 'allow', 'lsmb_<?lsmb dbname ?>__template_edit');
INSERT INTO menu_acl (node_id, acl_type, role_name)
values (182, 'allow', 'lsmb_<?lsmb dbname ?>__template_edit');
INSERT INTO menu_acl (node_id, acl_type, role_name)
values (183, 'allow', 'lsmb_<?lsmb dbname ?>__template_edit');
INSERT INTO menu_acl (node_id, acl_type, role_name)
values (184, 'allow', 'lsmb_<?lsmb dbname ?>__template_edit');
INSERT INTO menu_acl (node_id, acl_type, role_name)
values (185, 'allow', 'lsmb_<?lsmb dbname ?>__template_edit');
INSERT INTO menu_acl (node_id, acl_type, role_name)
values (186, 'allow', 'lsmb_<?lsmb dbname ?>__template_edit');
INSERT INTO menu_acl (node_id, acl_type, role_name)
values (187, 'allow', 'lsmb_<?lsmb dbname ?>__template_edit');
INSERT INTO menu_acl (node_id, acl_type, role_name)
values (188, 'allow', 'lsmb_<?lsmb dbname ?>__template_edit');
INSERT INTO menu_acl (node_id, acl_type, role_name)
values (189, 'allow', 'lsmb_<?lsmb dbname ?>__template_edit');
INSERT INTO menu_acl (node_id, acl_type, role_name)
values (190, 'allow', 'lsmb_<?lsmb dbname ?>__template_edit');
INSERT INTO menu_acl (node_id, acl_type, role_name)
values (241, 'allow', 'lsmb_<?lsmb dbname ?>__template_edit');
INSERT INTO menu_acl (node_id, acl_type, role_name)
values (242, 'allow', 'lsmb_<?lsmb dbname ?>__template_edit');

CREATE ROLE "lsmb_<?lsmb dbname ?>__users_manage"
WITH INHERIT NOLOGIN
IN ROLE "lsmb_<?lsmb dbname ?>__contact_edit",
"lsmb_<?lsmb dbname ?>__contact_create",
"lsmb_<?lsmb dbname ?>__employees_manage";

GRANT SELECT ON role_view TO "lsmb_<?lsmb dbname ?>__users_manage";
GRANT EXECUTE ON FUNCTION  admin__add_user_to_role(TEXT, TEXT) 
TO "lsmb_<?lsmb dbname ?>__users_manage";
GRANT EXECUTE ON FUNCTION  admin__remove_user_from_role(TEXT, TEXT)
TO "lsmb_<?lsmb dbname ?>__users_manage";
GRANT EXECUTE ON FUNCTION  admin__add_function_to_group(TEXT, TEXT)
TO "lsmb_<?lsmb dbname ?>__users_manage";
GRANT EXECUTE ON FUNCTION  admin__remove_function_from_group(text, text)
TO "lsmb_<?lsmb dbname ?>__users_manage";
GRANT EXECUTE ON FUNCTION  admin__get_roles_for_user(INT)
TO "lsmb_<?lsmb dbname ?>__users_manage";
GRANT EXECUTE ON FUNCTION  admin__save_user(int, INT, text, TEXT, BOOL) 
TO "lsmb_<?lsmb dbname ?>__users_manage";
GRANT EXECUTE ON FUNCTION  admin__create_group(TEXT)
TO "lsmb_<?lsmb dbname ?>__users_manage";
GRANT EXECUTE ON FUNCTION  admin__delete_user(text, bool)
TO "lsmb_<?lsmb dbname ?>__users_manage";
GRANT EXECUTE ON FUNCTION  admin__list_roles(text)
TO "lsmb_<?lsmb dbname ?>__users_manage";
GRANT EXECUTE ON FUNCTION  admin__delete_group(text)
TO "lsmb_<?lsmb dbname ?>__users_manage";

INSERT INTO menu_acl (node_id, acl_type, role_name)
values (220, 'allow', 'lsmb_<?lsmb dbname ?>__users_manage');
INSERT INTO menu_acl (node_id, acl_type, role_name)
values (221, 'allow', 'lsmb_<?lsmb dbname ?>__users_manage');
INSERT INTO menu_acl (node_id, acl_type, role_name)
values (222, 'allow', 'lsmb_<?lsmb dbname ?>__users_manage');

CREATE ROLE "lsmb_<?lsmb dbname ?>__system_admin"
WITH INHERIT NOLOGIN
IN ROLE "lsmb_<?lsmb dbname ?>__system_settings_change",
"lsmb_<?lsmb dbname ?>__account_all",
"lsmb_<?lsmb dbname ?>__business_type_all",
"lsmb_<?lsmb dbname ?>__sic_all",
"lsmb_<?lsmb dbname ?>__template_edit",
"lsmb_<?lsmb dbname ?>__users_manage",
"lsmb_<?lsmb dbname ?>__tax_form_save";

-- Manual Translation
CREATE ROLE "lsmb_<?lsmb dbname ?>__language_create"
WITH INHERIT NOLOGIN;

GRANT INSERT ON language TO "lsmb_<?lsmb dbname ?>__language_create";

INSERT INTO menu_acl (node_id, acl_type, role_name)
values (128, 'allow', 'lsmb_<?lsmb dbname ?>__language_create');
INSERT INTO menu_acl (node_id, acl_type, role_name)
values (150, 'allow', 'lsmb_<?lsmb dbname ?>__language_create');
INSERT INTO menu_acl (node_id, acl_type, role_name)
values (151, 'allow', 'lsmb_<?lsmb dbname ?>__language_create');


CREATE ROLE "lsmb_<?lsmb dbname ?>__language_edit"
WITH INHERIT NOLOGIN;

GRANT UPDATE ON language TO "lsmb_<?lsmb dbname ?>__language_edit";

INSERT INTO menu_acl (node_id, acl_type, role_name)
values (128, 'allow', 'lsmb_<?lsmb dbname ?>__language_edit');
INSERT INTO menu_acl (node_id, acl_type, role_name)
values (150, 'allow', 'lsmb_<?lsmb dbname ?>__language_edit');
INSERT INTO menu_acl (node_id, acl_type, role_name)
values (152, 'allow', 'lsmb_<?lsmb dbname ?>__language_edit');


CREATE ROLE "lsmb_<?lsmb dbname ?>__part_translation_create"
WITH INHERIT NOLOGIN;

GRANT ALL ON parts_translation 
TO "lsmb_<?lsmb dbname ?>__part_translation_create";

INSERT INTO menu_acl (node_id, acl_type, role_name)
values (77, 'allow', 'lsmb_<?lsmb dbname ?>__part_translation_create');
INSERT INTO menu_acl (node_id, acl_type, role_name)
values (95, 'allow', 'lsmb_<?lsmb dbname ?>__part_translation_create');
INSERT INTO menu_acl (node_id, acl_type, role_name)
values (96, 'allow', 'lsmb_<?lsmb dbname ?>__part_translation_create');
INSERT INTO menu_acl (node_id, acl_type, role_name)
values (97, 'allow', 'lsmb_<?lsmb dbname ?>__part_translation_create');


CREATE ROLE "lsmb_<?lsmb dbname ?>__partsgroup_translation_create"
WITH INHERIT NOLOGIN;

GRANT ALL ON partsgroup_translation
TO "lsmb_<?lsmb dbname ?>__partsgroup_translation_create";
INSERT INTO menu_acl (node_id, acl_type, role_name)
values (98, 'allow', 'lsmb_<?lsmb dbname ?>__partsgroup_translation_create');
INSERT INTO menu_acl (node_id, acl_type, role_name)
values (107, 'allow', 'lsmb_<?lsmb dbname ?>__partsgroup_translation_create');
INSERT INTO menu_acl (node_id, acl_type, role_name)
values (108, 'allow', 'lsmb_<?lsmb dbname ?>__partsgroup_translation_create');


CREATE ROLE "lsmb_<?lsmb dbname ?>__manual_translation_all"
WITH INHERIT NOLOGIN
IN ROLE "lsmb_<?lsmb dbname ?>__language_create",
"lsmb_<?lsmb dbname ?>__part_translation_create",
"lsmb_<?lsmb dbname ?>__partsgroup_translation_create";

-- Fixed Assets

CREATE ROLE "lsmb_<?lsmb dbname ?>__assets_administer" NOLOGIN INHERIT;

GRANT INSERT, UPDATE, SELECT, DELETE ON asset_class 
TO "lsmb_<?lsmb dbname ?>__assets_administer";
GRANT SELECT, UPDATE ON asset_class_id_seq
TO "lsmb_<?lsmb dbname ?>__assets_administer";

INSERT INTO menu_acl(role_name, acl_type, node_id)
values('lsmb_<?lsmb dbname ?>__assets_administer', 'allow', 237);


CREATE ROLE "lsmb_<?lsmb dbname ?>__assets_enter" NOLOGIN INHERIT;

GRANT ALL ON asset_item_id_seq TO "lsmb_<?lsmb dbname ?>__assets_enter";
GRANT INSERT, UPDATE ON asset_item
TO "lsmb_<?lsmb dbname ?>__assets_enter";

GRANT INSERT, SELECT ON asset_note TO "lsmb_<?lsmb dbname ?>__assets_enter";

INSERT INTO menu_acl(role_name, acl_type, node_id)
values('lsmb_<?lsmb dbname ?>__assets_enter', 'allow', 230);
INSERT INTO menu_acl(role_name, acl_type, node_id)
values('lsmb_<?lsmb dbname ?>__assets_enter', 'allow', 231);
INSERT INTO menu_acl(role_name, acl_type, node_id)
values('lsmb_<?lsmb dbname ?>__assets_enter', 'allow', 232);
INSERT INTO menu_acl(role_name, acl_type, node_id)
values('lsmb_<?lsmb dbname ?>__assets_enter', 'allow', 233);
INSERT INTO menu_acl(role_name, acl_type, node_id)
values('lsmb_<?lsmb dbname ?>__assets_enter', 'allow', 235);

CREATE ROLE "lsmb_<?lsmb dbname ?>__assets_depreciate" NOLOGIN INHERIT;
GRANT SELECT, INSERT ON asset_report, asset_report_line, asset_item, asset_class
TO "lsmb_<?lsmb dbname ?>__assets_depreciate";
GRANT UPDATE ON asset_report TO "lsmb_<?lsmb dbname ?>__assets_depreciate";

GRANT ALL ON asset_report_id_seq TO "lsmb_<?lsmb dbname ?>__assets_depreciate"; 

INSERT INTO menu_acl(role_name, acl_type, node_id)
values('lsmb_<?lsmb dbname ?>__assets_depreciate', 'allow', 238);
INSERT INTO menu_acl(role_name, acl_type, node_id)
values('lsmb_<?lsmb dbname ?>__assets_depreciate', 'allow', 234);

CREATE ROLE "lsmb_<?lsmb dbname ?>__assets_approve" NOLOGIN INHERIT;
GRANT SELECT ON asset_report, asset_report_line, asset_item, asset_class
TO "lsmb_<?lsmb dbname ?>__assets_approve";
GRANT EXECUTE ON FUNCTION  asset_report__approve(int, int, int, int)
TO "lsmb_<?lsmb dbname ?>__assets_approve";

INSERT INTO menu_acl (role_name, acl_type, node_id)
values('lsmb_<?lsmb dbname ?>__assets_approve', 'allow', 239),
      ('lsmb_<?lsmb dbname ?>__assets_approve', 'allow', 240);


GRANT SELECT ON asset_class, asset_item to public;
GRANT SELECT ON asset_unit_class TO public;
GRANT SELECT ON asset_dep_method TO public;

-- Grants to all users;
GRANT SELECT ON lsmb_module TO public; -- everyone needs to read this table and nothing
-- sensitive in that table.
GRANT SELECT ON makemodel TO public;
GRANT SELECT ON custom_field_catalog TO public;
GRANT SELECT ON custom_table_catalog TO public;
GRANT SELECT ON oe_class TO public;
GRANT SELECT ON note_class TO public;
GRANT ALL ON defaults TO public;
GRANT ALL ON "session" TO public;
GRANT ALL ON session_session_id_seq TO PUBLIC;
GRANT SELECT ON users TO public;
GRANT ALL ON user_preference TO public;
GRANT SELECT ON user_listable TO public;
GRANT SELECT ON custom_table_catalog TO PUBLIC;
GRANT SELECT ON custom_field_catalog TO PUBLIC;
grant select on menu_node, menu_attribute, menu_acl to public;
GRANT select on chart, gifi, country to public;
GRANT SELECT ON parts, partsgroup TO public;
GRANT SELECT ON language TO public;
GRANT SELECT ON business, exchangerate, new_shipto, tax TO public;
GRANT ALL ON recurring, recurringemail, recurringprint, status TO public; 
GRANT ALL ON transactions TO public;
GRANT SELECT ON entity_employee TO public;
REVOKE INSERT, UPDATE, DELETE ON entity_employee FROM public; --fixing old perms
GRANT ALL ON invoice_tax_form TO public;
GRANT SELECT ON taxmodule TO public;
GRANT ALL ON ac_tax_form to public;
GRANT SELECT ON country_tax_form to public;
GRANT SELECT ON translation TO public;
GRANT SELECT ON pricegroup TO public;
GRANT SELECT ON partstax TO public;
GRANT SELECT ON salutation TO public;
GRANT SELECT ON partscustomer TO public;
GRANT SELECT ON assembly TO public;
GRANT SELECT ON jcitems TO public;
GRANT SELECT ON payment_type TO public;
GRANT SELECT ON lsmb_roles TO public;
GRANT SELECT ON employee_search TO PUBLIC;
GRANT SELECT ON warehouse TO public;
GRANT SELECT ON voucher TO public;
GRANT select ON account, account_link, account_link_description TO PUBLIC;
GRANT select ON sic TO public;
GRANT SELECT ON parts_translation,  partsgroup_translation TO public;
GRANT SELECT ON asset_report_class, asset_rl_to_disposal_method,
                asset_disposal_method TO PUBLIC;
GRANT SELECT ON mime_type, file_class TO PUBLIC;

GRANT EXECUTE ON FUNCTION user__get_all_users() TO public;

--TODO, lock recurring, pending_job, payment_queue down more
-- Roles with no db permissions:
CREATE ROLE "lsmb_<?lsmb dbname ?>__draft_edit" WITH INHERIT NOLOGIN;

INSERT INTO menu_acl (node_id, acl_type, role_name)
values (210, 'allow', 'lsmb_<?lsmb dbname ?>__draft_edit');

-- Roles dependant on FUNCTIONS
CREATE ROLE "lsmb_<?lsmb dbname ?>__voucher_delete" 
WITH INHERIT NOLOGIN;

GRANT EXECUTE ON FUNCTION voucher__delete(int) 
TO "lsmb_<?lsmb dbname ?>__voucher_delete";

GRANT EXECUTE ON FUNCTION batch_delete(int) 
TO "lsmb_<?lsmb dbname ?>__voucher_delete";


INSERT INTO menu_acl (node_id, acl_type, role_name)
values (191, 'allow', 'public');
INSERT INTO menu_acl (node_id, acl_type, role_name)
values (192, 'allow', 'public');
INSERT INTO menu_acl (node_id, acl_type, role_name)
values (193, 'allow', 'public');<|MERGE_RESOLUTION|>--- conflicted
+++ resolved
@@ -326,8 +326,6 @@
 INSERT INTO menu_acl (node_id, acl_type, role_name)
 values (5, 'allow', 'lsmb_<?lsmb dbname ?>__ar_transaction_list');
 INSERT INTO menu_acl (node_id, acl_type, role_name)
-values (6, 'allow', 'lsmb_<?lsmb dbname ?>__ar_transaction_list');
-INSERT INTO menu_acl (node_id, acl_type, role_name)
 values (7, 'allow', 'lsmb_<?lsmb dbname ?>__ar_transaction_list');
 INSERT INTO menu_acl (node_id, acl_type, role_name)
 values (9, 'allow', 'lsmb_<?lsmb dbname ?>__ar_transaction_list');
@@ -528,8 +526,6 @@
 INSERT INTO menu_acl (node_id, acl_type, role_name)
 values (25, 'allow', 'lsmb_<?lsmb dbname ?>__ap_transaction_list');
 INSERT INTO menu_acl (node_id, acl_type, role_name)
-values (26, 'allow', 'lsmb_<?lsmb dbname ?>__ap_transaction_list');
-INSERT INTO menu_acl (node_id, acl_type, role_name)
 values (27, 'allow', 'lsmb_<?lsmb dbname ?>__ap_transaction_list');
 INSERT INTO menu_acl (node_id, acl_type, role_name)
 values (28, 'allow', 'lsmb_<?lsmb dbname ?>__ap_transaction_list');
@@ -632,7 +628,6 @@
 "lsmb_<?lsmb dbname ?>__purchase_order_list",
 "lsmb_<?lsmb dbname ?>__rfq_list";
 
-<<<<<<< HEAD
 -- POS
 CREATE ROLE "lsmb_<?lsmb dbname ?>__pos_enter"
 WITH INHERIT NOLOGIN
@@ -698,8 +693,6 @@
 IN ROLE "lsmb_<?lsmb dbname ?>__pos_cashier",
 "lsmb_<?lsmb dbname ?>__list_all_open";
 
-=======
->>>>>>> 6005e926
 -- CASH
 CREATE ROLE "lsmb_<?lsmb dbname ?>__reconciliation_enter"
 WITH INHERIT NOLOGIN;
