-- Many of these will have to be rewritten to work with 1.4

BEGIN;

DROP FUNCTION IF EXISTS journal__add(text, text, int, date, bool, bool);

CREATE OR REPLACE FUNCTION journal__add(
in_reference text,
in_description text,
in_journal int,
in_post_date date,
in_approved bool,
in_is_template bool,
in_currency text
) RETURNS journal_entry AS 
$$
        INSERT INTO journal_entry (reference, description, journal, post_date,
                        approved, is_template, effective_start, effective_end,
                        currency, entered_by)
        VALUES (coalesce($1, ''), $2, $3, $4,
                        coalesce($5 , false), 
                        coalesce($6, false),
               $4, $4, $7, person__get_my_entity_id()) RETURNING *;
$$ language sql; 

CREATE OR REPLACE FUNCTION journal__add_line(
in_account_id int, in_journal_id int, in_amount numeric,
in_amount_fx numeric, in_curr text,
in_cleared bool, in_memo text, in_business_units int[]
) RETURNS journal_line AS $$
<<<<<<< HEAD
	INSERT INTO journal_line(account_id, journal_id, amount,
          amount_tc, curr, cleared)
	VALUES (in_account_id, in_journal_id, in_amount, in_amount_fx,
           in_curr, coalesce(in_cleared, false));
=======
        INSERT INTO journal_line(account_id, journal_id, amount, cleared)
        VALUES (in_account_id, in_journal_id, in_amount,
                coalesce(in_cleared, false));
>>>>>>> 279fe5d6

        INSERT INTO business_unit_jl(entry_id, bu_class, bu_id)
        SELECT currval('journal_line_id_seq'), class_id, id
          FROM business_unit
         WHERE id = any(in_business_units);

        SELECT * FROM journal_line where id = currval('journal_line_id_seq');
$$ LANGUAGE SQL;


CREATE OR REPLACE FUNCTION journal__delete(in_journal_id int) RETURNS void AS
$$
  DELETE FROM journal_line WHERE journal_id = in_journal_id;

  DELETE FROM journal_entry WHERE id = in_journal_id;
$$ LANGUAGE SQL;


CREATE OR REPLACE FUNCTION journal__validate_entry(in_id int) RETURNS bool AS
$$
        SELECT sum(amount) = 0 FROM journal_line WHERE journal_id = $1;
$$ language sql;

CREATE OR REPLACE FUNCTION journal__make_invoice(
in_order_id int,  in_journal_id int, in_on_hold bool, in_reverse bool,
in_credit_id int, in_language_code varchar
) returns eca_invoice AS $$
DECLARE retval eca_invoice;
<<<<<<< HEAD
BEGIN	
	INSERT INTO eca_invoice (order_id, journal_id, on_hold, reverse,
		credit_id, language_code, due)
	VALUES (in_order_id, in_journal_id, coalesce(in_on_hold, false), 
		in_reverse, in_credit_id, in_language_code, 'today');
=======
BEGIN
        INSERT INTO eca_invoice (order_id, journal_id, on_hold, reverse,
                credit_id, language_code, due)
        VALUES (in_order_id, in_journal_id, coalesce(in_on_hold, false),
                in_reverse, in_credit_id, in_language_code, 'today');
>>>>>>> 279fe5d6

        SELECT * INTO retval FROM eca_invoice WHERE journal_id = in_journal_id;

        RETURN retval;
END;
$$ language plpgsql;


DROP TYPE IF EXISTS journal_search_result CASCADE; 
CREATE TYPE journal_search_result AS (
id bigint,
reference text,
description text,
entry_type int,
transaction_date date,
approved bool,
is_template bool,
meta_number text,
entity_name text,
entity_class text,
nextdate date
);

CREATE OR REPLACE FUNCTION journal__search(
in_reference text,
in_description text,
in_entry_type int,
in_transaction_date date,
in_approved bool,
in_department_id int, 
in_is_template bool,
in_meta_number text,
in_entity_class int,
in_recurring bool
) RETURNS SETOF journal_search_result AS $$
DECLARE retval journal_search_result;
BEGIN
<<<<<<< HEAD
	FOR retval IN 
		SELECT j.id, j.reference, j.description, j.journal, 
			j.post_date, j.approved, 
			j.is_template, eca.meta_number, 
			e.name, ec.class, 
=======
        FOR retval IN
                SELECT j.id, j.reference , j.description, j.journal,
                        j.post_date , j.approved,
                        j.is_template, eca.meta_number,
                        e.name, ec.class,
>>>>>>> 279fe5d6
                        coalesce(
                          r.startdate + 0, -- r.recurring_interval,
                          j.post_date )
                FROM journal_entry j
                LEFT JOIN eca_invoice i ON (i.journal_id = j.id)
                LEFT JOIN entity_credit_account eca ON (eca.id = credit_id)
                LEFT JOIN entity e ON (eca.entity_id = e.id)
                LEFT JOIN entity_class ec ON (eca.entity_class = ec.id)
                LEFT JOIN recurring r ON j.id = r.id
<<<<<<< HEAD
		WHERE (in_reference IS NULL OR in_reference = j.reference) AND
			(in_description IS NULL 
				or in_description = j.description) AND
			(in_entry_type is null or in_entry_type = j.journal)
			and (in_transaction_date is null 
				or in_transaction_date = j.post_date) and
			j.approved = coalesce(in_approved, true) and
			j.is_template = coalesce(in_is_template, false) and
			(in_department_id is null 
				or j.department_id = in_department_id) and
			(in_meta_number is null 
				or eca.meta_number = in_meta_number) and
			(in_entity_class is null
				or eca.entity_class = in_entity_class) AND
                        (in_recurring IS NOT TRUE OR
                                coalesce(r.startdate, r.nextdate) <= now()::date
                        )
	LOOP
		RETURN NEXT retval;
	END LOOP;
=======
--              WHERE (in_reference IS NULL OR in_reference = j.reference) AND
--                      (in_description IS NULL 
--                              or in_description = j.description) AND
--                      (in_entry_type is null or in_entry_type = j.journal)
--                      and (in_transaction_date is null
--                              or in_transaction_date = j.post_date) and
--                      j.approved = coalesce(in_approved, true) and
--                      j.is_template = coalesce(in_is_template, false) and
--                      (in_meta_number is null
--                              or eca.meta_number = in_meta_number) and
--                      (in_entity_class is null
--                              or eca.entity_class = in_entity_class) AND
 --                       (in_recurring IS NOT TRUE OR
  --                              coalesce(r.startdate, r.nextdate) <= now()::date
   --                     )
        LOOP
                RETURN NEXT retval;
        END LOOP;
>>>>>>> 279fe5d6
END;
$$ language plpgsql;

CREATE OR REPLACE FUNCTION journal__get_invoice(in_id int) RETURNS eca_invoice AS
$$
SELECT * FROM eca_invoice where journal_id = $1;
$$ language sql;

CREATE OR REPLACE FUNCTION journal__get_entry(in_id int) RETURNS journal_entry AS
$$
SELECT * FROM journal_entry where id = $1;
$$ language sql;

CREATE OR REPLACE FUNCTION journal__lines(in_id int) RETURNS SETOF journal_line AS
$$
select * from journal_line where journal_id = $1;
$$ language sql;
-- orders with inventory not supported yet.

/*
CREATE OR REPLACE FUNCTION journal__save_recurring
(in_recurringreference text, in_recurringstartdate date, 
in_recurring_interval interval, in_recurringhowmany int, in_id int) 
RETURNS recurring LANGUAGE SQL AS
$$
delete from recurringprint where id = $5;
delete from recurring where id = $5;
insert into recurring (id, reference, startdate, recurring_interval, howmany)
values ($5, $1, $2, $3, $4)
returning *;
$$; */

CREATE OR REPLACE FUNCTION journal__save_recurring_print
(in_id int, in_formname text, in_printer text)
RETURNS recurringprint LANGUAGE SQL AS
$$
insert into recurringprint (id, formname, format, printer)
values ($1, $2, 'PDF', $3)
returning *;
$$;

/*
CREATE OR REPLACE FUNCTION journal__increment_recurring
(in_id int, in_transdate date)
RETURNS recurring LANGUAGE SQL AS
$$
UPDATE recurring
   SET howmany = howmany - 1,
       nextdate = $2::timestamp + recurring_interval
 WHERE id = $1 AND howmany > 0
RETURNING *;
$$; */

update defaults set value = 'yes' where setting_key = 'module_load_ok';

COMMIT;<|MERGE_RESOLUTION|>--- conflicted
+++ resolved
@@ -12,32 +12,26 @@
 in_approved bool,
 in_is_template bool,
 in_currency text
-) RETURNS journal_entry AS 
+) RETURNS journal_entry AS
 $$
         INSERT INTO journal_entry (reference, description, journal, post_date,
                         approved, is_template, effective_start, effective_end,
                         currency, entered_by)
         VALUES (coalesce($1, ''), $2, $3, $4,
-                        coalesce($5 , false), 
+                        coalesce($5 , false),
                         coalesce($6, false),
                $4, $4, $7, person__get_my_entity_id()) RETURNING *;
-$$ language sql; 
+$$ language sql;
 
 CREATE OR REPLACE FUNCTION journal__add_line(
 in_account_id int, in_journal_id int, in_amount numeric,
 in_amount_fx numeric, in_curr text,
 in_cleared bool, in_memo text, in_business_units int[]
 ) RETURNS journal_line AS $$
-<<<<<<< HEAD
-	INSERT INTO journal_line(account_id, journal_id, amount,
+        INSERT INTO journal_line(account_id, journal_id, amount,
           amount_tc, curr, cleared)
-	VALUES (in_account_id, in_journal_id, in_amount, in_amount_fx,
+        VALUES (in_account_id, in_journal_id, in_amount, in_amount_fx,
            in_curr, coalesce(in_cleared, false));
-=======
-        INSERT INTO journal_line(account_id, journal_id, amount, cleared)
-        VALUES (in_account_id, in_journal_id, in_amount,
-                coalesce(in_cleared, false));
->>>>>>> 279fe5d6
 
         INSERT INTO business_unit_jl(entry_id, bu_class, bu_id)
         SELECT currval('journal_line_id_seq'), class_id, id
@@ -66,19 +60,11 @@
 in_credit_id int, in_language_code varchar
 ) returns eca_invoice AS $$
 DECLARE retval eca_invoice;
-<<<<<<< HEAD
-BEGIN	
-	INSERT INTO eca_invoice (order_id, journal_id, on_hold, reverse,
-		credit_id, language_code, due)
-	VALUES (in_order_id, in_journal_id, coalesce(in_on_hold, false), 
-		in_reverse, in_credit_id, in_language_code, 'today');
-=======
 BEGIN
         INSERT INTO eca_invoice (order_id, journal_id, on_hold, reverse,
                 credit_id, language_code, due)
         VALUES (in_order_id, in_journal_id, coalesce(in_on_hold, false),
                 in_reverse, in_credit_id, in_language_code, 'today');
->>>>>>> 279fe5d6
 
         SELECT * INTO retval FROM eca_invoice WHERE journal_id = in_journal_id;
 
@@ -87,7 +73,7 @@
 $$ language plpgsql;
 
 
-DROP TYPE IF EXISTS journal_search_result CASCADE; 
+DROP TYPE IF EXISTS journal_search_result CASCADE;
 CREATE TYPE journal_search_result AS (
 id bigint,
 reference text,
@@ -108,7 +94,7 @@
 in_entry_type int,
 in_transaction_date date,
 in_approved bool,
-in_department_id int, 
+in_department_id int,
 in_is_template bool,
 in_meta_number text,
 in_entity_class int,
@@ -116,19 +102,11 @@
 ) RETURNS SETOF journal_search_result AS $$
 DECLARE retval journal_search_result;
 BEGIN
-<<<<<<< HEAD
-	FOR retval IN 
-		SELECT j.id, j.reference, j.description, j.journal, 
-			j.post_date, j.approved, 
-			j.is_template, eca.meta_number, 
-			e.name, ec.class, 
-=======
         FOR retval IN
-                SELECT j.id, j.reference , j.description, j.journal,
-                        j.post_date , j.approved,
+                SELECT j.id, j.reference, j.description, j.journal,
+                        j.post_date, j.approved,
                         j.is_template, eca.meta_number,
                         e.name, ec.class,
->>>>>>> 279fe5d6
                         coalesce(
                           r.startdate + 0, -- r.recurring_interval,
                           j.post_date )
@@ -138,47 +116,26 @@
                 LEFT JOIN entity e ON (eca.entity_id = e.id)
                 LEFT JOIN entity_class ec ON (eca.entity_class = ec.id)
                 LEFT JOIN recurring r ON j.id = r.id
-<<<<<<< HEAD
-		WHERE (in_reference IS NULL OR in_reference = j.reference) AND
-			(in_description IS NULL 
-				or in_description = j.description) AND
-			(in_entry_type is null or in_entry_type = j.journal)
-			and (in_transaction_date is null 
-				or in_transaction_date = j.post_date) and
-			j.approved = coalesce(in_approved, true) and
-			j.is_template = coalesce(in_is_template, false) and
-			(in_department_id is null 
-				or j.department_id = in_department_id) and
-			(in_meta_number is null 
-				or eca.meta_number = in_meta_number) and
-			(in_entity_class is null
-				or eca.entity_class = in_entity_class) AND
+                WHERE (in_reference IS NULL OR in_reference = j.reference) AND
+                        (in_description IS NULL
+                                or in_description = j.description) AND
+                        (in_entry_type is null or in_entry_type = j.journal)
+                        and (in_transaction_date is null
+                                or in_transaction_date = j.post_date) and
+                        j.approved = coalesce(in_approved, true) and
+                        j.is_template = coalesce(in_is_template, false) and
+                        (in_department_id is null
+                                or j.department_id = in_department_id) and
+                        (in_meta_number is null
+                                or eca.meta_number = in_meta_number) and
+                        (in_entity_class is null
+                                or eca.entity_class = in_entity_class) AND
                         (in_recurring IS NOT TRUE OR
                                 coalesce(r.startdate, r.nextdate) <= now()::date
                         )
-	LOOP
-		RETURN NEXT retval;
-	END LOOP;
-=======
---              WHERE (in_reference IS NULL OR in_reference = j.reference) AND
---                      (in_description IS NULL 
---                              or in_description = j.description) AND
---                      (in_entry_type is null or in_entry_type = j.journal)
---                      and (in_transaction_date is null
---                              or in_transaction_date = j.post_date) and
---                      j.approved = coalesce(in_approved, true) and
---                      j.is_template = coalesce(in_is_template, false) and
---                      (in_meta_number is null
---                              or eca.meta_number = in_meta_number) and
---                      (in_entity_class is null
---                              or eca.entity_class = in_entity_class) AND
- --                       (in_recurring IS NOT TRUE OR
-  --                              coalesce(r.startdate, r.nextdate) <= now()::date
-   --                     )
         LOOP
                 RETURN NEXT retval;
         END LOOP;
->>>>>>> 279fe5d6
 END;
 $$ language plpgsql;
 
@@ -200,8 +157,8 @@
 
 /*
 CREATE OR REPLACE FUNCTION journal__save_recurring
-(in_recurringreference text, in_recurringstartdate date, 
-in_recurring_interval interval, in_recurringhowmany int, in_id int) 
+(in_recurringreference text, in_recurringstartdate date,
+in_recurring_interval interval, in_recurringhowmany int, in_id int)
 RETURNS recurring LANGUAGE SQL AS
 $$
 delete from recurringprint where id = $5;
