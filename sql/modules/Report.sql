
set client_min_messages = 'warning';


-- Unused currently and untested.  This is expected to be a basis for 1.4 work
-- not recommended for current usage.  Not documenting yet.  --CT
BEGIN;

DROP TYPE IF EXISTS incoming_lot_cogs_line CASCADE;

CREATE TYPE incoming_lot_cogs_line AS (
       id int,
       trans_id int,
       invnumber text,
       transdate date,
       parts_id int,
       partnumber text,
       description text,
       qty numeric,
       allocated numeric,
       onhand numeric,
       sellprice numeric,
       total_value numeric,
       cogs_sold numeric
);

CREATE OR REPLACE FUNCTION report__incoming_cogs_line
(in_date_from date, in_date_to date, in_partnumber text,
in_parts_description text)
RETURNS SETOF incoming_lot_cogs_line
LANGUAGE SQL AS
$$
SELECT i.id, a.id, a.invnumber, a.transdate, i.parts_id, p.partnumber,
       i.description, i.qty * -1, i.allocated, p.onhand,
       i.sellprice, i.qty * i.sellprice * -1, i.allocated * i.sellprice
  FROM ap a
  JOIN invoice i ON a.id = i.trans_id
  JOIN parts p ON i.parts_id = p.id
 WHERE p.income_accno_id IS NOT NULL AND p.expense_accno_id IS NOT NULL
       AND (a.transdate >= $1 OR $1 IS NULL)
       AND (a.transdate <= $2 OR $2 IS NULL)
       AND (p.partnumber like $3 || '%' OR $3 IS NULL)
       AND (p.description @@ plainto_tsquery($4)
            OR p.description LIKE '%' || $4 || '%'
            OR $4 IS NULL)
 ORDER BY p.partnumber, a.invnumber;
$$;


DROP TYPE IF EXISTS report_aging_item CASCADE;
CREATE TYPE report_aging_item AS (
        entity_id int,
        account_number varchar(24),
        name text,
        contact_name text,
        invnumber text,
        transdate date,
        till varchar(20),
        ordnumber text,
        ponumber text,
        notes text,
        c0 numeric,
        c30 numeric,
        c60 numeric,
        c90 numeric,
        duedate date,
        id int,
        curr char(3),
        exchangerate numeric,
        line_items text[][],
        age int
);

DROP FUNCTION IF EXISTS report__invoice_aging_detail
(in_entity_id int, in_entity_class int, in_accno text, in_to_date date,
 in_business_units int[], in_use_duedate bool);

CREATE OR REPLACE FUNCTION report__invoice_aging_detail
(in_entity_id int, in_entity_class int, in_accno text, in_to_date date,
 in_business_units int[], in_use_duedate bool, in_name_part text)
RETURNS SETOF report_aging_item
AS
$$
     WITH RECURSIVE bu_tree (id, path) AS (
                SELECT id, id::text AS path
                  FROM business_unit
                 WHERE id = any(in_business_units)
                       OR in_business_units IS NULL
                 UNION
                SELECT bu.id, bu_tree.path || ',' || bu.id
                  FROM business_unit bu
                  JOIN bu_tree ON bu_tree.id = bu.parent_id
                       )
                SELECT c.entity_id, c.meta_number, e.name,
                       e.name as contact_name,
                       a.invnumber, a.transdate, a.till, a.ordnumber,
                       a.ponumber, a.notes,
                       CASE WHEN a.age/30 = 0
                                 THEN (a.sign * sum(ac.amount_bc))
                            ELSE 0 END
                            as c0,
                       CASE WHEN a.age/30 = 1
                                 THEN (a.sign * sum(ac.amount_bc))
                            ELSE 0 END
                            as c30,
                       CASE WHEN a.age/30 = 2
                            THEN (a.sign * sum(ac.amount_bc))
                            ELSE 0 END
                            as c60,
                       CASE WHEN a.age/30 > 2
                            THEN (a.sign * sum(ac.amount_bc))
                            ELSE 0 END
                            as c90,
                       a.duedate, a.id, a.curr,
                       null::numeric AS exchangerate,
                        (SELECT compound_array(ARRAY[[p.partnumber,
                                        i.description, i.qty::text]])
                                FROM parts p
                                JOIN invoice i ON (i.parts_id = p.id)
                                WHERE i.trans_id = a.id) AS line_items,
                   (coalesce(in_to_date, now())::date - a.transdate) as age
                  FROM (select id, invnumber, till, ordnumber, amount_bc, duedate,
                               curr, ponumber, notes, entity_credit_account,
                               -1 AS sign, transdate, force_closed,
                               CASE WHEN in_use_duedate
                                    THEN coalesce(in_to_date, now())::date
                                         - duedate
                                    ELSE coalesce(in_to_date, now())::date
                                         - transdate
                               END as age
                          FROM ar
                         WHERE in_entity_class = 2
                         UNION
                        SELECT id, invnumber, null, ordnumber, amount_bc, duedate,
                               curr, ponumber, notes, entity_credit_account,
                               1 as sign, transdate, force_closed,
                               CASE WHEN in_use_duedate
                                    THEN coalesce(in_to_date, now())::date
                                         - duedate
                                    ELSE coalesce(in_to_date, now())::date
                                         - transdate
                               END as age
                          FROM ap
                         WHERE in_entity_class = 1) a
                  JOIN acc_trans ac ON ac.trans_id = a.id
                  JOIN account acc ON ac.chart_id = acc.id
                  JOIN account_link acl ON acl.account_id = acc.id
                       AND ((in_entity_class = 1
                              AND acl.description = 'AP')
                           OR (in_entity_class = 2
                              AND acl.description = 'AR'))
                  JOIN entity_credit_account c
                       ON a.entity_credit_account = c.id
                  JOIN entity e ON (e.id = c.entity_id)
             LEFT JOIN business_unit_ac buac ON ac.entry_id = buac.entry_id
             LEFT JOIN bu_tree ON buac.bu_id = bu_tree.id
             LEFT JOIN entity_to_location e2l
                       ON e.id = e2l.entity_id
                       AND e2l.location_class = 3
             LEFT JOIN location l ON l.id = e2l.location_id
             LEFT JOIN country ON (country.id = l.country_id)
                 WHERE (e.id = in_entity_id OR in_entity_id IS NULL)
                       AND (in_accno IS NULL or acc.accno = in_accno)
                       AND a.force_closed IS NOT TRUE
                       AND (in_name_part IS NULL
                            OR e.name like '%' || in_name_part || '%')
              GROUP BY c.entity_id, c.meta_number, e.name,
                       l.line_one, l.line_two, l.line_three,
                       l.city, l.state, l.mail_code, country.name,
                       a.invnumber, a.transdate, a.till, a.ordnumber,
                       a.ponumber, a.notes, a.amount_bc, a.sign,
                       a.duedate, a.id, a.curr, a.age
                HAVING (in_business_units is null or in_business_units
                       <@ compound_array(string_to_array(bu_tree.path,
                                         ',')::int[]))
                       AND sum(ac.amount_bc::numeric(20,2)) <> 0
              ORDER BY entity_id, curr, transdate, invnumber
$$ language sql;

DROP FUNCTION IF EXISTS report__invoice_aging_summary
(in_entity_id int, in_entity_class int, in_accno text, in_to_date date,
 in_business_units int[], in_use_duedate bool);

CREATE OR REPLACE FUNCTION report__invoice_aging_summary
(in_entity_id int, in_entity_class int, in_accno text, in_to_date date,
 in_business_units int[], in_use_duedate bool, in_name_part text)
RETURNS SETOF report_aging_item
AS $$
SELECT entity_id, account_number, name, contact_name, null::text, null::date,
       null::text, null::text, null::text, null::text,
       sum(c0), sum(c30), sum(c60), sum(c90), null::date, null::int, curr,
       null::numeric, null::text[], null::int
  FROM report__invoice_aging_detail($1, $2, $3, $4, $5, $6, $7)
 GROUP BY entity_id, account_number, name, contact_name, curr
 ORDER BY account_number
$$ LANGUAGE SQL;


DROP TYPE IF EXISTS gl_report_item CASCADE;

CREATE TYPE gl_report_item AS (
    id int,
    type text,
    invoice bool,
    reference text,
    description text,
    transdate date,
    source text,
    amount numeric,
    accno text,
    gifi_accno text,
    till text,
    cleared bool,
    memo text,
    accname text,
    chart_id int,
    entry_id int,
    running_balance numeric,
    business_units int[]
);

CREATE OR REPLACE FUNCTION report__gl
(in_reference text, in_accno text, in_category char(1),
in_source text, in_memo text,  in_description text, in_from_date date,
in_to_date date, in_approved bool, in_from_amount numeric, in_to_amount numeric,
in_business_units int[])
RETURNS SETOF gl_report_item AS
$$
DECLARE
         retval gl_report_item;
         t_balance numeric;
         t_chart_id int;
BEGIN

IF in_from_date IS NULL THEN
   t_balance := 0;
ELSIF in_accno IS NOT NULL THEN
   SELECT id INTO t_chart_id FROM account WHERE accno  = in_accno;
   t_balance :=
      account__obtain_balance((in_from_date - '1 day'::interval)::date,
                                       (select id from account
                                         where accno = in_accno));
ELSE
   t_balance := null;
END IF;

FOR retval IN
       WITH RECURSIVE bu_tree (id, path) AS (
            SELECT id, id::text AS path
              FROM business_unit
             WHERE parent_id is null
            UNION
            SELECT bu.id, bu_tree.path || ',' || bu.id
              FROM business_unit bu
              JOIN bu_tree ON bu_tree.id = bu.parent_id
            )
       SELECT g.id, g.type, g.invoice, g.reference, g.description, ac.transdate,
              ac.source, ac.amount_bc, c.accno, c.gifi_accno,
              g.till, ac.cleared, ac.memo, c.description AS accname,
              ac.chart_id, ac.entry_id,
              sum(ac.amount_bc) over (rows unbounded preceding) + t_balance
                as running_balance,
              compound_array(ARRAY[ARRAY[bac.class_id, bac.bu_id]])
         FROM (select id, 'gl' as type, false as invoice, reference,
                      description, approved,
                      null::text as till
                 FROM gl
               UNION
               SELECT ar.id, 'ar', invoice, invnumber, e.name, approved, till
                 FROM ar
                 JOIN entity_credit_account eca ON ar.entity_credit_account
                      = eca.id
                 JOIN entity e ON e.id = eca.entity_id
               UNION
               SELECT ap.id, 'ap', invoice, invnumber, e.name, approved,
                      null as till
                 FROM ap
                 JOIN entity_credit_account eca ON ap.entity_credit_account
                      = eca.id
                 JOIN entity e ON e.id = eca.entity_id) g
         JOIN acc_trans ac ON ac.trans_id = g.id
         JOIN account c ON ac.chart_id = c.id
    LEFT JOIN business_unit_ac bac ON ac.entry_id = bac.entry_id
    LEFT JOIN bu_tree ON bac.bu_id = bu_tree.id
        WHERE (g.reference ilike in_reference || '%' or in_reference is null)
              AND (c.accno = in_accno OR in_accno IS NULL)
              AND (ac.source ilike '%' || in_source || '%'
                   OR in_source is null)
              AND (ac.memo ilike '%' || in_memo || '%' OR in_memo is null)
             AND (in_description IS NULL OR
                  g.description
                  @@
                  plainto_tsquery(get_default_lang()::regconfig, in_description))
              AND (transdate BETWEEN in_from_date AND in_to_date
                   OR (transdate >= in_from_date AND  in_to_date IS NULL)
                   OR (transdate <= in_to_date AND in_from_date IS NULL)
                   OR (in_to_date IS NULL AND in_from_date IS NULL))
              AND (in_approved is false OR (g.approved AND ac.approved))
              AND (in_from_amount IS NULL
                   OR abs(ac.amount_bc) >= in_from_amount)
              AND (in_to_amount IS NULL
                   OR abs(ac.amount_bc) <= in_to_amount)
              AND (in_category = c.category OR in_category IS NULL)
     GROUP BY g.id, g.type, g.invoice, g.reference, g.description, ac.transdate,
              ac.source, ac.amount_bc, c.accno, c.gifi_accno,
              g.till, ac.cleared, ac.memo, c.description,
              ac.chart_id, ac.entry_id, ac.trans_id
       HAVING in_business_units is null or in_business_units
                <@ compound_array(string_to_array(bu_tree.path, ',')::int[])
     ORDER BY ac.transdate, ac.trans_id, c.accno
LOOP
   RETURN NEXT retval;
END LOOP;
END;
$$ language plpgsql;


DROP TYPE IF EXISTS cash_summary_item CASCADE;

CREATE TYPE cash_summary_item AS (
   account_id int,
   accno text,
   is_heading bool,
   description text,
   document_type text,
   debits numeric,
   credits numeric
);

CREATE OR REPLACE FUNCTION report__cash_summary
(in_from_date date, in_to_date date, in_from_accno text, in_to_accno text)
RETURNS SETOF cash_summary_item AS
$$
SELECT a.id, a.accno, a.is_heading, a.description, t.label,
       sum(CASE WHEN ac.amount_bc < 0 THEN ac.amount_bc * -1 ELSE NULL END),
       sum(CASE WHEN ac.amount_bc > 0 THEN ac.amount_bc ELSE NULL END)
  FROM (select id, accno, false as is_heading, description FROM account
       UNION
        SELECT id, accno, true, description FROM account_heading) a
  LEFT
  JOIN acc_trans ac ON ac.chart_id = a.id
  LEFT
  JOIN (select id, case when table_name ilike 'ar' THEN 'rcpt'
                        when table_name ilike 'ap' THEN 'pmt'
                        when table_name ilike 'gl' THEN 'xfer'
                    END AS label
          FROM transactions) t ON t.id = ac.trans_id
 WHERE accno BETWEEN $3 AND $4
        and ac.transdate BETWEEN $1 AND $2
GROUP BY a.id, a.accno, a.is_heading, a.description, t.label
ORDER BY accno;

$$ LANGUAGE SQL;

DROP TYPE IF EXISTS general_balance_line CASCADE;

CREATE TYPE general_balance_line AS (
   account_id int,
   account_accno text,
   account_description text,
   starting_balance numeric,
   debits numeric,
   credits numeric,
   final_balance numeric
);

CREATE OR REPLACE FUNCTION report__general_balance
(in_from_date date, in_to_date date)
RETURNS SETOF general_balance_line AS
$$

SELECT a.id, a.accno, a.description,
      sum(CASE WHEN ac.transdate < $1 THEN abs(amount_bc) ELSE null END),
      sum(CASE WHEN ac.transdate >= $1 AND ac.amount_bc < 0
               THEN ac.amount_bc * -1 ELSE null END),
      SUM(CASE WHEN ac.transdate >= $1 AND ac.amount_bc > 0
               THEN ac.amount_bc ELSE null END),
      SUM(ABS(ac.amount_bc))
 FROM account a
 LEFT
 JOIN acc_trans ac ON ac.chart_id = a.id
 LEFT
 JOIN (select id, approved from ar UNION
       SELECT id, approved from ap UNION
       SELECT id, approved FROM gl) gl ON ac.trans_id = gl.id
WHERE gl.approved and ac.approved
      and ac.transdate <= $2
GROUP BY a.id, a.accno, a.description
ORDER BY a.accno;

$$ LANGUAGE SQL;

DROP TYPE IF EXISTS aa_transactions_line CASCADE;

CREATE TYPE aa_transactions_line AS (
    id int,
    invoice bool,
    entity_id int,
    meta_number text,
    entity_name text,
    transdate date,
    invnumber text,
    ordnumber text,
    ponumber text,
    curr char(3),
    amount numeric,
    netamount numeric,
    tax numeric,
    paid numeric,
    due numeric,
    last_payment date,
    due_date date,
    notes text,
    till text,
    salesperson text,
    manager text,
    shipping_point text,
    ship_via text,
    business_units text[]
);

CREATE OR REPLACE FUNCTION report__aa_outstanding_details
(in_entity_class int, in_account_id int, in_entity_name text,
 in_meta_number text,
 in_employee_id int, in_business_units int[], in_ship_via text, in_on_hold bool,
 in_from_date date, in_to_date date, in_partnumber text, in_parts_id int)
RETURNS SETOF aa_transactions_line LANGUAGE SQL AS $$

SELECT a.id, a.invoice, eeca.id, eca.meta_number, eeca.name, a.transdate,
<<<<<<< HEAD
       a.invnumber, a.amount_bc, a.netamount_bc,
       a.netamount_bc - a.amount_bc as tax,
       a.amount_bc - p.due as paid, p.due, p.last_payment, a.duedate, a.notes,
       a.till, ee.name, me.name, a.shippingpoint, a.shipvia,
       '{}'::text[] as business_units -- TODO
  FROM (select id, transdate, invnumber, amount_bc, netamount_bc, duedate,
               notes, till, person_id, entity_credit_account, invoice,
               shippingpoint, shipvia, ordnumber, ponumber, description,
               on_hold, force_closed
          FROM ar
         WHERE in_entity_class = 2 and approved
         UNION
        SELECT id, transdate, invnumber, amount_bc, netamount_bc, duedate,
               notes, null, person_id, entity_credit_account, invoice,
               shippingpoint, shipvia, ordnumber, ponumber, description,
               on_hold, force_closed
=======
       a.invnumber, a.ordnumber, a.ponumber, a.curr, a.amount, a.netamount,
       a.amount - a.netamount as tax,
       a.amount - p.due as paid, p.due, p.last_payment, a.duedate, a.notes,
       a.till, ee.name, me.name, a.shippingpoint, a.shipvia,
       '{}'::text[] as business_units -- TODO
  FROM (select id, transdate, invnumber, curr, amount, netamount, duedate, notes,
               till, person_id, entity_credit_account, invoice, shippingpoint,
               shipvia, ordnumber, ponumber, description, on_hold, force_closed
          FROM ar
         WHERE in_entity_class = 2 and approved
         UNION
        SELECT id, transdate, invnumber, curr, amount, netamount, duedate, notes,
               null, person_id, entity_credit_account, invoice, shippingpoint,
               shipvia, ordnumber, ponumber, description, on_hold, force_closed
>>>>>>> 2b7ea363
          FROM ap
         WHERE in_entity_class = 1 and approved) a
  LEFT
  JOIN (SELECT trans_id, sum(amount_bc) *
               CASE WHEN in_entity_class = 1 THEN 1 ELSE -1 END AS due,
               max(transdate) as last_payment
          FROM acc_trans ac
          JOIN account_link al ON ac.chart_id = al.account_id
         WHERE approved AND al.description IN ('AR', 'AP')
               AND (in_to_date is null or transdate <= in_to_date)
      GROUP BY trans_id) p ON p.trans_id = a.id
  JOIN entity_credit_account eca ON a.entity_credit_account = eca.id
  JOIN entity eeca ON eca.entity_id = eeca.id
  LEFT
  JOIN entity_employee ON entity_employee.entity_id = a.person_id
  LEFT
  JOIN entity ee ON entity_employee.entity_id = ee.id
  LEFT
  JOIN entity me ON entity_employee.manager_id = me.id
 WHERE (in_account_id IS NULL
          OR EXISTS (select 1 FROM acc_trans
                      WHERE trans_id = a.id and chart_id = in_account_id))
       AND (in_entity_name IS NULL
           OR eeca.name @@ plainto_tsquery(in_entity_name)
           OR eeca.name ilike '%' || in_entity_name || '%')
       AND (in_meta_number IS NULL
          OR eca.meta_number ilike in_meta_number || '%')
       AND (in_employee_id IS NULL OR ee.id = in_employee_id)
       AND (in_ship_via IS NULL
          OR a.shipvia @@ plainto_tsquery(in_ship_via))
       AND (in_on_hold IS NULL OR in_on_hold = a.on_hold)
       AND (in_from_date IS NULL OR a.transdate >= in_from_date)
       AND (in_to_date IS NULL OR a.transdate <= in_to_date)
       AND p.due::numeric(100,2) <> 0
       AND a.force_closed IS NOT TRUE
       AND (in_partnumber IS NULL
          OR EXISTS(SELECT 1 FROM invoice inv
                      JOIN parts ON inv.parts_id = parts.id
                     WHERE inv.trans_id = a.id))
       AND (in_parts_id IS NULL
          OR EXISTS (select 1 FROM invoice
                      WHERE parts_id = in_parts_id AND trans_id = a.id))

$$;

CREATE OR REPLACE FUNCTION report__aa_outstanding
(in_entity_class int, in_account_id int, in_entity_name text,
 in_meta_number text,
 in_employee_id int, in_business_units int[], in_ship_via text, in_on_hold bool,
 in_from_date date, in_to_date date, in_partnumber text, in_parts_id int)
RETURNS SETOF aa_transactions_line LANGUAGE SQL AS $$

SELECT null::int as id, null::bool as invoice, entity_id, meta_number,
       entity_name, null::date as transdate, count(*)::text as invnumber,
       null::text as ordnumber, null::text as ponumber, curr,
       sum(amount) as amount, sum(netamount) as netamount, sum(tax) as tax,
       sum(paid) as paid, sum(due) as due, max(last_payment) as last_payment,
       null::date as duedate, null::text as notes, null::text as till,
       null::text as salesperson, null::text as manager,
       null::text as shipping_point, null::text as ship_via,
       null::text[] as business_units
  FROM report__aa_outstanding_details($1, $2, $3, $4, $5, $6, $7, $8, $9, $10,
    $11, $12)
 GROUP BY meta_number, entity_name, entity_id, curr;

$$;

DROP FUNCTION IF EXISTS report__aa_transactions
(in_entity_class int, in_account_id int, in_entity_name text,
 in_meta_number text,
 in_employee_id int, in_manager_id int, in_invnumber text, in_ordnumber text,
 in_ponumber text, in_source text, in_description text, in_notes text,
 in_shipvia text, in_from_date date, in_to_date date, in_on_hold bool,
 in_taxable bool, in_tax_account_id int, in_open bool, in_closed bool);
DROP FUNCTION IF EXISTS report__aa_transactions
(in_entity_class int, in_account_id int, in_entity_name text,
 in_meta_number text,
 in_employee_id int, in_manager_id int, in_invnumber text, in_ordnumber text,
 in_ponumber text, in_source text, in_description text, in_notes text,
 in_shipvia text, in_from_date date, in_to_date date, in_on_hold bool,
 in_taxable bool, in_tax_account_id int, in_open bool, in_closed bool,
 in_approved bool);
CREATE OR REPLACE FUNCTION report__aa_transactions
(in_entity_class int, in_account_id int, in_entity_name text,
 in_meta_number text,
 in_employee_id int, in_manager_id int, in_invnumber text, in_ordnumber text,
 in_ponumber text, in_source text, in_description text, in_notes text,
 in_shipvia text, in_from_date date, in_to_date date, in_on_hold bool,
 in_taxable bool, in_tax_account_id int, in_open bool, in_closed bool,
 in_approved bool, in_partnumber text)
RETURNS SETOF aa_transactions_line LANGUAGE SQL AS $$

SELECT a.id, a.invoice, eeca.id, eca.meta_number, eeca.name,
<<<<<<< HEAD
       a.transdate, a.invnumber, a.amount_bc as amount, a.netamount_bc
                    as netamount,
       a.amount_bc - a.netamount_bc as tax, a.amount_bc - p.due,
       p.due, p.last_payment,
=======
       a.transdate, a.invnumber, a.ordnumber, a.ponumber, a.curr,
       a.amount, a.netamount,
       a.amount - a.netamount as tax, a.amount - p.due, p.due, p.last_payment,
>>>>>>> 2b7ea363
       a.duedate, a.notes,
       a.till, eee.name as employee, mee.name as manager, a.shippingpoint,
       a.shipvia, '{}'::text[]

<<<<<<< HEAD
  FROM (select id, transdate, invnumber, amount_bc, netamount_bc, duedate,
               notes,
=======
  FROM (select id, transdate, invnumber, curr, amount, netamount, duedate, notes,
>>>>>>> 2b7ea363
               till, person_id, entity_credit_account, invoice, shippingpoint,
               shipvia, ordnumber, ponumber, description, on_hold, force_closed
          FROM ar
         WHERE in_entity_class = 2
               and (in_approved is null or (in_approved = approved))
         UNION
<<<<<<< HEAD
        SELECT id, transdate, invnumber, amount_bc, netamount_bc, duedate,
               notes,
=======
        SELECT id, transdate, invnumber, curr, amount, netamount, duedate, notes,
>>>>>>> 2b7ea363
               null, person_id, entity_credit_account, invoice, shippingpoint,
               shipvia, ordnumber, ponumber, description, on_hold, force_closed
          FROM ap
         WHERE in_entity_class = 1
               and (in_approved is null or (in_approved = approved))) a
  LEFT
  JOIN (select sum(amount_bc) * case when in_entity_class = 1 THEN 1 ELSE -1 END
               as due, trans_id, max(transdate) as last_payment
          FROM acc_trans ac
          JOIN account_link l ON ac.chart_id = l.account_id
         WHERE l.description IN ('AR', 'AP')
      GROUP BY ac.trans_id
       ) p ON p.trans_id = a.id
  LEFT
  JOIN entity_employee ee ON ee.entity_id = a.person_id
  LEFT
  JOIN entity eee ON eee.id = ee.entity_id
  JOIN entity_credit_account eca ON a.entity_credit_account = eca.id
  JOIN entity eeca ON eca.entity_id = eeca.id
  LEFT
  JOIN entity mee ON ee.manager_id = mee.id
 WHERE (in_account_id IS NULL OR
       EXISTS (select * from acc_trans
               where trans_id = a.id AND chart_id = in_account_id))
       AND (in_entity_name IS NULL
           OR eeca.name ilike '%' || in_entity_name || '%'
           OR eeca.name @@ plainto_tsquery(in_entity_name))
       AND (in_meta_number IS NULL OR eca.meta_number ilike in_meta_number)
       AND (in_employee_id = ee.entity_id OR in_employee_id IS NULL)
       AND (in_manager_id = mee.id OR in_manager_id IS NULL)
       AND (a.invnumber ilike in_invnumber || '%' OR in_invnumber IS NULL)
       AND (a.ordnumber ilike in_ordnumber || '%' OR in_ordnumber IS NULL)
       AND (a.ponumber ilike in_ponumber || '%' OR in_ponumber IS NULL)
       AND (in_source IS NULL OR
           EXISTS (
              SELECT * from acc_trans where trans_id = a.id
                     AND source ilike in_source || '%'
           ))
       AND (in_description IS NULL
              OR a.description @@ plainto_tsquery(in_description))
       AND (in_notes IS NULL OR a.notes @@ plainto_tsquery(in_notes))
       AND (in_shipvia IS NULL OR a.shipvia @@ plainto_tsquery(in_shipvia))
       AND (in_from_date IS NULL OR a.transdate >= in_from_date)
       AND (in_to_date IS NULL OR a.transdate <= in_to_date)
       AND (in_on_hold IS NULL OR in_on_hold = a.on_hold)
       AND (in_taxable IS NULL
            OR (in_taxable
              AND (in_tax_account_id IS NULL
                 OR EXISTS (SELECT 1 FROM acc_trans
                             WHERE trans_id = a.id
                                   AND chart_id = in_tax_account_id)
            ))
            OR (NOT in_taxable
                  AND NOT EXISTS (SELECT 1
                                    FROM acc_trans ac
                                    JOIN account_link al
                                      ON al.account_id = ac.chart_id
                                   WHERE ac.trans_id = a.id
                                         AND al.description ilike '%tax'))
            )
            AND ( -- open/closed handling
              (in_open IS TRUE AND ( a.force_closed IS NOT TRUE AND
                 abs(p.due) > 0.005))                  -- threshold due to
                                                       -- impossibility to
                                                       -- collect below -CT
               OR (in_closed IS TRUE AND ( a.force_closed IS NOT TRUE AND
                 abs(p.due) > 0.005) IS NOT TRUE)
            )
            AND  -- by partnumber
              (in_partnumber IS NULL
                 OR a.id IN (
                    select i.trans_id
                      FROM invoice i JOIN parts p ON i.parts_id = p.id
                     WHERE p.partnumber = in_partnumber));

$$;

DROP FUNCTION IF EXISTS report__balance_sheet(in_to_date date);
DROP TYPE IF EXISTS balance_sheet_line CASCADE;

CREATE TYPE balance_sheet_line AS (
    account_id int,
    account_number text,
    account_desc text,
    account_type char,
    account_category char,
    account_contra boolean,
    gifi_accno text,
    gifi_description text,
    balance numeric,
    heading_path int[]
);


CREATE OR REPLACE FUNCTION report__balance_sheet(in_to_date date,
                                                 in_language text)
RETURNS SETOF balance_sheet_line LANGUAGE SQL AS
$$
WITH hdr_meta AS (
   SELECT aht.id, aht.accno, coalesce(at.description, aht.description) as description,
          aht.path,
          ahc.derived_category as category, 'H'::char as account_type,
          'f'::boolean as contra
     FROM account_heading_tree aht
    INNER JOIN account_heading_derived_category ahc ON aht.id = ahc.id
    LEFT JOIN (SELECT trans_id, description
                 FROM account_translation
                WHERE language_code =
                       coalesce($2,
                         (SELECT up.language
                            FROM user_preference up
                      INNER JOIN users ON up.id = users.id
                           WHERE users.username = SESSION_USER))) at
              ON aht.id = at.trans_id
     WHERE array_endswith((SELECT value::int FROM defaults
                            WHERE setting_key = 'earn_id'), aht.path)
           -- legacy (no earn_id) returns all headers
           OR (NOT aht.path @> ARRAY[(SELECT value::int FROM defaults
                                      WHERE setting_key = 'earn_id')])
),
acc_meta AS (
  SELECT a.id, a.accno, coalesce(at.description, a.description) as description,
         aht.path, a.category, 'A'::char as account_type, contra,
         a.gifi_accno, gifi.description as gifi_description
     FROM account a
    INNER JOIN account_heading_tree aht on a.heading = aht.id
     LEFT JOIN gifi ON a.gifi_accno = gifi.accno
     LEFT JOIN (SELECT trans_id, description
                  FROM account_translation
                 WHERE language_code =
                        coalesce($2,
                          (SELECT up.language
                             FROM user_preference up
                       INNER JOIN users ON up.id = users.id
                            WHERE users.username = SESSION_USER))) at
               ON a.id = at.trans_id
     WHERE array_endswith((SELECT value::int FROM defaults
                            WHERE setting_key = 'earn_id'), aht.path)
           -- legacy (no earn_id) returns all accounts; bug?
           OR (NOT aht.path @> ARRAY[(SELECT value::int FROM defaults
                                      WHERE setting_key = 'earn_id')])
),
acc_balance AS (
   SELECT ac.chart_id as id, sum(ac.amount_bc) as balance
     FROM acc_trans ac
     JOIN tx_report t ON t.approved AND t.id = ac.trans_id
    WHERE ac.transdate <= coalesce($1, (select max(transdate) from acc_trans))
 GROUP BY ac.chart_id
   HAVING sum(ac.amount_bc) <> 0.00
),
hdr_balance AS (
   select ahd.id, sum(balance) as balance
     FROM acc_balance ab
    INNER JOIN account acc ON ab.id = acc.id
    INNER JOIN account_heading_descendant ahd
            ON acc.heading = ahd.descendant_id
    GROUP BY ahd.id
)
   SELECT hm.id, hm.accno, hm.description, hm.account_type, hm.category,
          hm.contra, null::text as gifi_accno,
          null::text as gifi_description, hb.balance, hm.path
     FROM hdr_meta hm
    INNER JOIN hdr_balance hb ON hm.id = hb.id
   UNION
   SELECT am.id, am.accno, am.description, am.account_type, am.category,
          am.contra, am.gifi_accno, am.gifi_description, ab.balance, am.path
     FROM acc_meta am
    INNER JOIN acc_balance ab on am.id = ab.id
$$;

COMMENT ON function report__balance_sheet(date, text) IS
$$ This produces a balance sheet and the paths (acount numbers) of all headings
necessary; output is generated in the language requested, or in the
users default language if not available. $$;

update defaults set value = 'yes' where setting_key = 'module_load_ok';

COMMIT;<|MERGE_RESOLUTION|>--- conflicted
+++ resolved
@@ -427,39 +427,22 @@
 RETURNS SETOF aa_transactions_line LANGUAGE SQL AS $$
 
 SELECT a.id, a.invoice, eeca.id, eca.meta_number, eeca.name, a.transdate,
-<<<<<<< HEAD
-       a.invnumber, a.amount_bc, a.netamount_bc,
+       a.invnumber, a.ordnumber, a.ponumber, a.curr, a.amount_bc, a.netamount_bc,
        a.netamount_bc - a.amount_bc as tax,
        a.amount_bc - p.due as paid, p.due, p.last_payment, a.duedate, a.notes,
        a.till, ee.name, me.name, a.shippingpoint, a.shipvia,
        '{}'::text[] as business_units -- TODO
-  FROM (select id, transdate, invnumber, amount_bc, netamount_bc, duedate,
+  FROM (select id, transdate, invnumber, curr, amount_bc, netamount_bc, duedate,
                notes, till, person_id, entity_credit_account, invoice,
                shippingpoint, shipvia, ordnumber, ponumber, description,
                on_hold, force_closed
           FROM ar
          WHERE in_entity_class = 2 and approved
          UNION
-        SELECT id, transdate, invnumber, amount_bc, netamount_bc, duedate,
+        SELECT id, transdate, invnumber, curr, amount_bc, netamount_bc, duedate,
                notes, null, person_id, entity_credit_account, invoice,
                shippingpoint, shipvia, ordnumber, ponumber, description,
                on_hold, force_closed
-=======
-       a.invnumber, a.ordnumber, a.ponumber, a.curr, a.amount, a.netamount,
-       a.amount - a.netamount as tax,
-       a.amount - p.due as paid, p.due, p.last_payment, a.duedate, a.notes,
-       a.till, ee.name, me.name, a.shippingpoint, a.shipvia,
-       '{}'::text[] as business_units -- TODO
-  FROM (select id, transdate, invnumber, curr, amount, netamount, duedate, notes,
-               till, person_id, entity_credit_account, invoice, shippingpoint,
-               shipvia, ordnumber, ponumber, description, on_hold, force_closed
-          FROM ar
-         WHERE in_entity_class = 2 and approved
-         UNION
-        SELECT id, transdate, invnumber, curr, amount, netamount, duedate, notes,
-               null, person_id, entity_credit_account, invoice, shippingpoint,
-               shipvia, ordnumber, ponumber, description, on_hold, force_closed
->>>>>>> 2b7ea363
           FROM ap
          WHERE in_entity_class = 1 and approved) a
   LEFT
@@ -553,38 +536,24 @@
 RETURNS SETOF aa_transactions_line LANGUAGE SQL AS $$
 
 SELECT a.id, a.invoice, eeca.id, eca.meta_number, eeca.name,
-<<<<<<< HEAD
-       a.transdate, a.invnumber, a.amount_bc as amount, a.netamount_bc
-                    as netamount,
+       a.transdate, a.invnumber, a.ordnumber, a.ponumber, a.curr,
+       a.amount_bc as amount, a.netamount_bc as netamount,
        a.amount_bc - a.netamount_bc as tax, a.amount_bc - p.due,
        p.due, p.last_payment,
-=======
-       a.transdate, a.invnumber, a.ordnumber, a.ponumber, a.curr,
-       a.amount, a.netamount,
-       a.amount - a.netamount as tax, a.amount - p.due, p.due, p.last_payment,
->>>>>>> 2b7ea363
        a.duedate, a.notes,
        a.till, eee.name as employee, mee.name as manager, a.shippingpoint,
        a.shipvia, '{}'::text[]
 
-<<<<<<< HEAD
-  FROM (select id, transdate, invnumber, amount_bc, netamount_bc, duedate,
+  FROM (select id, transdate, invnumber, curr, amount_bc, netamount_bc, duedate,
                notes,
-=======
-  FROM (select id, transdate, invnumber, curr, amount, netamount, duedate, notes,
->>>>>>> 2b7ea363
                till, person_id, entity_credit_account, invoice, shippingpoint,
                shipvia, ordnumber, ponumber, description, on_hold, force_closed
           FROM ar
          WHERE in_entity_class = 2
                and (in_approved is null or (in_approved = approved))
          UNION
-<<<<<<< HEAD
-        SELECT id, transdate, invnumber, amount_bc, netamount_bc, duedate,
+        SELECT id, transdate, invnumber, curr, amount_bc, netamount_bc, duedate,
                notes,
-=======
-        SELECT id, transdate, invnumber, curr, amount, netamount, duedate, notes,
->>>>>>> 2b7ea363
                null, person_id, entity_credit_account, invoice, shippingpoint,
                shipvia, ordnumber, ponumber, description, on_hold, force_closed
           FROM ap
