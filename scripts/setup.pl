
=head1 NAME

LedgerSMB::Scripts::setup

=head1 SYNOPSIS

The workflows for creating new databases, updating old ones, and running
management tasks.

=head1 METHODS

=cut

# DEVELOPER NOTES:
# This script currently is required to maintain all its own database connections
# for the reason that the database logic is fairly complex.  Most of the time
# these are maintained inside the LedgerSMB::Database package.
#
package LedgerSMB::Scripts::setup;

use LedgerSMB::Auth;
use LedgerSMB::Database;
use strict;

sub __default {

    my ($request) = @_;
    my $template = LedgerSMB::Template->new(
            path => 'UI/setup',
            template => 'credentials',
	    format => 'HTML',
    );
    $template->render($request);
}

=item login

Processes the login and examines the database to determine appropriate steps to
take.

=cut

sub login {
    use LedgerSMB::Locale;
    my ($request) = @_;
    $request->{_locale}->new('en');
    my $creds = LedgerSMB::Auth::get_credentials();
    if (!$request->{database}){
        $request->error($request->{_locale}->text('No database specified'));
    }
    my $database = LedgerSMB::Database->new(
               {username => $creds->{username},
            company_name => $request->{database},
                password => $creds->{password}}
    );
    my $version_info = $database->get_info();
    if ($version_info->{appname} eq 'sql-ledger'){
         $request->{message} = 
             $request->{_locale}->text("SQL-Ledger database detected.");
         if ($version_info->{version} =~ /^2\.[78]$/){
             $request->{operation} = $request->{_locale}->text(
                           "Would you like to migrate the database?"
                );
                $request->{next_action} = 'migrate_sl';
         } else {
             $request->{operation} = $request->{_locale}->text(
                           "Unsupported version.  Cancel?"
                );
                $request->{next_action} = 'cancel';
         }
    } elsif ($version_info->{appname} eq 'ledgersmb'){
         if ($version_info->{version} eq '1.2'){
            $request->{message} =
               $request->{_locale}->text("LedgerSMB 1.2 db found");
            $request->{operation} = $request->{_locale}->text(
                "Would you like to upgrade the database?"
            );
            $request->{next_action} = 'upgrade';
         } elsif ($version_info->{version} eq '1.3dev'){
            $request->{message} = $request->{_locale}->text(
                 'Development version found.  Please upgrade first'
            );
            $request->{operation} = $request->{_locale}->text('Cancel?');
            $request->{next_action} = 'cancel';
         } elsif ($version_info->{version} eq 'legacy'){
            $request->{message} = $request->{_locale}->text(
                 'Legacy version found.  Please upgrade first'
            );
            $request->{operation} = $request->{_locale}->text('Cancel?');
            $request->{next_action} = 'cancel';
            
         } else {
            $request->{message} = $request->{_locale}->text(
                 'Unknown version found.'
            );
            $request->{operation} = $request->{_locale}->text('Cancel?');
            $request->{next_action} = 'cancel';
         }
    } elsif (!$version_info->{exists}){
        $request->{message} = $request->{_locale}->text(
             'Database does not exist.');
        $request->{operation} = $request->{_locale}->text('Create Database?');
        $request->{next_action} = 'create_db';
    } else {
        $request->{message} = $request->{_locale}->text(
             'Unknown database found.'
        );
        $request->{operation} = $request->{_locale}->text('Cancel?');
        $request->{next_action} = 'cancel';
    }
    my $template = LedgerSMB::Template->new(
            path => 'UI/setup',
            template => 'confirm_operation',
	    format => 'HTML',
    );
    $template->render($request);

}

=item migrate_sl

Beginning of an SQL-Ledger 2.7/2.8 migration.

=cut

sub migrate_sl{
    my ($request) = @_;
    my $creds = LedgerSMB::Auth::get_credentials();
    my $database = LedgerSMB::Database->new(
               {username => $creds->{username},
            company_name => $request->{database},
                password => $creds->{password}}
    );
}

=item upgrade 

Beginning of the upgrade from 1.2 logic

=cut

sub upgrade{
    my ($request) = @_;
    my $creds = LedgerSMB::Auth::get_credentials();
    my $database = LedgerSMB::Database->new(
               {username => $creds->{username},
            company_name => $request->{database},
                password => $creds->{password}}
    );

    # ENVIRONMENT NECESSARY
    $ENV{PGUSER} = $creds->{login};
    $ENV{PGPASSWORD} = $creds->{password};
    $ENV{PGDATABASE} = $request->{database};

    # Credentials set above via environment variables --CT
    $request->{dbh} = DBI->connect("dbi:Pg:dbname=$request->{database}");
    $request->{dbh}->{AutoCommit} = 0;
    my $locale = $request->{_locale};

    my @pre_upgrade_checks = (
       {query => "select id, customernumber, name, address1, city, state, zipcode
                   from customer where customernumber in (SELECT customernumber from customer
                   GROUP BY customernumber
                   HAVING count(*) > 1)",
         name => $locale->text('Unique Customernumber'),
         cols => ['customernumber', 'name', 'address1', 'city', 'state', 'zip'],
         edit => 'customernumber',
        table => 'customer'},

       {query => "SELECT id, vendornumber, name, address1, city, state, zipcode
                   FROM vendor WHERE vendornumber IN 
                   (SELECT vendornumber from vendor
                   GROUP BY vendornumber
                   HAVING count(*) > 1)",
         name => $locale->text('Unique Vendornumber'),
         cols => ['vendornumber', 'name', 'address1', 'city', 'state', 'zip'],
         edit => 'vendornumber',
        table => 'vendor'},

       {query => 'SELECT * FROM employee where employeenumber IS NULL',
         name => $locale->text('No null employeenumber'),
         cols => ['login', 'name', 'employeenumber'],
         edit => 'employeenumber',
        table => 'employee'},

       {query => 'SELECT * FROM employee 
                   WHERE employeenumber IN 
                         (SELECT employeenumber FROM employee 
                        GROUP BY employeenumber
                          HAVING count(*) > 1)',
         name => $locale->text('Duplicte employee numbers'),
         cols => ['login', 'name', 'employeenumber'],
         edit => 'employeenumber',
        table => 'employee'},

       {query => "select * from parts where obsolete is not true 
                  and partnumber in 
                  (select partnumber from parts 
                  WHERE obsolete is not true
                  group by partnumber having count(*) > 1)",
         name => $locale->text('Unique nonobsolete partnumbers'),
         cols => ['partnumber', 'description', 'sellprice'],
         edit => 'partnumber',
        table => 'parts'},

       {query => 'SELECT * from ar where invnumber in (
                   select invnumber from ar
                   group by invnumber having count(*) > 1)',
         name => $locale->text('Unique AR Invoice numbers'),
         cols =>  ['invnumber', 'transdate', 'amount', 'netamount', 'paid'],
         edit =>  'invnumber',
        table =>  'ar'},
    );
    for my $check (@pre_upgrade_checks){
        my $sth = $request->{dbh}->prepare($check->{query});
        $sth->execute();
        if ($sth->rows > 0){ # Check failed --CT
             _failed_check($request, $check, $sth);
        }
    }
    my $template = LedgerSMB::Template->new(
            path => 'UI/setup',
            template => 'upgrade_info',
            format => 'HTML',
    );
    $template->render($request);
    

}

sub _failed_check{
    my ($request, $check, $sth) = @_;
    my $template = LedgerSMB::Template->new(
            path => 'UI',
            template => 'form-dynatable',
            format => 'HTML',
    );
    my $rows = [];
    my $count = 1;
    my $hiddens = {table => $check->{table},
                    edit => $check->{edit},
                database => $request->{database}};
    my $header = {};
    for (@{$check->{cols}}){
        $header->{$_} = $_;
    }
    while (my $row = $sth->fetchrow_hashref('NAME_lc')){
          $row->{$check->{'edit'}} = 
                    { input => {
                                name => "$check->{edit}_$row->{id}",
                                value => $row->{$check->{'edit'}},
                                type => 'text',
                                size => 15,
                    },
          };
          push @$rows, $row;
          $hiddens->{"id_$count"} = $row->{id},
          ++$count;
    }
    $hiddens->{count} = $count;
    my $buttons = [
           { type => 'submit',
             name => 'action',
            value => 'fix_tests',
             text => $request->{_locale}->text('Save and Retry'),
            class => 'submit' },
    ];
    $template->render({
           form     => $request,
           heading  => $header,
           columns  => $check->{cols},
           rows     => $rows,
           hiddens  => $hiddens,
           buttons  => $buttons
    });
}

=item fix_tests

Handles input from the failed test function and then re-runs the migrate db 
script.

=cut

sub fix_tests{
    my ($request) = @_;
    my $creds = LedgerSMB::Auth::get_credentials();
    # ENVIRONMENT NECESSARY
    $ENV{PGUSER} = $creds->{login};
    $ENV{PGPASSWORD} = $creds->{password};
    $ENV{PGDATABASE} = $request->{database};

    # Credentials set above via environment variables --CT
    $request->{dbh} = DBI->connect("dbi:Pg:dbname=$request->{database}");
    $request->{dbh}->{AutoCommit} = 0;
    my $locale = $request->{_locale};

    my $table = $request->{dbh}->quote_identifier($request->{table});
    my $edit = $request->{dbh}->quote_identifier($request->{edit});
    my $sth = $request->{dbh}->prepare(
            "UPDATE $table SET $edit = ? where id = ?"
    );
    
    for my $count (1 .. $request->{count}){
        my $id = $request->{"id_$count"};
        $sth->execute($request->{"$request->{edit}_$id"}, $id) ||
            $request->error($sth->errstr);
    }
    $request->{dbh}->commit;
    upgrade($request);
}

=item create_db

 Beginning of the new database workflow

=cut

sub create_db{
    use LedgerSMB::Sysconfig;
    my ($request) = @_;
    my $creds = LedgerSMB::Auth::get_credentials();


    # ENVIRONMENT NECESSARY
    $ENV{PGUSER} = $creds->{login};
    $ENV{PGPASSWORD} = $creds->{password};
    $ENV{PGDATABASE} = $request->{database};

    my $database = LedgerSMB::Database->new(
               {username => $creds->{login},
            company_name => $request->{database},
                password => $creds->{password}}
    );
    $database->create_and_load();
    $database->process_roles('Roles.sql');

    #COA Directories
    opendir(COA, 'sql/coa');
    my @coa = grep !/^(\.|[Ss]ample.*)/, readdir(COA);
    closedir(COA); 

    $request->{coa_lcs} =[];
    foreach my $lcs (sort @coa){
         push @{$request->{coa_lcs}}, {code => $lcs};
    } 

    my $template = LedgerSMB::Template->new(
            path => 'UI/setup',
            template => 'select_coa',
	    format => 'HTML',
    );
    $template->render($request);
    
}

=item select_coa

Selects and loads the COA.

There are three distinct input scenarios here:

coa_lc and chart are set:  load the coa file specified (sql/coa/$coa_lc/$chart)
coa_lc set, chart not set:  select the chart
coa_lc not set:  Select the coa location code

=cut

sub select_coa {
    use LedgerSMB::Sysconfig;
    use DBI;
    my ($request) = @_;

    if ($request->{coa_lc} =~ /\.\./){
       $request->error($request->{_locale}->text('Access Denied'));
    }
    if ($request->{coa_lc}){
        if ($request->{chart}){
           my $creds = LedgerSMB::Auth::get_credentials();
       
           # ENVIRONMENT NECESSARY
           $ENV{PGUSER} = $creds->{login};
           $ENV{PGPASSWORD} = $creds->{password};
           $ENV{PGDATABASE} = $request->{database};

           my $database = LedgerSMB::Database->new(
                      {username => $creds->{login},
                   company_name => $request->{database},
                       password => $creds->{password}}
           );
           my $logfile = $LedgerSMB::tempdir . "/dblog";

           $database->exec_script(
                    {script => "sql/coa/$request->{coa_lc}/chart/$request->{chart}", 
                    logfile => $logfile}
           );
           if (-f "sql/coa/$request->{coa_lc}/gifi/$request->{chart}"){
                 $database->exec_script(
                    {script => "sql/coa/$request->{coa_lc}/gifi/$request->{chart}",
                    logfile => $logfile}
                );
            }


            # One thing to remember here is that the setup.pl does not get the
            # benefit of the automatic db connection.  So in order to build this
            # form, we have to manage that ourselves. 
            #
            # However we get the benefit of having had to set the environment
            # variables for the Pg connection above, so don't need to pass much
            # info. 
            #
            # Also I am opting to use the lower-level call_procedure interface
            # here in order to avoid creating objects just to get argument
            # mapping going. --CT

            $request->{dbh} = DBI->connect("dbi:Pg:dbname=$request->{database}");
            $request->{dbh}->{AutoCommit} = 0;

           @{$request->{salutations}} 
            = $request->call_procedure(procname => 'person__list_salutations' ); 
          
           @{$request->{countries}} 
            = $request->call_procedure(procname => 'location_list_country' ); 

           my $locale = $request->{_locale};

           @{$request->{perm_sets}} = (
               {id => '0', label => $locale->text('Manage Users')},
               {id => '1', label => $locale->text('Full Permissions')},
           );

           my $template = LedgerSMB::Template->new(
                   path => 'UI/setup',
                   template => 'new_user',
	           format => 'HTML',
           );
           $template->render($request);
        } else {
            opendir(COA, "sql/coa/$request->{coa_lc}/chart");
            my @coa = sort (grep !/^(\.|[Ss]ample.*)/, readdir(COA));
            $request->{charts} = [];
            for my $chart (sort @coa){
                push @{$request->{charts}}, {name => $chart};
            }
       }
    } else {
        #COA Directories
        opendir(COA, 'sql/coa');
        my @coa = sort(grep !/^(\.|[Ss]ample.*)/, readdir(COA));
        closedir(COA); 

        $request->{coa_lcs} =[];
        foreach my $lcs (sort {$a cmp $b} @coa){
             push @{$request->{coa_lcs}}, {code => $lcs};
        } 
    }
    my $template = LedgerSMB::Template->new(
            path => 'UI/setup',
            template => 'select_coa',
	    format => 'HTML',
    );
    $template->render($request);
}

=item save_user

Saves the administrative user, and then directs to the login page.

=cut

sub save_user {
    use LedgerSMB::DBObject::Admin;
    my ($request) = @_;
    my $creds = LedgerSMB::Auth::get_credentials();
    $request->{dbh} = DBI->connect("dbi:Pg:dbname=$request->{database}",
                                   $creds->{login},
                                   $creds->{password});
    $request->{dbh}->{AutoCommit} = 0;
    my $user = LedgerSMB::DBObject::Admin->new({base => $request});
    if (8 == $user->save_user){ # Told not to import but user exists in db
        $request->{notice} = $request->{_locale}->text(
                       'User already exists. Import?'
        );


       @{$request->{salutations}} 
        = $request->call_procedure(procname => 'person__list_salutations' ); 
          
       @{$request->{countries}} 
        = $request->call_procedure(procname => 'location_list_country' ); 

       my $locale = $request->{_locale};

       @{$request->{perm_sets}} = (
           {id => '0', label => $locale->text('Manage Users')},
           {id => '1', label => $locale->text('Full Permissions')},
       );
        my $template = LedgerSMB::Template->new(
                path => 'UI/setup',
                template => 'new_user',
         format => 'HTML',
        );
        $template->render($request);
        exit;        
    }
    if ($request->{perms} == 1){
         for my $role (
                $request->call_procedure(procname => 'admin__get_roles')
         ){
             $request->call_procedure(procname => 'admin__add_user_to_role',
                                      args => [ $request->{username}, 
                                                $role->{rolname}
                                              ]);
         }
    } elsif ($request->{perms} == 0) {
        $request->call_procedure(procname => 'admin__add_user_to_role',
                                 args => [ $request->{username},
                                           "lsmb_$request->{database}__".
                                            "users_manage",
                                         ]
        );
    } else {
        $request->error($request->{_locale}->text('No Permissions Assigned'));
   }
   $request->{dbh}->commit;
   
    my $template = LedgerSMB::Template->new(
            path => 'UI/setup',
            template => 'complete',
	    format => 'HTML',
    );
    $template->render($request);
}

=item run_upgrade

Runs the actual upgrade script.

=cut

sub run_upgrade {
    my ($request) = @_;
    my $creds = LedgerSMB::Auth::get_credentials();
    my $database = LedgerSMB::Database->new(
               {username => $creds->{username},
            company_name => $request->{database},
                password => $creds->{password}}
    );

    # ENVIRONMENT NECESSARY
    $ENV{PGUSER} = $creds->{login};
    $ENV{PGPASSWORD} = $creds->{password};
    $ENV{PGDATABASE} = $request->{database};

    # Credentials set above via environment variables --CT
    $request->{dbh} = DBI->connect("dbi:Pg:dbname=$request->{database}");
    my $dbh = $request->{dbh};
    $dbh->do('ALTER SCHEMA public RENAME TO lsmb12');
    $dbh->do('CREATE SCHEMA PUBLIC');
<<<<<<< HEAD
=======
    # Copying contrib script loading for now
    my $rc = 0;
    my $temp = $LedgerSMB::Sysconfig::tempdir;
     my @contrib_scripts = qw(tsearch2 tablefunc);

     for my $contrib (@contrib_scripts){
         my $rc2;
         $rc2=system("psql -f $ENV{PG_CONTRIB_DIR}/$contrib.sql >> $temp/dblog_stdout 2>>$temp/dblog_stderr");
         $rc ||= $rc2
     }
     my $rc2 = system("psql -f sql/Pg-database.sql >> $temp/dblog_stdout 2>>$temp/dblog_stderr");
     
     $rc ||= $rc2;
>>>>>>> 346fd17b

    $database->load_modules('LOADORDER');
    $database->process_roles('Roles.sql');
    my $dbtemplate = LedgerSMB::Template->new(
        user => {}, 
        path => 'sql/upgrade',
        template => '1.2-1.3',
        no_auto_output => 1,
        format_options => {extension => 'sql'},
        output_file => '1.2-1.3-upgrade',
        format => 'TXT' );
    $dbtemplate->render($request);
    $rc2 = system("psql -f $temp/1.2-1.3-upgrade.sql >> $temp/dblog_stdout 2>>$temp/dblog_stderr");
    $rc ||= $rc2;

    $request->{dbh} = DBI->connect("dbi:Pg:dbname=$request->{database}");

   @{$request->{salutations}} 
    = $request->call_procedure(procname => 'person__list_salutations' ); 
          
   @{$request->{countries}} 
    = $request->call_procedure(procname => 'location_list_country' ); 

   my $locale = $request->{_locale};

   @{$request->{perm_sets}} = (
       {id => '0', label => $locale->text('Manage Users')},
       {id => '1', label => $locale->text('Full Permissions')},
   );
    my $template = LedgerSMB::Template->new(
                   path => 'UI/setup',
                   template => 'new_user',
                   format => 'HTML',
     );
     $template->render($request);
}

=item cancel

Cancels work.  Returns to login screen.

=cut
sub cancel{
    __default(@_);
}

=back

=head1 COPYRIGHT

Copyright (C) 2011 LedgerSMB Core Team.  This file is licensed under the GNU 
General Public License version 2, or at your option any later version.  Please
see the included License.txt for details.

=cut


1;<|MERGE_RESOLUTION|>--- conflicted
+++ resolved
@@ -560,22 +560,6 @@
     my $dbh = $request->{dbh};
     $dbh->do('ALTER SCHEMA public RENAME TO lsmb12');
     $dbh->do('CREATE SCHEMA PUBLIC');
-<<<<<<< HEAD
-=======
-    # Copying contrib script loading for now
-    my $rc = 0;
-    my $temp = $LedgerSMB::Sysconfig::tempdir;
-     my @contrib_scripts = qw(tsearch2 tablefunc);
-
-     for my $contrib (@contrib_scripts){
-         my $rc2;
-         $rc2=system("psql -f $ENV{PG_CONTRIB_DIR}/$contrib.sql >> $temp/dblog_stdout 2>>$temp/dblog_stderr");
-         $rc ||= $rc2
-     }
-     my $rc2 = system("psql -f sql/Pg-database.sql >> $temp/dblog_stdout 2>>$temp/dblog_stderr");
-     
-     $rc ||= $rc2;
->>>>>>> 346fd17b
 
     $database->load_modules('LOADORDER');
     $database->process_roles('Roles.sql');
