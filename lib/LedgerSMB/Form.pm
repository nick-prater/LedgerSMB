=head1 NAME

LedgerSMB::Form - Provides general legacy support functions and the central object.

=head1 SYNOPSIS

This module provides general legacy support functions and the central object

=head1 STATUS

Deprecated

=head1 COPYRIGHT

 #====================================================================
 # LedgerSMB
 # Small Medium Business Accounting software
 # http://www.ledgersmb.org/
 #
 # Copyright (C) 2006
 # This work contains copyrighted information from a number of sources
 # all used with permission.
 #
 # This file contains source code included with or based on SQL-Ledger
 # which is Copyright Dieter Simader and DWS Systems Inc. 2000-2005
 # and licensed under the GNU General Public License version 2 or, at
 # your option, any later version.  For a full list including contact
 # information of contributors, maintainers, and copyright holders,
 # see the CONTRIBUTORS file.
 #
 # Original Copyright Notice from SQL-Ledger 2.6.17 (before the fork):
 # Copyright (C) 2000
 #
 #  Author: DWS Systems Inc.
 #     Web: http://www.sql-ledger.org
 #
 # Contributors: Thomas Bayen <bayen@gmx.de>
 #               Antti Kaihola <akaihola@siba.fi>
 #               Moritz Bunkus (tex)
 #               Jim Rawlings <jim@your-dba.com> (DB2)
 #====================================================================
 #
 # This file has undergone whitespace cleanup.
 #
 #====================================================================
 #
 # main package
 #
 #====================================================================

=head1 METHODS

=over

=cut

package Form;

#inline documentation
use strict;

use LedgerSMB::Sysconfig;
use LedgerSMB::Auth;
use List::Util qw(first);
use Time::Local;
use Cwd;
use File::Copy;
use LedgerSMB::Company_Config;
use LedgerSMB::PGNumber;
use Log::Log4perl;
use LedgerSMB::App_State;
use LedgerSMB::Setting::Sequence;
use LedgerSMB::Setting;
use Try::Tiny;
use Carp;
use DBI;

use charnames qw(:full);
use open ':utf8';
use base qw(LedgerSMB::Request);
use utf8;

use Data::Dumper;


our $logger = Log::Log4perl->get_logger('LedgerSMB::Form');

# To be later set in config, but also hardwired in Template::HTML --CT

=item new Form([$argstr])

Returns a reference to new Form object.  The initial set of attributes is
obtained from $argstr, a CGI query string, or $ARGV[0].  All the values are
run through unescape to undo any URI encoding.

The version and dbversion attributes are set to hardcoded values; action,
nextsub, path, script, and login are filtered to remove some dangerous values.
Both menubar and lynx are set if path matches lynx.

$form->error may be called to deny access on some attribute values.

=cut
# Set this Globally so we only need to do it once
my $dojo_location = 'js';
if ($LedgerSMB::Sysconfig::dojo_built == 0 ) { my $dojo_location = 'js-src'; }

sub new {

    my $type = shift;
    my $argstr = shift;

    $ENV{CONTENT_LENGTH} = 0 unless defined $ENV{CONTENT_LENGTH};
    my $dojo_theme = $LedgerSMB::Sysconfig::dojo_template;

    if ( ( $ENV{CONTENT_LENGTH} != 0 )
         && ( $ENV{CONTENT_LENGTH} > $LedgerSMB::Sysconfig::max_post_size )
         && $LedgerSMB::Sysconfig::max_post_size  != -1) {
        print "Status: 413\n Request entity too large\n\n";
        die "Error: Request entity too large\n";
    }
    if ($argstr) {
        $_ = $argstr;
    }elsif ($ENV{CONTENT_LENGTH}!= 0){
        read( STDIN, $_, $ENV{CONTENT_LENGTH} );
    }
    elsif ( $ENV{QUERY_STRING} ) {
        $_ = $ENV{QUERY_STRING};
    }
    elsif ( $ARGV[0] ) {
        $_ = $ARGV[0];
    }
    $logger->trace(" RequestIn=$_") if $_;
    my $self = {};
    my $orig = {};
    %$orig = split /[&=]/ unless !defined $_;
    for ( keys %$orig ) {
        $self->{unescape( "", $_) } = unescape( "", $orig->{$_} );
    }

    for my $p(keys %$self){
        utf8::decode($self->{$p});
        utf8::upgrade($self->{$p});
    }
    $self->{action} = "" unless defined $self->{action};
    $self->{dojo_theme} = $dojo_theme;

    if($self->{header})
    {
     delete $self->{header};
     $logger->error("self->{header} unset!!");
    }
    if ( substr( $self->{action}, 0, 1 ) !~ /( |\.)/ ) {
        $self->{action} = lc $self->{action};
        $self->{action} =~ s/( |-|,|\#|\/|\.$)/_/g;
        if (defined $self->{nextsub}){
            $self->{nextsub} = lc $self->{nextsub};
            $self->{nextsub} =~ s/( |-|,|\#|\/|\.$)/_/g;
        } else {
            $self->{nextsub} = '';
        }
    }

    $self->{login} = "" unless defined $self->{login};
    $self->{login} =~ s/[^a-zA-Z0-9._+\@'-]//g;

    if ($ENV{HTTP_COOKIE}){
        $ENV{HTTP_COOKIE} =~ s/;\s*/;/g;
        my %cookie;
        my @cookies = split /;/, $ENV{HTTP_COOKIE};
        foreach (@cookies) {
            my ( $name, $value ) = split /=/, $_, 2;
            $cookie{$name} = $value;
        }
        $self->{cookie} = $cookie{$LedgerSMB::Sysconfig::cookie_name};
        $self->{cookie} =~ m/.*:([^:]*)$/;
        $self->{company} = $1
            if ! $self->{company};
    }

    $self->{menubar} = 1 if ( ( defined $self->{path} ) && ( $self->{path} =~ /lynx/i ) );

    #menubar will be deprecated, replaced with below
    $self->{lynx} = 1 if ( ( defined $self->{path} ) && ( $self->{path} =~ /lynx/i ) );

    $self->{version}   = "1.5.0-dev";
    $self->{dbversion} = "1.5.0-dev";

    bless $self, $type;

    if ( !defined $self->{path} or $self->{path} ne 'bin/lynx' ) { $self->{path} = 'bin/mozilla'; }
    #if ( $self->{path} ne 'bin/lynx' ) { $self->{path} = 'bin/mozilla'; }

    if ( ( $self->{script} )
        and not List::Util::first { $_ eq $self->{script} }
        @{LedgerSMB::Sysconfig::scripts} )
    {
        $self->error( 'Access Denied', __LINE__, __FILE__ );
    }

    if ( ( $self->{action} =~ /(:|')/ ) || ( $self->{nextsub} =~ /(:|')/ ) ) {
        $self->error( "Access Denied", __LINE__, __FILE__ );
    }

    #for ( keys %$self ) { $self->{$_} =~ s/\N{NULL}//g }
    for ( keys %$self ) { if ( defined $self->{$_} ) { $self->{$_}=~ s/\N{NULL}//g; } }

    if ( ($self->{action} eq 'redirect') || ($self->{nextsub} eq 'redirect') ) {
        $self->error( "Access Denied", __LINE__, __FILE__ );
    }
    $self;
}


sub open_form {
    my ($self) = @_;
    my @results ;
    if ($self->{form_id} =~ '^\s*$'){
        delete $self->{form_id};
    }
    if (!$ENV{GATEWAY_INTERFACE}){
        return 1;
    }
    #HV session_id not always set in LedgerSMB/Auth/DB.pm because of mix old,new code-chain?
    if($self->{session_id})
    {
    my $sth = $self->{dbh}->prepare('select form_open(?)');
    my $rc=$sth->execute($self->{session_id});#HV ERROR:Invalid session,if count(*) FROM session!=1,multiple login
    if(! $rc)
    {
     $logger->error("select form_open \$self->{form_id}=$self->{form_id} \$self->{session_id}=$self->{session_id} \$rc=$rc,invalid count FROM session?");
     return undef;
    }
    @results = $sth->fetchrow_array();
    }
    else
    {
     $logger->debug("no \$self->{session_id}!");
     return undef;
    }

    $self->{form_id} = $results[0];
    return $results[0];
}

sub check_form {
    my ($self) = @_;
    if (!$ENV{GATEWAY_INTERFACE}){
        return 1;
    }
    return 0 unless $self->{form_id};
    my $sth = $self->{dbh}->prepare('select form_check(?, ?)');
    $sth->execute($self->{session_id}, $self->{form_id});
    my @results = $sth->fetchrow_array();
    return $results[0];
}

sub close_form {
    my ($self) = @_;
    if ($self->{form_id} =~ '^\s*$'){
        delete $self->{form_id};
    }
    if (!$ENV{GATEWAY_INTERFACE}){
        return 1;
    }
    my $sth = $self->{dbh}->prepare('select form_close(?, ?)');
    $sth->execute($self->{session_id}, $self->{form_id});
    my @results = $sth->fetchrow_array();
    delete $self->{close_form};
    return $results[0];
}


=item open_form()

This sets a $self->{form_id} to be used in later form validation (anti-XSRF
measure).

=item check_form()

This returns true if the form_id was associated with the session, and false if
not.  Use this if the form may be re-used (back-button actions are valid).

=item close_form()

Identical with check_form() above, but also removes the form_id from the
session.  This should be used when back-button actions are not valid.


=item $form->escape($str[, $beenthere]);

Returns the URI-encoded $str.  $beenthere is a boolean that when true forces a
single encoding run.  When false, it escapes the string twice if it detects
that it is running on a version of Apache 2.0 earlier than 2.0.44.

Note that recurring transaction support depends on this function escaping ','.

=cut

sub escape {
    my ( $self, $str, $beenthere ) = @_;

    # for Apache 2 we escape strings twice
    if ( ( $ENV{SERVER_SIGNATURE} =~ /Apache\/2\.(\d+)\.(\d+)/ )
        && !$beenthere )
    {
        $str = $self->escape( $str, 1 ) if $1 == 0 && $2 < 44;
    }

    utf8::encode($str);
    # SC: Adding commas to the ignore list will break recurring transactions
    $str =~ s/([^a-zA-Z0-9_.-])/sprintf("%%%02x", ord($1))/ge;
    $str;

}

=item $form->unescape($str);

Returns the unencoded form of the URI-encoded $str.

=cut

sub unescape {
    my ( $self, $str ) = @_;

    $str =~ tr/+/ /;
    $str =~ s/\\$//;

    utf8::encode($str) if utf8::is_utf8($str);
    $str =~ s/%([0-9a-fA-Z]{2})/pack("C",hex($1))/eg;
    utf8::decode($str);
    $str =~ s/\r?\n/\n/g;

    $str;

}

=item $form->quote($str);

Replaces all double quotes in $str with '&quot;'.  Does nothing if $str is a
reference.

=cut

sub quote {
    my ( $self, $str ) = @_;

    if ( $str && !ref($str) ) {
        $str =~ s/"/&quot;/g;
    }

    $str;

}

=item $form->unquote($str);

Replaces all '&quot;' in $str with double quotes.  Does nothing if $str is a
reference.

=cut

sub unquote {
    my ( $self, $str ) = @_;

    if ( $str && !ref($str) ) {
        $str =~ s/&quot;/"/g;
    }

    $str;

}

=item $form->hide_form([...]);

Outputs hidden HTML form fields to STDOUT.  If values are passed into this
function, only those $form values are output.  If no values are passed in, all
$form values are output as well as deleting $form->{header}.  Values from the
$form object are run through $form->quote, whereas keys/names are not.

Sample output:

 <input type="hidden" name="login" value="testuser" />

=cut

sub hide_form {
    my $self = shift;

    if (@_) {

        for (@_) {
            print qq|<input type="hidden" name="$_" value="|
              . $self->quote( $self->{$_} )
              . qq|" />\n|;
        }

    }
    else {
        delete $self->{header};

        for ( sort keys %$self ) {
            print qq|<input type="hidden" name="$_" value="|
              . $self->quote( $self->{$_} )
              . qq|" />\n|;
        }
    }
}


=item $form->error($msg);

The function simply dies with message $msg however this is wrapped so that older
behavior occurs, from the handler, see below for this older behavior.

Output an error message, $msg.  If a CGI environment is detected, this outputs
an HTTP and HTML header section if required, and displays the message after
running it through $form->format_string.  If it is not a CGI environment and
$ENV{error_function} is set, call the specified function with $msg as the sole
argument.  Otherwise, this function simply dies with $msg.

This function does not return.  Execution is terminated at the end of the
appropriate path.

=cut

sub error {
    my ( $self, $msg ) = @_;
    Carp::croak $msg;
}

=item $form->finalize_request();

Stops further processing, allowing post-request cleanup on intermediate
levels by throwing an exception.

This function replaces explicit 'exit()' calls.

=cut

sub finalize_request {
    LedgerSMB::finalize_request();
    die;
}



=item $form->info($msg);

Output an informational message, $msg.  If a CGI environment is detected, this
outputs an HTTP and HTML header section if required, and displays the message
in bold tags without escaping.  If it is not a CGI environment and
$ENV{info_function} is set, call the specified function with $msg as the sole
argument.  Otherwise, this function simply prints $msg to STDOUT.

=cut

sub info {
    my ( $self, $msg ) = @_;

    if ( $ENV{GATEWAY_INTERFACE} ) {
        $msg =~ s/\n/<br>/g;

        delete $self->{pre};

        if ( !$self->{header} ) {
            $self->header;
            print qq| <body>|;
            $self->{header} = 1;
        }

        print "<b>$msg</b>";

    }
    else {

        if ( $ENV{info_function} ) {
            __PACKAGE__->can($ENV{info_function})->($msg);
        }
        else {
            print "$msg\n";
        }
    }
}

=item $form->numtextrows($str, $cols[, $maxrows]);

Returns the number of rows of $cols columns can be formed by $str.  If $maxrows
is set and the number of rows is greater than $maxrows, this returns $maxrows.
In the determination of rowcount, newline characters, "\n", are taken into
account while spaces are not.

=cut

sub numtextrows {

    my ( $self, $str, $cols, $maxrows ) = @_;

    my $rows = 0;

    for ( split /\n/, $str ) {
        $rows += int( ( (length) - 2 ) / $cols ) + 1;
    }

    $maxrows = $rows unless defined $maxrows;

    return ( $rows > $maxrows ) ? $maxrows : $rows;

}

=item $form->dberror($msg);

Outputs a message as in $form->error but with $DBI::errstr automatically
appended to $msg.

=cut

sub dberror {
    my ( $self, $msg ) = @_;
    $self->error( "$msg\n" . $DBI::errstr );
}

=item $form->isblank($name, $msg);

Calls $form->error($msg) if the value of $form->{$name} matches /^\s*$/.

=cut

sub isblank {
    my ( $self, $name, $msg ) = @_;
    $self->error($msg) if $self->{$name} =~ /^\s*$/;
}

=item $form->header([$init, $headeradd]);

Outputs HTML and HTTP headers and sets $form->{header} to indicate that headers
have been output.  If called with $form->{header} set or in a non-CGI
environment, does not output anything.  $init is ignored.  $headeradd is data
to be added to the <head> portion of the output headers.  $form->{stylesheet},
$form->{title}, $form->{titlebar}, and $form->{pre} all affect the output of
this function.

If the stylesheet indicated by $form->{stylesheet} exists, output a link tag
to reference it.  If $form->{title} is false, the title text is the value of
$form->{titlebar}.  If $form->{title} is true, the title text takes the form of
"$form->{title} - $form->{titlebar}".  The value of $form->{pre} is output
immediately after the closing of <head>.

=cut

sub header {

    my ( $self, $init, $headeradd ) = @_;

    return if $self->{header} or $ENV{LSMB_NOHEAD};
    my $cache = 1; # default
    if ($self->{_error}){
        $cache = 0;
    }
    elsif ($LedgerSMB::App_State::DBH){
        # we have a db connection, so are logged in.  Let's see about caching.
        local ($@); # pre-5.14, do not die() in this block
        $cache = 0 if eval { LedgerSMB::Setting->get('disable_back')};
    }

    $ENV{LSMB_NOHEAD} = 1; # Only run once.
    my ( $stylesheet, $favicon, $charset );

    my $dojo_theme = $self->{dojo_theme};
    $dojo_theme ||= $LedgerSMB::Sysconfig::dojo_theme;
    $self->{dojo_theme} = $dojo_theme; # Needed for theming of old screens
    if ( $ENV{GATEWAY_INTERFACE} ) {
        if ( $self->{stylesheet} && ( -f "UI/css/$self->{stylesheet}" ) ) {
            $stylesheet =
qq|<link rel="stylesheet" href="$LedgerSMB::Sysconfig::cssdir| .
qq|$self->{stylesheet}" type="text/css" title="LedgerSMB stylesheet" />\n|;
        }

        $self->{charset} ||= "utf-8";
        $charset =
qq|<meta http-equiv="content-type" content="text/html; charset=$self->{charset}" />\n|;

        $self->{titlebar} =
          ( $self->{title} )
          ? "$self->{title} - $self->{titlebar}"
          : $self->{titlebar};
        if ($self->{warn_expire}){
            $headeradd .= qq|
        <script type="text/javascript" language="JavaScript">
        window.alert('Warning:  Your password will expire in $self->{pw_expires}');
    </script>|;
        }
        my $dformat = $LedgerSMB::App_State::User->{dateformat};

        print qq|Content-Type: text/html; charset=utf-8\n\n
<!DOCTYPE html PUBLIC "-//W3C//DTD XHTML 1.0 Transitional//EN"
        "http://www.w3.org/TR/xhtml1/DTD/xhtml1-transitional.dtd">
<html xmlns="http://www.w3.org/1999/xhtml" xml:lang="en" lang="en">
<head>
    <title>$self->{titlebar}</title> |;
        if (!$cache){
            print qq|
    <meta http-equiv="Pragma" content="no-cache" />
    <meta http-equiv="Cache-Control" content="must-revalidate" />
    <meta http-equiv="Expires" content="-1" /> |;
        }
        print qq|
    <link rel="shortcut icon" href="favicon.ico" type="image/x-icon" />
    $stylesheet
    $charset
<<<<<<< HEAD
        <link rel="stylesheet" href="js/dijit/themes/$dojo_theme/$dojo_theme.css" type="text/css" title="LedgerSMB stylesheet" />
        <link rel="stylesheet" href="js/dojo/resources/dojo.css" type="text/css" title="LedgerSMB stylesheet" />
=======
        <link rel="stylesheet" href="$dojo_location/dijit/themes/$dojo_theme/$dojo_theme.css" type="text/css" title="LedgerSMB stylesheet" />
        <link rel="stylesheet" href="$dojo_location/dojo/resources/dojo.css" type="text/css" title="LedgerSMB stylesheet" />
>>>>>>> c246d719
        <script type="text/javascript" language="JavaScript">
          var dojoConfig = {
               async: 1,
               parseOnLoad: 0,
               packages: [{"name":"lsmb","location":"../lsmb"}]
           }
           var lsmbConfig = {dateformat: '$dformat'};
        </script>
<<<<<<< HEAD
       <script type="text/javascript" language="JavaScript" src="js/dojo/dojo.js"></script>
        <script type="text/javascript" language="JavaScript" src="js/lsmb/main.js"></script>
=======
       <script type="text/javascript" language="JavaScript" src="$dojo_location/dojo/dojo.js"></script>
        <script type="text/javascript" language="JavaScript" src="$dojo_location/lsmb/main.js"></script>
>>>>>>> c246d719
    <meta name="robots" content="noindex,nofollow" />
        $headeradd
</head>

        $self->{pre} \n|;
    }

    $self->{header} = 1;
}

=item $form->open_status_div

Returns a div tag with an id of statusdiv.

If $form->{id} is set and $form->{approved} the class is set to "posted" and if
id is set but not approved, this is set to "saved."  If neither applies, we set
to "new."

=cut

sub open_status_div {
    my ($self) = @_;
    my $class;
    if ($self->{approved} and $self->{id}){
        $class = "posted";
    } elsif ($self->{id}){
        $class = "saved";
    } else {
        $class = "new";
    }
    my $status = $LedgerSMB::App_State::Locale->text(
            'Action: [_1], ID: [_2]', $self->{action}, $self->{id}
    );
    return "<div id='statusdiv' class='$class'>
            <div id='history'>$status</div>";
}

=item $form->close_status_div

Simply returns a </div> tag.  This is included for clarity of code.

=cut

sub close_status_div { return '</div>'; }

=item $form->redirect([$msg]);

If $form->{callback} is set or $msg is not set, call the redirect function in
common.pl.  If main::redirect returns, exit.

Otherwise, output $msg as an informational message with $form->info($msg).

=cut

sub redirect {

    my ( $self, $msg ) = @_;

    if ( $self->{callback} || !$msg ) {
        $logger->trace("Full redirect \$self->{callback}=$self->{callback} \$msg=$msg");
        $self->_redirect();
        $self->finalize_request();
    }
    else {
        $self->info($msg);
    }
}

sub _redirect {
    # referenced directly from am.pl, because of the need of our return value
    use List::Util qw(first);
    my ($form) = @_;

    my ( $script, $argv ) = split( /\?/, $form->{callback} );

    my @common_attrs = qw(
      dbh login favicon stylesheet titlebar password vc header
    );

    if ( !$script ) {    # http redirect to login.pl if called w/no args
        print "Location: login.pl\n";
        print "Content-type: text/html\n\n";
        return;
    }
    if (first { $_ eq $script } @{LedgerSMB::Sysconfig::newscripts}){
        print "Location: $form->{callback}\n";
        print "Content-type: text/html\n\n";
        return;
    }
    $form->error(
        $form->_locale->text(
            "[_1]:[_2]:[_3]: Invalid Redirect", __FILE__, __LINE__, $script)
    ) unless first { $_ eq $script } @{LedgerSMB::Sysconfig::scripts};

    my %temphash;
    for (@common_attrs) {
        $temphash{$_} = $form->{$_};
    }
    $temphash{action} = $form->{action};

    undef $form;
    $form = new Form($argv);

    for (@common_attrs) {
        $form->{$_} = $temphash{$_};
    }
    $form->{action} ||= $temphash{action}; # default to old action if not set

    $form->{script} = $script;

    my %myconfig = %{ LedgerSMB::User->fetch_config( $form ) };
    if ( !$form->{dbh} and ( $script ne 'admin.pl' ) ) {
        $form->db_init( \%myconfig );
    }

    require "bin/$script";
    no strict 'refs';
    &{ "lsmb_legacy::$form->{action}" };

}


=item $form->sort_columns(@columns);

Sorts the list @columns.  If $form->{sort} is unset, do nothing.  If the value
of $form->{sort} does not exist in @columns, returns the list formed by the
value of $form->{sort} followed by the values of @columns.  If the value of
$form->{sort} is in @columns, return the list formed by @columns with the value
of $form->{sort} moved to the head of the list.

=cut

sub sort_columns {

    my ( $self, @columns ) = @_;

    if ( $self->{sort} ) {
        $self->{sort} =~ s/^"*(.*?)"*$/$1/;
        if (@columns) {
            @columns = grep !/^$self->{sort}$/, @columns;
            if ($self->{sort} !~ /^\w*$/){
                $self->{sort} = $self->{dbh}->quote_identifier($self->{sort});
            }
            splice @columns, 0, 0, $self->{sort};
        }
    }

    @columns;
}

=item $form->sort_order($columns[, $ordinal]);

Returns a string that contains ordering details for the columns in SQL form.
$columns is a reference to a list of columns, $ordinal is a reference to a hash
that maps column names to ordinal positions.  This function depends upon the
values of $form->{direction}, $form->{sort}, and $form->{oldsort}.

If $form->{direction} is false, it becomes 'ASC'.  If $form->{direction} is true
and $form->{sort} and $form->{oldsort} are equal, reverse the order specified by
$form->{direction}.  $form->{oldsort} is set to the same value as $form->{sort}

The actual sorting of $columns happens as in $form->sort_columns(@$columns).

If $ordinal is set, the positions given by it are substituted for the names of
columns returned.

=cut

sub sort_order {

    my ( $self, $columns, $ordinal ) = @_;

    $self = "" unless defined $self;
    $self->{sort} = "" unless defined $self->{sort};
    $self->{oldsort} = "" unless defined $self->{oldsort};
    $self->{direction} = "" unless defined $self->{direction};

    # setup direction
    if ( $self->{direction} ) {

        if ( $self->{sort} eq $self->{oldsort} ) {

            if ( $self->{direction} eq 'ASC' ) {
                $self->{direction} = "DESC";
            }
            else {
                $self->{direction} = "ASC";
            }
        }

    }
    else {

        $self->{direction} = "ASC";
    }

    $self->{oldsort} = $self->{sort};

    my @a = $self->sort_columns( @{$columns} );

    if (ref $ordinal eq 'HASH') {
        #$a[0] =
          #( $ordinal->{ $a[$_] } )
          #? "$ordinal->{$a[0]} $self->{direction}";
          #: "$a[0] $self->{direction}";

          if ( defined $_ && $ordinal->{ $a[$_] } )
          {
              $a[0] = "$ordinal->{$a[0]} $self->{direction}";
          }
          elsif ( !defined $_ && $ordinal->{ $a[0] } )
          {
              $a[0] = "$ordinal->{$a[0]} $self->{direction}";
          }
          else
          {
              $a[0] = "$a[0] $self->{direction}";
          }

        for ( 1 .. $#a ) {
            $a[$_] = $ordinal->{ $a[$_] } if $ordinal->{ $a[$_] };
        }

    }
    else {
        $a[0] .= " $self->{direction}";
    }

    my $sortorder = join ',', @a;
    $sortorder;
}

=item $form->format_amount($myconfig, $amount, $places, $dash);

Returns $amount as formatted in the form specified by $form->{numberformat}.
$places is the number of decimal places to have in the output.  $dash indicates
how to represent conditions surrounding values.

 +-------+----------+---------+------+
 | $dash | -1.00    | 1.00    | 0.00 |
 +-------+----------+---------+------+
 |   -   | (1.00)   | 1.00    |   -  |
 | DRCR  |  1.00 DR | 1.00 CR | DRCR |
 |   0   | -1.00    | 1.00    | 0.00 |
 |   x   | -1.00    | 1.00    |   x  |
 | undef | -1.00    | 1.00    |      |
 +-------+----------+---------+------+

Sample behaviour of the formatted output of various numbers for select $dash
values.

=cut

sub format_amount {

    my ( $self, $myconfig, $amount, $places, $dash ) = @_;

    $self = "" unless defined $self;
    my $negative;
    $myconfig = {} unless defined $myconfig;
    $amount = "" unless defined $amount;
    $places = "0" unless defined $places;
    $dash = "" unless defined $dash;
    $amount = $self->parse_amount($myconfig, $amount);
    if ($self->{money_precision}){
       $places= $self->{money_precision};
    }
    $myconfig->{numberformat} = '1000.00' unless $myconfig->{numberformat};
    $amount = $self->parse_amount( $myconfig, $amount )
        unless ref($amount) eq 'LedgerSMB::PGNumber';
    return $amount->to_output({
               places => $places,
                money => $self->{money_precision},
           neg_format => $dash,
               format => $myconfig->{numberformat},
    });
}

=item $form->parse_amount($myconfig, $amount);

Return a LedgerSMB::PGNumber containing the value of $amount where $amount is
formatted as $myconfig->{numberformat}.  If $amount is '' or undefined, it is
treated as zero.  DRCR and parenthesis notation is accepted in addition to
negative sign notation.

Calls $form->error if the value is NaN.

=cut

sub parse_amount {

    my ( $self, $myconfig, $amount ) = @_;
    { # pre-5.14 compatibility block
        local ($@); # pre-5.14, do not die() in this block
        return $amount if eval {$amount->isa('LedgerSMB::PGNumber') };
    }

    if ( ( ! defined $amount ) or ( $amount eq '' ) ) {
        $amount = '0';
    }

    return LedgerSMB::PGNumber->from_input($amount,
                                           {format => $myconfig->{numberformat}}
    );
}

=item $form->round_amount($amount, $places);

Rounds the provided $amount to $places decimal places.

=cut

sub round_amount {

    my ( $self, $amount, $places ) = @_;

    # These rounding rules follow from the previous implementation.
    # They should be changed to allow different rules for different accounts.
    LedgerSMB::PGNumber->round_mode('+inf') if $amount >= 0;
    LedgerSMB::PGNumber->round_mode('-inf') if $amount < 0;

    $amount = LedgerSMB::PGNumber->new($amount)->ffround( -$places ) if $places >= 0;
    $amount = LedgerSMB::PGNumber->new($amount)->ffround( -( $places - 1 ) )
      if $places < 0;

    $amount->precision(undef); #we are assuming whole cents so do not round
                               #immediately on arithmatic.  This is necessary
                               #because LedgerSMB::PGNumber is arithmatically
                               #correct wrt accuracy and precision.

    return $amount;
}

=item $form->db_parse_numeric('sth' => $sth, ['arrayref' => $arrayref, 'hashref' => $hashref])

Converts numeric values in the result set $arrayref or $hashref to
LedgerSMB::PGNumber using $sth to determine which fields are numeric.

=cut

sub db_parse_numeric {
    my $self = shift;
    my %args = @_;
    my ($sth, $arrayref, $hashref) = ($args{sth}, $args{arrayref},
          $args{hashref});
    my @types = @{$sth->{TYPE}};
    my @names = @{$sth->{NAME_lc}};
    for (0 .. $#names){
        #   numeric            float4/real
        if ($types[$_] == 3 or $types[$_] ==2) {
            $arrayref->[$_] ||= 0 if defined $arrayref;
            $hashref->{$names[$_]} ||=0 if defined $hashref;
            $arrayref->[$_] = LedgerSMB::PGNumber->new($arrayref->[$_])
              if defined $arrayref;
            $hashref->{$names[$_]} = LedgerSMB::PGNumber->new($hashref->{$names[$_]})
              if defined $hashref;
        }

    }
    return ($hashref || $arrayref);
}

=item $form->format_string(@fields);

Escape the values of $form selected by @fields for the format specified by
$form->{format}.

=cut

sub format_string {

    my ( $self, @fields ) = @_;

    my $format = $self->{format};

    if ( $self->{format} =~ /(postscript|pdf)/ ) {
        $format = 'tex';
    }

    my %replace = (
        'order' => {
            html => [ '<',  '>', '\n', '\r' ],
            txt  => [ '\n', '\r' ],
        },
        html => {
            '<'  => '&lt;',
            '>'  => '&gt;',
            '\n' => '<br />',
            '\r' => '<br />'
        },
        txt => { '\n' => "\n", '\r' => "\r" },
    );

    my $key;

    foreach $key ( @{ $replace{order}{$format} } ) {
        for (@fields) { $self->{$_} =~ s/$key/$replace{$format}{$key}/g }
    }

}

=item $form->datetonum($myconfig, $date[, $picture]);

Converts $date from the format $myconfig->{dateformat} to the format 'yyyymmdd'.
If the year extracted is only two-digits, the year given is assumed to be in the
range 2000-2099.

If $date does not contain any non-digits, datetonum does nothing.

$picture is ignored.

=cut

sub datetonum {

    my ( $self, $myconfig, $date, $picture ) = @_;

    $date = "" unless defined $date;

    if ($date =~ /^\d{4}-\d{2}-\d{2}$/){
        $date =~ s/-//g;
        return $date;
    }

    if ( $date && $date =~ /\D/ ) {

        my $yy;
        my $mm;
        my $dd;

        if ( $date =~ /^\d{4}-\d\d-\d\d$/ ) {
            ( $yy, $mm, $dd ) = split /\D/, $date;
        } if ( $myconfig->{dateformat} =~ /^yy/ ) {
            ( $yy, $mm, $dd ) = split /\D/, $date;
        } elsif ( $myconfig->{dateformat} =~ /^mm/ ) {
            ( $mm, $dd, $yy ) = split /\D/, $date;
        } elsif ( $myconfig->{dateformat} =~ /^dd/ ) {
            ( $dd, $mm, $yy ) = split /\D/, $date;
        }

        $dd *= 1;
        $mm *= 1;
        $yy += 2000 if length $yy == 2;

        $dd = substr( "0$dd", -2 );
        $mm = substr( "0$mm", -2 );
        $date = "$yy$mm$dd";
    }

    $date;
}

=item $form->add_date($myconfig, $date, $repeat, $unit);

Returns the date $repeat $units from $date in the input format.  $date can
either be in $myconfig->{dateformat} or 'yyyymmdd' (four digit year required for
this option).  The valid values for $unit are 'days', 'weeks', 'months', and
'years'.

This function is unreliable for $unit values other than 'days' or 'weeks' and
can die horribly.

=cut

sub add_date {

    my ( $self, $myconfig, $date, $repeat, $unit ) = @_;

    my $diff = 0;
    my $spc  = $myconfig->{dateformat};
    my $yy;
    my $mm;
    my $dd;
    $spc =~ s/\w//g;
    $spc = substr( $spc, 0, 1 );
    if ($date) {

        if ( $date =~ /\D/ ) {

            if ( $myconfig->{dateformat} =~ /^yy/ ) {
                ( $yy, $mm, $dd ) = split /\D/, $date;
            }
            elsif ( $myconfig->{dateformat} =~ /^mm/ ) {
                ( $mm, $dd, $yy ) = split /\D/, $date;
            }
            elsif ( $myconfig->{dateformat} =~ /^dd/ ) {
                ( $dd, $mm, $yy ) = split /\D/, $date;
            }

        }
        else {

            # ISO
            ( $yy, $mm, $dd ) = ($date =~ /(....)(..)(..)/);
        }

        if ( $unit eq 'days' ) {
            $diff = $repeat * 86400;
        }
        elsif ( $unit eq 'weeks' ) {
            $diff = $repeat * 604800;
        }
        elsif ( $unit eq 'months' ) {
            $diff = $mm + $repeat;

            my $whole = int( $diff / 12 );
            $yy += $whole;

            $mm = ( $diff % 12 );
            $mm = '12' if $mm == 0;
            $yy-- if $mm == 12;
            $diff = 0;
        }
        elsif ( $unit eq 'years' ) {
            $yy += $repeat;
        }

        $mm--;

        my @t = localtime( Time::Local::timelocal( 0, 0, 0, $dd, $mm, $yy ) + $diff );

        $t[4]++;
        $mm = substr( "0$t[4]", -2 );
        $dd = substr( "0$t[3]", -2 );
        $yy = $t[5] + 1900;

        if ( $date =~ /\D/ ) {

            if ( $myconfig->{dateformat} =~ /^yy/ ) {
                $date = "$yy$spc$mm$spc$dd";
            }
            elsif ( $myconfig->{dateformat} =~ /^mm/ ) {
                $date = "$mm$spc$dd$spc$yy";
            }
            elsif ( $myconfig->{dateformat} =~ /^dd/ ) {
                $date = "$dd$spc$mm$spc$yy";
            }

        }
        else {
            $date = "$yy$mm$dd";
        }
    }

    $date;
}

=item $form->print_button($button, $name);

Outputs a submit button to STDOUT.  $button is a hashref that contains data
about buttons, $name is the key for the element in $button to output.  Each
value in $button is a reference to a hash of two elements, 'key' and 'value'.

$name is the value of the button that gets sent to the server when clicked,
$button->{$name}{key} is the accesskey, and $button->{$name}{value} is the label
for the button.

=cut

sub print_button {
    my ( $self, $button, $name ) = @_;

    my $type = $button->{$name}{type} // 'dijit/form/Button';
    print
qq|<button data-dojo-type="$type" class="submit" type="submit" name="action" value="$name" accesskey="$button->{$name}{key}" title="$button->{$name}{value} [Alt-$button->{$name}{key}]">$button->{$name}{value}</button>\n|;
}


=item $form->generate_selects(\%myconfig);

=cut

sub generate_selects {
     my ($form, $myconfig) = @_;


    # currencies
     if (!$form->{currencies}) {
          $form->{currencies} = $form->get_setting('curr');
     }
     if ($form->{currencies}) {
          my %curr;
          my @curr = split( /:/, $form->{currencies} );
          $form->{defaultcurrency} = $curr[0];
          foreach (@curr) {
                $curr{$_} = 1;
          }
          my @curr = keys %curr;

          $form->{currency} = $form->{defaultcurrency}
               unless $form->{currency};
          $form->{selectcurrency} = "";
          for (@curr) {
                my $selected =
                     ($form->{currency} eq $_)
                     ? " selected=\"selected\"" : "";
                $form->{selectcurrency} .=
                     "<option value=\"$_\"$selected>$_</option>\n"
          }
     }

     # partsgroups
    if ( $form->{all_partsgroup} && @{ $form->{all_partsgroup} } ) {
        $form->{selectpartsgroup} = "<option></option>\n";
        foreach my $ref ( @{ $form->{all_partsgroup} } ) {
                my $value = "$ref->{partsgroup}--$ref->{id}";
                my $selected = ($form->{partsgroup} eq $value) ?
                     ' selected="selected"' : "";
            if ( $ref->{translation} ) {
                $form->{selectpartsgroup} .=
                          qq|<option value="$value"$selected>$ref->{translation}</option>\n|;
            }
            else {
                $form->{selectpartsgroup} .=
                          qq|<option value="$value"$selected>$ref->{partsgroup}</option>\n|;
            }
        }
    }

     # projects
    if ( $form->{all_project} && @{ $form->{all_project} } ) {
        $form->{selectprojectnumber} = "<option></option>\n";
          $form->{selectprojectnumber} = "";
        for ( @{ $form->{all_project} } ) {
                my $value = "$_->{projectnumber}--$_->{id}";
            $form->{selectprojectnumber} .=
                     # change the format here, then change it below!
                     qq|<option value="$value">$_->{projectnumber}</option>\n|;
        }
          if ($form->{rowcount}) {
                for my $i ( 1 .. $form->{rowcount} ) {
                     $form->{"selectprojectnumber_$i"} =
                          $form->{"selectprojectnumber"};
                     $form->{"selectprojectnumber_$i"} =~
                          s/(value="\Q$form->{"projectnumber_$i"}\E")/$1 selected="selected"/;
                }
          }
    }

    # departments
    if ( $form->{all_department} && @{ $form->{all_department} } ) {
        $form->{selectdepartment} = "<option></option>\n";
        for ( @{ $form->{all_department} } ) {
                my $value = "$_->{description}--$_->{id}";
                my $selected = ($form->{department} eq $value) ?
                     ' selected="selected"' : "";
            $form->{selectdepartment} .=
                     qq|<option value="$value"$selected>$_->{description}</option>\n|;
        }
    }

     # languages
    if ( $form->{all_language} && @{ $form->{all_language} } ) {
        $form->{selectlanguage} = "<option></option>\n";
        for ( @{ $form->{all_language} } ) {
                my $value = $_->{code};
                my $selected = ($form->{language} eq $value) ?
                     ' selected="selected"' : "";
            $form->{selectlanguage} .=
              qq|<option value="$value"$selected>$_->{description}</option>\n|;
        }
    }

    # sales staff
    if ( $form->{all_employees} && @{ $form->{all_employee} } ) {
        $form->{selectemployee} = "";
        for ( @{ $form->{all_employee} } ) {
            $form->{selectemployee} .=
              qq|<option value="$_->{name}--$_->{id}">$_->{name}</option>\n|;
        }
    }

    # customers/vendors
     if ($form->{vc}) {
          if ( $form->{"all_$form->{vc}"} && @{ $form->{"all_$form->{vc}"} } ) {
                $form->{"select$form->{vc}"} = "";
                for ( @{ $form->{"all_$form->{vc}"} } ) {
                     my $value = "$_->{name}--$_->{id}";
                     my $selected = ($form->{$form->{vc}} eq $value) ?
                          ' selected="selected"' : "";
                     $form->{"select$form->{vc}"} .=
                          qq|<option value="$value"$selected>$_->{name}</option>\n|;
                }
          }
     }

     # AR/AP links
     # AR_amount_*, AP_amount_*,
     if (defined $form->{ARAP}) {
          $form->create_links( module => $form->{ARAP},
                                      myconfig => $myconfig,
                                      vc => $form->{vc},
                                      billing => $form->{vc} eq 'customer'
                                      && $form->{type} eq 'invoice')
                unless defined $form->{"$form->{ARAP}_links"};

          foreach my $key ( keys %{ $form->{"$form->{ARAP}_links"} } ) {

                $form->{"select$key"} = "";
                foreach my $ref ( @{ $form->{"$form->{ARAP}_links"}{$key} } ) {
                     my $value = "$ref->{accno}--$ref->{description}";
                     $form->{"select$key"} .=
                          # change the format here, then change it below too!
                          qq|<option value="$value">$value</option>\n|;
                }
          }

          if ($form->{rowcount}) {
                for my $i ( 1 .. $form->{rowcount} ) {
                     $form->{"select$form->{ARAP}_amount_$i"} =
                          $form->{"select$form->{ARAP}_amount"};
                     $form->{"select$form->{ARAP}_amount_$i"} =~
                          s/(value="\Q$form->{"$form->{ARAP}_amount_$i"}\E")/$1 selected="selected"/;
                }
          }
     }

     # formats
    $form->{selectformat} = qq|<option value="html">html<option value="csv">csv\n|;
    if ( ${LedgerSMB::Sysconfig::latex} ) {
        $form->{selectformat} .= qq|
            <option value="postscript">|
                . $LedgerSMB::App_State::Locale->text('Postscript')
                . qq|<option value="pdf">|
                . $LedgerSMB::App_State::Locale->text('PDF');
    }

    # warehouse
    if ( $form->{all_warehouse} &&  @{ $form->{all_warehouse} } ) {
        $form->{selectwarehouse} = "<option></option>\n";
        for ( @{ $form->{all_warehouse} } ) {
                my $value = "$_->{description}--$_->{id}";
                my $selected = ($form->{warehouse} eq $value) ?
                     ' selected="selected"' : "";
            $form->{selectwarehouse} .=
                     qq|<option value="$value"$selected>$_->{description}\n|;
        }
    }

}

=item test_should_get_images

Returns true if images should get be retrieved for embedding in templates

=cut


sub test_should_get_images {
    my ($self)  = @_;
    my $dbh = $self->{dbh};
    my $sth = $dbh->prepare(
        "SELECT value FROM defaults WHERE setting_key = 'template_images'"
    );
    $sth->execute;
    my ($retval) = $sth->fetchrow_array();
    return $retval;
}


# Database routines used throughout

=item $form->db_init($myconfig);

Connect to the database that $myconfig is set to use and initialise the base
parameters.  The connection handle becomes $form->{dbh}
is populated.  The connection initiated has autocommit disabled.

=cut

sub db_init {
    my ( $self, $myconfig ) = @_;
    $logger->trace("begin");
    if (!$self->{company}){
        $self->{company} = $LedgerSMB::Sysconfig::default_db;
    }
    my $dbname = $self->{company};
    $self->{dbh} = LedgerSMB::App_State::DBH;
    $self->{dbh} ||= LedgerSMB::DBH->connect($self->{company});
    LedgerSMB::Auth::credential_prompt unless $self->{dbh};
    my $dbh = $self->{dbh};

    if ($ENV{GATEWAY_INTERFACE} and !$ENV{LSMB_NOHEAD}) {
        if (! LedgerSMB::Session::check( $self->{cookie}, $self)) {
            LedgerSMB::Auth::credential_prompt;
        }
    }

    LedgerSMB::App_State::set_DBH($dbh);
    LedgerSMB::DBH->set_datestyle;


    $self->{db_dateformat} = $myconfig->{dateformat};    #shim

    LedgerSMB::DBH->require_version($self->{version}) if $self->{version};

    # Roles tracking
    $self->{_roles} = [];
    my $query = "select rolname from pg_roles
               where pg_has_role(rolname, 'USAGE')
                     and rolname like
                          coalesce((select value from defaults
                                     where setting_key = 'role_prefix'),
                                   'lsmb_' || current_database() || '__') || '%'";
    my $sth = $dbh->prepare($query);
    $sth->execute();
    while (my @roles = $sth->fetchrow_array){
        push @{$self->{_roles}}, $roles[0];
    }

    $sth = $self->{dbh}->prepare("
            SELECT value FROM defaults
             WHERE setting_key = 'role_prefix'");
    $sth->execute;

    ($self->{_role_prefix}) = $sth->fetchrow_array;
    $LedgerSMB::App_State::Roles = @{$self->{_roles}};
    $LedgerSMB::App_State::Role_Prefix = $self->{_role_prefix};
    $LedgerSMB::App_State::DBName = $dbname;
    # Expect @{$self->{_roles}} to go away sometime during 1.4/1.5 development
    # -CT

    $sth = $self->{dbh}->prepare("
            SELECT value FROM defaults
             WHERE setting_key = 'dojo_theme'");
    $sth->execute;

    ($self->{dojo_theme}) = $sth->fetchrow_array;
    $LedgerSMB::App_State::dojo_theme = $self->{dojo_theme};
    $sth = $dbh->prepare('SELECT check_expiration()');
    $sth->execute;
    ($self->{warn_expire}) = $sth->fetchrow_array;
    if ($self->{warn_expire}){
        $sth = $dbh->prepare('SELECT user__check_my_expiration()');
        $sth->execute;
        ($self->{pw_expires})  = $sth->fetchrow_array;
    }
    $sth->finish();
    $LedgerSMB::App_State::DBH = $self->{dbh};
    LedgerSMB::Company_Config::initialize($self);
    $logger->trace("end");
}


=item $form->dbquote($var);

If $var is an empty string, return NULL, otherwise return $var as quoted by
$form->{dbh}->quote($var).

=cut

sub dbquote {

    my ( $self, $var ) = @_;

    if ( $var eq '' ) {
        $_ = "NULL";
    }
    else {
        $_ = $self->{dbh}->quote($var);
    }
    $_;
}

=item $form->update_balance($dbh, $table, $field, $where, $value);

B<WARNING>: This is a dangerous private function.  All apps calling it must be
careful to avoid SQL injection issues.

If $value is set, sets the value of $field in $table to the sum of the current
stored value and $value.  In order to not annihilate the values in $table,
$where must contain a WHERE clause that limits the UPDATE to a single row.

=cut

sub update_balance {

    # This is a dangerous private function.  All apps calling it must
    # be careful to avoid SQL injection issues

    my ( $self, $dbh, $table, $field, $where, $value ) = @_;


    $table = $dbh->quote_identifier($table);
    $field = $dbh->quote_identifier($field);
    # if we have a value, go do it
    if ($value) {

        # retrieve balance from table
        my $query = "SELECT $field FROM $table WHERE $where FOR UPDATE";
        my ($balance) = $dbh->selectrow_array($query);

        $balance = $dbh->quote($balance + $value);

        # update balance
        $query = "UPDATE $table SET $field = $balance WHERE $where";
        $dbh->do($query) || $self->dberror($query);
    }
}

=item $form->update_exchangerate($dbh, $curr, $transdate, $buy, $sell);

Updates the exchange rates $buy and $sell for the given $currency on $transdate.
If there is not yet an exchange rate for $currency on $transdate, an entry is
inserted.  This returns without doing anything if $curr eq ''.

$dbh is not used, favouring $self->{dbh}.

=cut

sub update_exchangerate {

    my ( $self, $dbh, $curr, $transdate, $buy, $sell ) = @_;

    # some sanity check for currency
    return if ( $curr eq "" );

    my $query = qq|
        SELECT curr
        FROM exchangerate
        WHERE curr = ?
        AND transdate = ?
        FOR UPDATE|;

    my $sth = $self->{dbh}->prepare($query);
    $sth->execute( $curr, $transdate ) || $self->dberror($query);

    my $set;
    my @queryargs;

    if ( $buy && $sell ) {
        $set = "buy = ?, sell = ?";
        @queryargs = ( $buy, $sell );
    }
    elsif ($buy) {
        $set       = "buy = ?";
        @queryargs = ($buy);
    }
    elsif ($sell) {
        $set       = "sell = ?";
        @queryargs = ($sell);
    }

    if ( !$set ) {
        $self->error("Exchange rate missing!");
    }
    if ( $sth->fetchrow_array ) {
        $query = qq|UPDATE exchangerate
                       SET $set
                     WHERE curr = ?
                       AND transdate = ?|;
        push( @queryargs, $curr, $transdate );

    }
    else {
        $query = qq|
            INSERT INTO exchangerate (
            curr, buy, sell, transdate)
            VALUES (?, ?, ?, ?)|;
        @queryargs = ( $curr, $buy, $sell, $transdate );
    }
    $sth->finish;
    $sth = $self->{dbh}->prepare($query);

    $sth->execute(@queryargs) || $self->dberror($query);

}

=item $form->save_exchangerate($myconfig, $currency, $transdate, $rate, $fld);

Saves the exchange rate $rate for the given $currency on $transdate for the
provided purpose in $fld.  $fld can be either 'buy' or 'sell'.

$myconfig is not used.  $self->update_exchangerate is used for the majority of
the work.

=cut

sub save_exchangerate {

    my ( $self, $myconfig, $currency, $transdate, $rate, $fld ) = @_;

    my ( $buy, $sell ) = ( 0, 0 );
    $buy  = $rate if $fld eq 'buy';
    $sell = $rate if $fld eq 'sell';

    $self->update_exchangerate( $self->{dbh}, $currency, $transdate, $buy,
        $sell );

}

=item $form->get_exchangerate($dbh, $curr, $transdate, $fld);

Returns the exchange rate in relation to the default currency for $currency on
$transdate for the purpose indicated by $fld.  $fld can be either 'buy' or
'sell' to get usable results.

$dbh is not used, favouring $self->{dbh}.

=cut

sub get_exchangerate {

    my ( $self, $dbh, $curr, $transdate, $fld ) = @_;

    my $exchangerate = 1;

    if ($transdate) {
        my $query = qq|
            SELECT $fld FROM exchangerate
            WHERE curr = ? AND transdate = ?|;
        my $sth = $self->{dbh}->prepare($query);
        $sth->execute( $curr, $transdate );

        ($exchangerate) = $sth->fetchrow_array;
    $exchangerate = LedgerSMB::PGNumber->new($exchangerate);
        $sth->finish;
    }

    $exchangerate;
}

=item $form->check_exchangerate($myconfig, $currency, $transdate, $fld);

Returns some true value when an entry for $currency on $transdate is true for
the purpose indicated by $fld.  $fld can be either 'buy' or 'sell' to get
usable results.  Returns false if $transdate is not set.

$myconfig is not used.

=cut

sub check_exchangerate {

    my ( $self, $myconfig, $currency, $transdate, $fld ) = @_;

    return "" unless $transdate;

    my $query = qq|
        SELECT $fld
        FROM exchangerate
        WHERE curr = ? AND transdate = ?|;

    my $sth = $self->{dbh}->prepare($query);
    $sth->execute( $currency, $transdate );
    my @array = $sth->fetchrow_array;
    $self->db_parse_numeric(sth => $sth, arrayref => \@array);
    my ($exchangerate) = @array;

    $sth->finish;

    $exchangerate;
}

=item $form->add_shipto($dbh, $id);

Inserts a new address into the table shipto if the value of any of the shipto
address components in $form differs to the regular attribute in $form.  The
inserted value of trans_id is $id, the other fields correspond with the shipto
address components of $form.

$dbh is unused.

=cut

sub add_shipto {

      my ( $self,$dbh,$id, $oe) = @_;
        if (! $self->{locationid}) {
        return;
    }
    my $query = qq|
            INSERT INTO new_shipto
            (trans_id, oe_id,location_id)
            VALUES ( ?, ?, ?)
            |;

        my $sth = $self->{dbh}->prepare($query) || $self->dberror($query);
        my $trans_id;
        my $oe_id;
        if ($oe){
           $trans_id = undef;
           $oe_id = $id;
        } else {
           $trans_id = $id;
           $oe_id = undef;
        }
        $sth->execute(
                        $trans_id,
            $oe_id,
            $self->{locationid}

              ) || $self->dberror($query);

    $sth->finish;



}

=item $form->get_shipto ($location_id)

Returns the shipto record of the corresponding location, and attaches the info
as expected for the templates

=cut

sub get_shipto {
    my ($self, $location_id) = @_;
    my $query = qq| select line_one, line_two, city, state, mail_code,
                           c.name as country
                      from location l
                      join country c on c.id = l.country_id
                     where l.id = ? |;
    my $sth = $self->{dbh}->prepare($query);
    $sth->execute($location_id);
    my $ref = $sth->fetchrow_hashref('NAME_lc');
    $self->{shiptoaddress1} = $ref->{line_one};
    $self->{shiptoaddress2} = $ref->{line_two};
    $self->{shiptocity} = $ref->{city};
    $self->{shiptostate} = $ref->{state};
    $self->{shiptozipcode} = $ref->{mail_code};
    $self->{shiptocountry} = $ref->{country};
    return $ref;
}


=item $form->get_employee($dbh);

Returns a list containing the name and id of the employee $form->{login}.  Any
portion of $form->{login} including and past '@' are ignored.

$dbh is unused.

=cut

sub get_employee {
    my ( $self, $dbh ) = @_;

    my $login = $self->{login};
    $login =~ s/@.*//;

    my $query = qq|
        SELECT name, id
          FROM entity WHERE id IN (select entity_id
                     FROM users
                    WHERE username = ?)|;

    my $sth = $self->{dbh}->prepare($query);
    $sth->execute($login);
    my (@a) = $sth->fetchrow_array();

    $sth->finish;

    @a;
}

=item $form->get_name($myconfig, $table[, $transdate])

Sets $form->{name_list} to refer to a list of customers or vendors whose names
or numbers match the value found in $form->{$table} and returns the number of
matches.  $table can be 'vendor', 'customer', or 'employee'; if the optional
field $transdate is provided, the result set is further limited to $table
entries which were active on the provided date as determined by the start and
end dates.  The elements of $form->{name_list} are references returned rows in
hashref form and are sorted by the name field.  The fields of the hash are those
of the view $table and the table entity.

$myconfig is unused.

=cut

# this sub gets the id and name from $table
sub get_name {

    my ( $self, $myconfig, $table, $transdate, $entity_class) = @_;

    if (!$entity_class){
       if ($table eq 'customer'){
           $entity_class = 2;
       } elsif ($table eq 'vendor') {
           $entity_class = 1;
       }
    }
    my @queryargs;
    my $where;
    if ($transdate) {
        $where = qq|
            AND (c.startdate IS NULL OR c.startdate <= ?)
                    AND (c.enddate IS NULL OR c.enddate >= ?)|;

        @queryargs = ( $transdate, $transdate );
    }

    # SC: Check for valid table/view name.  Other values will cause SQL errors.
    if ($table !~ /^(vendor|customer|employee)$/i) {
        $self->error('Invalid name source');
    }
    # Company name is stored in $self->{vendor} or $self->{customer}
    if ($self->{"${table}number"} eq ''){
        $self->{"${table}number"} = $self->{$table};
    }

    my $name = $self->like( lc $self->{$table} ) if $self->{$table};

    $self->{"${table}number"}=$self->like(lc $self->{"${table}number"}) if $self->{"${table}number"};#added % and % for searching key vendor/customer number.

    # Vendor and Customer are now views into entity_credit_account.
    my $query = qq/
        SELECT c.*, coalesce(ecl.address, el.address) as address,
                       coalesce(ecl.city, el.city) as city,
                       e.name, e.control_code,
                       ctf.default_reportable
                  FROM entity_credit_account c
          JOIN entity e ON (c.entity_id = e.id)
             LEFT JOIN (SELECT coalesce(line_one, '')
                               || ' ' || coalesce(line_two, '') as address,
                               l.city, etl.credit_id
                          FROM eca_to_location etl
                          JOIN location l ON etl.location_id = l.id
                          WHERE etl.location_class = 1) ecl
                        ON (c.id = ecl.credit_id)
             LEFT JOIN (SELECT coalesce(line_one, '')
                               || ' ' || coalesce(line_two, '') as address,
                               l.city, etl.entity_id
                          FROM entity_to_location etl
                          JOIN location l ON etl.location_id = l.id
                          WHERE etl.location_class = 1) el
                        ON (c.entity_id = el.entity_id)
             LEFT JOIN country_tax_form ctf ON (c.taxform_id = ctf.id)
         WHERE (e.name ILIKE ? || '%'
               OR c.meta_number ILIKE ? || '%'
                       or e.name @@ plainto_tsquery(?))
                       AND coalesce(?, c.entity_class) = c.entity_class
        $where
        ORDER BY e.name/;

    unshift( @queryargs, $self->{$table}, $self->{"${table}number"} ,
                         $self->{$table}, $entity_class);
    my $sth = $self->{dbh}->prepare($query);
    $sth->execute(@queryargs) || $self->dberror($query);

    my $i = 0;
    @{ $self->{name_list} } = ();
    while ( my $ref = $sth->fetchrow_hashref('NAME_lc') ) {
        push( @{ $self->{name_list} }, $ref );
        $i++;
    }
    $sth->finish;

    return $i;
}

=item $form->all_vc($myconfig, $vc, $module, $dbh, $transdate, $job);

Populates the list referred to by $form->{all_${vc}} with hashes of either
vendor or customer id and name, ordered by the name.  This will be vendor
details unless $vc is set to 'customer'.  This list can be limited to only
vendors or customers which are usable on a given day by specifying $transdate.
As a further restriction, $form->{all_${vc}} will not be populated if the
number of vendors or customers that would be present in that list exceeds, or
is equal to, $myconfig->{vclimit}.

In addition to the possible population of $form->{all_${vc}},
$form->{employee_id} is looked up if not already set, the list
$form->{all_language} is populated using the language table and is sorted by the
description, and $form->all_employees, $form->all_departments,
$form->all_business_units, and $form->all_taxaccounts are all run.

$module and $dbh are unused.

=cut

sub all_vc {

    my ( $self, $myconfig, $vc, $module, $dbh, $transdate, $job ) = @_;
    my $ref;
    my $table;

    if ($module eq 'AR'){
        $table = 'ar';
    } elsif ($module eq 'AP'){
        $table = 'ap';
    }

    $dbh = $self->{dbh};

    my $sth;
    $sth = $dbh->prepare('SELECT value FROM defaults WHERE setting_key = ?');

    $sth->execute('vclimit');
    ($myconfig->{vclimit}) = $sth->fetchrow_array();

    if ($vc eq 'customer'){
        $self->{vc_class} = 2;
    } else {
        $self->{vc_class} = 1;
        $vc = 'vendor';
    }
    my $query = qq|SELECT count(*) FROM entity_credit_account ec
        where ec.entity_class = ?|;
    my $where;
    my @queryargs2 = ($self->{vc_class});
    my @queryargs;
    if ($transdate) {
        $query .= qq| AND (ec.startdate IS NULL OR ec.startdate <= ?)
                AND (ec.enddate IS NULL OR ec.enddate >= ?)|;
        $where = qq| (ec.startdate IS NULL OR ec.startdate <= ?)
            AND (ec.enddate IS NULL OR ec.enddate >= ?)
            AND ec.entity_class = ?|;
        push (@queryargs, $transdate, $transdate, $self->{vc_class});
        push (@queryargs2, $transdate, $transdate);
    } else {
        $where = " true";
    }

    $sth = $dbh->prepare($query);

    $sth->execute(@queryargs2);

    my ($count) = $sth->fetchrow_array;

    $sth->finish;

    if ($self->{id}) {
    ### fixme: the segment below assumes that the form ID is a
    # credit account id, which it isn't necessarily (maybe never?)
    # when called from bin/oe.pl, it's an order id.
        $query = qq|
        SELECT ec.id, e.name
          FROM entity e
          JOIN entity_credit_account ec ON (ec.entity_id = e.id)
         WHERE ec.id = (select entity_credit_account FROM $table
                WHERE id = ?)
        ORDER BY name|;
        $sth = $self->{dbh}->prepare($query);
        $sth->execute($self->{id});
        ($self->{"${vc}_id"}, $self->{$vc}) = $sth->fetchrow_array();
    }

    if ( $count < $myconfig->{vclimit} ) {

        $self->{"${vc}_id"} *= 1;

        $query = qq|SELECT ec.id, e.name
                      FROM entity e
                      JOIN entity_credit_account ec ON ec.entity_id = e.id
                     WHERE
                           $where
                     UNION
                    SELECT ec.id, e.name
                      FROM entity e
                      JOIN entity_credit_account ec ON ec.entity_id = e.id
                     WHERE ec.id = ?
                  ORDER BY name|;

        push( @queryargs, $self->{"${vc}_id"} );

        $sth = $dbh->prepare($query);
        $sth->execute(@queryargs) || $self->dberror($query);

        @{ $self->{"all_$vc"} } = ();

        while ( $ref = $sth->fetchrow_hashref('NAME_lc') ) {
            push @{ $self->{"all_$vc"} }, $ref;
        }

        $sth->finish;

    }

    # get self
    if ( !$self->{employee_id} ) {
        ( $self->{employee}, $self->{employee_id} ) = split /--/,
          $self->{employee};
        ( $self->{employee}, $self->{employee_id} ) = $self->get_employee($dbh)
          unless $self->{employee_id};
    }

    $self->get_regular_metadata($myconfig,$vc, $module, $dbh, $transdate, $job);
}

=item $form->get_regular_metadata($myconfig, $vc, $module, $dbh, $transdate,
                                 $job)

This is API-compatible with all_vc.  It is a handy wrapper function that calls
the following functions:
all_employees
all_departments
all_business_units
all_taxaccounts

It is preferable to using all_vc where the latter does not work properly due to
variable collisions, etc.

$form->{employee_id} is looked up if not already set, the list
$form->{all_language} is populated using the language table and is sorted by the
description, and $form->all_employees, $form->all_departments,
$form->all_business_units, and $form->all_taxaccounts are all run.

$module and $dbh are unused.

=cut

sub get_regular_metadata {
    my ( $self, $myconfig, $vc, $module, $dbh, $transdate, $job ) = @_;
    $dbh = $self->{dbh};
    { # pre-5.14 compatibility block
        local ($@); # pre-5.14, do not die() in this block
        $transdate = $transdate->to_db if eval { $transdate->can('to_db') };
    }

    $self->all_employees( $myconfig, $dbh, $transdate, 1 );
    $self->all_business_units( $myconfig, $dbh, $transdate, $job );
    $self->all_taxaccounts( $myconfig, $dbh, $transdate );
    $self->all_languages();
}

=item $form->all_accounts()

Sets $form->{accounts} to all accounts.  Returns the list as well.
Example:  my @account_list = $form->all_accounts();

=cut

sub all_accounts {
    my ($self) = @_;
    my $ref;
    $self->{all_accounts} = [];
    my $sth = $self->{dbh}->prepare('SELECT * FROM chart_list_all()');
    $sth->execute || $self->dberror('SELECT * FROM chart_list_all()');
    while ($ref = $sth->fetchrow_hashref('NAME_lc')){
        push(@{$self->{all_accounts}}, $ref);
    }
    $sth->finish;
    return @{$self->{all_accounts}};
}

=item $form->all_taxaccounts($myconfig, $dbh2[, $transdate]);

Get the tax rates and numbers for all the taxes in $form->{taxaccounts}.  Does
nothing if $form->{taxaccounts} is false.  Taxes are listed as a space separated
list of account numbers from the chart.  The retrieved values are placed within
$form->{${accno}_rate} and $form->{${accno}_taxnumber}.  If $transdate is set,
then only process taxes that were valid on $transdate.

$myconfig and $dbh2 are unused.

=cut

sub all_taxaccounts {

    my ( $self, $myconfig, $dbh2, $transdate ) = @_;

    my $dbh = $self->{dbh};

    my $sth;
    my $query;
    my $where;

    my @queryargs = ();

    if ($transdate) {
        $where = qq| AND (t.validto >= ? OR t.validto IS NULL)|;
        push( @queryargs, $transdate );
    }

    if ( $self->{taxaccounts} ) {

        # rebuild tax rates
        $query = qq|SELECT t.rate, t.taxnumber
                      FROM tax t
                      JOIN chart c ON (c.id = t.chart_id)
                     WHERE c.accno = ?
                    $where
                  ORDER BY accno, validto|;

        $sth = $dbh->prepare($query) || $self->dberror($query);

        foreach my $accno ( split / /, $self->{taxaccounts} ) {
            $sth->execute( $accno, @queryargs );
            ( $self->{"${accno}_rate"}, $self->{"${accno}_taxnumber"} ) =
              $sth->fetchrow_array;
            $sth->finish;
        }
    }
}

=item $form->all_employees($myconfig, $dbh2, $transdate, $sales);

Sets $form->{all_employee} to be a reference to an array referencing hashes of
employee information.  The hashes are of the form {'id' => id, 'name' => name}.
If $transdate is set, the query is limited to employees who are active on that
day.  If $sales is true, only employees with the sales flag set are added.

$dbh2 is unused.

=cut

sub all_employees {

    my ( $self, $myconfig, $dbh2, $transdate, $sales ) = @_;

    my $dbh       = $self->{dbh};
    my @whereargs = ();

    # setup employees/sales contacts
    my $query = qq|
        SELECT id, name
        FROM entity
        WHERE id IN (SELECT entity_id FROM entity_employee
                    WHERE|;

    if ($transdate) {
        $query .= qq| (startdate IS NULL OR startdate <= ?)
        AND (enddate IS NULL OR enddate >= ?) AND|;
        @whereargs = ( $transdate, $transdate );
    }
    else {
        $query .= qq| enddate IS NULL AND|;
    }

    if ($sales) {
        $query .= qq| sales = '1' AND|;
    }

    $query =~ s/(WHERE|AND)$//;
    $query .= qq|) ORDER BY name|;
    my $sth = $dbh->prepare($query);
    $sth->execute(@whereargs) || $self->dberror($query);

    while ( my $ref = $sth->fetchrow_hashref('NAME_lc') ) {
        push @{ $self->{all_employee} }, $ref;
    }

    $sth->finish;
}

=item $form->all_business_units([$transdate, $credit_id]);

Returns a list at bu_class with class information, ordered by order information
and a list of units in lists at bu_units->$class_id.  $transdate is used to
filter projects active at specified date.  $credit_id is to filter out
units assigned to other customers.

=cut

sub all_business_units {

    my ( $self, $transdate, $credit_id, $module_name) = @_;
    $self->{bu_class} = [];
    $self->{b_units} = {};

    my $dbh       = $self->{dbh};
    my $class_sth = $dbh->prepare(
                q|SELECT * FROM business_unit__list_classes('1', ?)|
    );
    $class_sth->execute($module_name);

    my $bu_sth    = $dbh->prepare(
                q|SELECT *
                    FROM business_unit__list_by_class(?, ?, ?, 'false')|
    );

    while (my $classref = $class_sth->fetchrow_hashref('NAME_lc')){
        push @{$self->{bu_class}}, $classref;
        $bu_sth->execute($classref->{id}, $transdate, $credit_id);
        $self->{b_units}->{$classref->{id}} = [];
        while (my $buref = $bu_sth->fetchrow_hashref('NAME_lc')){
           push @{$self->{b_units}->{$classref->{id}}}, $buref;
        }
    }
    $class_sth->finish;
    $bu_sth->finish;

}

=item $form->all_languages($myconfig);

Set $form->{all_language} to be a reference to a list of hashrefs describing
languages using the form {'code' => code, 'description' => description}.

=cut

sub all_languages {

    my ( $self ) = @_;

    my $dbh = $self->{dbh};

    my $query = qq|
        SELECT code, description
        FROM language
    ORDER BY description|;

    my $sth = $dbh->prepare($query);
    $sth->execute || $self->dberror($query);

    $self->{all_language} = [];

    while ( my $ref = $sth->fetchrow_hashref('NAME_lc') ) {
        push @{ $self->{all_language} }, $ref;
    }

    $sth->finish;
}

=item $form->all_years($myconfig[, $dbh2]);

Populates the hash $form->{all_month} with a mapping between a two-digit month
number and the English month name.  Populates the list $form->{all_years} with
all years which contain transactions.

$dbh2 is unused.

=cut

sub all_years {

    my ( $self, $myconfig ) = @_;

    my $dbh = $self->{dbh};
    $self->{all_years} = [];

    # get years
    my $query = qq|
        SELECT * FROM date_get_all_years()|;

    my $sth = $dbh->prepare($query);
    $sth->execute();
    while (my ($year) = $sth->fetchrow_array()){
      push @{$self->{all_years}}, $year;
    }

    #this should probably be changed to use locale
    %{ $self->{all_month} } = (
        '01' => 'January',
        '02' => 'February',
        '03' => 'March',
        '04' => 'April',
        '05' => 'May ',
        '06' => 'June',
        '07' => 'July',
        '08' => 'August',
        '09' => 'September',
        '10' => 'October',
        '11' => 'November',
        '12' => 'December'
    );

}

=item $form->create_links( { module => $module,
    myconfig => $myconfig, vc => $vc, billing => $billing [, job => $job ] });

Populates the hash referred to as $form->{${module}_links} details about
accounts that have $module in their link field.  The hash is keyed upon link
elements such as 'AP_amount' and 'AR_tax' and they refer to lists of hashes
containing accno and description for the appropriate accounts.  If the key does
not contain 'tax', the account number is appended to the space separated list
$form->{accounts}.  $module is typically 'AR' or 'AP' and is the base type of
the accounts looked up.

If $form->{id} is not set, check $form->{"$form->{vc}_id"}.  If neither is set,
use $form->lastname_used to populate the details.  If $form->{id} is set,
populate the invnumber, transdate, ${vc}_id, datepaid, duedate, ordnumber,
taxincluded, currency, notes, intnotes, ${vc}, department_id, department,
oldinvtotal, oldtotalpaid, employee_id, employee, language_code, ponumber,
reverse, printed, emailed, queued, recurring, exchangerate, and acc_trans
attributes of $form with details about the transaction $form->{id}.  All of
these attributes, save for acc_trans, are scalar; $form->{acc_trans} refers to
a hash keyed by link elements whose values are lists of references to hashes
describing acc_trans table entries corresponding to the transaction $form->{id}.
The elements in the acc_trans entry hashes are accno, description, source,
amount, memo, transdate, cleared, project_id, projectnumber, and exchangerate.

The closedto, separate_duties, revtrans, and currencies $form attributes are filled with values
from the defaults table, while $form->{current_date} is populated with the
current date.  If $form->{id} is not set, then $form->{transdate} also takes on
the current date.

When $billing is provided and true, the email addresses are selected
from the billing contact classes, when available, falling back to the
normal email classes when not.

After all this, it calls $form->all_vc to conclude.

=cut

sub create_links {

    my $self = shift;
    my %args = @_;
    my $module = $args{module};
    my $myconfig = $args{myconfig};
    my $billing = $args{billing};
    my $vc = $args{vc};
    my $job = $args{job};

    # get last customers or vendors
    my ( $query, $sth );

    if (!$self->{dbh}) {
        $self->db_init($myconfig);
    }

    my $dbh = $self->{dbh};

    my %xkeyref = ();

    my $val;
    my $ref;
    my $key;
    my %tax_accounts;

    $sth = $dbh->prepare("SELECT accno FROM account WHERE tax");
    $sth->execute();
    while ( my $ref = $sth->fetchrow_hashref('NAME_lc') ) {
        $tax_accounts{$ref->{accno}} = 1;
    }

    # now get the account numbers
    $query = qq|SELECT a.accno, a.description, a.link
                  FROM chart a
                  JOIN account ON a.id = account.id AND NOT account.obsolete
                 WHERE (link LIKE ?) OR account.tax
                       AND (a.id in (select acc_trans.chart_id
                                       FROM acc_trans
                                      WHERE trans_id = coalesce(?, -1))
                           OR NOT account.obsolete)
              ORDER BY accno|;

    $sth = $dbh->prepare($query);
    $self->{id} = undef if $self->{id} eq '';
    $sth->execute( "%" . "$module%", $self->{id}) || $self->dberror($query);

    $self->{accounts} = "";

    while ( my $ref = $sth->fetchrow_hashref('NAME_lc') ) {
        my $link = $ref->{link};

        $link .= ($link ? ":" : "") . "${module}_tax"
            if $tax_accounts{$ref->{accno}};

        foreach my $key ( split /:/, $link ) {

            if ( $key =~ /$module/ ) {

                # cross reference for keys
                $xkeyref{ $ref->{accno} } = $key;

                push @{ $self->{"${module}_links"}{$key} },
                  {
                    accno       => $ref->{accno},
                    description => $ref->{description}
                  };

                $self->{accounts} .= "$ref->{accno} "
                  unless $key =~ /tax/;
            }
        }
    }

    $sth->finish;

    my $arap = ( $vc eq 'customer' ) ? 'ar' : 'ap';
    $vc = 'vendor' unless $vc eq 'customer';
    my $seq = ( $vc eq 'customer' ) ? 'a.setting_sequence'
                                    : 'NULL as setting_sequence';

    if ( $self->{id} ) {

        $query = qq|
            SELECT a.invnumber, a.transdate,
                a.entity_credit_account AS entity_id,
                a.datepaid, a.duedate, a.ordnumber,
                a.taxincluded, a.curr AS currency, a.notes,
                a.intnotes, ce.name AS $vc,
                a.amount AS oldinvtotal, a.paid AS oldtotalpaid,
                a.person_id, e.name AS employee,
                c.language_code, a.ponumber, a.reverse,
                                a.approved, ctf.default_reportable,
                                a.description, a.on_hold, a.crdate,
                                ns.location_id as locationid, a.is_return, $seq
            FROM $arap a
            JOIN entity_credit_account c
                ON (a.entity_credit_account = c.id)
            JOIN entity ce ON (ce.id = c.entity_id)
            LEFT JOIN entity_employee er
                                   ON (er.entity_id = a.person_id)
            LEFT JOIN entity e ON (er.entity_id = e.id)
                        LEFT JOIN country_tax_form ctf
                                  ON (ctf.id = c.taxform_id)
                        LEFT JOIN new_shipto ns on a.id = ns.trans_id
            WHERE a.id = ? AND c.entity_class =
                (select id FROM entity_class
                WHERE class ilike ?)|;

        $sth = $dbh->prepare($query);
        $sth->execute( $self->{id}, $self->{vc} ) || $self->dberror($query);

        $ref = $sth->fetchrow_hashref('NAME_lc');
        $self->db_parse_numeric(sth=>$sth, hashref=>$ref);

        if (!defined $ref->{approved}){
           $ref->{approved} = 0;
        }

        foreach $key ( keys %$ref ) {
            $self->{$key} = $ref->{$key};
        }

        $sth->finish;

        # get printed, emailed
        $query = qq|
            SELECT s.printed, s.emailed, s.spoolfile, s.formname
            FROM status s WHERE s.trans_id = ?|;
        $sth = $dbh->prepare($query);
        $sth->execute( $self->{id} ) || $self->dberror($query);
        while ( $ref = $sth->fetchrow_hashref('NAME_lc') ) {
            $self->{printed} .= "$ref->{formname} "
              if $ref->{printed};
            $self->{emailed} .= "$ref->{formname} "
              if $ref->{emailed};
            $self->{queued} .= "$ref->{formname} " . "$ref->{spoolfile} "
              if $ref->{spoolfile};
        }
        $sth->finish;
        for (qw(printed emailed queued)) { $self->{$_} =~ s/ +$//g }

    # get customer e-mail accounts
    $query = qq|SELECT * FROM eca__list_contacts(?)
                      WHERE class_id BETWEEN 12 AND ?
                      ORDER BY class_id DESC;|;
    my %id_map = ( 12 => 'email',
               13 => 'cc',
               14 => 'bcc',
               15 => 'email',
               16 => 'cc',
               17 => 'bcc' );
    $sth = $dbh->prepare($query);
    $sth->execute( $self->{entity_id},
                   $billing ? 17 : 14) || $self->dberror( $query );

    my $ctype;
    my $billing_email = 0;
    while ( $ref = $sth->fetchrow_hashref('NAME_lc') ) {
        $ctype = $ref->{class_id};
        $ctype = $id_map{$ctype};
        $billing_email = 1
        if $ref->{class_id} == 15;

        # If there's an explicit billing email, don't use
        # the standard email addresses; otherwise fall back to standard
        $self->{$ctype} .= ($self->{$ctype} ? ", " : "") . $ref->{contact}
        if (($ref->{class_id} < 15 && ! $billing_email)
            || $ref->{class_id} >= 15);
    }
    $sth->finish;

        # get recurring
        $self->get_recurring($dbh);

        # get amounts from individual entries
        $query = qq|
            SELECT c.accno, c.description, a.source, a.amount,
                a.memo,a.entry_id, a.transdate, a.cleared,
                                compound_array(ARRAY[ARRAY[bul.class_id, bul.bu_id]])
                                AS bu_lines
            FROM acc_trans a
            JOIN chart c ON (c.id = a.chart_id)
                   LEFT JOIN business_unit_ac bul ON a.entry_id = bul.entry_id
            WHERE a.trans_id = ?
                AND a.fx_transaction = '0'
                        GROUP BY c.accno, c.description, a.source, a.amount,
                                a.memo,a.entry_id, a.transdate, a.cleared
            ORDER BY transdate|;

        $sth = $dbh->prepare($query);
        $sth->execute( $self->{id} ) || $self->dberror($query);

        my $fld = ( $vc eq 'customer' ) ? 'buy' : 'sell';

        $self->{exchangerate} =
          $self->get_exchangerate( $dbh, $self->{currency}, $self->{transdate},
            $fld );

        # store amounts in {acc_trans}{$key} for multiple accounts
        while ( my $ref = $sth->fetchrow_hashref('NAME_lc') ) {
            $self->db_parse_numeric(sth=>$sth, hashref=>$ref);#tshvr
            for my $aref (@{$ref->{bu_lines}}){
                $ref->{"b_unit_$aref->[0]"} = $aref->[1];
            }
            $ref->{exchangerate} =
              $self->get_exchangerate( $dbh, $self->{currency},
                $ref->{transdate}, $fld );
            if ($self->{reverse}){
                $ref->{amount} *= -1;
            }

            push @{ $self->{acc_trans}{ $xkeyref{ $ref->{accno} } } }, $ref;
        }

        $sth->finish;


    }
    else {

        if ( !$self->{"$self->{vc}_id"} ) {
            $self->lastname_used( $myconfig, $dbh, $vc, $module );
        }
    }
    for (qw(separate_duties current_date curr closedto revtrans lock_description)) {
        if ($_ eq 'closedto'){
            $query = qq|
                SELECT value::date FROM defaults
                 WHERE setting_key = '$_'|;
        } elsif ($_ eq 'current_date') {
            $query = qq| select $_|;
        } else {
            $query = qq|
                SELECT value FROM defaults
                 WHERE setting_key = '$_'|;
        }

        $sth = $dbh->prepare($query) || $self->dberror($query);
        $sth->execute || $self->dberror($query);

        ($val) = $sth->fetchrow_array();
        if ( $_ eq 'curr' ) {
            $self->{currencies} = $val;
        }
        else {
            $self->{$_} = $val;
        }
        $sth->finish;
    }
    if (!$self->{id} && !$self->{transdate}){
        $self->{transdate} = $self->{current_date};
    }

    $self->all_vc( $myconfig, $vc, $module, $dbh, $self->{transdate}, $job );
}

=item $form->get_setting($setting_name)

Looks up the value in the defaults table and returns it.

=cut

sub get_setting {
    my ($self, $setting) = @_;
    my $query = 'select * from setting_get(?)';
    my $sth = $self->{dbh}->prepare($query) or $self->dberror($query);
    $sth->execute($setting) or $self->dberror($query);
    my $ref = $sth->fetchrow_hashref('NAME_lc') or $self->dberror($query);
    return $ref->{value};
}

=item $form->lastname_used($myconfig, $dbh2, $vc, $module);

Fills the name, currency, ${vc}_id, duedate, and possibly invoice_notes
attributes of $form with the last used values for the transaction type specified
by both $vc and $form->{type}.  $vc can be either 'vendor' or 'customer' and if
unspecified will take on the value given in $form->{vc}, defaulting to 'vendor'.
If $form->{type} matches /_order/, the transaction type used is order, if it
matches /_quotation/, quotations are looked through.  If $form->{type} does not
match either of the above, then ar or ap transactions are used.

$myconfig, $dbh2, and $module are unused.

=cut

sub lastname_used {

    my ( $self, $myconfig, $dbh2, $vc, $module ) = @_;

    my $dbh = $self->{dbh};
    $vc ||= $self->{vc};    # add default to correct for improper passing
    my $arap;
    my $where;
    if ($vc eq 'customer') {
        $arap = 'ar';
    } else {
        $arap = 'ap';
        $vc = 'vendor';
    }
    my $sth;

    if ( $self->{type} =~ /_order/ ) {
        $arap  = 'oe';
        $where = "quotation = '0'";
    }

    if ( $self->{type} =~ /_quotation/ ) {
        $arap  = 'oe';
        $where = "quotation = '1'";
    }
    $where = "AND $where " if $where;
    my $inv_notes;
    # $inv_notes = "ct.invoice_notes," if $vc eq 'customer';
    # $inv_notes apparently not implemented at present.  --CT
    my $query = qq|
        SELECT entity.name, ct.curr AS currency, entity_id AS ${vc}_id,
            current_date + ct.terms AS duedate,
            $inv_notes
            ct.curr AS currency
        FROM entity_credit_account ct
        JOIN entity ON (ct.entity_id = entity.id)
        WHERE entity.id = (select entity_id from $arap
                            where entity_id IS NOT NULL $where
                                 order by id DESC limit 1)|;

    $sth = $self->{dbh}->prepare($query);
    $sth->execute() || $self->dberror($query);

    my $ref = $sth->fetchrow_hashref('NAME_lc');
    for ( keys %$ref ) { $self->{$_} = $ref->{$_} }
    $sth->finish;
}

=item $form->current_date($myconfig[, $thisdate, $days]);

If $thisdate is false, get the current date from the database.

If $thisdate is true, get the date $days days from $thisdate in the date
format specified by $myconfig->{dateformat} from the database.

=cut

sub current_date {

    my ( $self, $myconfig, $thisdate, $days ) = @_;

    my $dbh = $self->{dbh};
    my $query;
    my @queryargs;

    $days *= 1;
    if ($thisdate) {

        my $dateformat;

        if ($thisdate =~ /\d\d\d\d-\d\d-\d\d/) {
            $dateformat = 'yyyy-mm-dd';

        } else {
            $dateformat = $myconfig->{dateformat};
            if ( $myconfig->{dateformat} !~ /^y/ ) {
                my @a = split /\D/, $thisdate;
                $dateformat .= "yy" if ( length $a[2] > 2 );
            }

            if ( $thisdate !~ /\D/ ) {
                $dateformat = 'yyyymmdd';
            }
        }

        $query = qq|SELECT (to_date(?, ?)
                + ?::interval)::date AS thisdate|;
        @queryargs = ( $thisdate, $dateformat, sprintf('%d days', $days) );

    }
    else {
        $query     = qq|SELECT current_date AS thisdate|;
        @queryargs = ();
    }

    my $sth = $dbh->prepare($query);
    $sth->execute(@queryargs);
    $thisdate = $sth->fetchrow_array;
    $thisdate;
}

=item $form->like($str);

Returns '%$str%'

=cut

sub like {

    my ( $self, $str ) = @_;

    "%$str%";
}

=item $form->redo_rows($flds, $new, $count, $numrows);

$flds refers to a list of field names and $new refers to a list of row detail
hashes with the elements of $flds as keys as well as runningnumber for an order
or another multi-row item that normally expresses elements in the form
$form->{${fieldname}_${index}}.

For every $field in @{$flds} populates $form->{${field}_$i} with an appropriate
value from a $new detail hash where $i is an index between 1 and $count.  The
ordering of the details is done in terms of the runningnumber element of the
row detail hashes in $new.

All $form attributes with names of the form ${field}_$i where the index $i is
between $count + 1 and $numrows is deleted.

=cut

sub redo_rows {

    my ( $self, $flds, $new, $count, $numrows ) = @_;

    my @ndx = ();

    for ( 1 .. $count ) {
        push @ndx, { num => $new->[ $_ - 1 ]->{runningnumber}, ndx => $_ };
    }

    my $i = 0;

    # fill rows
    foreach my $item ( sort { $a->{num} <=> $b->{num} } @ndx ) {
        $i++;
        my $j = $item->{ndx} - 1;
        for ( @{$flds} ) { $self->{"${_}_$i"} = $new->[$j]->{$_} }
    }

    # delete empty rows
    for $i ( $count + 1 .. $numrows ) {
        for ( @{$flds} ) { delete $self->{"${_}_$i"} }
    }
}

=item $form->get_partsgroup($myconfig[, $p]);

Populates the list referred to as $form->{all_partsgroup}.  $p refers to a hash
that describes which partsgroups to retrieve.  $p->{searchitems} can be 'part',
'service', 'assembly', 'labor', or 'nolabor' and will limit the groups to those
that contain the item type described.  $p->{searchitems} and $p->{all} conflict.
If $p->{all} is set and $p->{language_code} is not, all partsgroups are
retrieved.  If $p->{language_code} is set, also include the translation
description specified by $p->{language_code} for the partsgroup.

The results in $form->{all_partsgroup} are normally sorted by partsgroup name.
If a language_code is specified, the results are then sorted by the translated
description.

$myconfig is unused.

=cut

sub get_partsgroup {

    my ( $self, $myconfig, $p ) = @_;

    my $dbh = $self->{dbh};

    my $query = qq|SELECT DISTINCT pg.id, pg.partsgroup
                     FROM partsgroup pg
                     JOIN parts p ON (p.partsgroup_id = pg.id)|;

    my $where;
    my $sortorder = "partsgroup";

    if ( $p->{searchitems} eq 'part' ) {
        $where = qq| WHERE (p.inventory_accno_id > 0
                       AND p.income_accno_id > 0)|;
    } elsif ( $p->{searchitems} eq 'service' ) {
        $where = qq| WHERE p.inventory_accno_id IS NULL|;
    } elsif ( $p->{searchitems} eq 'assembly' ) {
        $where = qq| WHERE p.assembly = '1'|;
    } elsif ( $p->{searchitems} eq 'labor' ) {
        $where =
          qq| WHERE p.inventory_accno_id > 0 AND p.income_accno_id IS NULL|;
    } elsif ( $p->{searchitems} eq 'nolabor' ) {
        $where = qq| WHERE p.income_accno_id > 0|;
    }

    if ( $p->{all} ) {
        $query = qq|SELECT id, partsgroup
                      FROM partsgroup|;
    }
    my @queryargs = ();

    if ( $p->{language_code} ) {
        $sortorder = "translation";

        $query = qq|
            SELECT DISTINCT pg.id, pg.partsgroup,
                t.description AS translation
            FROM partsgroup pg
            JOIN parts p ON (p.partsgroup_id = pg.id)
            LEFT JOIN translation t ON (t.trans_id = pg.id
                AND t.language_code = ?)|;
        @queryargs = ( $p->{language_code} );
    }

    $query .= qq| $where ORDER BY $sortorder|;

    my $sth = $dbh->prepare($query);
    $sth->execute(@queryargs) || $self->dberror($query);

    $self->{all_partsgroup} = ();

    while ( my $ref = $sth->fetchrow_hashref('NAME_lc') ) {
        push @{ $self->{all_partsgroup} }, $ref;
    }

    $sth->finish;
}

=item $form->update_status($myconfig);

DELETEs all status rows which have a formname of $form->{formname} and a
trans_id of $form->{id}.  INSERTs a new row into status where trans_id is
$form->{id}, formname is $form->{formname}, printed and emailed are true if
their respective $form attributes match /$form->{formname}/, and spoolfile is
the file extracted from the string $form->{queued} or NULL if there is no entry
for $form->{formname}.

$myconfig is unused.

=cut

sub update_status {

    my ( $self, $myconfig, $commit ) = @_;

    # no id return
    return unless $self->{id};

    my $dbh = $self->{dbh};

    my %queued = split / +/, $self->{queued};
    my $spoolfile =
      ( $queued{ $self->{formname} } )
      ? $queued{ $self->{formname} }
      : undef;

    my $query = qq|DELETE FROM status
                    WHERE formname = ?
                      AND trans_id = ?|;

    my $sth = $dbh->prepare($query);
    $sth->execute( $self->{formname}, $self->{id} ) || $self->dberror($query);

    $sth->finish;

    my $printed = ( $self->{printed} =~ /$self->{formname}/ ) ? "1" : "0";
    my $emailed = ( $self->{emailed} =~ /$self->{formname}/ ) ? "1" : "0";

    $query = qq|
        INSERT INTO status
            (trans_id, printed, emailed, spoolfile, formname)
        VALUES (?, ?, ?, ?, ?)|;

    $sth = $dbh->prepare($query);
    $sth->execute( $self->{id}, $printed, $emailed, $spoolfile,
        $self->{formname} ) || $self->dberror($query);
    $sth->finish;
}

=item $form->save_status();

Clears out any old status entries for $form->{id} and saves new status entries.
Queued form names are extracted from $form->{queued}.  Printed and emailed form
names are extracted from $form->{printed} and $form->{emailed}.  The queued,
printed, and emailed fields are space separated lists.

=cut

sub save_status {

    my ($self) = @_;

    my $dbh = $self->{dbh};


    my $formnames  = $self->{printed};
    my $emailforms = $self->{emailed};

    my $query = qq|DELETE FROM status
                    WHERE trans_id = ?|;

    my $sth = $dbh->prepare($query);
    $sth->execute( $self->{id} ) || $self->dberror($query);
    $sth->finish;

    my %queued;
    my $formname;

    my $printed;
    my $emailed;

    if ( $self->{queued} ) {

        %queued = split / +/, $self->{queued};

        foreach $formname ( keys %queued ) {

            $printed = ( $self->{printed} =~ /$formname/ ) ? "1" : "0";
            $emailed = ( $self->{emailed} =~ /$formname/ ) ? "1" : "0";

            if ( $queued{$formname} ) {
                $query = qq|
                    INSERT INTO status
                        (trans_id, printed, emailed,
                        spoolfile, formname)
                    VALUES (?, ?, ?, ?, ?)|;

                $sth = $dbh->prepare($query);
                $sth->execute( $self->{id}, $printed, $emailed,
                    $queued{$formname}, $formname )
                  || $self->dberror($query);
                $sth->finish;
            }

            $formnames  =~ s/$formname//;
            $emailforms =~ s/$formname//;

        }
    }

    # save printed, emailed info
    $formnames  =~ s/^ +//g;
    $emailforms =~ s/^ +//g;

    my %status = ();
    for ( split / +/, $formnames )  { $status{$_}{printed} = 1 }
    for ( split / +/, $emailforms ) { $status{$_}{emailed} = 1 }

    foreach my $formname ( keys %status ) {
        $printed = ( $formnames  =~ /$self->{formname}/ ) ? "1" : "0";
        $emailed = ( $emailforms =~ /$self->{formname}/ ) ? "1" : "0";

        $query = qq|
            INSERT INTO status (trans_id, printed, emailed,
                formname)
            VALUES (?, ?, ?, ?)|;

        $sth = $dbh->prepare($query);
        $sth->execute( $self->{id}, $printed, $emailed, $formname );
        $sth->finish;
    }
}

=item $form->get_recurring();

Sets $form->{recurring} to contain info about the recurrence schedule for the
action $form->{id}.  $form->{recurring} is of the same form used by
$form->save_recurring($dbh2, $myconfig).

  reference,startdate,repeat,unit,howmany,payment,print,email,message
       text      date    int text     int     int  text  text    text

=cut

sub get_recurring {

    my ($self) = @_;

    my $dbh = $self->{dbh};
    my $query = qq/
                SELECT extract(days from recurring_interval) as days,
             extract(months from recurring_interval) as months,
             extract(years from recurring_interval) as years,
             s.*, se.formname || ':' || se.format AS emaila,
            se.message, sp.formname || ':' ||
                sp.format || ':' || sp.printer AS printa
        FROM recurring s
        LEFT JOIN recurringemail se ON (s.id = se.id)
        LEFT JOIN recurringprint sp ON (s.id = sp.id)
        WHERE s.id = ?/;

    my $sth = $dbh->prepare($query);
    $sth->execute( $self->{id} ) || $self->dberror($query);

    for (qw(email print)) { $self->{"recurring$_"} = "" }

    while ( my $ref = $sth->fetchrow_hashref('NAME_lc') ) {
        for ( keys %$ref ) { $self->{"recurring$_"} = $ref->{$_} }
        $self->{recurringemail} .= "$ref->{emaila}:";
        $self->{recurringprint} .= "$ref->{printa}:";
        for (qw(emaila printa)) { delete $self->{"recurring$_"} }
    }

    $sth->finish;
    chop $self->{recurringemail};
    chop $self->{recurringprint};

    if ( $self->{recurringyears} ) {
        $self->{recurringunit} = 'years';
        $self->{recurringrepeat} = $self->{recurringyears};
    }
    elsif ( $self->{recurringmonths} ) {
        $self->{recurringunit} = 'months';
        $self->{recurringrepeat} = $self->{recurringmonths};
    }
    elsif ( $self->{recurringdays} && ( $self->{recurringdays} % 7 == 0 ) ) {
        $self->{recurringunit} = 'weeks';
        $self->{recurringrepeat} = $self->{recurringdays} / 7;
    }
    elsif ( $self->{recurringdays} ) {
        $self->{recurringunit} = 'days';
        $self->{recurringrepeat} = $self->{recurringdays};
    }

    if ( $self->{recurringstartdate} ) {

        $self->{recurringreference} =
          $self->escape( $self->{recurringreference}, 1 );
        $self->{recurringmessage} =
          $self->escape( $self->{recurringmessage}, 1 );
        for (
            qw(reference startdate repeat unit howmany
            payment print email message)
          )
        {

            $self->{recurring} .= qq|$self->{"recurring$_"},|;
        }

        chop $self->{recurring};
    }
}

=item $form->save_recurring($dbh2, $myconfig);

Saves or deletes recurring transaction scheduling.  $form->{id} is used to
determine the id used in the various recurring tables.  A recurring transaction
schedule is deleted by having $form->{recurring} be false.  For adding or
updating a schedule, $form->{recurring} is a comma separated field with partial
subfield quoting of the form:

  reference,startdate,repeat,unit,howmany,payment,print,email,message
       text      date    int text     int     int  text  text    text

=over

=item reference

A URI-encoded reference string for the recurrence set.

=item startdate

The index date for the recurrence.

=item repeat

The unitless repetition frequency.

=item unit

The interval unit used.  Can be 'days', 'weeks', 'months', or 'years',
capitalisation and pluralisation ignored.

=item howmany

The number of recurrences for the transaction.

=item payment

Flag to indicate if a payment is included in the transaction.

=item print

A colon separated list of formname:format:printer triplets.

=item email

A colon separated list of formname:format pairs.

=item message

A URI-encoded message for the emails to be sent.

=back

Values for the nextdate and enddate columns of the recurring table are
calculated using startdate, repeat, unit, howmany, and the current database
date.  All other fields of the recurring, recurringemail, and recurringprint are
obtained directly from $form->{recurring}.

B<WARNING>: This function does not check the validity of most subfields of
$form->{recurring}.

$dbh2 is not used.

=cut

sub save_recurring {

    my ( $self, $dbh2, $myconfig, $is_oe) = @_;

    my $dbh = $self->{dbh};

    my $query;

    $query = qq|DELETE FROM recurringemail
                 WHERE id = ?|;

    my $sth = $dbh->prepare($query) || $self->dberror($query);
    $sth->execute( $self->{id} ) || $self->dberror($query);

    $query = qq|DELETE FROM recurringprint
                 WHERE id = ?|;

    $sth = $dbh->prepare($query) || $self->dberror($query);
    $sth->execute( $self->{id} ) || $self->dberror($query);

    $query = qq|DELETE FROM recurring
                 WHERE id = ?|;

    $sth = $dbh->prepare($query) || $self->dberror($query);
    $sth->execute( $self->{id} ) || $self->dberror($query);

    if ( $self->{recurring} ) {

        my %s = ();
        (
            $s{reference}, $s{startdate}, $s{repeat},
            $s{unit},      $s{howmany},   $s{payment},
            $s{print},     $s{email},     $s{message}
        ) = split /,/, $self->{recurring};

        if ($s{unit} !~ /^(day|week|month|year)s?$/i){
            $dbh->rollback;
            $self->error("Invalid recurrence unit");
        }
        if ($s{howmany} == 0){
            $self->error("Cannot set to recur 0 times");
        }

        for (qw(reference message)) { $s{$_} = $self->unescape( $s{$_} ) }
        for (qw(repeat howmany payment)) { $s{$_} *= 1 }

        # calculate enddate
        my $advance = $s{repeat} * ( $s{howmany} - 1 );

        $query = qq|SELECT (?::date + interval '$advance $s{unit}')|;

        my ($enddate) = $dbh->selectrow_array($query, undef, $s{startdate});

        # calculate nextdate
        $query = qq|
            SELECT current_date - ?::date AS a,
                ?::date - current_date AS b|;

        $sth = $dbh->prepare($query) || $self->dberror($query);
        $sth->execute( $s{startdate}, $enddate ) || $self->dberror($query);
        my ( $a, $b ) = $sth->fetchrow_array;

        if ( $a + $b ) {
            $advance =
              int( ( $a / ( $a + $b ) ) * ( $s{howmany} - 1 ) + 1 ) *
              $s{repeat};
        }
        else {
            $advance = 0;
        }

        my $nextdate = $enddate;
        if ( $advance > 0 ) {
            if ( $advance < ( $s{repeat} * $s{howmany} ) ) {

                $query = qq|SELECT (?::date + interval '$advance $s{unit}')|;

                ($nextdate) = $dbh->selectrow_array($query, undef, $s{startdate}) || $self->dberror($query);
            }

        }
        else {
            $nextdate = $s{startdate};
        }

        if ( $self->{recurringnextdate} ) {

            $nextdate = $self->{recurringnextdate};

            $query = qq|SELECT ?::date - ?::date|;

            if ( $dbh->selectrow_array($query, undef, $enddate, $nextdate) < 0 ) {
                undef $nextdate;
            }
        }

        $self->{recurringpayment} *= 1;

        $query = qq|
            INSERT INTO recurring
                (id, reference, startdate, enddate, nextdate,
                                recurring_interval, howmany, payment)
                        VALUES (?, null, ?, ?, ?, ?::interval, ?, ?)|;

        $sth = $dbh->prepare($query) || $self->dberror($query);
        $sth->execute(
            $self->{id}, $s{startdate},
            $enddate,    $nextdate,     "$s{repeat} $s{unit}",
            $s{howmany},   $s{payment}
        ) || $self->dberror($query);

        my @p;
        my $p;
        my $i;
        my $sth;

        if ( $s{email} ) {

            # formname:format
            @p = split /:/, $s{email};

            $query =
              qq|INSERT INTO recurringemail (id, formname, format, message)
                        VALUES (?, ?, ?, ?)|;

            $sth = $dbh->prepare($query) || $self->dberror($query);

            for ( $i = 0 ; $i <= $#p ; $i += 2 ) {
                $sth->execute( $self->{id}, $p[$i], $p[ $i + 1 ], $s{message} )
                    || $self->dberror($query);
            }

            $sth->finish;
        }

        if ( $s{print} ) {

            # formname:format:printer
            @p = split /:/, $s{print};

            $query =
              qq|INSERT INTO recurringprint (id, formname, format, printer)
                        VALUES (?, ?, ?, ?)|;

            $sth = $dbh->prepare($query) || $self->dberror($query);

            for ( $i = 0 ; $i <= $#p ; $i += 3 ) {
                $p = ( $p[ $i + 2 ] ) ? $p[ $i + 2 ] : "";
                $sth->execute( $self->{id}, $p[$i], $p[ $i + 1 ], $p )
                    || $self->dberror($query);
            }

            $sth->finish;
        }
    }

}


=item $form->save_intnotes($myconfig, $vc);

Sets the intnotes field of the entry in the table $vc that has the id
$form->{id} to the value of $form->{intnotes}.

Does nothing if $form->{id} is not set.

=cut

sub save_intnotes {

    my ( $self, $myconfig, $vc ) = @_;

    # no id return
    return unless $self->{id};

    my $dbh = $self->{dbh};

    my $query = qq|UPDATE $vc SET intnotes = ? WHERE id = ?|;

    my $sth = $dbh->prepare($query);
    $sth->execute( $self->{intnotes}, $self->{id} ) || $self->dberror($query);
}

=item $form->update_defaults($myconfig, $fld[, $dbh [, $nocommit]);

Updates the defaults entry for the setting $fld following rules specified by
the existing value and returns the processed value that results.  If $form is
false, such as the case when invoked as "Form::update_defaults('',...)", $dbh is
used as the handle.  When $form is set, it uses $form->{dbh}, initialising the
connection if it does not yet exist.  The entry $fld must exist prior to
executing this function and this update function does not handle the general
case of updating the defaults table.

Note that nocommit prevents the db from committing in this function.

B<NOTE>: rules handling is currently broken.

Rules followed by this function's processing:

=over

=item *

If digits are found in the field, increment the left-most set.  This change,
unlike the others is reflected in the UPDATE.

=item *

Replace <?lsmb date ?> with the date specified in $form->{transdate} formatted
as $myconfig->{dateformat}.

=item *

Replace <?lsmb curr ?> with the value of $form->{currency}

=back

=cut

sub update_defaults {

    my ( $self, $myconfig, $fld,$dbh_parm,$nocommit) = @_;
    if ($self->{setting_sequence}){
        return LedgerSMB::Setting::Sequence->increment(
              $self->{setting_sequence}, $self);
    }

    my $dbh = LedgerSMB::App_State::DBH;

    #if ( !$self ) { #if !$self, previous statement would already have failed!
    #    $dbh = $_[3];
    #}

    my $query = qq|
        SELECT value FROM defaults
         WHERE setting_key = ? FOR UPDATE|;
    my $sth = $self->{dbh}->prepare($query);
    $sth->execute($fld);
    ($_) = $sth->fetchrow_array();

    $_ = "0" unless $_;

# check for and replace
# <?lsmb DATE ?>, <?lsmb YYMMDD ?>, <?lsmb YEAR ?>, <?lsmb MONTH ?>, <?lsmb DAY ?> or variations of
# <?lsmb NAME 1 1 3 ?>, <?lsmb BUSINESS ?>, <?lsmb BUSINESS 10 ?>, <?lsmb CURR... ?>
# <?lsmb DESCRIPTION 1 1 3 ?>, <?lsmb ITEM 1 1 3 ?>, <?lsmb PARTSGROUP 1 1 3 ?> only for parts
# <?lsmb PHONE ?> for customer and vendors

    my $num = $_;
    ($num) = $num =~ /\D*(\d+)\D*$/;

    if ( defined $num ) {
        my $incnum;

        # if we have leading zeros check how long it is

        if ( $num =~ /^0/ ) {
            my $l = length $num;
            $incnum = $num + 1;
            $l -= length $incnum;

            # pad it out with zeros
            my $padzero = "0" x $l;
            $incnum = ( "0" x $l ) . $incnum;
        }
        else {
            $incnum = $num + 1;
        }

        s/$num/$incnum/;
    }

    my $dbvar = $_;
    my $var   = $_;
    my $str;
    my $param;

    if (/<\?lsmb /) {

        while (/<\?lsmb /) {

            s/(<\?lsmb .*? \?>)//;
            last unless $1;
            $param = $1;
            $str   = "";

            if ( $param =~ /<\?lsmb date \?>/i ) {
                $str = (
                    $self->split_date(
                        $myconfig->{dateformat},
                        $self->{transdate}
                    )
                )[0];
                $var =~ s/$param/$str/;
            }

            if ( $param =~
/<\?lsmb (name|business|description|item|partsgroup|phone|custom)/i
              )
            {
            #SC: XXX hairy, undoc, possibly broken

                my $fld = lc $1;

                if ( $fld =~ /name/ ) {
                    if ( $self->{type} ) {
                        $fld = $self->{vc};
                    }
                }

                my $p = $param;
                $p =~ s/(<|>|%)//g;
                my @p = split / /, $p;
                my @n = split / /, uc $self->{$fld};

                if ( $#p > 0 ) {

                    for ( my $i = 1 ; $i <= $#p ; $i++ ) {
                        $str .= substr( $n[ $i - 1 ], 0, $p[$i] );
                    }

                }
                else {
                    ($str) = split /--/, $self->{$fld};
                }

                $var =~ s/$param/$str/;
                $var =~ s/\W//g if $fld eq 'phone';
            }

            if ( $param =~ /<\?lsmb (yy|mm|dd)/i ) {
        # SC: XXX Does this even work anymore?
                my $p = $param;
                $p =~ s/lsmb//;
                $p =~ s/[^YyMmDd]//g;
                my %d = ( yy => 1, mm => 2, dd => 3 );
                my $str = $p;

                my @a = $self->split_date( $myconfig->{dateformat},
                    $self->{transdate} );
                for my $k( keys %d ) { $str =~ s/$k/$a[ $d{$k} ]/i}
                $var =~ s/\Q$param\E/$str/i;
            }

            if ( $param =~ /<\?lsmb curr/i ) {
                my $curr = $self->{currency} || $self->{curr};
                $var =~ s/<\?lsmb curr \?>/$curr/i;
            }
        }
    }

    $query = qq|
        UPDATE defaults
           SET value = ?
         WHERE setting_key = ?|;

    $sth = $self->{dbh}->prepare($query);
    $sth->execute( $dbvar, $fld ) || $self->dberror($query);

    return $var;
}

=item should_update_defaults(fldname)

This should be used instead of direct tests, and checks for a sequence selected.

=cut

sub should_update_defaults {
    my ($self, $fldname) = @_;

    my $gapless_ar = LedgerSMB::Setting->get('gapless_ar');
    return 0 if $gapless_ar and ($fldname eq 'invnumber');

    if (!$self->{$fldname}){
       return 1;
    }
    if (!$self->{setting_sequence}){
        return 0;
    }

    my $sequence = LedgerSMB::Setting::Sequence->get($self->{setting_sequence});
    return 1 unless $sequence->accept_input;
    return 0;
}

=item $form->update_invnumber

If invnumber is not set, updates it.  Used when gapless numbering is in effect

=cut

sub update_invnumber {
    my $self = shift;
    my $sth = $LedgerSMB::App_State::DBH->prepare(
        'select invnumber from ar where id = ?'
    );
    $sth->execute($self->{id});
    my ($invnumber) = $sth->fetchrow_array;
    return if defined $invnumber or !$sth->rows;
    $sth->finish;
    $sth = $LedgerSMB::App_State::DBH->prepare(
      'update ar set invnumber = ? where id = ?'
    );
    $sth->execute($self->update_defaults(
                          $LedgerSMB::App_State::User, 'sinumber'
                                        ), $self->{id});
}

=item $form->db_prepare_vars(var1, var2, ..., varI<n>)

Undefines $form->{varI<m>}, 1 <= I<m> <= I<n>, iff $form-<{varI<m> is both
false and not "0".

=cut

sub db_prepare_vars {
    my $self = shift;

    for (@_) {
        if ( !$self->{$_} and $self->{$_} ne "0" ) {
            undef $self->{$_};
        }
    }
}

=item $form->split_date($dateformat[, $date]);

Returns ($rv, $yy, $mm, $dd) for the provided $date, or the current date if no
date is provided.  $rv is a seperator-free merging of the fields $yy, $mm, and
$dd in the ordering supplied by $dateformat.  If the supplied $date does not
contain non-digit characters, $rv is $date and the other return values are
undefined.

$yy is two digits.

=cut

sub split_date {

    my ( $self, $dateformat, $date ) = @_;

    my $mm;
    my $dd;
    my $yy;
    my $rv;

    if ( !$date ) {
        my @d = localtime;
        $dd = $d[3];
        $mm = ++$d[4];
        $yy = substr( $d[5], -2 );
        $mm = substr( "0$mm", -2 );
        $dd = substr( "0$dd", -2 );
    }
    $dateformat = 'yyyy-mm-dd' if $date =~ /\d{4}\D\d{2}\D\d{2}/;

    if ( $dateformat =~ /^yy/ ) {

        if ($date) {

            if ( $date =~ /\D/ ) {
                ( $yy, $mm, $dd ) = split /\D/, $date;
                $mm *= 1;
                $dd *= 1;
                $mm = substr( "0$mm", -2 );
                $dd = substr( "0$dd", -2 );
                $yy = substr( $yy,    -2 );
                $rv = "$yy$mm$dd";
            }
            else {
                $rv = $date;
            }
        }
        else {
            $rv = "$yy$mm$dd";
        }
    }
    elsif ( $dateformat =~ /^mm/ ) {

        if ($date) {

            if ( $date =~ /\D/ ) {
                ( $mm, $dd, $yy ) = split /\D/, $date;
                $mm *= 1;
                $dd *= 1;
                $mm = substr( "0$mm", -2 );
                $dd = substr( "0$dd", -2 );
                $yy = substr( $yy,    -2 );
                $rv = "$mm$dd$yy";
            }
            else {
                $rv = $date;
            }
        }
        else {
            $rv = "$mm$dd$yy";
        }
    }
    elsif ( $dateformat =~ /^dd/ ) {

        if ($date) {

            if ( $date =~ /\D/ ) {
                ( $dd, $mm, $yy ) = split /\D/, $date;
                $mm *= 1;
                $dd *= 1;
                $mm = substr( "0$mm", -2 );
                $dd = substr( "0$dd", -2 );
                $yy = substr( $yy,    -2 );
                $rv = "$dd$mm$yy";
            }
            else {
                $rv = $date;
            }
        }
        else {
            $rv = "$dd$mm$yy";
        }
    }

    ( $rv, $yy, $mm, $dd );
}

=item $form->format_date($date);

Returns $date converted from 'yyyy-mm-dd' format to the format specified by
$form->{db_dateformat}.  If the supplied date does not match /^\d{4}\D/,
return the supplied date.

This function takes a four digit year and returns the date with a four digit
year.

=cut

sub format_date {

    # takes an iso date in, and converts it to the date for printing
    my ( $self, $date ) = @_;
    my $datestring;
    if ( $date =~ /^\d{4}\D/ ) {    # is an ISO date
        $datestring = $self->{db_dateformat};
        my ( $yyyy, $mm, $dd ) = split( /\W/, $date );
        $datestring =~ s/y+/$yyyy/;
        $datestring =~ s/mm/$mm/;
        $datestring =~ s/dd/$dd/;
    }
    else {                          # return date
        $datestring = $date;
    }
    return $datestring;
}

=item $form->from_to($yyyy, $mm[, $interval]);

Returns the date $yyyy-$mm-01 and the the last day of the month interval - 1
months from then in the form ($form->format_date(fromdate),
$form->format_date(later)).  If $interval is false but defined, the later date
is the current date.

This function dies horribly when $mm + $interval > 24

=cut

sub from_to {

    my ( $self, $yyyy, $mm, $interval ) = @_;

    $yyyy = 0 unless defined $yyyy;
    $mm = 0 unless defined $mm;

    my @t;
    my $dd       = 1;
    my $fromdate = "$yyyy-${mm}-01";
    my $bd       = 1;

    if ( defined $interval ) {

        if ( $interval == 12 ) {
            $yyyy++;
        }
        else {

            if ( ( $mm += $interval ) > 12 ) {
                $mm -= 12;
                $yyyy++;
            }

            if ( $interval == 0 ) {
                @t    = localtime(time);
                $dd   = $t[3];
                $mm   = $t[4] + 1;
                $yyyy = $t[5] + 1900;
                $bd   = 0;
            }
        }

    }
    else {

        if ( ++$mm > 12 ) {
            $mm -= 12;
            $yyyy++;
        }
    }

    $mm--;
    @t = localtime( Time::Local::timelocal( 0, 0, 0, $dd, $mm, $yyyy ) - $bd );

    $t[4]++;
    $t[4] = substr( "0$t[4]", -2 );
    $t[3] = substr( "0$t[3]", -2 );
    $t[5] += 1900;


    return ( $fromdate, "$t[5]-$t[4]-$t[3]" );
}


# New block of code to get control code from batch table


sub get_batch_control_code {

    my ( $self, $dbh, $batch_id) = @_;

    my ($query,$sth,$control);


    if ( !$dbh ) {
        $dbh = $self->{dbh};
    }

    $query=qq|select control_code from batch where id=?|;
    $sth=$dbh->prepare($query) || $self->dberror($query);
    $sth->execute($batch_id) || $self->dberror($query);
    $control=$sth->fetchrow();
    $sth->finish();
    return $control;

}


#end get control code from batch table


#start description

sub get_batch_description {

    my ( $self, $dbh, $batch_id) = @_;

    my ($query,$sth,$desc);


    if ( !$dbh ) {
        $dbh = $self->{dbh};
    }

    $query=qq|select description from batch where id=?|;
    $sth=$dbh->prepare($query) || $self->dberror($query);
    $sth->execute($batch_id) || $self->dberror($query);
    $desc=$sth->fetchrow();
    $sth->finish();
    return $desc;

}

=item sequence_dropdown(setting_key)

This function returns the HTML code for a dropdown box for a given setting
key.  It is not generally to be used with code on new templates.

=cut

sub sequence_dropdown{
    my ($self, $setting_key) = @_;
    return undef if $self->{id} and ($setting_key ne 'sinumber');
    my @sequences = LedgerSMB::Setting::Sequence->list($setting_key);
    my $retval = qq|<select name='setting_sequence' class='sequence'>\n|;
    $retval .= qq|<option></option>|;
    for my $seq (@sequences){
        my $selected = '';
        my $label = $seq->label;
        $selected = "SELECTED='SELECTED'"
            if $self->{setting_sequence} eq $label;
        $retval .= qq|<option value='$label' $selected>$label</option>\n|;
    }
    $retval .= "</select>";
    if (@sequences){
        return $retval;
    } else {
        return undef
    }
}
#end decrysiption

1;


=back
<|MERGE_RESOLUTION|>--- conflicted
+++ resolved
@@ -607,13 +607,8 @@
     <link rel="shortcut icon" href="favicon.ico" type="image/x-icon" />
     $stylesheet
     $charset
-<<<<<<< HEAD
-        <link rel="stylesheet" href="js/dijit/themes/$dojo_theme/$dojo_theme.css" type="text/css" title="LedgerSMB stylesheet" />
-        <link rel="stylesheet" href="js/dojo/resources/dojo.css" type="text/css" title="LedgerSMB stylesheet" />
-=======
         <link rel="stylesheet" href="$dojo_location/dijit/themes/$dojo_theme/$dojo_theme.css" type="text/css" title="LedgerSMB stylesheet" />
         <link rel="stylesheet" href="$dojo_location/dojo/resources/dojo.css" type="text/css" title="LedgerSMB stylesheet" />
->>>>>>> c246d719
         <script type="text/javascript" language="JavaScript">
           var dojoConfig = {
                async: 1,
@@ -622,13 +617,8 @@
            }
            var lsmbConfig = {dateformat: '$dformat'};
         </script>
-<<<<<<< HEAD
-       <script type="text/javascript" language="JavaScript" src="js/dojo/dojo.js"></script>
-        <script type="text/javascript" language="JavaScript" src="js/lsmb/main.js"></script>
-=======
        <script type="text/javascript" language="JavaScript" src="$dojo_location/dojo/dojo.js"></script>
         <script type="text/javascript" language="JavaScript" src="$dojo_location/lsmb/main.js"></script>
->>>>>>> c246d719
     <meta name="robots" content="noindex,nofollow" />
         $headeradd
 </head>
