
package LedgerSMB::Scripts::payment;

=head1 NAME

LedgerSMB::Scripts::payment - Web entrypoints for payment handling.

=head1 DESCRIPTION

Defines the controller functions and workflow logic for payment processing.

=head1 LICENSE AND COPYRIGHT

Portions Copyright (c) 2007, David Mora R and Christian Ceballos B.

Licensed to the public under the terms of the GNU GPL version 2 or later.

Original copyright notice below.

#=====================================================================
# PLAXIS
# Copyright (c) 2007
#
#  Author: David Mora R
#        Christian Ceballos B
#
#
#
#
#
# This program is free software; you can redistribute it and/or modify
# it under the terms of the GNU General Public License as published by
# the Free Software Foundation; either version 2 of the License, or
# (at your option) any later version.
#
# This program is distributed in the hope that it will be useful,
# but WITHOUT ANY WARRANTY; without even the implied warranty of
# MERCHANTABILITY or FITNESS FOR A PARTICULAR PURPOSE.  See the
# GNU General Public License for more details.
# You should have received a copy of the GNU General Public License
# along with this program; if not, write to the Free Software
# Foundation, Inc., 675 Mass Ave, Cambridge, MA 02139, USA.


=head1 METHODS

=cut

use strict;
use warnings;

use List::Util qw/sum/;

use LedgerSMB::Company_Config;
use LedgerSMB::DBObject::Payment;
use LedgerSMB::DBObject::Date;
use LedgerSMB::Magic qw( MAX_DAYS_IN_MONTH EC_VENDOR );
use LedgerSMB::PGDate;
use LedgerSMB::PGNumber;
use LedgerSMB::Report::Invoices::Payments;
use LedgerSMB::Scripts::reports;
use LedgerSMB::Sysconfig;
use LedgerSMB::Template;
use LedgerSMB::Template::UI;


# CT:  A few notes for future refactoring of this code:
# 1:  I don't think it is a good idea to make the UI too dependant on internal
#     code structures but I don't see a good alternative at the moment.
# 2:  CamelCasing: -1
# 3:  Not good to have this much duplication of code all the way down the stack.#     At the moment this is helpful because it gives us an opportunity to look
#     at various sets of requirements and workflows, but for future versions
#     if we don't refactor, this will turn into a bug factory.
# 4:  Both current interfaces have issues regarding separating layers of logic
#     and concern properly.

# CT:  Plans are to completely rewrite all payment logic for 1.4 anyway.

=over

=item payments

This method is used to set the filter screen and prints it, using the
TT2 system.

=cut

sub payments {
    my ($request) = @_;
    my $payment =  LedgerSMB::DBObject::Payment->new({'base' => $request});
    $payment->get_metadata();
    if (!defined $payment->{batch_date}){
        $payment->error('No Batch Date!');
    }
    my @curr = $request->setting->get_currencies;
    $payment->{default_currency} = $curr[0];
    @{$payment->{curr}} = map { { value => $_, text => $_ } } @curr;
    my $template = LedgerSMB::Template::UI->new_UI;
    return $template->render($request, 'payments/payments_filter',
                             { request => $request,
                               payment => $payment });
}

=item get_search_criteria

Displays the payment criteria screen.  Optional inputs are

=over

=item batch_id

=item batch_date

=back

=cut

sub get_search_criteria {
    my ($request) = @_;
    my $payment =  LedgerSMB::DBObject::Payment->new({'base' => $request});
    $payment->get_metadata();
    if ($payment->{batch_id} && $payment->{batch_date}){
        $payment->{date_reversed} = $payment->{batch_date};
    }
    @{$payment->{currencies}} = $payment->get_open_currencies();
    $payment->{report_name} = 'payments';
    return LedgerSMB::Scripts::reports::start_report($payment);
}

=item pre_bulk_post_report

This displays a report of the expected GL activity of a payment batch before it
is saved.  For receipts, this just redirects to bulk_post currently.

=cut

sub pre_bulk_post_report {
    my ($request) = @_;
    my $template = LedgerSMB::Template->new( # printed document
        user     => $request->{_user},
        locale   => $request->{_locale},
        path     => 'UI',
        template => 'form-dynatable',
        format   => ($request->{report_format}) ? $request->{report_format} : 'HTML',
    );
    my $cols;
    @$cols =  qw(pay_to accno source memo debits credits);
    my $rows = [];
    my $total_debits = 0;
    my $total_credits = 0;
    my $heading = {
        pay_to          => $request->{_locale}->text('Pay To'),
        accno           => $request->{_locale}->text('Account Number'),
        acc_description => $request->{_locale}->text('Account Title'),
        transdate       => $request->{_locale}->text('Date'),
        source          => $request->{_locale}->text('Source'),
        memo            => $request->{_locale}->text('Memo'),
        debits           => $request->{_locale}->text('Debits'),
        credits          => $request->{_locale}->text('Credits')
                  };
    my $total = 0;
    for my $crow (1 .. $request->{contact_count}){
        my $ref;
        my $cid = $request->{"contact_$crow"};
        if ($request->{"id_$cid"}){
            $ref = {pay_to    => $request->{"contact_label_$cid"},
                    accno     => $request->{ar_ap_accno},
                    transdate => $request->{date_paid},
                    source    => $request->{"source_$cid"},
                    memo      => $request->{"memo_$cid"},
                    amount    => 0
                   };
            for my $invrow (1 .. $request->{"invoice_count_$cid"}){
                 my $inv_id = $request->{"invoice_${cid}_$invrow"};
                 $ref->{amount} +=
                    LedgerSMB::PGNumber->from_input($request->{"payment_$inv_id"});
             }
             # If vendor, this is debit-normal so multiply by -1
             if ($request->{account_class} == EC_VENDOR ){ # vendor
                 $ref->{amount} *= -1;
              }
              if ($ref->{amount} < 0) {
                  $ref->{debits} = $ref->{amount} * -1;
                  $ref->{credits} = 0;
              } else {
                  $ref->{debits} = 0;
                  $ref->{credits} = $ref->{amount};
              }
              $total_debits += $ref->{debits};
              $total_credits += $ref->{credits};
              push @$rows, $ref;
              $total += $ref->{amount};
        }
    }


    # Cash summary
    my $ref = {
       accno     => $request->{cash_accno},
       transdate => $request->{date_paid},
       source    => $request->{_locale}->text('Total'),
       amount    => $total,
    };
    $ref->{amount} *= -1;

    if ($ref->{amount} < 0) {
        $ref->{debits} = $ref->{amount} * -1;
        $ref->{credits} = 0;
    } else {
        $ref->{debits} = 0;
        $ref->{credits} = $ref->{amount};
    }
    $total_debits += $ref->{debits};
    $total_credits += $ref->{credits};
    push @$rows, $ref;
    push @$rows,
       {class   => 'subtotal',
        debits  => $total_debits,
        credits => $total_credits};

    my $buttons = [{
        text  => $request->{_locale}->text('Save Batch'),
        name  => 'action',
        value => 'post_payments_bulk',
        class => 'submit',
    }];
    delete $request->{$_}
       for qw(action dbh);
    return $template->render({
        form => $request,
        hiddens => $request,
        columns => $cols,
        heading => $heading,
        rows    => $rows,
        buttons => $buttons,
    });
}


=item get_search_results

Displays the payment search results.

inputs currently expected include

=over

=item credit_id

=item date_from

=item date_to

=item source

=item cash_accno

=item account_class

=back

=cut


sub get_search_results {
    my ($request) = @_;
    my $report = LedgerSMB::Report::Invoices::Payments->new(%$request);
    $request->{hiddens} = {
        batch_id => $request->{batch_id},
      cash_accno => $request->{cash_accno},
        currency => $request->{currency},
    exchangerate => $request->{exchangerate},
   date_reversed => $request->{date_reversed},
   account_class => $request->{account_class},
    };
    return $report->render($request);
}

=item reverse_payments

This reverses payments selected in the search results.

=cut

sub reverse_payments {
    my ($request) = @_;

    my $date_reversed = LedgerSMB::PGDate->from_input(
        $request->{date_reversed}
    );

    foreach my $count (1 .. $request->{rowcount_}) {
        # Reverse only the selected payments
        if ($request->{"select_$count"}) {

            my $data = {
                          dbh => $request->{dbh},
                date_reversed => $date_reversed,
                     batch_id => $request->{batch_id},
                   cash_accno => $request->{cash_accno},
                     currency => $request->{currency},
                 exchangerate => $request->{exchangerate},
                       source => $request->{"source_$count"},
                    credit_id => $request->{"credit_id_$count"},
                account_class => $request->{"entity_class_$count"},
                   voucher_id => $request->{"voucher_id_$count"},
                    date_paid => LedgerSMB::PGDate->from_input(
                                     $request->{"date_paid_$count"}
                                 ),
            };

            my $payment = LedgerSMB::DBObject::Payment->new({base => $data});
            $payment->reverse;
        }
    }

    # Go back to search for more payments/receipts to reverse
    return get_search_criteria($request);
}

=item post_payments_bulk

This is a light-weight wrapper around LedgerSMB::DBObject::Payment->post_bulk.

Please see the documentation of that function as to expected inouts.

Additionally, this checks against the XSRF framework and  reloads the screen
with a notice to try again if the attempt to close out the form key is not
successful.

=cut

sub post_payments_bulk {
    my ($request) = @_;
    my $payment =  LedgerSMB::DBObject::Payment->new({'base' => $request});
    if ($request->close_form){
        $payment->post_bulk();
    } else {
        $payment->{notice} =
           $payment->{_locale}->text('Data not saved.  Please try again.');
        return display_payments($request);
    }

    return payments($request);
}

=item print

Prints a stack of checks.  Currently the logic from the single payment interface
is not merged in, meaning that $request->{multiple} must be set to a true value.

=cut

sub print {
    use LedgerSMB::Batch;
    my ($request) = @_;
    my $payment =  LedgerSMB::DBObject::Payment->new({'base' => $request});
    $payment->{company} = $payment->{_user}->{company};
    $payment->{address} = $payment->{_user}->{address};

    my $template;

    if ($payment->{batch_id}){
        my $batch = LedgerSMB::Batch->new(
                         {base => $payment,
                         copy  => 'base' }
        );
        $batch->{batch_id} = $payment->{batch_id};
        $batch->get;
        $payment->{batch_description} = $batch->{description};
        $payment->{batch_control_code} = $batch->{control_code};
    }

    $payment->{format_amount} =
        sub {return LedgerSMB::PGNumber->from_input(@_)->to_output(); };

    if ($payment->{multiple}){
        $payment->{checks} = [];
        for my $line (1 .. $payment->{contact_count}){
            my $id = $payment->{"contact_$line"};
            next if !defined $payment->{"id_$id"};
            my ($check) = $payment->call_procedure(
                     funcname => 'company_get_billing_info', args => [$id]
            );
            $check->{entity_class} = $payment->{account_class};
            $check->{id} = $id;
            $check->{amount} = LedgerSMB::PGNumber->from_db('0');
            $check->{invoices} = [];
            $check->{source} = $payment->{"source_$id"};

            my $inv_count;
            my $check_max_invoices = $request->setting->get(
                         'check_max_invoices'
            );
            if ($check_max_invoices > $payment->{"invoice_count_$id"}) {
                $inv_count = $payment->{"invoice_count_$id"};
            } else {
                $inv_count = $check_max_invoices;
            }

            for my $inv (1 .. $payment->{"invoice_count_$id"}){
                my $invhash = {};
                my $inv_id = $payment->{"invoice_${id}_$inv"};
                for (qw(invnumber due invoice_date)){
                    $invhash->{$_} = $payment->{"${_}_${inv_id}"};
                }
                if ($payment->{"paid_$id"} eq 'some'){
                    $invhash->{paid} = LedgerSMB::PGNumber
                        ->from_input($payment->{"payment_${inv_id}"});
                } elsif ($payment->{"paid_$id"} eq 'all'){
                    $invhash->{paid} = LedgerSMB::PGNumber
                        ->from_input($payment->{"net_${inv_id}"});
                } else {
                    $payment->error('Invalid Payment Amount Option');
                }
                $check->{amount} += $invhash->{paid};
                $invhash->{paid} = $invhash->{paid}->to_output(
                    format => '1000.00',
                    money => 1
                );
                push @{$check->{invoices}}, $invhash if $inv <= $inv_count;
            }
            my $amt = $check->{amount}->copy;
            $amt->bfloor();
            $check->{text_amount} = $payment->text_amount($amt);
            $check->{decimal} = ($check->{amount} - $amt) * 100;
            $check->{amount} = $check->{amount}->to_output(
                    format => '1000.00',
                    money => 1
            );
            push @{$payment->{checks}}, $check;
        }
        $template = LedgerSMB::Template->new( # printed document
            user => $payment->{_user},
            template => 'check_multiple',
            format => uc $payment->{'format'},
            path => 'DB',
            output_options => {
               filename => 'printed-checks',
            },
        );
        return $template->render($payment);
    } else {

    }
    return;
}

=item update_payments

Displays the bulk payment screen with current data

=cut

sub update_payments {
    return display_payments(@_);
}

=item display_payments

This displays the bulk payment screen with current data.

=cut

sub display_payments {
    my ($request) = @_;
    my $payment =  LedgerSMB::DBObject::Payment->new({'base' => $request});
    $payment->{default_currency} =  $payment->get_default_currency();;
    $payment->get_payment_detail_data();
    $payment->open_form();
    $payment->{exchangerate} = undef;
    $payment->{grand_total} = 0;
    my $source = $request->{source_start};
    for (@{$payment->{contact_invoices}}){
        my $contact_total = 0;
        my $contact_to_pay = 0;

        for my $invoice (@{$_->{invoices}}){
            if (($payment->{action} ne 'update_payments')
                  or (defined $payment->{"id_$_->{contact_id}"})){
                $payment->{"paid_$_->{contact_id}"} = ''
                    unless defined $payment->{"paid_$_->{contact_id}"};
            }
            $invoice->[6] = $invoice->[3] - $invoice->[4] - $invoice->[5];  ## no critic (ProhibitMagicNumbers) sniff
            $contact_to_pay += $invoice->[6];  ## no critic (ProhibitMagicNumbers) sniff
            $invoice->[7] = $invoice->[6]->to_db;  ## no critic (ProhibitMagicNumbers) sniff

            my $fld = 'payment_' . $invoice->[0];
            $contact_total += LedgerSMB::PGNumber->from_input($payment->{$fld});

            $invoice->[3] = $invoice->[3]->to_output(money  => 1);  ## no critic (ProhibitMagicNumbers) sniff
            $invoice->[4] = $invoice->[4]->to_output(money  => 1);
            $invoice->[5] = $invoice->[5]->to_output(money  => 1);
            $invoice->[6] = $invoice->[6]->to_output(money  => 1);

            if ('display_payments' eq $request->{action}) {
                $payment->{$fld} = $invoice->[6];
            }
            else {
                $payment->{$fld} //= 0;
                $payment->{$fld} =
                    LedgerSMB::PGNumber->from_input($payment->{$fld})
                    ->to_output(money => 1);
            }
        }
        if ($payment->{"paid_$_->{contact_id}"} ne 'some') {
                  $contact_total = $contact_to_pay;
        }
            $_->{contact_total} = $contact_total;
            $_->{to_pay} = $contact_to_pay;
        $payment->{grand_total} += $contact_total
            if ($payment->{"id_$_->{contact_id}"}
                or (defined $payment->{"paid_$_->{contact_id}"}
                    and $payment->{"paid_$_->{contact_id}"} eq 'some'));

        my ($check_all) = $request->setting->get('check_payments');
            if ($payment->{account_class} == 1 and $check_all){
                 $payment->{"id_$_->{contact_id}"} = $_->{contact_id};
            }

        if ($payment->{account_class} == 1
            && $request->{"id_$_->{contact_id}"}) {
            # AP && selected
            $_->{source} = $source;
            $source++;
        }
        if ($payment->{account_class} == 2) {
            $_->{source} = $request->{"source_$_->{contact_id}"};
        }
        $_->{total_due} = $_->{total_due}->to_output(money  => 1);
        $_->{contact_total} = $_->{contact_total}->to_output(money  => 1);
        $_->{to_pay} = $_->{to_pay}->to_output(money  => 1);
    }
    $payment->{grand_total} = $payment->{grand_total}->to_output(money  => 1);
    @{$payment->{media_options}} = (
            {text  => $request->{_locale}->text('Screen'),
             value => 'screen'});
    for (keys %LedgerSMB::Sysconfig::printer){
         push @{$payment->{media_options}},
              {text  => $_,
               value => $_};
    }
    if ($LedgerSMB::Sysconfig::latex){
        @{$payment->{format_options}} = (
              {text => 'PDF',        value => 'PDF'},
              {text => 'Postscript', value => 'Postscript'},
        );
        $payment->{can_print} = 1;
    }

    my $template = LedgerSMB::Template::UI->new_UI;
    return $template->render($request, 'payments/payments_detail',
                             { request => $request,
                               payment => $payment });
}

=item payment

This method is used to set the filter screen and prints it, using the
TT2 system.

=cut

sub payment {
    my ($request)    = @_;
    #my $locale       = $request->{_locale};
    my $dbPayment = LedgerSMB::DBObject::Payment->new({'base' => $request});

    # Lets get the currencies (this uses the $dbPayment->{account_class} property)
    my @currOptions;
    my @arrayOptions = $request->setting->get_currencies();

    for my $ref (0 .. $#arrayOptions) {
        push @currOptions, { value => $arrayOptions[$ref],
                             text => $arrayOptions[$ref]};

    }
    # Lets build filter by period
    my $date = LedgerSMB::DBObject::Date->new({base => $request});
    $date->build_filter_by_period($request->{_locale});
    # Lets set the data in a hash for the template system. :)
    my $select = {
        script => 'payment.pl',
        stylesheet => $request->{_user}->{stylesheet},
        login    => { name  => 'login',
                      value => $request->{_user}->{login}   },
        curr => {
            name => 'curr',
            options => \@currOptions
        },
                month => {
                    name => 'month',
                    options => $date->{monthsOptions}
            },
        year => {
            name => 'year',
            options => $date->{yearsOptions}
        },
        interval_radios => $date->{radioOptions},
        amountfrom => {
            name => 'amountfrom',
        },
        amountto => {
            name => 'amountto',
        },
        accountclass => {
            name  => 'account_class',
            value => $dbPayment->{account_class}
        },
        type => {
            name  => 'type',
            value => $request->{type}
        },
        action => {
            name => 'action',
            value => 'payment1_5',
            text => $request->{_locale}->text('Continue'),
        }
    };

    my $template = LedgerSMB::Template::UI->new_UI;
    return $template->render($request, 'payments/payment1', $select);
}


=item payment1_5

This method is called between payment and payment2, it will search the database
for entity_credit_accounts that match the parameter, if only one is found it will
run unnoticed by the user, if more than one is found it will ask the user to pick
one to handle the payment against

=cut

sub payment1_5 {
    my ($request)    = @_;
    #my $locale       = $request->{_locale};#avoid duplicating variables as much as possible?
    my  $dbPayment = LedgerSMB::DBObject::Payment->new({'base' => $request});
    my @array_options = $dbPayment->get_entity_credit_account();
    if ($#array_options == -1) {
        return &payment($request);
    } elsif ($#array_options == 0) {
        $request->{'vendor-customer'} = $array_options[0]->{id}.'--'.$array_options[0]->{name};
        return &payment2($request);
    }
    else {
        # Lets call upon the template system
        my @company_options;
        for my $ref (0 .. $#array_options) {
            push @company_options, {    id => $array_options[$ref]->{id},
                                        name => $array_options[$ref]->{name},
                                        meta_number => $array_options[$ref]->{meta_number}};
        }
        @company_options = sort { $a->{name} cmp $b->{name} } @company_options;
        my $select = {
            companies => \@company_options,
            script       => 'payment.pl',
            stylesheet   => $request->{_user}->{stylesheet},
            login        => {  name     => 'login',
                               value    => $request->{_user}->{login}},
            department   => {  name     => 'department',
                               value    => $request->{department}},
            currency     => {  name     => 'curr',
                               value    => $request->{curr}},
            datefrom     => {  name     => 'datefrom',
                               value    => $request->{datefrom}},
            dateto       => {  name     => 'dateto',
                               value    => $request->{dateto}},
            amountfrom   => {  name     => 'amountfrom',
                               value    => $request->{datefrom}},
            amountto     => {  name     => 'amountto',
                               value    => $request->{dateto}},
            accountclass => {  name     => 'account_class',
                               value    => $dbPayment->{account_class}},
            type         => {  name  => 'type',
                               value => $request->{type}},
            action       => {  name => 'action',
                               value => 'payment2',
                               text =>  $request->{_locale}->text('Continue')}
        };

        my $template = LedgerSMB::Template::UI->new_UI;
        return $template->render($request, 'payments/payment1_5', $select);
    }
}


=item update_payment2($request)

This method is used by the payment2 form when executing the action
associated with the Update button. The difference with the primary
method is in the handling of the "invoice checkboxes".

=cut

sub update_payment2 {
    my ($request) = @_;

    return payment2($request, update => 1);
}

=item payment2($request, update => $boolean)

This method is used  for the payment module, it is a consecuence
of the payment sub, and its used for all the mechanics of an invoices
payment module.

=cut

sub payment2 {
    my ($request, %args) = @_;
    my $locale       = $request->{_locale};
    my $Payment = LedgerSMB::DBObject::Payment->new({'base' => $request});
    # VARIABLES
    my ($project_id, $project_number, $project_name, $department_name );
    my @project;
    my @selected_checkboxes;
    my @department;
    my $currency_options;
    my $exchangerate;
    my $module;
    my $b_units;
    if ($request->{account_class} == 2){
        $module = 'AR';
    } elsif ($request->{account_class} == 1){
        $module = 'AP';
    }

    my @b_classes = $request->call_procedure(
        funcname => 'business_unit__list_classes',
        args => ['1', $module]);

    for my $cls (@b_classes){
        my @units = $request->call_procedure(
            funcname => 'business_unit__list_by_class',
            args => [$cls->{id}, $request->{transdate},
                     $request->{credit_id}, '0'],
            );
        $b_units->{$cls->{id}} = \@units;
    }
    # LETS GET THE CUSTOMER/VENDOR INFORMATION

    ($Payment->{entity_credit_id}, $Payment->{company_name})
        = split /--/ , $request->{'vendor-customer'};

    # WE NEED TO RETRIEVE A BILLING LOCATION,
    # THIS IS HARDCODED FOR NOW... Should we change it?
    $Payment->{location_class_id} = '1';
    my @vc_options;
    @vc_options = $Payment->get_vc_info();
    # LETS BUILD THE PROJECTS INFO
    # I DONT KNOW IF I NEED ALL THIS,
    # BUT AS IT IS AVAILABLE I'LL STORE IT FOR LATER USAGE.
    if ($request->{projects}) {
        ($project_id, $project_number, $project_name)
            = split /--/ ,  $request->{projects} ;
        @project = {
            name => 'projects',
            text => $project_number . ' ' . $project_name,
            value => $request->{projects}};
    }
    # LETS GET THE DEPARTMENT INFO
    # WE HAVE TO SET $dbPayment->{department_id} NOW,
    # THIS DATA WILL BE USED LATER
    # WHEN WE CALL FOR payment_get_open_invoices. :)
    if ($request->{department}) {
        ($Payment->{department_id}, $department_name)
            = split /--/, $request->{department};
        @department = {
            name => 'department',
            text => $department_name,
            value => $request->{department}};
    }
    my @account_options = $Payment->list_accounting();
    my @sources_options = $Payment->get_sources(\%$locale);
    my $default_currency = $Payment->get_default_currency();
    my $currency_text  =
        $request->{curr} eq $default_currency ? '' : '('.$request->{curr}.')';
    my $default_currency_text = $currency_text ? '('.$default_currency.')' : '';
    my @column_headers =  (
        {text => $locale->text('Invoice')},
        {text => $locale->text('Date')},
        {text => $locale->text('Total').$default_currency_text},
        {text => $locale->text('Paid').$default_currency_text},
        {text => $locale->text('Discount').$default_currency_text},
        {text => $locale->text('Apply Disc')},
        {text => $locale->text('Memo')},
        {text => $locale->text('Amount Due').$default_currency_text}
        );

    if ($default_currency ne $request->{curr} ) {
        push @column_headers, {text => $locale->text('Exchange Rate')},
        {text => $locale->text('Amount Due') . $currency_text};
        @column_headers[7,8] = @column_headers[8,7];

        # select the exchange rate for the currency at the payment date
        # this has preference over what comes from the request, because the
        # payment date may have changed since the last request and the
        # currency rate in the request can be associated with the old payment
        # date -- for example when a rate has been entered for the current
        # date and the user selects a different date after opening
        # the screen: today's rate would be used with no way for the user
        # to override, if we would simply take the exrate from the request.
        #$exchangerate = $Payment->get_exchange_rate(
        #        $request->{curr},
        #        $request->{datepaid}
        #        ? $request->{datepaid} : $Payment->{current_date});

        if ((! $exchangerate)
            && $request->{datepaid} eq $request->{olddatepaid}) {
            $exchangerate = $request->{exrate};
        }

        if ($exchangerate) {
            $currency_options = {
                name => 'exrate',
                #THERE IS A STRANGE BEHAVIOUR WITH THIS,
                #IF I DONT USE THE DOUBLE QUOTES, IT WILL PRINT THE ADDRESS
                #THERE MUST BE A REASON FOR THIS, I MUST RETURN TO IT LATER
                value => "$exchangerate",
                text =>  "$exchangerate"
            };
        } else {
            $currency_options = { name => 'exrate'};
        }

    } else {
        # WE MUST SET EXCHANGERATE TO 1 FOR THE MATHS SINCE WE
        # ARE USING THE DEFAULT CURRENCY
        $exchangerate = 1;
        $currency_options = {
            name => 'exrate',
            value => 1,
            text =>  1
        };
    }
    # FINALLY WE ADD TO THE COLUMN HEADERS A LAST FIELD TO PRINT THE CLOSE INVOICE CHECKBOX TRICK :)
    if ($request->{account_class} == 1) {
        push @column_headers,
        {
            text => $locale->text('To pay').$currency_text
        },
            {
                text => 'X'
            };
    } else {
        push @column_headers,
        {
            text => $locale->text('Received').$currency_text
        },
            {
                text => 'X'
            };
    }
    my @invoice_data;
    my @topay_state;
    my @open_invoices  = $Payment->get_open_invoices();
    my $unhandled_overpayment;
    for my $invoice (@open_invoices) {
        $invoice->{invoice_date} = $invoice->{invoice_date}->to_output;

        if ($args{update}
            && ! $request->{"checkbox_$invoice->{invoice_id}"}) {
            next;
        }

        my $request_topay_fx_bigfloat
            = LedgerSMB::PGNumber->from_input($request->{"topay_fx_$invoice->{invoice_id}"});
        # SHOULD I APPLY DISCCOUNTS?
        $request->{"optional_discount_$invoice->{invoice_id}"} =
            $request->{first_load}
        ? 'on'
            :  $request->{"optional_discount_$invoice->{invoice_id}"};

        # LETS SET THE EXCHANGERATE VALUES
        #tshvr4 meaning of next statement? does the same in either case!
        my $due_fx = $invoice->{due_fx};

        my $topay_fx_value;
        if ("$exchangerate") {
            $topay_fx_value =   $due_fx;
            if (!$request->{"optional_discount_$invoice->{invoice_id}"}) {
                $topay_fx_value = $due_fx =
                    $due_fx +
                    ($invoice->{discount}/$invoice->{exchangerate});
            }
        } else {
            #    $topay_fx_value = "N/A";
        }


        # We need to check for unhandled overpayment, see the post
        # function for details
        # First we will see if the discount should apply?


        # We need to compute the unhandled_overpayment, notice that
        # all the values inside the if already have
        # the exchangerate applied

        # XXX:  This causes issues currently, so display of unhandled
        # overpayment has disabled.  Was getting numbers that didn't make
        # a lot of sense to me. --CT
        $due_fx ||= 0;
        $request_topay_fx_bigfloat ||= 0;
        if ( $due_fx <  $request_topay_fx_bigfloat) {
            # We need to store all the overpayments
            # so we can use it on the screen
            $unhandled_overpayment =
                $unhandled_overpayment + $request_topay_fx_bigfloat
                - $due_fx;
            #$request->{"topay_fx_$invoice->{invoice_id}"} = "$due_fx";
            $request_topay_fx_bigfloat=$due_fx;
        }
        my $paid = $invoice->{amount} -
            $invoice->{due} - $invoice->{discount};
        my $paid_formatted = $paid->to_output;
        # Now its time to build the link to the invoice :)
        my $uri_module;
        #TODO move following code to sub getModuleForUri() ?
        if($Payment->{account_class} == 1) { # 1 is vendor
            if($invoice->{invoice}) {
                $uri_module='ir';
            }
            else {
                $uri_module='ap';
            }
        }#account_class 1
        elsif($Payment->{account_class} == 2) { # 2 is customer
            if($invoice->{invoice}) {
                $uri_module='is';
            }
            else {
                $uri_module='ar';
            }
        }#account_class 2
        else {
            #TODO
            $uri_module='??';
        }
        #my $uri = $Payment->{account_class} == 1 ? 'ap' : 'ar';
        my $uri = $uri_module . '.pl?action=edit&id='
            . $invoice->{invoice_id} . '&login=' . $request->{login};
        my $invoice_id = $invoice->{invoice_id};
        my $invoice_amt = $invoice->{amount};
        push @invoice_data, {
            invoice => {
                number => $invoice->{invnumber},
                id     =>  $invoice_id,
                href   => $uri },
            invoice_date      => "$invoice->{invoice_date}",
            amount            => $invoice_amt ? $invoice_amt->to_output() : '',
            due               => $request->{"optional_discount_$invoice_id"}?  $invoice->{due} : $invoice->{due} + $invoice->{discount},
            paid              => $paid_formatted,
            discount          => $request->{"optional_discount_$invoice_id"} ? "$invoice->{discount}" : 0 ,
            optional_discount =>  $request->{"optional_discount_$invoice_id"},
            exchange_rate     =>  "$invoice->{exchangerate}",
            due_fx            =>  "$due_fx", # This was set at the begining of the for statement
            topay             => $invoice->{due} - $invoice->{discount},
            source_text       =>  $request->{"source_text_$invoice_id"},
            optional          =>  $request->{"optional_pay_$invoice_id"},
            selected_account  =>  $request->{"account_$invoice_id"},
            selected_source   =>  $request->{"source_$invoice_id"},
            memo              =>  {
                name  => "memo_invoice_$invoice_id",
                value => $request->{"memo_invoice_$invoice_id"}
            },#END HASH
            topay_fx          =>  {
                name  => "topay_fx_$invoice_id",
                value => $request->{"topay_fx_$invoice_id"} //
                    ( $topay_fx_value ?
                      LedgerSMB::PGNumber->from_input($topay_fx_value)->to_output()
                      : ''),
            }#END HASH
        };# END PUSH

        push @topay_state, {
            id  => "topaystate_$invoice_id",
            value => $request->{"topaystate_$invoice_id"}
        }; #END PUSH
    }# END FOR
    # And finally, we are going to store the information for the overpayment / prepayment / advanced payment
    # and all the stuff, this is only needed for the update function.
    my @overpayment;
    my @overpayment_account;
    # Got to build the account selection box first.
    @overpayment_account = $Payment->list_overpayment_accounting();
    # Now we build the structure for the UI
    $request->{overpayment_qty} //= 1;
    for my $i (1 .. $request->{overpayment_qty}) {
        if (!$request->{"overpayment_checkbox_$i"}) {
            if ( $request->{"overpayment_topay_$i"} ) {
                # Now we split the account selected options
                my ($id, $accno, $description) =
                    split(/--/, $request->{"overpayment_account_$i"});
                my ($cashid, $cashaccno, $cashdescription  ) =
                    split(/--/, $request->{"overpayment_cash_account_$i"});

                push @overpayment, {
                    amount  => LedgerSMB::PGNumber->from_input($request->{"overpayment_topay_$i"}),
                    source1 => $request->{"overpayment_source1_$i"},
                    source2 => $request->{"overpayment_source2_$i"},
                    memo    => $request->{"overpayment_memo_$i"},
                    account => {
                        id          => $id,
                        accno       => $accno,
                        description => $description
                    },
                            cashaccount => {
                                id     =>   $cashid,
                                accno  =>  $cashaccno,
                                description => $cashdescription
                        }
                };
            }
            else {
                $i = $request->{overpayment_qty} + 1;
            }
        }
    }
    # We need to set the available media and format from printing
    my @media_options;
    push  @media_options, {value => 1, text => 'Screen'};
    if ($#{LedgerSMB::Sysconfig::printer}) {
        for (keys %{LedgerSMB::Sysconfig::printer}) {
            push  @media_options, {value => 1, text => $_};
        }
    }
    push  @media_options, {value => 1, text => 'e-mail'};

    #$request->error("@media_options");
    my @format_options;
    push @format_options, {value => 1, text => 'HTML'};
    if (${LedgerSMB::Sysconfig::latex}) {
        push  @format_options,
        {value => 2, text => 'PDF' },
        {value => 3, text => 'POSTSCRIPT' };
    }
    # LETS BUILD THE SELECTION FOR THE UI
    # Notice that the first data inside this selection is the firs_load, this
    # will help payment2.html to know wether it is being called for the first time
    my $select = {
        script     => 'payment.pl',
        first_load => $request->{first_load},
        stylesheet => $request->{_user}->{stylesheet},
        header  =>  { text => $request->{type} eq 'receipt' ? $locale->text('Receipt') : $locale->text('Payment') },
        type    =>  { name  => 'type',
                      value =>  $request->{type} },
        login    => { name  => 'login',
                      value => $request->{login}   },
        accountclass => {
            name  => 'account_class',
            value => $Payment->{account_class}
        },
        project =>  @project ? \@project : '' ,        # WE NEED TO VERIFY THAT THE ARRAY EXISTS, IF IT DOESNT,
        department => @department ? \@department : '', # WE WILL PASS A NULL STRING, THIS FIXES THE ISSUES
        # I WAS HAVING WITH THE NULL ARRAYS, STILL UGLY :P
        account => \@account_options,
        selected_account => $request->{account},
        datepaid => {
            name => 'datepaid',
            value => $request->{datepaid} ? $request->{datepaid} : $Payment->{current_date}
        },
        source => \@sources_options,
        selected_source => $request->{source},
        source_value => $request->{source_value},
        defaultcurrency => {
            text => $default_currency },
        curr => {
            name  => 'curr',
            value => $request->{curr}, },
        column_headers => \@column_headers,
        rows        =>  \@invoice_data,
        topay_subtotal => (sum map { $_->{topay} } @invoice_data) // 0,
        topay_state   => \@topay_state,
        vendorcustomer => {
            name => 'vendor-customer',
            value => $request->{'vendor-customer'} },
        unhandled_overpayment => {
            name => 'unhandledoverpayment',
            value => $unhandled_overpayment   }  ,
        vc => {
            name => $Payment->{company_name}, # We will assume that the first Billing Information as default
            address => [
                {text => $vc_options[0]->{'line_one'}},
                {text =>  $vc_options[0]->{'line_two'}},
                {text =>  $vc_options[0]->{'line_three'}},
                {text => $vc_options[0]->{city}},
                {text => $vc_options[0]->{state}},
                {text => $vc_options[0]->{country}},
                ]
        },
        format => {
            name => 'FORMAT',
            options => \@format_options },
        media => {
            name => 'MEDIA',
            options => \@media_options  },
        exrate => $currency_options,
        notes => $request->{notes},
        overpayment         => \@overpayment,
        overpayment_account => \@overpayment_account,
        overpayment_subtotal => (sum map { $_->{amount} } @overpayment) // 0,
        payment_total => (sum map { $_->{amount} } @overpayment)
            + (sum map { $_->{topay} } @invoice_data),
    };

    $select->{selected_account} = $vc_options[0]->{cash_account_id}
<<<<<<< HEAD
      unless defined $select->{selected_account};
    my $template = LedgerSMB::Template->new(
        user     => $request->{_user},
        locale   => $request->{_locale},
        path     => 'UI/payments',
        template => 'payment2',
        format => 'HTML' );
    return $template->render($select);
=======
        unless defined $select->{selected_account};
    my $template = LedgerSMB::Template::UI->new_UI;
    return $template->render($request, 'payments/payment2', $select);
>>>>>>> 333becf4
}

=item post_payment

This method is used  for the payment module (not the bulk payment),
and its used for all the mechanics of storing a payment.

=cut

sub post_payment {
    my ($request) = @_;
    my $locale       = $request->{_locale};
    my $Payment = LedgerSMB::DBObject::Payment->new({'base' => $request});

    if (!$request->{exrate}) {
     $Payment->error($locale->text('Exchange rate hasn\'t been defined!'));}
    # LETS GET THE CUSTOMER/VENDOR INFORMATION
    ($Payment->{entity_credit_id}, $Payment->{company_name}) = split /--/ , $request->{'vendor-customer'};
    # LETS GET THE DEPARTMENT INFO

    if ($request->{department} and ( $request->{department} =~ /^(\d+)--*/ ) ) {
        $Payment->{department_id} = $1;
    } else {
        $Payment->{department_id} = undef;
    }

    #
    # We want to set a gl_description,
    # since we are using two tables there is no need to use doubled information,
    # we could specify this gl is the result of a payment movement...
    #
    $Payment->{gl_description} =
        $locale->text('This gl movement, is a consecuence of a payment transaction');
    #
    # Im not sure what this is for... gotta comment this later
    $Payment->{approved} = 'true';
    #
    # We have to setup a lot of things before we can process the payment
    # they are related to payment_post sql function, so if you have any doubts
    # look there.
    #-------------------------------------------------------------------------
    #
    # Variable definition
    #
    # We use the prefix op to refer to the overpayment variables.

    # This variable might be fuzzy, we are using it to handle invalid data
    my $unhandled_overpayment = 0;
                           # i.e. a user set an overpayment qty inside an invoice.
    my @array_options;
    my @amount;
    my @discount;
    my @cash_account_id;
    my @memo;
    my @source;
    my @transaction_id;
    my @op_amount;
    my @op_cash_account_id;
    my @op_source;
    my @op_memo;
    my @op_account_id;
    #
    # We need the invoices in order to process the income data, this is
    # done this way since the data we have isn't indexed in any way.
    #
    # Ok, we want to use the disccount information in order to do some
    # accounting movements, we will process it with the same logic for
    # a regular payment, and see where does this leave us.
    #
    $Payment->{vc_name} = $Payment->{company_name};
    @array_options = $Payment->get_entity_credit_account();
    my $discount_account_id = $array_options[0]->{discount};
    @array_options = $Payment->get_open_invoices();
    for my $ref (0 .. $#array_options) {
        if ($request->{"checkbox_$array_options[$ref]->{invoice_id}"}
            && ($request->{"topay_fx_$array_options[$ref]->{invoice_id}"})) {
         # First i have to determine if discounts will apply
         # we will assume that a discount should apply only
         # if this is the last payment of an invoice
     my  $temporary_discount = 0;
            my  $request_topay_fx_bigfloat =
                LedgerSMB::PGNumber->from_input($request->{"topay_fx_$array_options[$ref]->{invoice_id}"});
            if (($request->{"optional_discount_$array_options[$ref]->{invoice_id}"})
                && ($array_options[$ref]->{due_fx}
                    <=  $request_topay_fx_bigfloat
                        +  $array_options[$ref]->{discount_fx})) {
         $temporary_discount = $array_options[$ref]->{discount_fx};
     }
         #
         # The prefix cash is to set the movements of the cash accounts,
         # same names are used for ap/ar accounts w/o the cash prefix.
         #
     my $sign = "$array_options[$ref]->{due_fx}" <=> 0;
     if ( $sign * LedgerSMB::PGNumber->from_input($array_options[$ref]->{due_fx})->bround($LedgerSMB::Company_Config::decimal_places)
            <
          $sign * LedgerSMB::PGNumber->from_input($request_topay_fx_bigfloat)->bround($LedgerSMB::Company_Config::decimal_places)
     ){
                # We need to store all the overpayments
                # so we can use it on a new payment2 screen
                $unhandled_overpayment += $request_topay_fx_bigfloat
                    + $temporary_discount - $array_options[$ref]->{amount} ;

     }
         if ($temporary_discount != 0) {
             push @amount, $temporary_discount;
             push @cash_account_id, $discount_account_id;
             push @source, $locale->text('Applied discount');
             push @transaction_id, $array_options[$ref]->{invoice_id};
         }

             # We'll use this for both cash and ap/ar accounts
            push @amount,   $request_topay_fx_bigfloat;
            push @cash_account_id,
               $request->{"optional_pay_$array_options[$ref]->{invoice_id}"}
               ? $request->{"account_$array_options[$ref]->{invoice_id}"}
               : $request->{account};

            # We'll use this for both source and ap/ar accounts
            push @source, $request->{"optional_pay_$array_options[$ref]"}
              ? $request->{"source_$array_options[$ref]->{invoice_id}"} .' ' . $request->{"source_text_$array_options[$ref]->{invoice_id}"}
              : $request->{source}.' '.$request->{source_value};
            push @memo,
                $request->{"memo_invoice_$array_options[$ref]->{invoice_id}"};
         push @transaction_id, $array_options[$ref]->{invoice_id};
 }
    }
    # Check if there is an unhandled overpayment and run payment2 as needed
    if ($unhandled_overpayment) {
    $request->{payment_id} = 0;
    return payment2($request);
    }
    #
    # Now we need the overpayment information.
    #
    # We will use the prefix op to indicate it is an overpayment information.
    #
    # note: I love the for's C-like syntax.
    for (my $i=1 ; $i <= $request->{overpayment_qty}; $i++) {
        if (!$request->{"overpayment_checkbox_$i"}) {
            # Is overpayment marked as deleted ?
            if ( $request->{"overpayment_topay_$i"} ) {
                # Is this overpayment an used field?
                # Now we split the account selected options, using the
                # namespace the if statement provides for us.
                $request->{"overpayment_topay_$i"} =
                    LedgerSMB::PGNumber->from_input($request->{"overpayment_topay_$i"});

     my $id;
     if ( $request->{"overpayment_account_$i"} =~ /^(\d+)--*/) {
          $id = $1;
     }
     my $cashid;
     if ( $request->{"overpayment_cash_account_$i"} =~ /^(\d+)--*/) {
         $cashid = $1;
     }
     push @op_amount, $request->{"overpayment_topay_$i"};
     push @op_cash_account_id, $cashid;
                push @op_source, $request->{"overpayment_source1_$i"}
                   . ' ' .$request->{"overpayment_source2_$i"};
     push @op_memo, $request->{"overpayment_memo_$i"};
     if (not $id and $id ne '0'){
         $request->error($request->{_locale}->text('No overpayment account selected.  Was one set up?'));
     }
     push @op_account_id, $id;
     }
   }
    }
    # Finally we store all the data inside the LedgerSMB::DBObject::Payment object.
    $Payment->{cash_account_id}    = \@cash_account_id;
    $Payment->{amount}             = \@amount;
    $Payment->{source}             = \@source;
    $Payment->{memo}               = \@memo;
    $Payment->{transaction_id}     = \@transaction_id;
    $Payment->{op_amount}          = \@op_amount;
    $Payment->{op_cash_account_id} = \@op_cash_account_id;
    $Payment->{op_source}          = \@op_source;
    $Payment->{op_memo}            = \@op_memo;
    $Payment->{op_account_id}      = \@op_account_id;
    $Payment->{exchangerate}       =  $Payment->{exrate};
    # Ok, passing the control to postgresql and hoping for the best...

    $Payment->post_payment();
    if ($request->{continue_to_calling_sub}) {
        $request->{payment_id} = $Payment->{payment_id};
        return;
    }
    else {
        # Our work here is done, ask for more payments.
        return payment($request);
    }
}

=item print_payment

This sub will print the payment on the selected media, it needs to
receive the $Payment object with all this information.

=cut

sub print_payment {
    my ($request, $Payment) = @_;
  my $locale    = $Payment->{_locale};
  $Payment->gather_printable_info();
  my $header = @{$Payment->{header_info}}[0];
  my @rows   = @{$Payment->{line_info}};
  ###############################################################################
  #                 FIRST CODE SECTION
  #
  # THE FOLLOWING LINES OF CODE ADD SOME EXTRA PROCESSING TO THE DATA THAT
  # WILL BE  AVAILIBLE ON THE UI,
  # PLEASE FEEL FREE TO ADD EXTRA LINES IF YOU NEED IT (AND KNOW WHAT YOU ARE DOING).
  ###############################################################################
  # First we need to solve some ugly behaviour in the template system
     $header->{amount} = abs("$header->{amount}");
  # The next code will enable number to text conversion
     $Payment->init();
     $header->{amount2text} = $Payment->num2text($header->{amount});
  ############################################################################
  # IF YOU NEED MORE INFORMATION ON THE HEADER AND ROWS ITEMS CHECK SQL FUNCTIONS
  # payment_gather_header_info AND payment_gather_line_info
  for my $row (@rows) {
      $row->{amount} = $row->{amount}->to_output(money => 1);
  }
  my $select = {
      header        => $header,
      rows          => \@rows,
      format_amount => sub {LedgerSMB::PGNumber->from_input(@_)->to_output()}
  };
  $Payment->{templates_path} = 'templates/'.$request->setting->get('templates').'/';
  my $template = LedgerSMB::Template->new( # printed document
      user     => $Payment->{_user},
      locale   => $Payment->{_locale},
      path     => $Payment->{templates_path},
      template => 'printPayment',
      format => 'HTML' );
  return $template->render($select); ###TODO: psgi-render-to-attachment
}

=item post_and_print_payment

This is simply a shortcut between post_payment and print_payment methods, please refer
to these functions

=cut

sub post_and_print_payment {
    my ($request) = @_;
    $request->{continue_to_calling_sub} = 1;
    $request->{payment_id} = &post_payment($request);
    my $locale       = $request->{_locale};
    my $Payment = LedgerSMB::DBObject::Payment->new({'base' => $request});
    return print_payment($request, $Payment);
}

=item use_overpayment

This item will do the trick to use the overpayment information stored
inside the payments, it should be powerful enough to link overpayment
from one customer to other customers.

=cut

sub use_overpayment {
    my ($request) = @_;
    my $locale    = $request->{_locale};
    my $Payment   = LedgerSMB::DBObject::Payment->new({'base' => $request});
    my @arrayOptions;
    my @entities;

    #We will use $ui to handle all the data needed by the User Interface
    my $ui = {
    script => 'payment.pl',
        stylesheet => $request->{_user}->{stylesheet}
    };
    $ui->{account_class} = {
        name => 'account_class',
        value => $request->{account_class}
    };

    #We want to get all the customer/vendor with unused overpayment
    my @data = $Payment->get_open_overpayment_entities();
    for my $ref (0 .. $#data) {
       push @entities, { value => $data[$ref]->{id},
                         name =>  $data[$ref]->{name}};
   }

    my @currOptions;
    @arrayOptions = $request->setting->get_currencies();

    for my $ref (0 .. $#arrayOptions) {
    push @currOptions, { value => $arrayOptions[$ref],
                          text => $arrayOptions[$ref]};
    }


    $ui->{curr} = \@currOptions;
    $ui->{entities} =  \@entities;
    $ui->{action}   =  {
        name => 'action',
        value => 'use_overpayment2',
        text => $locale->text('Continue')
    };
<<<<<<< HEAD
    my $template = LedgerSMB::Template->new(
  user     => $request->{_user},
  locale   => $request->{_locale},
  path     => 'UI/payments',
  template => 'use_overpayment1',
  format => 'HTML' );
    return $template->render($ui);
=======
    my $template = LedgerSMB::Template::UI->new_UI;
    return $template->render($request, 'payments/use_overpayment1', $ui);
>>>>>>> 333becf4
}


=item use_overpayment2

This sub runs to allow the user to specify the invoices in which an
overpayment should be used

=cut


sub use_overpayment2 {
    my ($request) = @_;
    my $locale    = $request->{_locale};
    my $Payment   = LedgerSMB::DBObject::Payment->new({'base' => $request});
    my $Selected_entity;
    my @vc_info;
    my @vc_list;
    my @overpayments;
    my @ui_overpayments;
    my @avble_invoices;
    my @ui_avble_invoices;
    my @ui_selected_inv;
    my $exchangerate;
    my $ui_exchangerate;
    my @selected_checkboxes;
    my %seen_invoices;
    my $ui_to_use_subtotal = 0;
    my $ui_avble_subtotal = 0;
    my @hiddens;
    my $vc_entity_info;
    my $default_currency;
    my %amount_to_be_used;
    my %ovp_repeated_invoices;
    my %invoice_id_amount_to_pay;
    my $count;
    my $warning = $Payment->{'warning'};

    # First we need to insert some hidden information

    push @hiddens, { id => 'entity_credit_id',
                     name =>  'entity_credit_id',
                     type => 'hidden',
                     value => $request->{entity_credit_id}};
    push @hiddens, { id  => 'account_class',
                     name => 'account_class',
                     type => 'hidden',
                     value =>  $request->{account_class} };
    push @hiddens, { id  => 'login',
                     name => 'login',
                     type => 'hidden',
                     value => $request->{login}   };
    push @hiddens, { id  => 'curr',
                     name => 'curr',
                     type => 'hidden',
                     value => $request->{curr}   };

    #lets search the entity default currency
    $default_currency = $Payment->get_default_currency();


    # WE NEED TO KNOW IF WE ARE USING A CURRENCY THAT NEEDS AN EXCHANGERATE
    if ($default_currency ne $request->{curr} ) {
        # DOES THE CURRENCY IN USE HAS AN EXCHANGE RATE?, IF SO
        # WE MUST SET THE VALUE, OTHERWISE THE UI WILL HANDLE IT
        $exchangerate = $Payment->{exrate};

        if ($exchangerate) {
            $ui_exchangerate = {
                id => 'exrate',
                name => 'exrate',
                value => "$exchangerate", #THERE IS A STRANGE BEHAVIOUR WITH THIS,
                text =>  "$exchangerate"  #IF I DONT USE THE DOUBLE QUOTES, IT WILL PRINT THE ADDRESS
                    #THERE MUST BE A REASON FOR THIS, I MUST RETURN TO IT LATER
            };
        } else {
            $ui_exchangerate = {
                id => 'exrate',
                name => 'exrate'};
        }
    }
    else {
        # WE MUST SET EXCHANGERATE TO 1 FOR THE MATHS SINCE WE
        # ARE USING THE DEFAULT CURRENCY
        $exchangerate = 1;
        $ui_exchangerate = {
            id => 'exrate',
            name => 'exrate',
            value => 1,
            text =>  1
        };
    }

    #get the owner of the overpayment info
    $vc_entity_info = $Payment->get_vc_info();



    #list all the vendor/customer
    @vc_info = $Payment->get_entity_credit_account();
    for my $ref (0 .. $#vc_info) {
        my ($name) = split(/:/, $vc_info[$ref]->{name});
        push @vc_list, { value            => $vc_info[$ref]->{id},
                         name            => $name,
                         vc_discount_accno => $vc_info[$ref]->{discount}};
    }


    $count=1;
    #lets see which invoice do we have printed
    while ($Payment->{"entity_id_$count"})
    {
        if ($Payment->{"checkbox_$count"})
        {
            $count++;
            next;
        }

        if ($ovp_repeated_invoices{qq|$Payment->{"invoice_id_$count"}|}->{qq|$Payment->{"selected_accno_$count"}|}
            != $Payment->{"selected_accno_$count"}) {

            # the "ovp_repeated_invoices" hash will store the conbination
            # of invoice id and overpayment account, if this convination has
            # already printed do not print it again
            $ovp_repeated_invoices{$Payment->{"invoice_id_$count"}}->{$Payment->{"selected_accno_$count"}} =
                $Payment->{"selected_accno_$count"};

            # the "repeated invoice" flag will check if this invoice has
            # already been printed, if it does, do not print the apply
            # discount checkbox in the UI

            my $ovp_inv_payment =
                $ovp_repeated_invoices{$Payment->{"invoice_id_$count"}};
            if (! $ovp_inv_payment->{repeated_invoice}){
                $ovp_inv_payment->{optional_discount} =
                    $Payment->{"optional_discount_$count"};
                $ovp_inv_payment->{repeated_invoice} = 'false';
            } else{
                $ovp_inv_payment->{repeated_invoice} = 'true';
            }

            $ui_to_use_subtotal += $Payment->{"amount_$count"};

            my ($id,$name) = split(/--/, $Payment->{"entity_id_$count"});
            my ($ovp_chart_id, $ovp_selected_accno) =
                split(/--/, $Payment->{"selected_accno_$count"});
            my $applied_due =
                ($ovp_inv_payment->{optional_discount})
                ? $Payment->{"due_$count"}
            : $Payment->{"due_$count"} + $Payment->{"discount_$count"};

            $amount_to_be_used{"$ovp_selected_accno"} +=
                $Payment->{"amount_$count"};
            # this hash will keep track of the amount to be paid of an
            # specific invoice_id, this amount could not be more than the
            # due of that invoice.
            $invoice_id_amount_to_pay{qq|$Payment->{"invoice_id_$count"}|} +=
                $Payment->{"amount_$count"};
            if($invoice_id_amount_to_pay{qq|$Payment->{"invoice_id_$count"}|}
               > $applied_due) {
                $warning .= $locale->text('The amount of the invoice number').qq| $Payment->{"invnumber_$count"} |.$locale->text('is lesser than the amount to be paid').qq|\n|;
            }
            ###################################################################
            #    ojo no me gusta como esta implementado
            ###################################################################
            if($Payment->{"amount_$count"} < 0){
                $warning .= $locale->text('The amount of the invoice number').qq| $Payment->{"invnumber_$count"} |.$locale->text('is lesser than 0').qq|\n|;
            }
            #lets make the href for the invoice
            my $uri = $Payment->{account_class} == 1 ? 'ap' : 'ar';
            $uri .= '.pl?action=edit&id='
                . $Payment->{"invoice_id_$count"} . '&login='
                . $request->{login};

            push @ui_selected_inv,
            {
                invoice           => {
                    number => $Payment->{"invnumber_$count"},
                    id     => $Payment->{"invoice_id_$count"},
                    href   => $uri },
                entity_name        => $name,
                entity_id          => $Payment->{"entity_id_$count"},
                vc_discount_accno     => $Payment->{"vc_discount_accno_$count"},
                invoice_date       => $Payment->{"invoice_date_$count"},
                applied_due        => $applied_due,
                optional_discount => $ovp_inv_payment->{optional_discount},
                repeated_invoice  => $ovp_inv_payment->{repeated_invoice},
                due                => $Payment->{"due_$count"},
                discount        => $Payment->{"discount_$count"},
                selected_accno    => {
                    id        => $ovp_chart_id,
                    ovp_accno => $ovp_selected_accno },
                amount             => $Payment->{"amount_$count"}} unless ($seen_invoices{$Payment->{"invoice_id_$count"}}++);
        }
        $count++;
    }


    #lets search which available invoice do we have for the selected entity
    if (($Payment->{new_entity_id} != $Payment->{entity_credit_id})
        && ! $Payment->{new_checkbox})
    {
        $request->{entity_credit_id} = $Payment->{new_entity_id};
        # lets create an object who has the entity_credit_id of the
        # selected entity
        $Selected_entity =
            LedgerSMB::DBObject::Payment->new({'base' => $Payment});
        $Selected_entity->{invnumber} = $Selected_entity->{new_invoice} ;

        my ($id,$name,$vc_discount_accno) =
            split(/--/, $Selected_entity->{new_entity_id});
        my ($ovp_chart_id, $ovp_selected_accno) =
            split(/--/, $Selected_entity->{new_accno});

        $Selected_entity->{entity_credit_id} = $id;

        @avble_invoices = $Selected_entity->get_open_invoice();
        for my $ref (0 .. $#avble_invoices) {

            # this hash will store the convination of invoice id and
            # overpayment account, if this convination has already printed
            # do not print it again
            if ($ovp_repeated_invoices{$avble_invoices[$ref]->{invoice_id}}->{$Selected_entity->{new_accno}}
                != $Selected_entity->{new_accno}){
                $ovp_repeated_invoices{$avble_invoices[$ref]->{invoice_id}}->{$Selected_entity->{new_accno}} =
                    $Selected_entity->{new_accno};

                # the "repeated invoice" flag will check if this invoice has
                # already been printed, if it does, do not print the apply
                # discount checkbox in the UI
                if (!$ovp_repeated_invoices{qq|$avble_invoices[$ref]->{invoice_id}|}->{repeated_invoice}){
                    $ovp_repeated_invoices{qq|$avble_invoices[$ref]->{invoice_id}|}->{repeated_invoice} = 'false';
                } else{
                    $ovp_repeated_invoices{qq|$avble_invoices[$ref]->{invoice_id}|}->{repeated_invoice} = 'true';
                }


                if (!$ovp_repeated_invoices{qq|$avble_invoices[$ref]->{invoice_id}|}->{optional_discount}){
                    $ovp_repeated_invoices{qq|$avble_invoices[$ref]->{invoice_id}|}->{optional_discount} = 'true';
                }

                $invoice_id_amount_to_pay{qq|$avble_invoices[$ref]->{invoice_id}|} +=
                    $Selected_entity->{new_amount};
                $ui_to_use_subtotal += $Selected_entity->{new_amount};
                $amount_to_be_used{$ovp_selected_accno} +=
                    $Selected_entity->{new_amount};

                #lets make the href for the invoice
                my $uri = $Payment->{account_class} == 1 ? 'ap' : 'ar';
                $uri .= '.pl?action=edit&id='
                    . $avble_invoices[$ref]->{invoice_id}
                . '&login=' . $request->{login};

                push @ui_avble_invoices, {
                    invoice       => {
                        number => $avble_invoices[$ref]->{invnumber},
                        id     => $avble_invoices[$ref]->{invoice_id},
                        href   => $uri },
                    entity_name       => $name,
                    vc_discount_accno => $vc_discount_accno,
                    entity_id        => qq|$Selected_entity->{entity_credit_id}--$name|,
                    invoice_date        => $avble_invoices[$ref]->{invoice_date},
                    applied_due       => $Payment->{"due_$count"},
                    repeated_invoice  => $ovp_repeated_invoices{$avble_invoices[$ref]->{invoice_id}}->{repeated_invoice},
                    due            => $avble_invoices[$ref]->{due},
                    discount          => $avble_invoices[$ref]->{discount},
                    selected_accno    => {
                        id       => $ovp_chart_id,
                        ovp_accno => $ovp_selected_accno },
                    amount        => $Selected_entity->{new_amount}} unless ($seen_invoices{$avble_invoices[$ref]->{invoice_id}}++)
            }
        }
    }


    # we need to get all the available overpayments
    @overpayments = $Payment->get_available_overpayment_amount();

    for my $ref (0 .. $#overpayments) {
        my $overpay = $overpayments[$ref];
        push @ui_overpayments, {
            id          =>  $overpay->{chart_id},
            accno       =>  $overpay->{accno},
            description =>  $overpay->{description},
            amount      =>  $overpay->{movements},
            available   =>  $overpay->{available},
            touse       =>  $amount_to_be_used{$overpay->{accno}},
        };
        $ui_avble_subtotal += $overpay->{available};
    }


    # We start with our data selection called ui

    my $ui = {
        script        => 'payment.pl',
        exrate        => $ui_exchangerate,
        datepaid        => {name           => 'datepaid',
                            value    => $Payment->{datepaid}? $Payment->{datepaid} : $Payment->{current_date},
                            size    => '10'},
        notes        => $Payment->{notes},
        vc_entity_info    => $vc_entity_info,
        curr                => $request->{curr},
        default_curr         => $default_currency,
        dont_search_inv    => $Payment->{new_checkbox},
        vc_list            => \@vc_list,
        entity_credit_id     => $Payment->{entity_credit_id},
        selected_inv        => \@ui_selected_inv,
        avble_invoices       => \@ui_avble_invoices,
        account_class        => $request->{account_class},
        overpayments         => \@ui_overpayments,
        to_use_subtotal       => $ui_to_use_subtotal,
        avble_subtotal    => $ui_avble_subtotal,
        stylesheet       => $request->{_user}->{stylesheet},
        warning        => $warning,
        header          => { text => $locale->text('Use overpayment/prepayment')},
    };

    # Lastly we include the hiddens on the UI

    $ui->{hiddens} = \@hiddens;

<<<<<<< HEAD
    my $template =    LedgerSMB::Template->new(
        user     => $request->{_user},
        locale   => $request->{_locale},
        path     => 'UI/payments',
        template => 'use_overpayment2',
        format => 'HTML' );


    return $template->render($ui);
=======
    my $template = LedgerSMB::Template::UI->new_UI;
    return $template->render($request, 'payments/use_overpayment2', $ui);
>>>>>>> 333becf4
}

=item post_overpayment

This method reorganize the selected invoices by customer/vendor and adapt
them to make them fit with the post_payment sql method, calling it once
by customer/vendor id

=cut


sub post_overpayment {
    my ($request) = @_;
    my $locale    = $request->{_locale};
    my %entity_list;
    my %invoice_id_amount_to_pay;
    my @amount;
    my @discount;
    my @cash_account_id;
    my @memo;
    my @source;
    my @transaction_id;
    # this variables will store all the unused overpayment which will
    # be used to pay the invoices
    my %entity_unused_ovp;
    my $unused_ovp_index;

    #let's store all unused invoice in entity_unused_ovp, it will be

    #lets see which invoice do we have, and reorganize them by vendor/customer
    my $count=1;
    while ($request->{"entity_id_$count"})
    {

        if ($request->{"checkbox_$count"})
        {
            $count++;
            next;
        }

        my ($entity_id, $entity_name) =
            split(/--/, $request->{"entity_id_$count"});
        my ($ovp_chart_id, $ovp_selected_accno) =
            split(/--/, $request->{"selected_accno_$count"});

        # Let's see which will the amount of the invoice due that will
        # be paid from an overpayment
        my $applied_due =
            ($request->{"optional_discount_$count"}
             && $request->{"amount_$count"} == $request->{"due_$count"})
            ? $request->{"due_$count"}
        : $request->{"due_$count"} + $request->{"discount_$count"};

        # let's check if the overpayment movements of the $ovp_chart_id accno
        # has already been searched, if not, search and store it to later use
        if(!$entity_unused_ovp{"$ovp_chart_id"})
        {
            $entity_unused_ovp{"$ovp_chart_id"} =
                LedgerSMB::DBObject::Payment->new({'base' => $request});
            $entity_unused_ovp{$ovp_chart_id}->{chart_id} = $ovp_chart_id;
            # this call will store the unused overpayments in
            # $entity_unused_ovp{"$ovp_chart_id"}->{"unused_overpayment"}
            # just check the .pm
            $entity_unused_ovp{"$ovp_chart_id"}->get_unused_overpayments();
            # this counter will keep track of the ovp that had been used to
            # pay the invoices
            $entity_unused_ovp{$ovp_chart_id}->{unused_ovp_index} = 0;
        }
        $unused_ovp_index =
            $entity_unused_ovp{$ovp_chart_id}->{unused_ovp_index};

        ###############################################################
        #        Warnings Section
        ###############################################################
        # In this section, the post_overpayment will check some user inputs
        # and verify if those are apted to call the post method, if not just
        # store a warning message in the
        # $request->{warning} variable and then call the use_overpayment2
        # method and it will manage it

        # the $invoice_id_amount_to_pay hash will keep track of the amount to
        # be paid of an specific invoice_id, this amount could not be more than
        # the due of that invoice
        $invoice_id_amount_to_pay{$request->{"invoice_id_$count"}} +=
            $request->{"amount_$count"};
        if($invoice_id_amount_to_pay{$request->{"invoice_id_$count"}}
           > $applied_due){
            $request->{warning} .= "Warning\n";
        }

        #The amount to be paid shouldn't be negative
        if ($request->{"amount_$count"} < 0){
            $request->{warning} .= "Warning\n";
        }

        #Is the amount to be paid null?, tell the user and he/she will be able to manage it
        if ($request->{"amount_$count"} == 0 )
        {
            $request->{warning} .= $locale->text('The amount to be pay of the invoice number').qq| $request->{"invnumber_$count"} |.$locale->text('is null').qq|\n|;
        }

        #if the amount to be paid is bigger than the amount of the invoice, just call the update method and it will manage it
        if($request->{warning}){
            return use_overpayment2($request);
        }


        if (! $entity_list{$entity_id}) {
            $entity_list{$entity_id} =
                LedgerSMB::DBObject::Payment->new({base => $request});
            my $list_key = $entity_list{$entity_id};
            $list_key->{entity_credit_id} = $entity_id;
            $list_key->{gl_description} =
                $locale->text('This gl movement, is the result of a overpayment transaction');

            # Im not sure what this is for... gotta comment this later
            $list_key->{approved} = 'true';
        }


        my $list_key = $entity_list{$entity_id};

        #Let's fill all our entity invoice info, if it has a discount, store it into the discount accno
        if ($list_key->{"optional_discount_$count"} && $list_key->{"amount_$count"} == $list_key->{"due_$count"}) {
            push @{$list_key->{array_amount}}, $list_key->{"discount_$count"};
            push @{$list_key->{array_cash_account_id}}, $list_key->{"vc_discount_accno_$count"};
            push @{$list_key->{array_source}}, $locale->text('Applied discount by an overpayment');
            push @{$list_key->{array_transaction_id}}, $list_key->{"invoice_id_$count"};
            push @{$list_key->{array_memo}}, undef;
            push @{$list_key->{ovp_payment_id}}, undef;
        }

        #this is the amount of the present invoice that will be paid from the $ovp_chart_id accno
        my $tmp_ovp_amount = $list_key->{"amount_$count"};

        #let's store the AR/AP movement vs the overpayment accno, and keep track of all the ovp_id that will be use
        while($tmp_ovp_amount > 0)
        {
            #Send a warning if there are no more available amount in the $ovp_chart_id accno
            if (@{$entity_unused_ovp{$ovp_chart_id}->{unused_overpayment}}[$unused_ovp_index]->{available} eq '')
            {
                $request->{warning} .= $locale->text('The amount to be pay from the accno').qq| $ovp_chart_id |.$locale->text('is bigger than the amount available').qq|\n|;
                $tmp_ovp_amount = -1;
                next;
            }
            if (@{$entity_unused_ovp{$ovp_chart_id}->{unused_overpayment}}[$unused_ovp_index]->{available} >= $tmp_ovp_amount)
            {
                push @{$list_key->{array_amount}}, $tmp_ovp_amount;
                push @{$list_key->{array_cash_account_id}}, $ovp_chart_id;
                push @{$list_key->{array_source}},
                $locale->text('use of an overpayment');
                push @{$list_key->{array_transaction_id}},
                $list_key->{"invoice_id_$count"};
                push @{$list_key->{array_memo}}, undef;
                push @{$list_key->{ovp_payment_id}},
                @{$entity_unused_ovp{$ovp_chart_id}->{unused_overpayment}}[$unused_ovp_index]->{payment_id};

                $tmp_ovp_amount = 0;
                #lets see if there is more amount on the present overpayment movement
                my $tmp_residual_ovp_amount = @{$entity_unused_ovp{$ovp_chart_id}->{unused_overpayment}}[$unused_ovp_index]->{available} - $tmp_ovp_amount;
                if ($tmp_residual_ovp_amount == 0)
                {
                    $entity_unused_ovp{$ovp_chart_id}->{unused_ovp_index}++;
                }
            } else{
                $tmp_ovp_amount -= @{$entity_unused_ovp{$ovp_chart_id}->{unused_overpayment}}[$unused_ovp_index]->{available};

                push @{$list_key->{array_amount}}, @{$entity_unused_ovp{$ovp_chart_id}->{unused_overpayment}}[$unused_ovp_index]->{available};
                push @{$list_key->{array_cash_account_id}}, $ovp_chart_id;
                push @{$list_key->{array_source}}, $locale->text('use of an overpayment');
                push @{$list_key->{array_transaction_id}}, $list_key->{"invoice_id_$count"};
                push @{$list_key->{array_memo}}, undef;
                push @{$list_key->{ovp_payment_id}}, @{$entity_unused_ovp{$ovp_chart_id}->{unused_overpayment}}[$unused_ovp_index]->{payment_id};

                $unused_ovp_index = $entity_unused_ovp{$ovp_chart_id}->{unused_ovp_index}++;
            }
        }

        $count++;
    }



    # Now we have all our movements organized by vendor/customer, it is time to call the post_payment sql method by each one of them
    for my $key (keys %entity_list)
    {
        my $list_key = $entity_list{$key};
        for my $field (qw(amount cash_account_id source memo transaction_id
                          ovp_payment_id)) {
            $list_key->{$key} =
                $list_key->{"array_$field"};
        }

        $entity_list{$key}->post_payment();
    }

    return use_overpayment($request);

}

=back

=cut

{
    local ($!, $@) = (undef, undef);
    my $do_ = 'scripts/custom/payment.pl';
    if ( -e $do_ ) {
        unless ( do $do_ ) {
            if ($! or $@) {
                warn "\nFailed to execute $do_ ($!): $@\n";
                die (  "Status: 500 Internal server error(payment.pm)\n\n" );
            }
        }
    }
};

1;<|MERGE_RESOLUTION|>--- conflicted
+++ resolved
@@ -98,7 +98,7 @@
     my $template = LedgerSMB::Template::UI->new_UI;
     return $template->render($request, 'payments/payments_filter',
                              { request => $request,
-                               payment => $payment });
+                                       payment => $payment });
 }
 
 =item get_search_criteria
@@ -551,7 +551,7 @@
     my $template = LedgerSMB::Template::UI->new_UI;
     return $template->render($request, 'payments/payments_detail',
                              { request => $request,
-                               payment => $payment });
+                                       payment => $payment });
 }
 
 =item payment
@@ -1106,20 +1106,9 @@
     };
 
     $select->{selected_account} = $vc_options[0]->{cash_account_id}
-<<<<<<< HEAD
       unless defined $select->{selected_account};
-    my $template = LedgerSMB::Template->new(
-        user     => $request->{_user},
-        locale   => $request->{_locale},
-        path     => 'UI/payments',
-        template => 'payment2',
-        format => 'HTML' );
-    return $template->render($select);
-=======
-        unless defined $select->{selected_account};
     my $template = LedgerSMB::Template::UI->new_UI;
     return $template->render($request, 'payments/payment2', $select);
->>>>>>> 333becf4
 }
 
 =item post_payment
@@ -1422,18 +1411,8 @@
         value => 'use_overpayment2',
         text => $locale->text('Continue')
     };
-<<<<<<< HEAD
-    my $template = LedgerSMB::Template->new(
-  user     => $request->{_user},
-  locale   => $request->{_locale},
-  path     => 'UI/payments',
-  template => 'use_overpayment1',
-  format => 'HTML' );
-    return $template->render($ui);
-=======
     my $template = LedgerSMB::Template::UI->new_UI;
     return $template->render($request, 'payments/use_overpayment1', $ui);
->>>>>>> 333becf4
 }
 
 
@@ -1756,20 +1735,8 @@
 
     $ui->{hiddens} = \@hiddens;
 
-<<<<<<< HEAD
-    my $template =    LedgerSMB::Template->new(
-        user     => $request->{_user},
-        locale   => $request->{_locale},
-        path     => 'UI/payments',
-        template => 'use_overpayment2',
-        format => 'HTML' );
-
-
-    return $template->render($ui);
-=======
     my $template = LedgerSMB::Template::UI->new_UI;
     return $template->render($request, 'payments/use_overpayment2', $ui);
->>>>>>> 333becf4
 }
 
 =item post_overpayment
