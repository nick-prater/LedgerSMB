
package LedgerSMB::Scripts::payment;

=head1 NAME

LedgerSMB::Scripts::payment - Web entrypoints for payment handling.

=head1 DESCRIPTION

Defines the controller functions and workflow logic for payment processing.

=head1 LICENSE AND COPYRIGHT

Portions Copyright (c) 2007, David Mora R and Christian Ceballos B.

Licensed to the public under the terms of the GNU GPL version 2 or later.

Original copyright notice below.

#=====================================================================
# PLAXIS
# Copyright (c) 2007
#
#  Author: David Mora R
#        Christian Ceballos B
#
#
#
#
#
# This program is free software; you can redistribute it and/or modify
# it under the terms of the GNU General Public License as published by
# the Free Software Foundation; either version 2 of the License, or
# (at your option) any later version.
#
# This program is distributed in the hope that it will be useful,
# but WITHOUT ANY WARRANTY; without even the implied warranty of
# MERCHANTABILITY or FITNESS FOR A PARTICULAR PURPOSE.  See the
# GNU General Public License for more details.
# You should have received a copy of the GNU General Public License
# along with this program; if not, write to the Free Software
# Foundation, Inc., 675 Mass Ave, Cambridge, MA 02139, USA.


=head1 METHODS

=cut

use strict;
use warnings;

use List::Util qw/sum/;

use LedgerSMB::App_State;
use LedgerSMB::Company_Config;
use LedgerSMB::DBObject::Payment;
use LedgerSMB::DBObject::Date;
use LedgerSMB::Magic qw( MAX_DAYS_IN_MONTH EC_VENDOR );
use LedgerSMB::PGDate;
use LedgerSMB::PGNumber;
use LedgerSMB::Report::Invoices::Payments;
use LedgerSMB::Request::Helper::ParameterMap;
use LedgerSMB::Sysconfig;
use LedgerSMB::Template;
use LedgerSMB::Template::UI;


# CT:  A few notes for future refactoring of this code:
# 1:  I don't think it is a good idea to make the UI too dependant on internal
#     code structures but I don't see a good alternative at the moment.
# 2:  CamelCasing: -1
# 3:  Not good to have this much duplication of code all the way down the stack.
#     At the moment this is helpful because it gives us an opportunity to look
#     at various sets of requirements and workflows, but for future versions
#     if we don't refactor, this will turn into a bug factory.
# 4:  Both current interfaces have issues regarding separating layers of logic
#     and concern properly.

# CT:  Plans are to completely rewrite all payment logic for 1.4 anyway.

=over

=item payments($request)

Prepare and display the Payments Filter screen.

C<payments> is a L<LedgerSMB> object reference. The following request keys
must be defined:

  * dbh
  * account_class
  * batch_id

=cut

sub payments {
    my ($request) = @_;
    my $payment_data = {
        dbh => $request->{dbh},
        account_class => $request->{account_class},
        batch_id => $request->{batch_id},
    };
    my $payment = LedgerSMB::DBObject::Payment->new({'base' => $payment_data});
    $payment->get_metadata();

    my $template = LedgerSMB::Template::UI->new_UI;
    return $template->render($request, 'payments/payments_filter',
                             { request => $request,
                                       payment => $payment });
}

=item get_search_criteria($request)

Displays the 'Search Payments' screen.

C<$request> is a L<LedgerSMB> object reference. The following keys must be
set:

  * dbh
  * account_class

Optionally the following key may be defined, if the search is to be used to
find payments to add as vouchers to a reversing batch:

  * batch_id

=cut

sub get_search_criteria {
    my ($request) = @_;

    my $payment_data = {
        dbh => $request->{dbh},
        account_class => $request->{account_class},
        all_months => LedgerSMB::App_State->all_months->{dropdown},
    };

    # Additional data needed if this search is to create reversing vouchers
    $payment_data->{batch_id} = $request->{batch_id} if $request->{batch_id};

    my $payment = LedgerSMB::DBObject::Payment->new({'base' => $payment_data});
    $payment->get_metadata();

    my $template = LedgerSMB::Template::UI->new_UI;
    return $template->render(
        $request,
        'Reports/filters/payments',
        $payment
    );
}

=item pre_bulk_post_report

This displays a report of the expected GL activity of a payment batch before it
is saved.  For receipts, this just redirects to bulk_post currently.

=cut


my $bulk_post_map = input_map(
    [ qr/^(?<fld>id|source|memo|paid)_(?<cid>\d+)$/ => '@contacts<cid>:%<fld>' ],
    [ qr/^contact_label_(?<cid>\d+)$/ => '@contacts<cid>:%pay_to>' ],
    [ qr/^(?<fld>invoice_date|invnumber|due|payment|invoice|net)_(?<cid>\d+)_(?<invrow>\d+)$/
      => '@contacts<cid>:@invoices<invrow>:%<fld>' ],
    [ qr/(?<fld>cash_accno|ar_ap_accno)$/ => '%<fld>' ],
    [ qr/^transdate$/ => '%date_paid' ],
    [ qr/^datepaid$/ => '%payment_date' ],
    [ qr/^(?<fld>multiple)$/ => '%<fld>' ],
    );

sub pre_bulk_post_report {
    my ($request) = @_;
    my $template = LedgerSMB::Template->new( # printed document
        user     => $request->{_user},
        locale   => $request->{_locale},
        path     => 'UI',
        template => 'form-dynatable',
        format   => ($request->{report_format}) ? $request->{report_format} : 'HTML',
    );
    my $cols;
    @$cols =  qw(pay_to accno source memo debits credits);
    my $heading = {
        pay_to          => $request->{_locale}->text('Pay To'),
        accno           => $request->{_locale}->text('Account Number'),
        acc_description => $request->{_locale}->text('Account Title'),
        transdate       => $request->{_locale}->text('Date'),
        source          => $request->{_locale}->text('Source'),
        memo            => $request->{_locale}->text('Memo'),
        debits           => $request->{_locale}->text('Debits'),
        credits          => $request->{_locale}->text('Credits')
    };

    # parse the flat "request" namespace into a hierarchical structure
    # as defined by the $bulk_post_map transform

    # copy the request record, because the mapper modifies the hash
    # but we need the original request below...
    my $data = $bulk_post_map->({ %$request });

    # The user interface sets the 'id' field true-ish when the customer
    # is selected for inclusion in the bulk payment
    @{$data->{contacts}} = grep { $_->{id} } @{$data->{contacts}};
    for my $crow (@{$data->{contacts}}) {
        $crow->{accno} = $data->{ar_ap_accno};
        $crow->{transdate} = $request->{payment_date};
        $crow->{amount} =
            sum map {
                ($crow->{paid} eq 'some')
                    ? LedgerSMB::PGNumber->from_input($_->{payment})
                    : LedgerSMB::PGNumber->from_input($_->{net}) }
            @{$crow->{invoices}};
        $crow->{amount} *= -1
                    if ($request->{account_class} == EC_VENDOR);
        $crow->{debits} = ($crow->{amount} < 0) ? ($crow->{amount} * -1) : 0;
        $crow->{credits} = ($crow->{amount} > 0) ? $crow->{amount} : 0;;
    }
    my $rows = $data->{contacts};

    my $total = sum map { $_->{amount} } @{$data->{contacts}};
    my $total_debits = sum map { $_->{debits} } @{$data->{contacts}};
    my $total_credits = sum map { $_->{credits} } @{$data->{contacts}};

    # Cash summary
    my $ref = {
       accno     => $request->{cash_accno},
       transdate => $request->{date_paid},
       source    => $request->{_locale}->text('Total'),
       amount    => $total,
    };
    $ref->{amount} *= -1;

    if ($ref->{amount} < 0) {
        $ref->{debits} = $ref->{amount} * -1;
        $ref->{credits} = 0;
    } else {
        $ref->{debits} = 0;
        $ref->{credits} = $ref->{amount};
    }
    $total_debits += $ref->{debits};
    $total_credits += $ref->{credits};
    push @$rows, $ref;
    push @$rows,
       {class   => 'subtotal',
        debits  => $total_debits,
        credits => $total_credits};

    my $buttons = [{
        text  => $request->{_locale}->text('Save Batch'),
        name  => 'action',
        value => 'post_payments_bulk',
        class => 'submit',
    }];
    delete $request->{$_}
       for qw(action dbh);
    return $template->render({
        form => $request,
        hiddens => $request,
        columns => $cols,
        heading => $heading,
        rows    => $rows,
        buttons => $buttons,
    });
}


=item get_search_results

Displays the payment search results.

inputs currently expected include

=over

=item credit_id

=item date_from

=item date_to

=item source

=item cash_accno

=item account_class

=back

=cut


sub get_search_results {
    my ($request) = @_;
    my $report = LedgerSMB::Report::Invoices::Payments->new(%$request);
    $request->{hiddens} = {
        batch_id => $request->{batch_id},
      cash_accno => $request->{cash_accno},
        currency => $request->{currency},
    exchangerate => $request->{exchangerate},
   date_reversed => $request->{date_reversed},
   account_class => $request->{account_class},
    };
    return $report->render($request);
}

=item reverse_payments

This reverses payments selected in the search results.

=cut

sub reverse_payments {
    my ($request) = @_;

    my $date_reversed = LedgerSMB::PGDate->from_input(
        $request->{date_reversed}
    );

    foreach my $count (1 .. $request->{rowcount_}) {
        # Reverse only the selected payments
        if ($request->{"select_$count"}) {

            my $data = {
                          dbh => $request->{dbh},
                date_reversed => $date_reversed,
                     batch_id => $request->{batch_id},
                   cash_accno => $request->{cash_accno},
                     currency => $request->{currency},
                 exchangerate => $request->{exchangerate},
                       source => $request->{"source_$count"},
                    credit_id => $request->{"credit_id_$count"},
                account_class => $request->{"entity_class_$count"},
                   voucher_id => $request->{"voucher_id_$count"},
                    date_paid => LedgerSMB::PGDate->from_input(
                                     $request->{"date_paid_$count"}
                                 ),
            };

            my $payment = LedgerSMB::DBObject::Payment->new({base => $data});
            $payment->reverse;
        }
    }

    # Go back to search for more payments/receipts to reverse
    return get_search_criteria($request);
}

=item post_payments_bulk

This is a light-weight wrapper around LedgerSMB::DBObject::Payment->post_bulk.

Please see the documentation of that function as to expected inouts.

Additionally, this checks against the XSRF framework and  reloads the screen
with a notice to try again if the attempt to close out the form key is not
successful.

=cut

sub post_payments_bulk {
    my ($request) = @_;
    my $payment =  LedgerSMB::DBObject::Payment->new({'base' => $request});
    if ($request->close_form){
        my $data = $bulk_post_map->($request);
        $payment->post_bulk($data);
    } else {
        $payment->{notice} =
           $payment->{_locale}->text('Data not saved.  Please try again.');
        return display_payments($request);
    }

    return payments($request);
}

=item print

Prints a stack of checks.  Currently the logic from the single payment interface
is not merged in, meaning that $request->{multiple} must be set to a true value.

=cut

sub print {
    use LedgerSMB::Batch;
    my ($request) = @_;
    my $payment =  LedgerSMB::DBObject::Payment->new({'base' => $request});
    $payment->{company} = $payment->{_user}->{company};
    $payment->{address} = $payment->{_user}->{address};

    my $template;

    if ($payment->{batch_id}){
        my $batch = LedgerSMB::Batch->new(
                         {base => $payment,
                         copy  => 'base' }
        );
        $batch->{batch_id} = $payment->{batch_id};
        $batch->get;
        $payment->{batch_description} = $batch->{description};
        $payment->{batch_control_code} = $batch->{control_code};
    }

    $payment->{format_amount} =
        sub {return LedgerSMB::PGNumber->from_input(@_)->to_output(); };

    my $data = $bulk_post_map->($request);
    if ($data->{multiple}){
        $payment->{checks} = [];

        # consider only contacts which have been explicitly selected
        # for inclusion in the bulk payment ($contact->{id} == true-ish)
        for my $contact (grep { $_->{id} } @{$data->{contacts}}){
            my ($check) = $payment->call_procedure(
                funcname => 'company_get_billing_info',
                args => [ $contact->{id} ]
            );
            $check->{entity_class} = $payment->{account_class};
            $check->{id} = $contact->{id};
            $check->{amount} = LedgerSMB::PGNumber->from_db('0');
            $check->{invoices} = [];
            $check->{source} = $contact->{source};

            my $inv_count;
            my $check_max_invoices = $request->setting->get(
                         'check_max_invoices'
            );
            if ($check_max_invoices > scalar(@{$contact->{invoices}})) {
                $inv_count = scalar(@{$contact->{invoices}});
            } else {
                $inv_count = $check_max_invoices;
            }

            for my $invoice (@{$contact->{invoices}}) {
                if ($contact->{paid} eq 'some'){
                    $invoice->{paid} = LedgerSMB::PGNumber
                        ->from_input($invoice->{payment});
                } elsif ($contact->{paid} eq 'all'){
                    $invoice->{paid} = LedgerSMB::PGNumber
                        ->from_input($invoice->{net});
                } else {
                    $payment->error('Invalid Payment Amount Option');
                }
                $check->{amount} += $invoice->{paid};
                $invoice->{paid} = $invoice->{paid}->to_output(
                    format => '1000.00',
                    money => 1
                );
                push @{$check->{invoices}}, $invoice
                    if scalar(@{$check->{invoices}}) <= $inv_count;
            }
            my $amt = $check->{amount}->copy;
            $amt->bfloor();
            $check->{text_amount} = $payment->text_amount($amt);
            $check->{decimal} = ($check->{amount} - $amt) * 100;
            $check->{amount} = $check->{amount}->to_output(
                    format => '1000.00',
                    money => 1
            );
            push @{$payment->{checks}}, $check;
        }
        $template = LedgerSMB::Template->new( # printed document
            user => $payment->{_user},
            template => 'check_multiple',
            format => uc $payment->{'format'},
            path => 'DB',
            output_options => {
               filename => 'printed-checks',
            },
        );
        return $template->render($payment);
    } else {

    }
    return;
}

=item update_payments

Displays the bulk payment screen with current data

=cut

sub update_payments {
    return display_payments(@_);
}

=item display_payments($request)

This displays the bulk payment screen with current data.

C<$request> is a L<LedgerSMB> object reference.

Required request parameters:

  * dbh
  * action
  * account_class [1|2]
  * batch_id
  * batch_date
  * currency
  * source_start

Optionally accepts the following filtering parameters:

  * ar_ap_accno
  * meta_number

Though the following filtering parameters appear to be available,
they are not supported by the underlying C<payment_get_all_contact_invoices>
database query:

  * business_id
  * date_from
  * date_to

=cut

sub display_payments {
    my ($request) = @_;
<<<<<<< HEAD
    $request->open_form();

=======
    my $data = $bulk_post_map->({ %$request });
    my %req_contact_invoices =
        map {
            $_->{id} => {
                map { $_->{invoice} => $_ } @{$_->{invoices}}
            }
    } @{$data->{contacts}};
>>>>>>> 52af46fa
    my $payment =  LedgerSMB::DBObject::Payment->new({'base' => $request});
    $payment->get_payment_detail_data();
    $payment->{exchangerate} = undef;
    $payment->{grand_total} = LedgerSMB::PGNumber->from_db('0');
    my $source = $request->{source_start};
    for (@{$payment->{contact_invoices}}){
        my $contact_total = LedgerSMB::PGNumber->from_db(0);
        my $contact_to_pay = LedgerSMB::PGNumber->from_db(0);
        my $req_contact_data = $req_contact_invoices{$_->{contact_id}};

        for my $invoice (@{$_->{invoices}}){
            my $req_payment_data = $req_contact_data->{$invoice->{id}};
            if (($payment->{action} ne 'update_payments')
                  or (defined $request->{"id_$_->{contact_id}"})){
                $request->{"paid_$_->{contact_id}"} = ''
                    unless defined $request->{"paid_$_->{contact_id}"};
            }
            $invoice->{due} =
                $invoice->{amount} - $invoice->{paid} - $invoice->{net};
            $contact_to_pay += $invoice->{due};
            $invoice->{to_pay} = $invoice->{due}->to_db;

            $contact_total +=
                LedgerSMB::PGNumber->from_input($req_payment_data->{payment});

            for my $fld (qw/ amount paid net due /) {
                $invoice->{$fld} = $invoice->{$fld}->to_output(money  => 1);
            }

            my $fld = "payment_$_->{id}_$invoice->{id}";
            if ('display_payments' eq $request->{action}) {
                $payment->{$fld} = $invoice->{due};
            }
            else {
                $payment->{$fld} =
                    LedgerSMB::PGNumber->from_input(
                        $req_payment_data->{payment} // 0
                    )
                    ->to_output(money => 1);
            }
        }

        if ($request->{"paid_$_->{contact_id}"} ne 'some') {
                  $contact_total = $contact_to_pay;
        }
            $_->{contact_total} = $contact_total;
            $_->{to_pay} = $contact_to_pay;
        $payment->{grand_total} += $contact_total
            if ($request->{"id_$_->{contact_id}"}
                or (defined $request->{"paid_$_->{contact_id}"}
                    and $request->{"paid_$_->{contact_id}"} eq 'some'));

        my ($check_all) = $request->setting->get('check_payments');
            if ($payment->{account_class} == 1 and $check_all){
                 $payment->{"id_$_->{contact_id}"} = $_->{contact_id};
            }

        if ($payment->{account_class} == 1
            && $request->{"id_$_->{contact_id}"}) {
            # AP && selected
            $_->{source} = $source;
            $source++;
        }
        if ($payment->{account_class} == 2) {
            $_->{source} = $request->{"source_$_->{contact_id}"};
        }
        $_->{total_due} = $_->{total_due}->to_output(money  => 1);
        $_->{contact_total} = $_->{contact_total}->to_output(money  => 1);
        $_->{to_pay} = $_->{to_pay}->to_output(money  => 1);
    }
    $payment->{grand_total} = $payment->{grand_total}->to_output(money  => 1);
    @{$payment->{media_options}} = (
            {text  => $request->{_locale}->text('Screen'),
             value => 'screen'});
    for (keys %LedgerSMB::Sysconfig::printer){
         push @{$payment->{media_options}},
              {text  => $_,
               value => $_};
    }
    if ($LedgerSMB::Sysconfig::latex){
        @{$payment->{format_options}} = (
              {text => 'PDF',        value => 'PDF'},
              {text => 'Postscript', value => 'Postscript'},
        );
        $payment->{can_print} = 1;
    }

    my $template = LedgerSMB::Template::UI->new_UI;
    return $template->render($request, 'payments/payments_detail',
                             { request => $request,
                                       payment => $payment });
}

=item payment

This method is used to set the filter screen and prints it, using the
TT2 system.

=cut

sub payment {
    my ($request)    = @_;
    #my $locale       = $request->{_locale};
    my $dbPayment = LedgerSMB::DBObject::Payment->new({'base' => $request});

    # Lets get the currencies (this uses the $dbPayment->{account_class} property)
    my @currOptions;
    my @arrayOptions = $request->setting->get_currencies();

    for my $ref (0 .. $#arrayOptions) {
        push @currOptions, { value => $arrayOptions[$ref],
                             text => $arrayOptions[$ref]};

    }
    # Lets build filter by period
    my $date = LedgerSMB::DBObject::Date->new({base => $request});
    $date->build_filter_by_period($request->{_locale});
    # Lets set the data in a hash for the template system. :)
    my $select = {
        script => 'payment.pl',
        stylesheet => $request->{_user}->{stylesheet},
        login    => { name  => 'login',
                      value => $request->{_user}->{login}   },
        curr => {
            name => 'curr',
            options => \@currOptions
        },
                month => {
                    name => 'month',
                    options => $date->{monthsOptions}
            },
        year => {
            name => 'year',
            options => $date->{yearsOptions}
        },
        interval_radios => $date->{radioOptions},
        amountfrom => {
            name => 'amountfrom',
        },
        amountto => {
            name => 'amountto',
        },
        accountclass => {
            name  => 'account_class',
            value => $dbPayment->{account_class}
        },
        type => {
            name  => 'type',
            value => $request->{type}
        },
        action => {
            name => 'action',
            value => 'payment1_5',
            text => $request->{_locale}->text('Continue'),
        }
    };

    my $template = LedgerSMB::Template::UI->new_UI;
    return $template->render($request, 'payments/payment1', $select);
}


=item payment1_5

This method is called between payment and payment2, it will search the database
for entity_credit_accounts that match the parameter, if only one is found it will
run unnoticed by the user, if more than one is found it will ask the user to pick
one to handle the payment against

=cut

sub payment1_5 {
    my ($request)    = @_;
    #my $locale       = $request->{_locale};#avoid duplicating variables as much as possible?
    my  $dbPayment = LedgerSMB::DBObject::Payment->new({'base' => $request});
    my @array_options = $dbPayment->get_entity_credit_account();
    if ($#array_options == -1) {
        return &payment($request);
    } elsif ($#array_options == 0) {
        $request->{'vendor-customer'} = $array_options[0]->{id}.'--'.$array_options[0]->{name};
        return &payment2($request);
    }
    else {
        # Lets call upon the template system
        my @company_options;
        for my $ref (0 .. $#array_options) {
            push @company_options, {    id => $array_options[$ref]->{id},
                                        name => $array_options[$ref]->{name},
                                        meta_number => $array_options[$ref]->{meta_number}};
        }
        @company_options = sort { $a->{name} cmp $b->{name} } @company_options;
        my $select = {
            companies => \@company_options,
            script       => 'payment.pl',
            stylesheet   => $request->{_user}->{stylesheet},
            login        => {  name     => 'login',
                               value    => $request->{_user}->{login}},
            department   => {  name     => 'department',
                               value    => $request->{department}},
            currency     => {  name     => 'curr',
                               value    => $request->{curr}},
            datefrom     => {  name     => 'datefrom',
                               value    => $request->{datefrom}},
            dateto       => {  name     => 'dateto',
                               value    => $request->{dateto}},
            amountfrom   => {  name     => 'amountfrom',
                               value    => $request->{datefrom}},
            amountto     => {  name     => 'amountto',
                               value    => $request->{dateto}},
            accountclass => {  name     => 'account_class',
                               value    => $dbPayment->{account_class}},
            type         => {  name  => 'type',
                               value => $request->{type}},
            action       => {  name => 'action',
                               value => 'payment2',
                               text =>  $request->{_locale}->text('Continue')}
        };

        my $template = LedgerSMB::Template::UI->new_UI;
        return $template->render($request, 'payments/payment1_5', $select);
    }
}


=item update_payment2($request)

This method is used by the payment2 form when executing the action
associated with the Update button. The difference with the primary
method is in the handling of the "invoice checkboxes".

=cut

sub update_payment2 {
    my ($request) = @_;

    return payment2($request, update => 1);
}

=item payment2($request, update => $boolean)

This method is used  for the payment module, it is a consecuence
of the payment sub, and its used for all the mechanics of an invoices
payment module.

=cut

sub payment2 {
    my ($request, %args) = @_;
    my $locale       = $request->{_locale};
    my $Payment = LedgerSMB::DBObject::Payment->new({'base' => $request});
    # VARIABLES
    my ($project_id, $project_number, $project_name, $department_name );
    my @project;
    my @selected_checkboxes;
    my @department;
    my $currency_options;
    my $exchangerate;
    my $module;
    my $b_units;
    if ($request->{account_class} == 2){
        $module = 'AR';
    } elsif ($request->{account_class} == 1){
        $module = 'AP';
    }

    my @b_classes = $request->call_procedure(
        funcname => 'business_unit__list_classes',
        args => ['1', $module]);

    for my $cls (@b_classes){
        my @units = $request->call_procedure(
            funcname => 'business_unit__list_by_class',
            args => [$cls->{id}, $request->{transdate},
                     $request->{credit_id}, '0'],
            );
        $b_units->{$cls->{id}} = \@units;
    }
    # LETS GET THE CUSTOMER/VENDOR INFORMATION

    ($Payment->{entity_credit_id}, $Payment->{company_name})
        = split /--/ , $request->{'vendor-customer'};

    # WE NEED TO RETRIEVE A BILLING LOCATION,
    # THIS IS HARDCODED FOR NOW... Should we change it?
    $Payment->{location_class_id} = '1';
    my @vc_options;
    @vc_options = $Payment->get_vc_info();
    # LETS BUILD THE PROJECTS INFO
    # I DONT KNOW IF I NEED ALL THIS,
    # BUT AS IT IS AVAILABLE I'LL STORE IT FOR LATER USAGE.
    if ($request->{projects}) {
        ($project_id, $project_number, $project_name)
            = split /--/ ,  $request->{projects} ;
        @project = {
            name => 'projects',
            text => $project_number . ' ' . $project_name,
            value => $request->{projects}};
    }
    # LETS GET THE DEPARTMENT INFO
    # WE HAVE TO SET $dbPayment->{department_id} NOW,
    # THIS DATA WILL BE USED LATER
    # WHEN WE CALL FOR payment_get_open_invoices. :)
    if ($request->{department}) {
        ($Payment->{department_id}, $department_name)
            = split /--/, $request->{department};
        @department = {
            name => 'department',
            text => $department_name,
            value => $request->{department}};
    }
    my @account_options = $Payment->list_accounting();
    my @sources_options = $Payment->get_sources(\%$locale);
    my $default_currency = $Payment->get_default_currency();
    my $currency_text  =
        $request->{curr} eq $default_currency ? '' : '('.$request->{curr}.')';
    my $default_currency_text = $currency_text ? '('.$default_currency.')' : '';
    my @column_headers =  (
        {text => $locale->text('Invoice')},
        {text => $locale->text('Date')},
        {text => $locale->text('Total').$default_currency_text},
        {text => $locale->text('Paid').$default_currency_text},
        {text => $locale->text('Discount').$default_currency_text},
        {text => $locale->text('Apply Disc')},
        {text => $locale->text('Memo')},
        {text => $locale->text('Amount Due').$default_currency_text}
        );

    if ($default_currency ne $request->{curr} ) {
        push @column_headers, {text => $locale->text('Exchange Rate')},
        {text => $locale->text('Amount Due') . $currency_text};
        @column_headers[7,8] = @column_headers[8,7];

        # select the exchange rate for the currency at the payment date
        # this has preference over what comes from the request, because the
        # payment date may have changed since the last request and the
        # currency rate in the request can be associated with the old payment
        # date -- for example when a rate has been entered for the current
        # date and the user selects a different date after opening
        # the screen: today's rate would be used with no way for the user
        # to override, if we would simply take the exrate from the request.
        #$exchangerate = $Payment->get_exchange_rate(
        #        $request->{curr},
        #        $request->{datepaid}
        #        ? $request->{datepaid} : $Payment->{current_date});

        if ((! $exchangerate)
            && $request->{datepaid} eq $request->{olddatepaid}) {
            $exchangerate = $request->{exrate};
        }

        if ($exchangerate) {
            $currency_options = {
                name => 'exrate',
                #THERE IS A STRANGE BEHAVIOUR WITH THIS,
                #IF I DONT USE THE DOUBLE QUOTES, IT WILL PRINT THE ADDRESS
                #THERE MUST BE A REASON FOR THIS, I MUST RETURN TO IT LATER
                value => "$exchangerate",
                text =>  "$exchangerate"
            };
        } else {
            $currency_options = { name => 'exrate'};
        }

    } else {
        # WE MUST SET EXCHANGERATE TO 1 FOR THE MATHS SINCE WE
        # ARE USING THE DEFAULT CURRENCY
        $exchangerate = 1;
        $currency_options = {
            name => 'exrate',
            value => 1,
            text =>  1
        };
    }
    # FINALLY WE ADD TO THE COLUMN HEADERS A LAST FIELD TO PRINT THE CLOSE INVOICE CHECKBOX TRICK :)
    if ($request->{account_class} == 1) {
        push @column_headers,
        {
            text => $locale->text('To pay').$currency_text
        },
            {
                text => 'X'
            };
    } else {
        push @column_headers,
        {
            text => $locale->text('Received').$currency_text
        },
            {
                text => 'X'
            };
    }
    my @invoice_data;
    my @topay_state;
    my @open_invoices  = $Payment->get_open_invoices();
    my $unhandled_overpayment;
    for my $invoice (@open_invoices) {
        $invoice->{invoice_date} = $invoice->{invoice_date}->to_output;

        if ($args{update}
            && ! $request->{"checkbox_$invoice->{invoice_id}"}) {
            next;
        }

        my $request_topay_fx_bigfloat
            = LedgerSMB::PGNumber->from_input($request->{"topay_fx_$invoice->{invoice_id}"});
        # SHOULD I APPLY DISCCOUNTS?
        $request->{"optional_discount_$invoice->{invoice_id}"} =
            $request->{first_load}
        ? 'on'
            :  $request->{"optional_discount_$invoice->{invoice_id}"};

        # LETS SET THE EXCHANGERATE VALUES
        #tshvr4 meaning of next statement? does the same in either case!
        my $due_fx = $invoice->{due_fx};

        my $topay_fx_value;
        if ("$exchangerate") {
            $topay_fx_value =   $due_fx;
            if (!$request->{"optional_discount_$invoice->{invoice_id}"}) {
                $topay_fx_value = $due_fx =
                    $due_fx +
                    ($invoice->{discount}/$invoice->{exchangerate});
            }
        } else {
            #    $topay_fx_value = "N/A";
        }


        # We need to check for unhandled overpayment, see the post
        # function for details
        # First we will see if the discount should apply?


        # We need to compute the unhandled_overpayment, notice that
        # all the values inside the if already have
        # the exchangerate applied

        # XXX:  This causes issues currently, so display of unhandled
        # overpayment has disabled.  Was getting numbers that didn't make
        # a lot of sense to me. --CT
        $due_fx ||= 0;
        $request_topay_fx_bigfloat ||= 0;
        if ( $due_fx <  $request_topay_fx_bigfloat) {
            # We need to store all the overpayments
            # so we can use it on the screen
            $unhandled_overpayment =
                $unhandled_overpayment + $request_topay_fx_bigfloat
                - $due_fx;
            #$request->{"topay_fx_$invoice->{invoice_id}"} = "$due_fx";
            $request_topay_fx_bigfloat=$due_fx;
        }
        my $paid = $invoice->{amount} -
            $invoice->{due} - $invoice->{discount};
        my $paid_formatted = $paid->to_output;
        # Now its time to build the link to the invoice :)
        my $uri_module;
        #TODO move following code to sub getModuleForUri() ?
        if($Payment->{account_class} == 1) { # 1 is vendor
            if($invoice->{invoice}) {
                $uri_module='ir';
            }
            else {
                $uri_module='ap';
            }
        }#account_class 1
        elsif($Payment->{account_class} == 2) { # 2 is customer
            if($invoice->{invoice}) {
                $uri_module='is';
            }
            else {
                $uri_module='ar';
            }
        }#account_class 2
        else {
            #TODO
            $uri_module='??';
        }
        #my $uri = $Payment->{account_class} == 1 ? 'ap' : 'ar';
        my $uri = $uri_module . '.pl?action=edit&id='
            . $invoice->{invoice_id} . '&login=' . $request->{login};
        my $invoice_id = $invoice->{invoice_id};
        my $invoice_amt = $invoice->{amount};
        push @invoice_data, {
            invoice => {
                number => $invoice->{invnumber},
                id     =>  $invoice_id,
                href   => $uri },
            invoice_date      => "$invoice->{invoice_date}",
            amount            => $invoice_amt ? $invoice_amt->to_output() : '',
            due               => $request->{"optional_discount_$invoice_id"}?  $invoice->{due} : $invoice->{due} + $invoice->{discount},
            paid              => $paid_formatted,
            discount          => $request->{"optional_discount_$invoice_id"} ? "$invoice->{discount}" : 0 ,
            optional_discount =>  $request->{"optional_discount_$invoice_id"},
            exchange_rate     =>  "$invoice->{exchangerate}",
            due_fx            =>  "$due_fx", # This was set at the begining of the for statement
            topay             => $invoice->{due} - $invoice->{discount},
            source_text       =>  $request->{"source_text_$invoice_id"},
            optional          =>  $request->{"optional_pay_$invoice_id"},
            selected_account  =>  $request->{"account_$invoice_id"},
            selected_source   =>  $request->{"source_$invoice_id"},
            memo              =>  {
                name  => "memo_invoice_$invoice_id",
                value => $request->{"memo_invoice_$invoice_id"}
            },#END HASH
            topay_fx          =>  {
                name  => "topay_fx_$invoice_id",
                value => $request->{"topay_fx_$invoice_id"} //
                    ( $topay_fx_value ?
                      LedgerSMB::PGNumber->from_input($topay_fx_value)->to_output()
                      : ''),
            }#END HASH
        };# END PUSH

        push @topay_state, {
            id  => "topaystate_$invoice_id",
            value => $request->{"topaystate_$invoice_id"}
        }; #END PUSH
    }# END FOR
    # And finally, we are going to store the information for the overpayment / prepayment / advanced payment
    # and all the stuff, this is only needed for the update function.
    my @overpayment;
    my @overpayment_account;
    # Got to build the account selection box first.
    @overpayment_account = $Payment->list_overpayment_accounting();
    # Now we build the structure for the UI
    $request->{overpayment_qty} //= 1;
    for my $i (1 .. $request->{overpayment_qty}) {
        if (!$request->{"overpayment_checkbox_$i"}) {
            if ( $request->{"overpayment_topay_$i"} ) {
                # Now we split the account selected options
                my ($id, $accno, $description) =
                    split(/--/, $request->{"overpayment_account_$i"});
                my ($cashid, $cashaccno, $cashdescription  ) =
                    split(/--/, $request->{"overpayment_cash_account_$i"});

                push @overpayment, {
                    amount  => LedgerSMB::PGNumber->from_input($request->{"overpayment_topay_$i"}),
                    source1 => $request->{"overpayment_source1_$i"},
                    source2 => $request->{"overpayment_source2_$i"},
                    memo    => $request->{"overpayment_memo_$i"},
                    account => {
                        id          => $id,
                        accno       => $accno,
                        description => $description
                    },
                            cashaccount => {
                                id     =>   $cashid,
                                accno  =>  $cashaccno,
                                description => $cashdescription
                        }
                };
            }
            else {
                $i = $request->{overpayment_qty} + 1;
            }
        }
    }
    # We need to set the available media and format from printing
    my @media_options;
    push  @media_options, {value => 1, text => 'Screen'};
    if ($#{LedgerSMB::Sysconfig::printer}) {
        for (keys %{LedgerSMB::Sysconfig::printer}) {
            push  @media_options, {value => 1, text => $_};
        }
    }
    push  @media_options, {value => 1, text => 'e-mail'};

    #$request->error("@media_options");
    my @format_options;
    push @format_options, {value => 1, text => 'HTML'};
    if (${LedgerSMB::Sysconfig::latex}) {
        push  @format_options,
        {value => 2, text => 'PDF' },
        {value => 3, text => 'POSTSCRIPT' };
    }
    # LETS BUILD THE SELECTION FOR THE UI
    # Notice that the first data inside this selection is the firs_load, this
    # will help payment2.html to know wether it is being called for the first time
    my $select = {
        script     => 'payment.pl',
        first_load => $request->{first_load},
        stylesheet => $request->{_user}->{stylesheet},
        header  =>  { text => $request->{type} eq 'receipt' ? $locale->text('Receipt') : $locale->text('Payment') },
        type    =>  { name  => 'type',
                      value =>  $request->{type} },
        login    => { name  => 'login',
                      value => $request->{login}   },
        accountclass => {
            name  => 'account_class',
            value => $Payment->{account_class}
        },
        project =>  @project ? \@project : '' ,        # WE NEED TO VERIFY THAT THE ARRAY EXISTS, IF IT DOESNT,
        department => @department ? \@department : '', # WE WILL PASS A NULL STRING, THIS FIXES THE ISSUES
        # I WAS HAVING WITH THE NULL ARRAYS, STILL UGLY :P
        account => \@account_options,
        selected_account => $request->{account},
        datepaid => {
            name => 'datepaid',
            value => $request->{datepaid} ? $request->{datepaid} : $Payment->{current_date}
        },
        source => \@sources_options,
        selected_source => $request->{source},
        source_value => $request->{source_value},
        defaultcurrency => {
            text => $default_currency },
        curr => {
            name  => 'curr',
            value => $request->{curr}, },
        column_headers => \@column_headers,
        rows        =>  \@invoice_data,
        topay_subtotal => (sum map { $_->{topay} } @invoice_data) // 0,
        topay_state   => \@topay_state,
        vendorcustomer => {
            name => 'vendor-customer',
            value => $request->{'vendor-customer'} },
        unhandled_overpayment => {
            name => 'unhandledoverpayment',
            value => $unhandled_overpayment   }  ,
        vc => {
            name => $Payment->{company_name}, # We will assume that the first Billing Information as default
            address => [
                {text => $vc_options[0]->{'line_one'}},
                {text =>  $vc_options[0]->{'line_two'}},
                {text =>  $vc_options[0]->{'line_three'}},
                {text => $vc_options[0]->{city}},
                {text => $vc_options[0]->{state}},
                {text => $vc_options[0]->{country}},
                ]
        },
        format => {
            name => 'FORMAT',
            options => \@format_options },
        media => {
            name => 'MEDIA',
            options => \@media_options  },
        exrate => $currency_options,
        notes => $request->{notes},
        overpayment         => \@overpayment,
        overpayment_account => \@overpayment_account,
        overpayment_subtotal => (sum map { $_->{amount} } @overpayment) // 0,
        payment_total => (sum map { $_->{amount} } @overpayment)
            + (sum map { $_->{topay} } @invoice_data),
    };

    $select->{selected_account} = $vc_options[0]->{cash_account_id}
      unless defined $select->{selected_account};
    my $template = LedgerSMB::Template::UI->new_UI;
    return $template->render($request, 'payments/payment2', $select);
}

=item post_payment

This method is used  for the payment module (not the bulk payment),
and its used for all the mechanics of storing a payment.

=cut

sub post_payment {
    my ($request) = @_;
    my $locale       = $request->{_locale};
    my $Payment = LedgerSMB::DBObject::Payment->new({'base' => $request});

    if (!$request->{exrate}) {
     $Payment->error($locale->text('Exchange rate hasn\'t been defined!'));}
    # LETS GET THE CUSTOMER/VENDOR INFORMATION
    ($Payment->{entity_credit_id}, $Payment->{company_name}) = split /--/ , $request->{'vendor-customer'};
    # LETS GET THE DEPARTMENT INFO

    if ($request->{department} and ( $request->{department} =~ /^(\d+)--*/ ) ) {
        $Payment->{department_id} = $1;
    } else {
        $Payment->{department_id} = undef;
    }

    #
    # We want to set a gl_description,
    # since we are using two tables there is no need to use doubled information,
    # we could specify this gl is the result of a payment movement...
    #
    $Payment->{gl_description} =
        $locale->text('This gl movement, is a consecuence of a payment transaction');
    #
    # Im not sure what this is for... gotta comment this later
    $Payment->{approved} = 'true';
    #
    # We have to setup a lot of things before we can process the payment
    # they are related to payment_post sql function, so if you have any doubts
    # look there.
    #-------------------------------------------------------------------------
    #
    # Variable definition
    #
    # We use the prefix op to refer to the overpayment variables.

    # This variable might be fuzzy, we are using it to handle invalid data
    my $unhandled_overpayment = 0;
                           # i.e. a user set an overpayment qty inside an invoice.
    my @array_options;
    my @amount;
    my @discount;
    my @cash_account_id;
    my @memo;
    my @source;
    my @transaction_id;
    my @op_amount;
    my @op_cash_account_id;
    my @op_source;
    my @op_memo;
    my @op_account_id;
    #
    # We need the invoices in order to process the income data, this is
    # done this way since the data we have isn't indexed in any way.
    #
    # Ok, we want to use the disccount information in order to do some
    # accounting movements, we will process it with the same logic for
    # a regular payment, and see where does this leave us.
    #
    $Payment->{vc_name} = $Payment->{company_name};
    @array_options = $Payment->get_entity_credit_account();
    my $discount_account_id = $array_options[0]->{discount};
    @array_options = $Payment->get_open_invoices();
    for my $ref (0 .. $#array_options) {
        if ($request->{"checkbox_$array_options[$ref]->{invoice_id}"}
            && ($request->{"topay_fx_$array_options[$ref]->{invoice_id}"})) {
         # First i have to determine if discounts will apply
         # we will assume that a discount should apply only
         # if this is the last payment of an invoice
     my  $temporary_discount = 0;
            my  $request_topay_fx_bigfloat =
                LedgerSMB::PGNumber->from_input($request->{"topay_fx_$array_options[$ref]->{invoice_id}"});
            if (($request->{"optional_discount_$array_options[$ref]->{invoice_id}"})
                && ($array_options[$ref]->{due_fx}
                    <=  $request_topay_fx_bigfloat
                        +  $array_options[$ref]->{discount_fx})) {
         $temporary_discount = $array_options[$ref]->{discount_fx};
     }
         #
         # The prefix cash is to set the movements of the cash accounts,
         # same names are used for ap/ar accounts w/o the cash prefix.
         #
     my $sign = "$array_options[$ref]->{due_fx}" <=> 0;
     if ( $sign * LedgerSMB::PGNumber->from_input($array_options[$ref]->{due_fx})->bround($LedgerSMB::Company_Config::decimal_places)
            <
          $sign * LedgerSMB::PGNumber->from_input($request_topay_fx_bigfloat)->bround($LedgerSMB::Company_Config::decimal_places)
     ){
                # We need to store all the overpayments
                # so we can use it on a new payment2 screen
                $unhandled_overpayment += $request_topay_fx_bigfloat
                    + $temporary_discount - $array_options[$ref]->{amount} ;

     }
         if ($temporary_discount != 0) {
             push @amount, $temporary_discount;
             push @cash_account_id, $discount_account_id;
             push @source, $locale->text('Applied discount');
             push @transaction_id, $array_options[$ref]->{invoice_id};
         }

             # We'll use this for both cash and ap/ar accounts
            push @amount,   $request_topay_fx_bigfloat;
            push @cash_account_id,
               $request->{"optional_pay_$array_options[$ref]->{invoice_id}"}
               ? $request->{"account_$array_options[$ref]->{invoice_id}"}
               : $request->{account};

            # We'll use this for both source and ap/ar accounts
            push @source, $request->{"optional_pay_$array_options[$ref]"}
              ? $request->{"source_$array_options[$ref]->{invoice_id}"} .' ' . $request->{"source_text_$array_options[$ref]->{invoice_id}"}
              : $request->{source}.' '.$request->{source_value};
            push @memo,
                $request->{"memo_invoice_$array_options[$ref]->{invoice_id}"};
         push @transaction_id, $array_options[$ref]->{invoice_id};
 }
    }
    # Check if there is an unhandled overpayment and run payment2 as needed
    if ($unhandled_overpayment) {
    $request->{payment_id} = 0;
    return payment2($request);
    }
    #
    # Now we need the overpayment information.
    #
    # We will use the prefix op to indicate it is an overpayment information.
    #
    # note: I love the for's C-like syntax.
    for (my $i=1 ; $i <= $request->{overpayment_qty}; $i++) {
        if (!$request->{"overpayment_checkbox_$i"}) {
            # Is overpayment marked as deleted ?
            if ( $request->{"overpayment_topay_$i"} ) {
                # Is this overpayment an used field?
                # Now we split the account selected options, using the
                # namespace the if statement provides for us.
                $request->{"overpayment_topay_$i"} =
                    LedgerSMB::PGNumber->from_input($request->{"overpayment_topay_$i"});

     my $id;
     if ( $request->{"overpayment_account_$i"} =~ /^(\d+)--*/) {
          $id = $1;
     }
     my $cashid;
     if ( $request->{"overpayment_cash_account_$i"} =~ /^(\d+)--*/) {
         $cashid = $1;
     }
     push @op_amount, $request->{"overpayment_topay_$i"};
     push @op_cash_account_id, $cashid;
                push @op_source, $request->{"overpayment_source1_$i"}
                   . ' ' .$request->{"overpayment_source2_$i"};
     push @op_memo, $request->{"overpayment_memo_$i"};
     if (not $id and $id ne '0'){
         $request->error($request->{_locale}->text('No overpayment account selected.  Was one set up?'));
     }
     push @op_account_id, $id;
     }
   }
    }
    # Finally we store all the data inside the LedgerSMB::DBObject::Payment object.
    $Payment->{cash_account_id}    = \@cash_account_id;
    $Payment->{amount}             = \@amount;
    $Payment->{source}             = \@source;
    $Payment->{memo}               = \@memo;
    $Payment->{transaction_id}     = \@transaction_id;
    $Payment->{op_amount}          = \@op_amount;
    $Payment->{op_cash_account_id} = \@op_cash_account_id;
    $Payment->{op_source}          = \@op_source;
    $Payment->{op_memo}            = \@op_memo;
    $Payment->{op_account_id}      = \@op_account_id;
    $Payment->{exchangerate}       =  $Payment->{exrate};
    # Ok, passing the control to postgresql and hoping for the best...

    $Payment->post_payment();
    if ($request->{continue_to_calling_sub}) {
        $request->{payment_id} = $Payment->{payment_id};
        return;
    }
    else {
        # Our work here is done, ask for more payments.
        return payment($request);
    }
}

=item print_payment

This sub will print the payment on the selected media, it needs to
receive the $Payment object with all this information.

=cut

sub print_payment {
    my ($request, $Payment) = @_;
  my $locale    = $Payment->{_locale};
  $Payment->gather_printable_info();
  my $header = @{$Payment->{header_info}}[0];
  my @rows   = @{$Payment->{line_info}};
  ###############################################################################
  #                 FIRST CODE SECTION
  #
  # THE FOLLOWING LINES OF CODE ADD SOME EXTRA PROCESSING TO THE DATA THAT
  # WILL BE  AVAILIBLE ON THE UI,
  # PLEASE FEEL FREE TO ADD EXTRA LINES IF YOU NEED IT (AND KNOW WHAT YOU ARE DOING).
  ###############################################################################
  # First we need to solve some ugly behaviour in the template system
     $header->{amount} = abs("$header->{amount}");
  # The next code will enable number to text conversion
     $Payment->init();
     $header->{amount2text} = $Payment->num2text($header->{amount});
  ############################################################################
  # IF YOU NEED MORE INFORMATION ON THE HEADER AND ROWS ITEMS CHECK SQL FUNCTIONS
  # payment_gather_header_info AND payment_gather_line_info
  for my $row (@rows) {
      $row->{amount} = $row->{amount}->to_output(money => 1);
  }
  my $select = {
      header        => $header,
      rows          => \@rows,
      format_amount => sub {LedgerSMB::PGNumber->from_input(@_)->to_output()}
  };
  $Payment->{templates_path} = 'templates/'.$request->setting->get('templates').'/';
  my $template = LedgerSMB::Template->new( # printed document
      user     => $Payment->{_user},
      locale   => $Payment->{_locale},
      path     => $Payment->{templates_path},
      template => 'printPayment',
      format => 'HTML' );
  return $template->render($select); ###TODO: psgi-render-to-attachment
}

=item post_and_print_payment

This is simply a shortcut between post_payment and print_payment methods, please refer
to these functions

=cut

sub post_and_print_payment {
    my ($request) = @_;
    $request->{continue_to_calling_sub} = 1;
    $request->{payment_id} = &post_payment($request);
    my $locale       = $request->{_locale};
    my $Payment = LedgerSMB::DBObject::Payment->new({'base' => $request});
    return print_payment($request, $Payment);
}

=item use_overpayment

This item will do the trick to use the overpayment information stored
inside the payments, it should be powerful enough to link overpayment
from one customer to other customers.

=cut

sub use_overpayment {
    my ($request) = @_;
    my $locale    = $request->{_locale};
    my $Payment   = LedgerSMB::DBObject::Payment->new({'base' => $request});
    my @arrayOptions;
    my @entities;

    #We will use $ui to handle all the data needed by the User Interface
    my $ui = {
    script => 'payment.pl',
        stylesheet => $request->{_user}->{stylesheet}
    };
    $ui->{account_class} = {
        name => 'account_class',
        value => $request->{account_class}
    };

    #We want to get all the customer/vendor with unused overpayment
    my @data = $Payment->get_open_overpayment_entities();
    for my $ref (0 .. $#data) {
       push @entities, { value => $data[$ref]->{id},
                         name =>  $data[$ref]->{name}};
   }

    my @currOptions;
    @arrayOptions = $request->setting->get_currencies();

    for my $ref (0 .. $#arrayOptions) {
    push @currOptions, { value => $arrayOptions[$ref],
                          text => $arrayOptions[$ref]};
    }


    $ui->{curr} = \@currOptions;
    $ui->{entities} =  \@entities;
    $ui->{action}   =  {
        name => 'action',
        value => 'use_overpayment2',
        text => $locale->text('Continue')
    };
    my $template = LedgerSMB::Template::UI->new_UI;
    return $template->render($request, 'payments/use_overpayment1', $ui);
}


=item use_overpayment2

This sub runs to allow the user to specify the invoices in which an
overpayment should be used

=cut


sub use_overpayment2 {
    my ($request) = @_;
    my $locale    = $request->{_locale};
    my $Payment   = LedgerSMB::DBObject::Payment->new({'base' => $request});
    my $Selected_entity;
    my @vc_info;
    my @vc_list;
    my @overpayments;
    my @ui_overpayments;
    my @avble_invoices;
    my @ui_avble_invoices;
    my @ui_selected_inv;
    my $exchangerate;
    my $ui_exchangerate;
    my @selected_checkboxes;
    my %seen_invoices;
    my $ui_to_use_subtotal = 0;
    my $ui_avble_subtotal = 0;
    my @hiddens;
    my $vc_entity_info;
    my $default_currency;
    my %amount_to_be_used;
    my %ovp_repeated_invoices;
    my %invoice_id_amount_to_pay;
    my $count;
    my $warning = $Payment->{'warning'};

    # First we need to insert some hidden information

    push @hiddens, { id => 'entity_credit_id',
                     name =>  'entity_credit_id',
                     type => 'hidden',
                     value => $request->{entity_credit_id}};
    push @hiddens, { id  => 'account_class',
                     name => 'account_class',
                     type => 'hidden',
                     value =>  $request->{account_class} };
    push @hiddens, { id  => 'login',
                     name => 'login',
                     type => 'hidden',
                     value => $request->{login}   };
    push @hiddens, { id  => 'curr',
                     name => 'curr',
                     type => 'hidden',
                     value => $request->{curr}   };

    #lets search the entity default currency
    $default_currency = $Payment->get_default_currency();


    # WE NEED TO KNOW IF WE ARE USING A CURRENCY THAT NEEDS AN EXCHANGERATE
    if ($default_currency ne $request->{curr} ) {
        # DOES THE CURRENCY IN USE HAS AN EXCHANGE RATE?, IF SO
        # WE MUST SET THE VALUE, OTHERWISE THE UI WILL HANDLE IT
        $exchangerate = $Payment->{exrate};

        if ($exchangerate) {
            $ui_exchangerate = {
                id => 'exrate',
                name => 'exrate',
                value => "$exchangerate", #THERE IS A STRANGE BEHAVIOUR WITH THIS,
                text =>  "$exchangerate"  #IF I DONT USE THE DOUBLE QUOTES, IT WILL PRINT THE ADDRESS
                    #THERE MUST BE A REASON FOR THIS, I MUST RETURN TO IT LATER
            };
        } else {
            $ui_exchangerate = {
                id => 'exrate',
                name => 'exrate'};
        }
    }
    else {
        # WE MUST SET EXCHANGERATE TO 1 FOR THE MATHS SINCE WE
        # ARE USING THE DEFAULT CURRENCY
        $exchangerate = 1;
        $ui_exchangerate = {
            id => 'exrate',
            name => 'exrate',
            value => 1,
            text =>  1
        };
    }

    #get the owner of the overpayment info
    $vc_entity_info = $Payment->get_vc_info();



    #list all the vendor/customer
    @vc_info = $Payment->get_entity_credit_account();
    for my $ref (0 .. $#vc_info) {
        my ($name) = split(/:/, $vc_info[$ref]->{name});
        push @vc_list, { value            => $vc_info[$ref]->{id},
                         name            => $name,
                         vc_discount_accno => $vc_info[$ref]->{discount}};
    }


    $count=1;
    #lets see which invoice do we have printed
    while ($Payment->{"entity_id_$count"})
    {
        if ($Payment->{"checkbox_$count"})
        {
            $count++;
            next;
        }

        if ($ovp_repeated_invoices{qq|$Payment->{"invoice_id_$count"}|}->{qq|$Payment->{"selected_accno_$count"}|}
            != $Payment->{"selected_accno_$count"}) {

            # the "ovp_repeated_invoices" hash will store the conbination
            # of invoice id and overpayment account, if this convination has
            # already printed do not print it again
            $ovp_repeated_invoices{$Payment->{"invoice_id_$count"}}->{$Payment->{"selected_accno_$count"}} =
                $Payment->{"selected_accno_$count"};

            # the "repeated invoice" flag will check if this invoice has
            # already been printed, if it does, do not print the apply
            # discount checkbox in the UI

            my $ovp_inv_payment =
                $ovp_repeated_invoices{$Payment->{"invoice_id_$count"}};
            if (! $ovp_inv_payment->{repeated_invoice}){
                $ovp_inv_payment->{optional_discount} =
                    $Payment->{"optional_discount_$count"};
                $ovp_inv_payment->{repeated_invoice} = 'false';
            } else{
                $ovp_inv_payment->{repeated_invoice} = 'true';
            }

            $ui_to_use_subtotal += $Payment->{"amount_$count"};

            my ($id,$name) = split(/--/, $Payment->{"entity_id_$count"});
            my ($ovp_chart_id, $ovp_selected_accno) =
                split(/--/, $Payment->{"selected_accno_$count"});
            my $applied_due =
                ($ovp_inv_payment->{optional_discount})
                ? $Payment->{"due_$count"}
            : $Payment->{"due_$count"} + $Payment->{"discount_$count"};

            $amount_to_be_used{"$ovp_selected_accno"} +=
                $Payment->{"amount_$count"};
            # this hash will keep track of the amount to be paid of an
            # specific invoice_id, this amount could not be more than the
            # due of that invoice.
            $invoice_id_amount_to_pay{qq|$Payment->{"invoice_id_$count"}|} +=
                $Payment->{"amount_$count"};
            if($invoice_id_amount_to_pay{qq|$Payment->{"invoice_id_$count"}|}
               > $applied_due) {
                $warning .= $locale->text('The amount of the invoice number').qq| $Payment->{"invnumber_$count"} |.$locale->text('is lesser than the amount to be paid').qq|\n|;
            }
            ###################################################################
            #    ojo no me gusta como esta implementado
            ###################################################################
            if($Payment->{"amount_$count"} < 0){
                $warning .= $locale->text('The amount of the invoice number').qq| $Payment->{"invnumber_$count"} |.$locale->text('is lesser than 0').qq|\n|;
            }
            #lets make the href for the invoice
            my $uri = $Payment->{account_class} == 1 ? 'ap' : 'ar';
            $uri .= '.pl?action=edit&id='
                . $Payment->{"invoice_id_$count"} . '&login='
                . $request->{login};

            push @ui_selected_inv,
            {
                invoice           => {
                    number => $Payment->{"invnumber_$count"},
                    id     => $Payment->{"invoice_id_$count"},
                    href   => $uri },
                entity_name        => $name,
                entity_id          => $Payment->{"entity_id_$count"},
                vc_discount_accno     => $Payment->{"vc_discount_accno_$count"},
                invoice_date       => $Payment->{"invoice_date_$count"},
                applied_due        => $applied_due,
                optional_discount => $ovp_inv_payment->{optional_discount},
                repeated_invoice  => $ovp_inv_payment->{repeated_invoice},
                due                => $Payment->{"due_$count"},
                discount        => $Payment->{"discount_$count"},
                selected_accno    => {
                    id        => $ovp_chart_id,
                    ovp_accno => $ovp_selected_accno },
                amount             => $Payment->{"amount_$count"}} unless ($seen_invoices{$Payment->{"invoice_id_$count"}}++);
        }
        $count++;
    }


    #lets search which available invoice do we have for the selected entity
    if (($Payment->{new_entity_id} != $Payment->{entity_credit_id})
        && ! $Payment->{new_checkbox})
    {
        $request->{entity_credit_id} = $Payment->{new_entity_id};
        # lets create an object who has the entity_credit_id of the
        # selected entity
        $Selected_entity =
            LedgerSMB::DBObject::Payment->new({'base' => $Payment});
        $Selected_entity->{invnumber} = $Selected_entity->{new_invoice} ;

        my ($id,$name,$vc_discount_accno) =
            split(/--/, $Selected_entity->{new_entity_id});
        my ($ovp_chart_id, $ovp_selected_accno) =
            split(/--/, $Selected_entity->{new_accno});

        $Selected_entity->{entity_credit_id} = $id;

        @avble_invoices = $Selected_entity->get_open_invoice();
        for my $ref (0 .. $#avble_invoices) {

            # this hash will store the convination of invoice id and
            # overpayment account, if this convination has already printed
            # do not print it again
            if ($ovp_repeated_invoices{$avble_invoices[$ref]->{invoice_id}}->{$Selected_entity->{new_accno}}
                != $Selected_entity->{new_accno}){
                $ovp_repeated_invoices{$avble_invoices[$ref]->{invoice_id}}->{$Selected_entity->{new_accno}} =
                    $Selected_entity->{new_accno};

                # the "repeated invoice" flag will check if this invoice has
                # already been printed, if it does, do not print the apply
                # discount checkbox in the UI
                if (!$ovp_repeated_invoices{qq|$avble_invoices[$ref]->{invoice_id}|}->{repeated_invoice}){
                    $ovp_repeated_invoices{qq|$avble_invoices[$ref]->{invoice_id}|}->{repeated_invoice} = 'false';
                } else{
                    $ovp_repeated_invoices{qq|$avble_invoices[$ref]->{invoice_id}|}->{repeated_invoice} = 'true';
                }


                if (!$ovp_repeated_invoices{qq|$avble_invoices[$ref]->{invoice_id}|}->{optional_discount}){
                    $ovp_repeated_invoices{qq|$avble_invoices[$ref]->{invoice_id}|}->{optional_discount} = 'true';
                }

                $invoice_id_amount_to_pay{qq|$avble_invoices[$ref]->{invoice_id}|} +=
                    $Selected_entity->{new_amount};
                $ui_to_use_subtotal += $Selected_entity->{new_amount};
                $amount_to_be_used{$ovp_selected_accno} +=
                    $Selected_entity->{new_amount};

                #lets make the href for the invoice
                my $uri = $Payment->{account_class} == 1 ? 'ap' : 'ar';
                $uri .= '.pl?action=edit&id='
                    . $avble_invoices[$ref]->{invoice_id}
                . '&login=' . $request->{login};

                push @ui_avble_invoices, {
                    invoice       => {
                        number => $avble_invoices[$ref]->{invnumber},
                        id     => $avble_invoices[$ref]->{invoice_id},
                        href   => $uri },
                    entity_name       => $name,
                    vc_discount_accno => $vc_discount_accno,
                    entity_id        => qq|$Selected_entity->{entity_credit_id}--$name|,
                    invoice_date        => $avble_invoices[$ref]->{invoice_date},
                    applied_due       => $Payment->{"due_$count"},
                    repeated_invoice  => $ovp_repeated_invoices{$avble_invoices[$ref]->{invoice_id}}->{repeated_invoice},
                    due            => $avble_invoices[$ref]->{due},
                    discount          => $avble_invoices[$ref]->{discount},
                    selected_accno    => {
                        id       => $ovp_chart_id,
                        ovp_accno => $ovp_selected_accno },
                    amount        => $Selected_entity->{new_amount}} unless ($seen_invoices{$avble_invoices[$ref]->{invoice_id}}++)
            }
        }
    }


    # we need to get all the available overpayments
    @overpayments = $Payment->get_available_overpayment_amount();

    for my $ref (0 .. $#overpayments) {
        my $overpay = $overpayments[$ref];
        push @ui_overpayments, {
            id          =>  $overpay->{chart_id},
            accno       =>  $overpay->{accno},
            description =>  $overpay->{description},
            amount      =>  $overpay->{movements},
            available   =>  $overpay->{available},
            touse       =>  $amount_to_be_used{$overpay->{accno}},
        };
        $ui_avble_subtotal += $overpay->{available};
    }


    # We start with our data selection called ui

    my $ui = {
        script        => 'payment.pl',
        exrate        => $ui_exchangerate,
        datepaid        => {name           => 'datepaid',
                            value    => $Payment->{datepaid}? $Payment->{datepaid} : $Payment->{current_date},
                            size    => '10'},
        notes        => $Payment->{notes},
        vc_entity_info    => $vc_entity_info,
        curr                => $request->{curr},
        default_curr         => $default_currency,
        dont_search_inv    => $Payment->{new_checkbox},
        vc_list            => \@vc_list,
        entity_credit_id     => $Payment->{entity_credit_id},
        selected_inv        => \@ui_selected_inv,
        avble_invoices       => \@ui_avble_invoices,
        account_class        => $request->{account_class},
        overpayments         => \@ui_overpayments,
        to_use_subtotal       => $ui_to_use_subtotal,
        avble_subtotal    => $ui_avble_subtotal,
        stylesheet       => $request->{_user}->{stylesheet},
        warning        => $warning,
        header          => { text => $locale->text('Use overpayment/prepayment')},
    };

    # Lastly we include the hiddens on the UI

    $ui->{hiddens} = \@hiddens;

    my $template = LedgerSMB::Template::UI->new_UI;
    return $template->render($request, 'payments/use_overpayment2', $ui);
}

=item post_overpayment

This method reorganize the selected invoices by customer/vendor and adapt
them to make them fit with the post_payment sql method, calling it once
by customer/vendor id

=cut


sub post_overpayment {
    my ($request) = @_;
    my $locale    = $request->{_locale};
    my %entity_list;
    my %invoice_id_amount_to_pay;
    my @amount;
    my @discount;
    my @cash_account_id;
    my @memo;
    my @source;
    my @transaction_id;
    # this variables will store all the unused overpayment which will
    # be used to pay the invoices
    my %entity_unused_ovp;
    my $unused_ovp_index;

    #let's store all unused invoice in entity_unused_ovp, it will be

    #lets see which invoice do we have, and reorganize them by vendor/customer
    my $count=1;
    while ($request->{"entity_id_$count"})
    {

        if ($request->{"checkbox_$count"})
        {
            $count++;
            next;
        }

        my ($entity_id, $entity_name) =
            split(/--/, $request->{"entity_id_$count"});
        my ($ovp_chart_id, $ovp_selected_accno) =
            split(/--/, $request->{"selected_accno_$count"});

        # Let's see which will the amount of the invoice due that will
        # be paid from an overpayment
        my $applied_due =
            ($request->{"optional_discount_$count"}
             && $request->{"amount_$count"} == $request->{"due_$count"})
            ? $request->{"due_$count"}
        : $request->{"due_$count"} + $request->{"discount_$count"};

        # let's check if the overpayment movements of the $ovp_chart_id accno
        # has already been searched, if not, search and store it to later use
        if(!$entity_unused_ovp{"$ovp_chart_id"})
        {
            $entity_unused_ovp{"$ovp_chart_id"} =
                LedgerSMB::DBObject::Payment->new({'base' => $request});
            $entity_unused_ovp{$ovp_chart_id}->{chart_id} = $ovp_chart_id;
            # this call will store the unused overpayments in
            # $entity_unused_ovp{"$ovp_chart_id"}->{"unused_overpayment"}
            # just check the .pm
            $entity_unused_ovp{"$ovp_chart_id"}->get_unused_overpayments();
            # this counter will keep track of the ovp that had been used to
            # pay the invoices
            $entity_unused_ovp{$ovp_chart_id}->{unused_ovp_index} = 0;
        }
        $unused_ovp_index =
            $entity_unused_ovp{$ovp_chart_id}->{unused_ovp_index};

        ###############################################################
        #        Warnings Section
        ###############################################################
        # In this section, the post_overpayment will check some user inputs
        # and verify if those are apted to call the post method, if not just
        # store a warning message in the
        # $request->{warning} variable and then call the use_overpayment2
        # method and it will manage it

        # the $invoice_id_amount_to_pay hash will keep track of the amount to
        # be paid of an specific invoice_id, this amount could not be more than
        # the due of that invoice
        $invoice_id_amount_to_pay{$request->{"invoice_id_$count"}} +=
            $request->{"amount_$count"};
        if($invoice_id_amount_to_pay{$request->{"invoice_id_$count"}}
           > $applied_due){
            $request->{warning} .= "Warning\n";
        }

        #The amount to be paid shouldn't be negative
        if ($request->{"amount_$count"} < 0){
            $request->{warning} .= "Warning\n";
        }

        #Is the amount to be paid null?, tell the user and he/she will be able to manage it
        if ($request->{"amount_$count"} == 0 )
        {
            $request->{warning} .= $locale->text('The amount to be pay of the invoice number').qq| $request->{"invnumber_$count"} |.$locale->text('is null').qq|\n|;
        }

        #if the amount to be paid is bigger than the amount of the invoice, just call the update method and it will manage it
        if($request->{warning}){
            return use_overpayment2($request);
        }


        if (! $entity_list{$entity_id}) {
            $entity_list{$entity_id} =
                LedgerSMB::DBObject::Payment->new({base => $request});
            my $list_key = $entity_list{$entity_id};
            $list_key->{entity_credit_id} = $entity_id;
            $list_key->{gl_description} =
                $locale->text('This gl movement, is the result of a overpayment transaction');

            # Im not sure what this is for... gotta comment this later
            $list_key->{approved} = 'true';
        }


        my $list_key = $entity_list{$entity_id};

        #Let's fill all our entity invoice info, if it has a discount, store it into the discount accno
        if ($list_key->{"optional_discount_$count"} && $list_key->{"amount_$count"} == $list_key->{"due_$count"}) {
            push @{$list_key->{array_amount}}, $list_key->{"discount_$count"};
            push @{$list_key->{array_cash_account_id}}, $list_key->{"vc_discount_accno_$count"};
            push @{$list_key->{array_source}}, $locale->text('Applied discount by an overpayment');
            push @{$list_key->{array_transaction_id}}, $list_key->{"invoice_id_$count"};
            push @{$list_key->{array_memo}}, undef;
            push @{$list_key->{ovp_payment_id}}, undef;
        }

        #this is the amount of the present invoice that will be paid from the $ovp_chart_id accno
        my $tmp_ovp_amount = $list_key->{"amount_$count"};

        #let's store the AR/AP movement vs the overpayment accno, and keep track of all the ovp_id that will be use
        while($tmp_ovp_amount > 0)
        {
            #Send a warning if there are no more available amount in the $ovp_chart_id accno
            if (@{$entity_unused_ovp{$ovp_chart_id}->{unused_overpayment}}[$unused_ovp_index]->{available} eq '')
            {
                $request->{warning} .= $locale->text('The amount to be pay from the accno').qq| $ovp_chart_id |.$locale->text('is bigger than the amount available').qq|\n|;
                $tmp_ovp_amount = -1;
                next;
            }
            if (@{$entity_unused_ovp{$ovp_chart_id}->{unused_overpayment}}[$unused_ovp_index]->{available} >= $tmp_ovp_amount)
            {
                push @{$list_key->{array_amount}}, $tmp_ovp_amount;
                push @{$list_key->{array_cash_account_id}}, $ovp_chart_id;
                push @{$list_key->{array_source}},
                $locale->text('use of an overpayment');
                push @{$list_key->{array_transaction_id}},
                $list_key->{"invoice_id_$count"};
                push @{$list_key->{array_memo}}, undef;
                push @{$list_key->{ovp_payment_id}},
                @{$entity_unused_ovp{$ovp_chart_id}->{unused_overpayment}}[$unused_ovp_index]->{payment_id};

                $tmp_ovp_amount = 0;
                #lets see if there is more amount on the present overpayment movement
                my $tmp_residual_ovp_amount = @{$entity_unused_ovp{$ovp_chart_id}->{unused_overpayment}}[$unused_ovp_index]->{available} - $tmp_ovp_amount;
                if ($tmp_residual_ovp_amount == 0)
                {
                    $entity_unused_ovp{$ovp_chart_id}->{unused_ovp_index}++;
                }
            } else{
                $tmp_ovp_amount -= @{$entity_unused_ovp{$ovp_chart_id}->{unused_overpayment}}[$unused_ovp_index]->{available};

                push @{$list_key->{array_amount}}, @{$entity_unused_ovp{$ovp_chart_id}->{unused_overpayment}}[$unused_ovp_index]->{available};
                push @{$list_key->{array_cash_account_id}}, $ovp_chart_id;
                push @{$list_key->{array_source}}, $locale->text('use of an overpayment');
                push @{$list_key->{array_transaction_id}}, $list_key->{"invoice_id_$count"};
                push @{$list_key->{array_memo}}, undef;
                push @{$list_key->{ovp_payment_id}}, @{$entity_unused_ovp{$ovp_chart_id}->{unused_overpayment}}[$unused_ovp_index]->{payment_id};

                $unused_ovp_index = $entity_unused_ovp{$ovp_chart_id}->{unused_ovp_index}++;
            }
        }

        $count++;
    }



    # Now we have all our movements organized by vendor/customer, it is time to call the post_payment sql method by each one of them
    for my $key (keys %entity_list)
    {
        my $list_key = $entity_list{$key};
        for my $field (qw(amount cash_account_id source memo transaction_id
                          ovp_payment_id)) {
            $list_key->{$key} =
                $list_key->{"array_$field"};
        }

        $entity_list{$key}->post_payment();
    }

    return use_overpayment($request);

}

=back

=cut

{
    local ($!, $@) = (undef, undef);
    my $do_ = 'scripts/custom/payment.pl';
    if ( -e $do_ ) {
        unless ( do $do_ ) {
            if ($! or $@) {
                warn "\nFailed to execute $do_ ($!): $@\n";
                die (  "Status: 500 Internal server error(payment.pm)\n\n" );
            }
        }
    }
};

1;<|MERGE_RESOLUTION|>--- conflicted
+++ resolved
@@ -515,10 +515,8 @@
 
 sub display_payments {
     my ($request) = @_;
-<<<<<<< HEAD
     $request->open_form();
 
-=======
     my $data = $bulk_post_map->({ %$request });
     my %req_contact_invoices =
         map {
@@ -526,7 +524,7 @@
                 map { $_->{invoice} => $_ } @{$_->{invoices}}
             }
     } @{$data->{contacts}};
->>>>>>> 52af46fa
+
     my $payment =  LedgerSMB::DBObject::Payment->new({'base' => $request});
     $payment->get_payment_detail_data();
     $payment->{exchangerate} = undef;
