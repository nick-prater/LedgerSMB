=head1 NAME

LedgerSMB::Scripts::payment - LedgerSMB class defining the Controller functions for payment handling.

=head1 SYNOPSIS

Defines the controller functions and workflow logic for payment processing.

=head1 COPYRIGHT

Portions Copyright (c) 2007, David Mora R and Christian Ceballos B.

Licensed to the public under the terms of the GNU GPL version 2 or later.

Original copyright notice below.

#=====================================================================
# PLAXIS
# Copyright (c) 2007
#
#  Author: David Mora R
#        Christian Ceballos B
#
#
#
#
#
# This program is free software; you can redistribute it and/or modify
# it under the terms of the GNU General Public License as published by
# the Free Software Foundation; either version 2 of the License, or
# (at your option) any later version.
#
# This program is distributed in the hope that it will be useful,
# but WITHOUT ANY WARRANTY; without even the implied warranty of
# MERCHANTABILITY or FITNESS FOR A PARTICULAR PURPOSE.  See the
# GNU General Public License for more details.
# You should have received a copy of the GNU General Public License
# along with this program; if not, write to the Free Software
# Foundation, Inc., 675 Mass Ave, Cambridge, MA 02139, USA.


=head1 METHODS

=cut


package LedgerSMB::Scripts::payment;
use LedgerSMB::Template;
use LedgerSMB::Setting;
use LedgerSMB::Sysconfig;
use LedgerSMB::DBObject::Payment;
use LedgerSMB::DBObject::Date;
use LedgerSMB::Magic qw( MAX_DAYS_IN_MONTH EC_VENDOR );
use LedgerSMB::PGNumber;
use LedgerSMB::Scripts::reports;
use LedgerSMB::Report::Invoices::Payments;
use strict;
use warnings;

# CT:  A few notes for future refactoring of this code:
# 1:  I don't think it is a good idea to make the UI too dependant on internal
#     code structures but I don't see a good alternative at the moment.
# 2:  CamelCasing: -1
# 3:  Not good to have this much duplication of code all the way down the stack.#     At the moment this is helpful because it gives us an opportunity to look
#     at various sets of requirements and workflows, but for future versions
#     if we don't refactor, this will turn into a bug factory.
# 4:  Both current interfaces have issues regarding separating layers of logic
#     and concern properly.

# CT:  Plans are to completely rewrite all payment logic for 1.4 anyway.

=over

=item payments

This method is used to set the filter screen and prints it, using the
TT2 system.

=cut

sub payments {
    my ($request) = @_;
    my $payment =  LedgerSMB::DBObject::Payment->new({'base' => $request});
    $payment->get_metadata();
    if (!defined $payment->{batch_date}){
        $payment->error('No Batch Date!');
    }
    my @curr = LedgerSMB::Setting->new()->get_currencies;
    $payment->{default_currency} = $curr[0];
    @{$payment->{curr}} = map { { value => $_, text => $_ } } @curr;
    my $template = LedgerSMB::Template->new(
        user     => $request->{_user},
        locale   => $request->{_locale},
        path     => 'UI/payments',
        template => 'payments_filter',
        format   => 'HTML',
    );

    return $template->render_to_psgi({ request => $request,
                                       payment => $payment });
}

=item get_search_criteria

Displays the payment criteria screen.  Optional inputs are

=over

=item batch_id

=item batch_date

=back

=cut

sub get_search_criteria {
    my ($request) = @_;
    my $payment =  LedgerSMB::DBObject::Payment->new({'base' => $request});
    $payment->get_metadata();
    if ($payment->{batch_id} && $payment->{batch_date}){
        $payment->{date_reversed} = $payment->{batch_date};
    }
    @{$payment->{currencies}} = $payment->get_open_currencies();
    $payment->{report_name} = 'payments';
    return LedgerSMB::Scripts::reports::start_report($payment);
}

=item pre_bulk_post_report

This displays a report of the expected GL activity of a payment batch before it
is saved.  For receipts, this just redirects to bulk_post currently.

=cut

sub pre_bulk_post_report {
    my ($request) = @_;
    my $template = LedgerSMB::Template->new(
        user     => $request->{_user},
        locale   => $request->{_locale},
        path     => 'UI',
        template => 'form-dynatable',
        format   => ($request->{report_format}) ? $request->{report_format} : 'HTML',
    );
    my $cols;
    @$cols =  qw(pay_to accno source memo debits credits);
    my $rows = [];
    my $total_debits = 0;
    my $total_credits = 0;
    my $heading = {
        pay_to          => $request->{_locale}->text('Pay To'),
        accno           => $request->{_locale}->text('Account Number'),
        acc_description => $request->{_locale}->text('Account Title'),
        transdate       => $request->{_locale}->text('Date'),
        source          => $request->{_locale}->text('Source'),
        memo            => $request->{_locale}->text('Memo'),
        debits           => $request->{_locale}->text('Debits'),
        credits          => $request->{_locale}->text('Credits')
                  };
    my $total = 0;
    for my $crow (1 .. $request->{contact_count}){
        my $ref;
        my $cid = $request->{"contact_$crow"};
        if ($request->{"id_$cid"}){
            $ref = {pay_to    => $request->{"contact_label_$cid"},
                    accno     => $request->{ar_ap_accno},
                    transdate => $request->{date_paid},
                    source    => $request->{"source_$cid"},
                    memo      => $request->{"memo_$cid"},
                    amount    => 0
                   };
            for my $invrow (1 .. $request->{"invoice_count_$cid"}){
                 my $inv_id = $request->{"invoice_${cid}_$invrow"};
                 $ref->{amount} +=
                    LedgerSMB::PGNumber->from_input($request->{"payment_$inv_id"});
             }
             # If vendor, this is debit-normal so multiply by -1
             if ($request->{account_class} == EC_VENDOR ){ # vendor
                 $ref->{amount} *= -1;
              }
              if ($ref->{amount} < 0) {
                  $ref->{debits} = $ref->{amount} * -1;
                  $ref->{credits} = 0;
              } else {
                  $ref->{debits} = 0;
                  $ref->{credits} = $ref->{amount};
              }
              $total_debits += $ref->{debits};
              $total_credits += $ref->{credits};
              push @$rows, $ref;
              $total += $ref->{amount};
        }
    }


    # Cash summary
    my $ref = {
       accno     => $request->{cash_accno},
       transdate => $request->{date_paid},
       source    => $request->{_locale}->text('Total'),
       amount    => $total,
    };
    $ref->{amount} *= -1;

    if ($ref->{amount} < 0) {
        $ref->{debits} = $ref->{amount} * -1;
        $ref->{credits} = 0;
    } else {
        $ref->{debits} = 0;
        $ref->{credits} = $ref->{amount};
    }
    $total_debits += $ref->{debits};
    $total_credits += $ref->{credits};
    push @$rows, $ref;
    push @$rows,
       {class   => 'subtotal',
        debits  => $total_debits,
        credits => $total_credits};

    my $buttons = [{
        text  => $request->{_locale}->text('Save Batch'),
        name  => 'action',
        value => 'post_payments_bulk',
        class => 'submit',
    }];
    $request->{action} = 'p';
    return $template->render_to_psgi({
        form => $request,
        hiddens => $request,
        columns => $cols,
        heading => $heading,
        rows    => $rows,
        buttons => $buttons,
    });
}

# Is this even used?  It would just redirect back to the report which is not
# helpful.  --CT

sub p_payments_bulk_post {
    my ($request) = @_;
    return pre_bulk_post_report(@_);
}

# wrapper around post_payments_bulk munged for dynatable.

sub post_payments_bulk_p {
    return post_payments_bulk(@_);
}

=item get_search_results

Displays the payment search results.

inputs currently expected include

=over

=item credit_id

=item date_from

=item date_to

=item source

=item cash_accno

=item account_class

=back

=cut


sub get_search_results {
    my ($request) = @_;
    my $report = LedgerSMB::Report::Invoices::Payments->new(%$request);
    $request->{hiddens} = {
        batch_id => $request->{batch_id},
      cash_accno => $request->{cash_accno},
        currency => $request->{currency},
    exchangerate => $request->{exchangerate},
   date_reversed => $request->{date_reversed},
    };
    return $report->render_to_psgi($request);
}

=item reverse_payments

This reverses payments selected in the search results.

=cut

sub reverse_payments {
    my ($request) = @_;
    $request->dates('date_reversed');
    $request->dates_series(0, $request->{rowcount_}, 'date_paid');
    $request->{account_class} = 1;
    my $payment = LedgerSMB::DBObject::Payment->new({base => $request});
    for my $count (1 .. $payment->{rowcount_}){
        if ($payment->{"select_$count"}){
           $payment->{account_class} = $payment->{"entity_class_$count"};
           $payment->{credit_id} = $payment->{"credit_id_$count"};
           $payment->{date_paid} = $payment->{"date_paid_$count"};
           $payment->{source} = $payment->{"source_$count"};
           $payment->{voucher_id} = $payment->{"voucher_id_$count"};
           $payment->reverse;
        }
    }
    return get_search_criteria($payment);
}

=item post_payments_bulk

This is a light-weight wrapper around LedgerSMB::DBObject::Payment->post_bulk.

Please see the documentation of that function as to expected inouts.

Additionally, this checks against the XSRF framework and  reloads the screen
with a notice to try again if the attempt to close out the form key is not
successful.

=cut

sub post_payments_bulk {
    my ($request) = @_;
    my $payment =  LedgerSMB::DBObject::Payment->new({'base' => $request});
    if ($request->close_form){
        $payment->post_bulk();
    } else {
        $payment->{notice} =
           $payment->{_locale}->text('Data not saved.  Please try again.');
        return display_payments($request);
    }

    return payments($request);
}

=item print

Prints a stack of checks.  Currently the logic from the single payment interface
is not merged in, meaning that $request->{multiple} must be set to a true value.

=cut

sub print {
    use LedgerSMB::Batch;
    my ($request) = @_;
    my $payment =  LedgerSMB::DBObject::Payment->new({'base' => $request});
    $payment->{company} = $payment->{_user}->{company};
    $payment->{address} = $payment->{_user}->{address};

    my $template;

    if ($payment->{batch_id}){
        my $batch = LedgerSMB::Batch->new(
                         {base => $payment,
                         copy  => 'base' }
        );
        $batch->{batch_id} = $payment->{batch_id};
        $batch->get;
        $payment->{batch_description} = $batch->{description};
        $payment->{batch_control_code} = $batch->{control_code};
    }

    $payment->{format_amount} =
        sub {return LedgerSMB::PGNumber->from_input(@_)->to_output(); };

    if ($payment->{multiple}){
        $payment->{checks} = [];
        for my $line (1 .. $payment->{contact_count}){
            my $id = $payment->{"contact_$line"};
            next if !defined $payment->{"id_$id"};
            my ($check) = $payment->call_procedure(
                     funcname => 'company_get_billing_info', args => [$id]
            );
            $check->{entity_class} = $payment->{account_class};
            $check->{id} = $id;
            $check->{amount} = LedgerSMB::PGNumber->from_db('0');
            $check->{invoices} = [];
            $check->{source} = $payment->{"source_$id"};

            my $inv_count;
            my $check_max_invoices = LedgerSMB::Setting->get(
                         'check_max_invoices'
            );
            if ($check_max_invoices > $payment->{"invoice_count_$id"}) {
                $inv_count = $payment->{"invoice_count_$id"};
            } else {
                $inv_count = $check_max_invoices;
            }

            for my $inv (1 .. $payment->{"invoice_count_$id"}){
                my $invhash = {};
                my $inv_id = $payment->{"invoice_${id}_$inv"};
                for (qw(invnumber due invoice_date)){
                    $invhash->{$_} = $payment->{"${_}_${inv_id}"};
                }
                if ($payment->{"paid_$id"} eq 'some'){
                    $invhash->{paid} = LedgerSMB::PGNumber
                        ->from_input($payment->{"payment_${inv_id}"});
                } elsif ($payment->{"paid_$id"} eq 'all'){
                    $invhash->{paid} = LedgerSMB::PGNumber
                        ->from_input($payment->{"net_${inv_id}"});
                } else {
                    $payment->error('Invalid Payment Amount Option');
                }
                $check->{amount} += $invhash->{paid};
                $invhash->{paid} = $invhash->{paid}->to_output(
                    format => '1000.00',
                    money => 1
                );
                push @{$check->{invoices}}, $invhash if $inv <= $inv_count;
            }
            my $amt = $check->{amount}->copy;
            $amt->bfloor();
            $check->{text_amount} = $payment->text_amount($amt);
            $check->{decimal} = ($check->{amount} - $amt) * 100;
            $check->{amount} = $check->{amount}->to_output(
                    format => '1000.00',
                    money => 1
            );
            push @{$payment->{checks}}, $check;
        }
        $template = LedgerSMB::Template->new(
            user => $payment->{_user},
            template => 'check_multiple',
            format => uc $payment->{'format'},
            no_auto_output => 1,
            output_args => $payment,
        );
        $template->render($payment);
        $template->output(%$payment);
        $request->{action} = 'update_payments';
        return display_payments(@_);
    } else {

    }
    return;
}

=item update_payments

Displays the bulk payment screen with current data

=cut

sub update_payments {
    return display_payments(@_);
}

=item display_payments

This displays the bulk payment screen with current data.

=cut

sub display_payments {
    my ($request) = @_;
    my $payment =  LedgerSMB::DBObject::Payment->new({'base' => $request});
    $payment->{default_currency} =  $payment->get_default_currency();;
    $payment->get_payment_detail_data();
    $payment->open_form();
    $payment->{exchangerate} = undef;
    $payment->{grand_total} = 0;
    my $source = $request->{source_start};
    for (@{$payment->{contact_invoices}}){
        my $contact_total = 0;
        my $contact_to_pay = 0;

        for my $invoice (@{$_->{invoices}}){
            if (($payment->{action} ne 'update_payments')
                  or (defined $payment->{"id_$_->{contact_id}"})){
                $payment->{"paid_$_->{contact_id}"} = ''
                    unless defined $payment->{"paid_$_->{contact_id}"};
            }
            $invoice->[6] = $invoice->[3] - $invoice->[4] - $invoice->[5];
            $contact_to_pay += $invoice->[6];
            $invoice->[7] = $invoice->[6]->to_db;

            my $fld = 'payment_' . $invoice->[0];
            $contact_total += LedgerSMB::PGNumber->from_input($payment->{$fld});

            $invoice->[3] = $invoice->[3]->to_output(money  => 1);
            $invoice->[4] = $invoice->[4]->to_output(money  => 1);
            $invoice->[5] = $invoice->[5]->to_output(money  => 1);
            $invoice->[6] = $invoice->[6]->to_output(money  => 1);

            if ('display_payments' eq $request->{action}) {
                $payment->{$fld} = $invoice->[6];
            }
            else {
                $payment->{$fld} //= 0;
                $payment->{$fld} =
                    LedgerSMB::PGNumber->from_input($payment->{$fld})
                    ->to_output(money => 1);
            }
        }
        if ($payment->{"paid_$_->{contact_id}"} ne 'some') {
                  $contact_total = $contact_to_pay;
        }
            $_->{contact_total} = $contact_total;
            $_->{to_pay} = $contact_to_pay;
        $payment->{grand_total} += $contact_total
            if ($payment->{"id_$_->{contact_id}"}
                or (defined $payment->{"paid_$_->{contact_id}"}
                    and $payment->{"paid_$_->{contact_id}"} eq 'some'));

            my ($check_all) = LedgerSMB::Setting->get('check_payments');
            if ($payment->{account_class} == 1 and $check_all){
                 $payment->{"id_$_->{contact_id}"} = $_->{contact_id};
            }

        if ($payment->{account_class} == 1
            && $request->{"id_$_->{contact_id}"}) {
            # AP && selected
            $_->{source} = $source;
            $source++;
        }
        if ($payment->{account_class} == 2) {
            $_->{source} = $request->{"source_$_->{contact_id}"};
        }
        $_->{total_due} = $_->{total_due}->to_output(money  => 1);
        $_->{contact_total} = $_->{contact_total}->to_output(money  => 1);
        $_->{to_pay} = $_->{to_pay}->to_output(money  => 1);
    }
    $payment->{grand_total} = $payment->{grand_total}->to_output(money  => 1);
    @{$payment->{media_options}} = (
            {text  => $request->{_locale}->text('Screen'),
             value => 'screen'});
    for (keys %LedgerSMB::Sysconfig::printer){
         push @{$payment->{media_options}},
              {text  => $_,
               value => $_};
    }
    if ($LedgerSMB::Sysconfig::latex){
        @{$payment->{format_options}} = (
              {text => 'PDF',        value => 'PDF'},
              {text => 'Postscript', value => 'Postscript'},
        );
        $payment->{can_print} = 1;
    }

    my $template = LedgerSMB::Template->new(
        user     => $request->{_user},
        locale   => $request->{_locale},
        path     => 'UI/payments',
        template => 'payments_detail',
        format   => 'HTML',
    );
    return $template->render_to_psgi({ request => $request,
                                       payment => $payment });
}

=item payment

This method is used to set the filter screen and prints it, using the
TT2 system.

=cut

sub payment {
 my ($request)    = @_;
 #my $locale       = $request->{_locale};
 my $dbPayment = LedgerSMB::DBObject::Payment->new({'base' => $request});
 my $Settings = LedgerSMB::Setting->new({'base' => $request});

# Lets get the currencies (this uses the $dbPayment->{account_class} property)
 my @currOptions;
 my @arrayOptions;
 @arrayOptions = $Settings->get_currencies();

 for my $ref (0 .. $#arrayOptions) {
     push @currOptions, { value => $arrayOptions[$ref],
                           text => $arrayOptions[$ref]};

 }
# Lets build filter by period
my $date = LedgerSMB::DBObject::Date->new({base => $request});
   $date->build_filter_by_period($request->{_locale});
# Lets set the data in a hash for the template system. :)
my $select = {
  script => 'payment.pl',
  stylesheet => $request->{_user}->{stylesheet},
  login    => { name  => 'login',
                value => $request->{_user}->{login}   },
  curr => {
    name => 'curr',
    options => \@currOptions
  },
  month => {
    name => 'month',
    options => $date->{monthsOptions}
  },
  year => {
    name => 'year',
    options => $date->{yearsOptions}
  },
  interval_radios => $date->{radioOptions},
  amountfrom => {
    name => 'amountfrom',
    },
  amountto => {
    name => 'amountto',
  },
  accountclass => {
   name  => 'account_class',
   value => $dbPayment->{account_class}
  },
  type => {
    name  => 'type',
    value => $request->{type}
  },
  action => {
    name => 'action',
    value => 'payment1_5',
    text => $request->{_locale}->text('Continue'),
  }
};

 my $template;
     $template = LedgerSMB::Template->new(
     user     => $request->{_user},
     locale   => $request->{_locale},
     path     => 'UI/payments',
     template => 'payment1',
     format   => 'HTML' );
     return $template->render_to_psgi($select);
}


=item payment1_5

This method is called between payment and payment2, it will search the database
for entity_credit_accounts that match the parameter, if only one is found it will
run unnoticed by the user, if more than one is found it will ask the user to pick
one to handle the payment against

=cut

sub payment1_5 {
my ($request)    = @_;
#my $locale       = $request->{_locale};#avoid duplicating variables as much as possible?
my  $dbPayment = LedgerSMB::DBObject::Payment->new({'base' => $request});
my @array_options = $dbPayment->get_entity_credit_account();
if ($#array_options == -1) {
    return &payment($request);
} elsif ($#array_options == 0) {
   $request->{'vendor-customer'} = $array_options[0]->{id}.'--'.$array_options[0]->{name};
   return &payment2($request);
} else {
   # Lets call upon the template system
   my @company_options;
   for my $ref (0 .. $#array_options) {
       push @company_options, {    id => $array_options[$ref]->{id},
                                   name => $array_options[$ref]->{name},
                                   meta_number => $array_options[$ref]->{meta_number}};
   }
   @company_options = sort { $a->{name} cmp $b->{name} } @company_options;
   my $select = {
    companies => \@company_options,
    script       => 'payment.pl',
    stylesheet   => $request->{_user}->{stylesheet},
    login        => {  name     => 'login',
                       value    => $request->{_user}->{login}},
    department   => {  name     => 'department',
                       value    => $request->{department}},
    currency     => {  name     => 'curr',
                       value    => $request->{curr}},
    datefrom     => {  name     => 'datefrom',
                       value    => $request->{datefrom}},
    dateto       => {  name     => 'dateto',
                       value    => $request->{dateto}},
    amountfrom   => {  name     => 'amountfrom',
                       value    => $request->{datefrom}},
    amountto     => {  name     => 'amountto',
                       value    => $request->{dateto}},
    accountclass => {  name     => 'account_class',
                       value    => $dbPayment->{account_class}},
    type         => {  name  => 'type',
                       value => $request->{type}},
    action       => {  name => 'action',
                       value => 'payment2',
                       text =>  $request->{_locale}->text('Continue')}
    };
    my $template;
     $template = LedgerSMB::Template->new(
     user     => $request->{_user},
     locale   => $request->{_locale},
     path     => 'UI/payments',
     template => 'payment1_5',
     format   => 'HTML' );
    return $template->render_to_psgi($select);
 }

}

=item payment2

This method is used  for the payment module, it is a consecuence of the payment sub,
and its used for all the mechanics of an invoices payment module.

=cut

sub payment2 {
    my ($request) = @_;
    my $locale       = $request->{_locale};
    my $Payment = LedgerSMB::DBObject::Payment->new({'base' => $request});
    # VARIABLES
    my ($project_id, $project_number, $project_name, $department_name );
    my @project;
    my @selected_checkboxes;
    my @department;
    my @currency_options;
    my $exchangerate;
    my $module;
    my $b_units;
    if ($request->{account_class} == 2){
    $module = 'AR';
    } elsif ($request->{account_class} == 1){
    $module = 'AP';
    }

    my @b_classes = $request->call_procedure(
                        funcname => 'business_unit__list_classes',
                            args => ['1', $module]);

    for my $cls (@b_classes){
   my @units = $request->call_procedure(
                        funcname => 'business_unit__list_by_class',
                            args => [$cls->{id}, $request->{transdate},
                                     $request->{credit_id}, '0'],
   );
   $b_units->{$cls->{id}} = \@units;
    }
    # LETS GET THE CUSTOMER/VENDOR INFORMATION

    ($Payment->{entity_credit_id}, $Payment->{company_name})
        = split /--/ , $request->{'vendor-customer'};

    # WE NEED TO RETRIEVE A BILLING LOCATION, THIS IS HARDCODED FOR NOW... Should we change it?
    $Payment->{location_class_id} = '1';
    my @vc_options;
    @vc_options = $Payment->get_vc_info();
    # LETS BUILD THE PROJECTS INFO
    # I DONT KNOW IF I NEED ALL THIS, BUT AS IT IS AVAILABLE I'LL STORE IT FOR LATER USAGE.
    if ($request->{projects}) {
        ($project_id, $project_number, $project_name)
            = split /--/ ,  $request->{projects} ;
        @project = {
            name => 'projects',
            text => $project_number . ' ' . $project_name,
            value => $request->{projects}};
    }
    # LETS GET THE DEPARTMENT INFO
    # WE HAVE TO SET $dbPayment->{department_id} NOW, THIS DATA WILL BE USED LATER WHEN WE
    # CALL FOR payment_get_open_invoices. :)
    if ($request->{department}) {
        ($Payment->{department_id}, $department_name)
            = split /--/, $request->{department};
        @department = {
            name => 'department',
            text => $department_name,
            value => $request->{department}};
    }
    # LETS GET ALL THE ACCOUNTS
    my @account_options = $Payment->list_accounting();
    # LETS GET THE POSSIBLE SOURCES
    my @sources_options = $Payment->get_sources(\%$locale);
    # LETS BUILD THE CURRENCIES INFORMATION
    # FIRST, WE NEED TO KNOW THE DEFAULT CURRENCY
    my $default_currency = $Payment->get_default_currency();
    # LETS BUILD THE COLUMN HEADERS WE ALWAYS NEED
    # THE OTHER HEADERS WILL BE BUILT IF THE RIGHT CONDITIONS ARE MET.
    # -----------------------------------------------
    # SOME USERS WONT USE MULTIPLE CURRENCIES, AND WONT LIKE THE FACT CURRENCY BEING
    # ON THE SCREEN ALL THE TIME, SO IF THEY ARE USING THE DEFAULT CURRENCY WE WONT PRINT IT
    my $currency_text  =  $request->{curr} eq $default_currency ? '' : '('.$request->{curr}.')';
    my $default_currency_text = $currency_text ? '('.$default_currency.')' : '';
    my @column_headers =  (
        {text => $locale->text('Invoice')},
                       {text => $locale->text('Date')},
                       {text => $locale->text('Total').$default_currency_text},
                       {text => $locale->text('Paid').$default_currency_text},
                       {text => $locale->text('Discount').$default_currency_text},
                       {text => $locale->text('Apply Disc')},
                       {text => $locale->text('Memo')},
                       {text => $locale->text('Amount Due').$default_currency_text}
                       );
 # WE NEED TO KNOW IF WE ARE USING A CURRENCY THAT NEEDS AN EXCHANGERATE
 if ($default_currency ne $request->{curr} ) {
 # FIRST WE PUSH THE OTHER COLUMN HEADERS WE NEED
     push @column_headers, {text => $locale->text('Exchange Rate')},
        {text => $locale->text('Amount Due') . $currency_text};
 # WE SET THEM IN THE RIGHT ORDER FOR THE TABLE INSIDE THE UI
     @column_headers[7,8] = @column_headers[8,7];

     # select the exchange rate for the currency at the payment date
     # this has preference over what comes from the request, because the payment date
     # may have changed since the last request and the currency rate in the request
     # can be associated with the old payment date -- for example when a rate has been
     # entered for the current date and the user selects a different date after opening
     # the screen: today's rate would be used with no way for the user to override, if
     # we would simply take the exrate from the request.
        # $exchangerate = $Payment->get_exchange_rate(
        #     $request->{curr},
        #     $request->{datepaid} ? $request->{datepaid} : $Payment->{current_date}
        #);

     $exchangerate = $request->{exrate}
        if ((! $exchangerate) &&
        $request->{datepaid} eq $request->{olddatepaid});


   if ($exchangerate) {
     @currency_options = {
          name => 'exrate',
          value => "$exchangerate", #THERE IS A STRANGE BEHAVIOUR WITH THIS,
          text =>  "$exchangerate"  #IF I DONT USE THE DOUBLE QUOTES, IT WILL PRINT THE ADDRESS
                                    #THERE MUST BE A REASON FOR THIS, I MUST RETURN TO IT LATER
      };
   } else {
            @currency_options = { name => 'exrate'};
   }

 } else {
 # WE MUST SET EXCHANGERATE TO 1 FOR THE MATHS SINCE WE
 # ARE USING THE DEFAULT CURRENCY
   $exchangerate = 1;
   @currency_options = {
                          name => 'exrate',
                          value => 1,
                          text =>  1
                       };
  }
    # FINALLY WE ADD TO THE COLUMN HEADERS A LAST FIELD TO PRINT THE CLOSE INVOICE CHECKBOX TRICK :)
    if ($request->{account_class} == 1){
 push @column_headers, {text => $locale->text('To pay').$currency_text},
                       {text => 'X'};
    } else {
 push @column_headers, {text => $locale->text('Received').$currency_text},
                       {text => 'X'};
    }
    my @invoice_data;
    my @topay_state;
    my @open_invoices  = $Payment->get_open_invoices();
    my $unhandled_overpayment;
    for my $invoice (@open_invoices) {
        $invoice->{invoice_date} = $invoice->{invoice_date}->to_output;
        if (  !$request->{"checkbox_$invoice->{invoice_id}"}) {
            my $request_topay_fx_bigfloat
                = LedgerSMB::PGNumber->from_input($request->{"topay_fx_$invoice->{invoice_id}"});
            # SHOULD I APPLY DISCCOUNTS?
            $request->{"optional_discount_$invoice->{invoice_id}"} = $request->{first_load}? 'on':  $request->{"optional_discount_$invoice->{invoice_id}"};

            # LETS SET THE EXCHANGERATE VALUES
   #tshvr4 meaning of next statement? does the same in either case!
            my $due_fx = $invoice->{due_fx};

   my $topay_fx_value;
   if ("$exchangerate") {
       $topay_fx_value =   $due_fx;
                if (!$request->{"optional_discount_$invoice->{invoice_id}"}) {
                    $topay_fx_value = $due_fx = $due_fx + ($invoice->{discount}/$invoice->{exchangerate});
        }
   } else {
   #    $topay_fx_value = "N/A";
   }


            # We need to check for unhandled overpayment, see the post function for details
            # First we will see if the discount should apply?


            # We need to compute the unhandled_overpayment, notice that all the values inside the if already have
            # the exchangerate applied

            # XXX:  This causes issues currently, so display of unhandled overpayment has
            # disabled.  Was getting numbers that didn't make a lot of sense to me. --CT
      $due_fx ||= 0;
      $request_topay_fx_bigfloat ||= 0;
      if ( $due_fx <  $request_topay_fx_bigfloat) {
         # We need to store all the overpayments so we can use it on the screen
         $unhandled_overpayment = $unhandled_overpayment + $request_topay_fx_bigfloat - $due_fx;
                #$request->{"topay_fx_$invoice->{invoice_id}"} = "$due_fx";
         $request_topay_fx_bigfloat=$due_fx;
     }
            my $paid = $invoice->{amount} - $invoice->{due} - $invoice->{discount};
 my $paid_formatted=$paid->to_output;
 #Now its time to build the link to the invoice :)
 my $uri_module;
 #TODO move following code to sub getModuleForUri() ?
            if($Payment->{account_class} == 1) { # 1 is vendor
                if($invoice->{invoice}) {
   $uri_module='ir';
  }
                else {
   $uri_module='ap';
  }
 }#account_class 1
            elsif($Payment->{account_class} == 2) { # 2 is customer
                if($invoice->{invoice}) {
   $uri_module='is';
  }
                else {
   $uri_module='ar';
  }
 }#account_class 2
            else {
  #TODO
  $uri_module='??';
 }
            #my $uri = $Payment->{account_class} == 1 ? 'ap' : 'ar';
            my $uri =$uri_module.'.pl?action=edit&id='.$invoice->{invoice_id}.'&login='.$request->{login};
            my $invoice_id = $invoice->{invoice_id};
            my $invoice_amt = $invoice->{amount};
            push @invoice_data, {
                invoice => {
                    number => $invoice->{invnumber},
                    id     =>  $invoice_id,
                                            href   => $uri
                                           },
                invoice_date      => "$invoice->{invoice_date}",
                amount            => $invoice_amt ? $invoice_amt->to_output() : '',
                due               => $request->{"optional_discount_$invoice_id"}?  $invoice->{due} : $invoice->{due} + $invoice->{discount},
                               paid              => $paid_formatted,
                discount          => $request->{"optional_discount_$invoice_id"} ? "$invoice->{discount}" : 0 ,
                optional_discount =>  $request->{"optional_discount_$invoice_id"},
                exchange_rate     =>  "$invoice->{exchangerate}",
                due_fx            =>  "$due_fx", # This was set at the begining of the for statement
                topay             => $invoice->{due} - $invoice->{discount},
                source_text       =>  $request->{"source_text_$invoice_id"},
                optional          =>  $request->{"optional_pay_$invoice_id"},
                selected_account  =>  $request->{"account_$invoice_id"},
                selected_source   =>  $request->{"source_$invoice_id"},
                memo              =>  {
                    name  => "memo_invoice_$invoice_id",
                    value => $request->{"memo_invoice_$invoice_id"}
                                                     },#END HASH
                topay_fx          =>  {
                    name  => "topay_fx_$invoice_id",
                    value => $request->{"topay_fx_$invoice_id"} //
                        ( $topay_fx_value ?
                          LedgerSMB::PGNumber->from_input($topay_fx_value)->to_output()
                          : ''),
                                                 }#END HASH
                           };# END PUSH

   push @topay_state, {
                id  => "topaystate_$invoice_id",
                value => $request->{"topaystate_$invoice_id"}
                      }; #END PUSH
 }
 else {
            push @selected_checkboxes, {name => "checkbox_$invoice->{invoice_id}",
<<<<<<< HEAD
                              value => "checked"} ;
 } #END IF
=======
                                        value => 'checked'} ;
        } #END IF
>>>>>>> 2b7ea363
    }# END FOR
    # And finally, we are going to store the information for the overpayment / prepayment / advanced payment
    # and all the stuff, this is only needed for the update function.
    my @overpayment;
    my @overpayment_account;
    # Got to build the account selection box first.
    @overpayment_account = $Payment->list_overpayment_accounting();
    # Now we build the structure for the UI
    $request->{overpayment_qty} //= 1;
    for my $i (1 .. $request->{overpayment_qty}) {
        if (!$request->{"overpayment_checkbox_$i"}) {
            if ( $request->{"overpayment_topay_$i"} ) {
                # Now we split the account selected options
                my ($id, $accno, $description) = split(/--/, $request->{"overpayment_account_$i"});
                my ($cashid, $cashaccno, $cashdescription  ) = split(/--/, $request->{"overpayment_cash_account_$i"});

                push @overpayment, {
                    amount  => $request->{"overpayment_topay_$i"},
                                   source1 => $request->{"overpayment_source1_$i"},
                                   source2 => $request->{"overpayment_source2_$i"},
                                   memo    => $request->{"overpayment_memo_$i"},
                    account => {
                        id          => $id,
                                                accno       => $accno,
                                                description => $description
                                              },
                    cashaccount => {
                        id     =>   $cashid,
                                                     accno  =>  $cashaccno,
                                                     description => $cashdescription
                                                   }
                                  };
            }
            else {
      $i = $request->{overpayment_qty} + 1;
     }
   }
    }
    # We need to set the available media and format from printing
    my @media_options;
    push  @media_options, {value => 1, text => 'Screen'};
    if ($#{LedgerSMB::Sysconfig::printer}) {
    for (keys %{LedgerSMB::Sysconfig::printer}) {
      push  @media_options, {value => 1, text => $_};
    }
    }
    push  @media_options, {value => 1, text => 'e-mail'};

    #$request->error("@media_options");
    my @format_options;
    push @format_options, {value => 1, text => 'HTML'};
    if (${LedgerSMB::Sysconfig::latex}) {
        push  @format_options, {value => 2, text => 'PDF' }, {value => 3, text => 'POSTSCRIPT' };
    }
    # LETS BUILD THE SELECTION FOR THE UI
    # Notice that the first data inside this selection is the firs_load, this
    # will help payment2.html to know wether it is being called for the first time
    my $select = {
  script     => 'payment.pl',
  first_load => $request->{first_load},
  stylesheet => $request->{_user}->{stylesheet},
  header  =>  { text => $request->{type} eq 'receipt' ? $locale->text('Receipt') : $locale->text('Payment') },
  type    =>  { name  => 'type',
                value =>  $request->{type} },
  login    => { name  => 'login',
                value => $request->{login}   },
  accountclass => {
   name  => 'account_class',
   value => $Payment->{account_class}
  },
  project =>  @project ? @project : '' ,        # WE NEED TO VERIFY THAT THE ARRAY EXISTS, IF IT DOESNT,
  department => @department ? @department : '', # WE WILL PASS A NULL STRING, THIS FIXES THE ISSUES
                                                # I WAS HAVING WITH THE NULL ARRAYS, STILL UGLY :P
  account => \@account_options,
  selected_account => $request->{account},
  datepaid => {
    name => 'datepaid',
    value => $request->{datepaid} ? $request->{datepaid} : $Payment->{current_date}
  },
  source => \@sources_options,
  selected_source => $request->{source},
  source_value => $request->{source_value},
  defaultcurrency => {
        text => $default_currency
  },
        curr => {
            name  => 'curr',
                  value => $request->{curr},
  },
  column_headers => \@column_headers,
  rows        =>  \@invoice_data,
  topay_state   => \@topay_state,
        vendorcustomer => {
            name => 'vendor-customer',
                      value => $request->{'vendor-customer'}
                     },
        unhandled_overpayment => {
            name => 'unhandledoverpayment',
            value => $unhandled_overpayment   }  ,
        vc => {
            name => $Payment->{company_name}, # We will assume that the first Billing Information as default
            address => [
                {text => $vc_options[0]->{'line_one'}},
                        {text =>  $vc_options[0]->{'line_two'}},
                        {text =>  $vc_options[0]->{'line_three'}},
                        {text => $vc_options[0]->{city}},
                {text => $vc_options[0]->{state}},
                {text => $vc_options[0]->{country}},
           ]
        },
   format => {
    name => 'FORMAT',
    options => \@format_options
   },
   media => {
    name => 'MEDIA',
    options => \@media_options
  },
 exrate => @currency_options,
 selectedcheckboxes => @selected_checkboxes  ? \@selected_checkboxes : '',
 notes => $request->{notes},
 overpayment         => \@overpayment,
 overpayment_account => \@overpayment_account,
    };

    $select->{selected_account} = $vc_options[0]->{cash_account_id}
      unless defined $select->{selected_account};
    my $template = LedgerSMB::Template->new(
        user     => $request->{_user},
        locale   => $request->{_locale},
        path     => 'UI/payments',
        template => 'payment2',
        format => 'HTML' );
    return $template->render_to_psgi($select);
}

=item post_payment

This method is used  for the payment module (not the bulk payment),
and its used for all the mechanics of storing a payment.

=cut

sub post_payment {
my ($request) = @_;
my $locale       = $request->{_locale};
my $Payment = LedgerSMB::DBObject::Payment->new({'base' => $request});

if (!$request->{exrate}) {
     $Payment->error($locale->text('Exchange rate hasn\'t been defined!'));}
# LETS GET THE CUSTOMER/VENDOR INFORMATION
($Payment->{entity_credit_id}, $Payment->{company_name}) = split /--/ , $request->{'vendor-customer'};
# LETS GET THE DEPARTMENT INFO

if ($request->{department} and ( $request->{department} =~ /^(\d+)--*/ ) ) {
        $Payment->{department_id} = $1;
} else {
        $Payment->{department_id} = undef;
}

#
# We want to set a gl_description,
# since we are using two tables there is no need to use doubled information,
# we could specify this gl is the result of a payment movement...
#
$Payment->{gl_description} = $locale->text('This gl movement, is a consecuence of a payment transaction');
#
# Im not sure what this is for... gotta comment this later
$Payment->{approved} = 'true';
#
# We have to setup a lot of things before we can process the payment
# they are related to payment_post sql function, so if you have any doubts
# look there.
#-------------------------------------------------------------------------
#
# Variable definition
#
# We use the prefix op to refer to the overpayment variables.
my $unhandled_overpayment = 0; # This variable might be fuzzy, we are using it to handle invalid data
                           # i.e. a user set an overpayment qty inside an invoice.
my @array_options;
my @amount;
my @discount;
my @cash_account_id;
my @memo;
my @source;
my @transaction_id;
my @op_amount;
my @op_cash_account_id;
my @op_source;
my @op_memo;
my @op_account_id;
#
# We need the invoices in order to process the income data, this is done this way
# since the data we have isn't indexed in any way.
#
# Ok, we want to use the disccount information in order to do some accounting movements,
# we will process it with the same logic for a regular payment, and see where does this leave us.
#
$Payment->{vc_name} = $Payment->{company_name};
@array_options = $Payment->get_entity_credit_account();# We need to know the disccount account
my $discount_account_id = $array_options[0]->{discount};
@array_options = $Payment->get_open_invoices();
for my $ref (0 .. $#array_options) {
 if ((!$request->{"checkbox_$array_options[$ref]->{invoice_id}"})&&($request->{"topay_fx_$array_options[$ref]->{invoice_id}"})) {
         # First i have to determine if discounts will apply
         # we will assume that a discount should apply only
         # if this is the last payment of an invoice
     my  $temporary_discount = 0;
     my  $request_topay_fx_bigfloat=LedgerSMB::PGNumber->from_input($request->{"topay_fx_$array_options[$ref]->{invoice_id}"});
     if (($request->{"optional_discount_$array_options[$ref]->{invoice_id}"})&&($array_options[$ref]->{due_fx} <=  $request_topay_fx_bigfloat +  $array_options[$ref]->{discount_fx})) {
         $temporary_discount = $array_options[$ref]->{discount_fx};
     }
         #
         # The prefix cash is to set the movements of the cash accounts,
         # same names are used for ap/ar accounts w/o the cash prefix.
         #
     my $sign = "$array_options[$ref]->{due_fx}" <=> 0;
     if ( $sign * LedgerSMB::PGNumber->from_input($array_options[$ref]->{due_fx})->bround($LedgerSMB::Company_Config::decimal_places)
            <
          $sign * LedgerSMB::PGNumber->from_input($request_topay_fx_bigfloat)->bround($LedgerSMB::Company_Config::decimal_places)
     ){
         # We need to store all the overpayments so we can use it on a new payment2 screen
         $unhandled_overpayment = $unhandled_overpayment + $request_topay_fx_bigfloat + $temporary_discount - $array_options[$ref]->{amount} ;

     }
         if ($temporary_discount != 0) {
             push @amount, $temporary_discount;
             push @cash_account_id, $discount_account_id;
             push @source, $locale->text('Applied discount');
             push @transaction_id, $array_options[$ref]->{invoice_id};
         }
         push @amount,   $request_topay_fx_bigfloat; # We'll use this for both cash and ap/ar accounts
         push @cash_account_id,  $request->{"optional_pay_$array_options[$ref]->{invoice_id}"} ? $request->{"account_$array_options[$ref]->{invoice_id}"} : $request->{account};
         push @source, $request->{"optional_pay_$array_options[$ref]"} ?
                       $request->{"source_$array_options[$ref]->{invoice_id}"}.' '.$request->{"source_text_$array_options[$ref]->{invoice_id}"}
                       : $request->{source}.' '.$request->{source_value}; # We'll use this for both source and ap/ar accounts
         push @memo, $request->{"memo_invoice_$array_options[$ref]->{invoice_id}"};
         push @transaction_id, $array_options[$ref]->{invoice_id};
 }
}
# Check if there is an unhandled overpayment and run payment2 as needed
if ($unhandled_overpayment) {
    $request->{payment_id} = 0;
    return payment2($request);
}
#
# Now we need the overpayment information.
#
# We will use the prefix op to indicate it is an overpayment information.
#
# note: I love the for's C-like syntax.
for (my $i=1 ; $i <= $request->{overpayment_qty}; $i++) {
   if (!$request->{"overpayment_checkbox_$i"}) { # Is overpayment marked as deleted ?
     if ( $request->{"overpayment_topay_$i"} ) { # Is this overpayment an used field?
     # Now we split the account selected options, using the namespace the if statement
     # provides for us.
     $request->{"overpayment_topay_$i"} = LedgerSMB::PGNumber->from_input($request->{"overpayment_topay_$i"});

     my $id;
     if ( $request->{"overpayment_account_$i"} =~ /^(\d+)--*/) {
          $id = $1;
     }
     my $cashid;
     if ( $request->{"overpayment_cash_account_$i"} =~ /^(\d+)--*/) {
         $cashid = $1;
     }
     push @op_amount, $request->{"overpayment_topay_$i"};
     push @op_cash_account_id, $cashid;
     push @op_source, $request->{"overpayment_source1_$i"}.' '.$request->{"overpayment_source2_$i"};
     push @op_memo, $request->{"overpayment_memo_$i"};
     if (not $id and $id ne '0'){
         $request->error($request->{_locale}->text('No overpayment account selected.  Was one set up?'));
     }
     push @op_account_id, $id;
     }
   }
}
# Finally we store all the data inside the LedgerSMB::DBObject::Payment object.
    $Payment->{cash_account_id}    =  $Payment->_db_array_scalars(@cash_account_id);
    $Payment->{amount}             =  $Payment->_db_array_scalars(@amount);
    $Payment->{source}             =  $Payment->_db_array_scalars(@source);
    $Payment->{memo}               =  $Payment->_db_array_scalars(@memo);
    $Payment->{transaction_id}     =  $Payment->_db_array_scalars(@transaction_id);
    $Payment->{op_amount}          =  $Payment->_db_array_scalars(@op_amount);
    $Payment->{op_cash_account_id} =  $Payment->_db_array_scalars(@op_cash_account_id);
    $Payment->{op_source}          =  $Payment->_db_array_scalars(@op_source);
    $Payment->{op_memo}            =  $Payment->_db_array_scalars(@op_memo);
    $Payment->{op_account_id}      =  $Payment->_db_array_scalars(@op_account_id);
    $Payment->{exchangerate}       =  $Payment->{exrate};

# Ok, passing the control to postgresql and hoping for the best...

    $Payment->post_payment();
    if ($request->{continue_to_calling_sub}) {
        $request->{payment_id} = $Payment->{payment_id};
        return;
    }
    else {
        # Our work here is done, ask for more payments.
        return payment($request);
    }
}

=item print_payment

This sub will print the payment on the selected media, it needs to
receive the $Payment object with all this information.

=cut

sub print_payment {
  my ($Payment) = @_;
  my $locale    = $Payment->{_locale};
  $Payment->gather_printable_info();
  my $header = @{$Payment->{header_info}}[0];
  my @rows   = @{$Payment->{line_info}};
  ###############################################################################
  #                 FIRST CODE SECTION
  #
  # THE FOLLOWING LINES OF CODE ADD SOME EXTRA PROCESSING TO THE DATA THAT
  # WILL BE  AVAILIBLE ON THE UI,
  # PLEASE FEEL FREE TO ADD EXTRA LINES IF YOU NEED IT (AND KNOW WHAT YOU ARE DOING).
  ###############################################################################
  # First we need to solve some ugly behaviour in the template system
     $header->{amount} = abs("$header->{amount}");
  # The next code will enable number to text conversion
     $Payment->init();
     $header->{amount2text} = $Payment->num2text($header->{amount});
  ############################################################################
  # IF YOU NEED MORE INFORMATION ON THE HEADER AND ROWS ITEMS CHECK SQL FUNCTIONS
  # payment_gather_header_info AND payment_gather_line_info
  for my $row (@rows) {
      $row->{amount} = $row->{amount}->to_output(money => 1);
  }
  my $select = {
      header        => $header,
      rows          => \@rows,
      format_amount => sub {LedgerSMB::PGNumber->from_input(@_)->to_output()}
  };
  $Payment->{templates_path} = 'templates/'.LedgerSMB::Setting::get('templates').'/';
  my $template = LedgerSMB::Template->new(
      user     => $Payment->{_user},
      locale   => $Payment->{_locale},
      path     => $Payment->{templates_path},
      template => 'printPayment',
      format => 'HTML' );
  return $template->render_to_psgi($select); ###TODO: psgi-render-to-attachment
}

=item post_and_print_payment

This is simply a shortcut between post_payment and print_payment methods, please refer
to these functions

=cut

sub post_and_print_payment {
my ($request) = @_;
$request->{continue_to_calling_sub} = 1;
$request->{payment_id} = &post_payment($request);
my $locale       = $request->{_locale};
my $Payment = LedgerSMB::DBObject::Payment->new({'base' => $request});
return print_payment($Payment);
}

=item use_overpayment

This item will do the trick to use the overpayment information stored inside the payments,
it should be powerful enough to link overpayment from one customer to other customers.

=cut

sub use_overpayment {
my ($request) = @_;
my $locale    = $request->{_locale};
my $Payment   = LedgerSMB::DBObject::Payment->new({'base' => $request});
my $Settings = LedgerSMB::Setting->new({'base' => $request});
my @arrayOptions;
my @entities;

#We will use $ui to handle all the data needed by the User Interface
my $ui = {
    script => 'payment.pl',
    stylesheet => $request->{_user}->{stylesheet} };
$ui->{account_class} = {name => 'account_class', value => $request->{account_class}};

#We want to get all the customer/vendor with unused overpayment
my @data = $Payment->get_open_overpayment_entities();
for my $ref (0 .. $#data) {
       push @entities, { value => $data[$ref]->{id},
                         name =>  $data[$ref]->{name}};
   }

my @currOptions;
@arrayOptions = $Settings->get_currencies();

for my $ref (0 .. $#arrayOptions) {
    push @currOptions, { value => $arrayOptions[$ref],
                          text => $arrayOptions[$ref]};
}


$ui->{curr} = \@currOptions;
$ui->{entities} =  \@entities;
$ui->{action}   =  {name => 'action', value => 'use_overpayment2', text => $locale->text('Continue')};
my $template = LedgerSMB::Template->new(
  user     => $request->{_user},
  locale   => $request->{_locale},
  path     => 'UI/payments',
  template => 'use_overpayment1',
  format => 'HTML' );
return $template->render_to_psgi($ui);
}


=item use_overpayment2

This sub runs to allow the user to specify the invoices in which an overpayment should be used

=cut


sub use_overpayment2 {
my ($request) = @_;
my $locale    = $request->{_locale};
my $Payment   = LedgerSMB::DBObject::Payment->new({'base' => $request});
my $Selected_entity;
my @vc_info;
my @vc_list;
my @overpayments;
my @ui_overpayments;
my @avble_invoices;
my @ui_avble_invoices;
my @ui_selected_inv;
my $exchangerate;
my $ui_exchangerate;
my @selected_checkboxes;
my %seen_invoices;
my $ui_to_use_subtotal = 0;
my $ui_avble_subtotal = 0;
my @hiddens;
my $vc_entity_info;
my $default_currency;
my %amount_to_be_used;
my %ovp_repeated_invoices;
my %invoice_id_amount_to_pay;
my $count;
my $warning = $Payment->{'warning'};

# First we need to insert some hidden information

push @hiddens, { id => 'entity_credit_id',
                 name =>  'entity_credit_id',
                 type => 'hidden',
                 value => $request->{entity_credit_id}};
push @hiddens, { id  => 'account_class',
                 name => 'account_class',
                 type => 'hidden',
                 value =>  $request->{account_class} };
push @hiddens, { id  => 'login',
                 name => 'login',
                 type => 'hidden',
                 value => $request->{login}   };
push @hiddens, { id  => 'curr',
                 name => 'curr',
                 type => 'hidden',
                 value => $request->{curr}   };

#lets search the entity default currency
$default_currency = $Payment->get_default_currency();


# WE NEED TO KNOW IF WE ARE USING A CURRENCY THAT NEEDS AN EXCHANGERATE
if ($default_currency ne $request->{curr} ) {
# DOES THE CURRENCY IN USE HAS AN EXCHANGE RATE?, IF SO
# WE MUST SET THE VALUE, OTHERWISE THE UI WILL HANDLE IT
        $exchangerate = $Payment->{exrate};
  if ($exchangerate) {
    $ui_exchangerate = {
     id => 'exrate',
         name => 'exrate',
         value => "$exchangerate", #THERE IS A STRANGE BEHAVIOUR WITH THIS,
         text =>  "$exchangerate"  #IF I DONT USE THE DOUBLE QUOTES, IT WILL PRINT THE ADDRESS
                                   #THERE MUST BE A REASON FOR THIS, I MUST RETURN TO IT LATER
    };
  } else {
    $ui_exchangerate = {
     id => 'exrate',
         name => 'exrate'};
  }

} else {
# WE MUST SET EXCHANGERATE TO 1 FOR THE MATHS SINCE WE
# ARE USING THE DEFAULT CURRENCY
  $exchangerate = 1;
  $ui_exchangerate = {
                         id => 'exrate',
             name => 'exrate',
                         value => 1,
                         text =>  1
                      };
}

#get the owner of the overpayment info
$vc_entity_info = $Payment->get_vc_info();



#list all the vendor/customer
@vc_info = $Payment->get_entity_credit_account();
for my $ref (0 .. $#vc_info) {
       my ($name) = split(/:/, $vc_info[$ref]->{name});
       push @vc_list, { value            => $vc_info[$ref]->{id},
                        name            => $name,
                        vc_discount_accno => $vc_info[$ref]->{discount}};
}


$count=1;
#lets see which invoice do we have printed
while ($Payment->{"entity_id_$count"})
{
  if ($Payment->{"checkbox_$count"})
  {
    $count++;
    next;
  }

  if ($ovp_repeated_invoices{qq|$Payment->{"invoice_id_$count"}|}->{qq|$Payment->{"selected_accno_$count"}|} != $Payment->{"selected_accno_$count"}){

    #the "ovp_repeated_invoices" hash will store the convination of invoice id and overpayment account, if this convination has already printed
    #do not print it again
    $ovp_repeated_invoices{qq|$Payment->{"invoice_id_$count"}|}->{qq|$Payment->{"selected_accno_$count"}|} = $Payment->{"selected_accno_$count"};

    #the "repeated invoice" flag will check if this invoice has already been printed, if it does, do not print the apply discount checkbox in the UI

    if (!$ovp_repeated_invoices{$Payment->{"invoice_id_$count"}}->{repeated_invoice}){
      $ovp_repeated_invoices{$Payment->{"invoice_id_$count"}}->{optional_discount} = $Payment->{"optional_discount_$count"};
      $ovp_repeated_invoices{$Payment->{"invoice_id_$count"}}->{repeated_invoice} = 'false';
    } else{
      $ovp_repeated_invoices{$Payment->{"invoice_id_$count"}}->{repeated_invoice} = 'true';
    }

    $ui_to_use_subtotal += $Payment->{"amount_$count"};

    my ($id,$name) = split(/--/, $Payment->{"entity_id_$count"});
    my ($ovp_chart_id, $ovp_selected_accno) = split(/--/, $Payment->{"selected_accno_$count"});
    my $applied_due = ($ovp_repeated_invoices{$Payment->{"invoice_id_$count"}}->{optional_discount})? $Payment->{"due_$count"}: $Payment->{"due_$count"} + $Payment->{"discount_$count"};

    $amount_to_be_used{"$ovp_selected_accno"} += $Payment->{"amount_$count"};
    #this hash will keep track of the amount to be paid of an specific invoice_id, this amount could not be more than the due of that invoice.
    $invoice_id_amount_to_pay{qq|$Payment->{"invoice_id_$count"}|} += $Payment->{"amount_$count"};
    if($invoice_id_amount_to_pay{qq|$Payment->{"invoice_id_$count"}|} > $applied_due){
      $warning .= $locale->text('The amount of the invoice number').qq| $Payment->{"invnumber_$count"} |.$locale->text('is lesser than the amount to be paid').qq|\n|;
    }
    ###################################################################
    #    ojo no me gusta como esta implementado
    ###################################################################
    if($Payment->{"amount_$count"} < 0){
      $warning .= $locale->text('The amount of the invoice number').qq| $Payment->{"invnumber_$count"} |.$locale->text('is lesser than 0').qq|\n|;
    }
    #lets make the href for the invoice
    my $uri = $Payment->{account_class} == 1 ? 'ap' : 'ar';
    $uri .= '.pl?action=edit&id='.$Payment->{"invoice_id_$count"}.'&login='.$request->{login};

    push @ui_selected_inv, { invoice          => { number => $Payment->{"invnumber_$count"},
                                                        id     => $Payment->{"invoice_id_$count"},
                                                        href   => $uri},
                           entity_name        => $name,
                           entity_id          => $Payment->{"entity_id_$count"},
                           vc_discount_accno     => $Payment->{"vc_discount_accno_$count"},
                           invoice_date       => $Payment->{"invoice_date_$count"},
                           applied_due        => $applied_due,
               optional_discount    => $ovp_repeated_invoices{$Payment->{"invoice_id_$count"}}->{optional_discount},
               repeated_invoice    => $ovp_repeated_invoices{$Payment->{"invoice_id_$count"}}->{repeated_invoice},
               due                => $Payment->{"due_$count"},
               discount        => $Payment->{"discount_$count"},
                           selected_accno     => {id        => $ovp_chart_id,
                                                    ovp_accno => $ovp_selected_accno},
                           amount             => $Payment->{"amount_$count"}} unless ($seen_invoices{$Payment->{"invoice_id_$count"}}++);
  }
  $count++;
}


#lets search which available invoice do we have for the selected entity
if (($Payment->{new_entity_id} != $Payment->{entity_credit_id})&& !$Payment->{new_checkbox})
{
  $request->{entity_credit_id} = $Payment->{new_entity_id};
  #lets create an object who has the entity_credit_id of the selected entity
  $Selected_entity = LedgerSMB::DBObject::Payment->new({'base' => $Payment});
  $Selected_entity->{invnumber} = $Selected_entity->{new_invoice} ;

  my ($id,$name,$vc_discount_accno) = split(/--/, $Selected_entity->{new_entity_id});
  my ($ovp_chart_id, $ovp_selected_accno) = split(/--/, $Selected_entity->{new_accno});

  $Selected_entity->{entity_credit_id} = $id;

  @avble_invoices = $Selected_entity->get_open_invoice();
  for my $ref (0 .. $#avble_invoices) {

    #this hash will store the convination of invoice id and overpayment account, if this convination has already printed
    #do not print it again
    if ($ovp_repeated_invoices{$avble_invoices[$ref]->{invoice_id}}->{$Selected_entity->{new_accno}} != $Selected_entity->{new_accno}){
      $ovp_repeated_invoices{$avble_invoices[$ref]->{invoice_id}}->{$Selected_entity->{new_accno}} = $Selected_entity->{new_accno};

      #the "repeated invoice" flag will check if this invoice has already been printed, if it does, do not print the apply discount checkbox in the UI
      if (!$ovp_repeated_invoices{qq|$avble_invoices[$ref]->{invoice_id}|}->{repeated_invoice}){
        $ovp_repeated_invoices{qq|$avble_invoices[$ref]->{invoice_id}|}->{repeated_invoice} = 'false';
      } else{
        $ovp_repeated_invoices{qq|$avble_invoices[$ref]->{invoice_id}|}->{repeated_invoice} = 'true';
      }


      if (!$ovp_repeated_invoices{qq|$avble_invoices[$ref]->{invoice_id}|}->{optional_discount}){
        $ovp_repeated_invoices{qq|$avble_invoices[$ref]->{invoice_id}|}->{optional_discount} = 'true';
      }

      $invoice_id_amount_to_pay{qq|$avble_invoices[$ref]->{invoice_id}|} += $Selected_entity->{new_amount};
      $ui_to_use_subtotal += $Selected_entity->{new_amount};
      $amount_to_be_used{$ovp_selected_accno} += $Selected_entity->{new_amount};

      #lets make the href for the invoice
      my $uri = $Payment->{account_class} == 1 ? 'ap' : 'ar';
      $uri .= '.pl?action=edit&id='.$avble_invoices[$ref]->{invoice_id}.'&login='.$request->{login};

      push @ui_avble_invoices, { invoice       => { number => $avble_invoices[$ref]->{invnumber},
                                                        id     => $avble_invoices[$ref]->{invoice_id},
                                                        href   => $uri},
                                 entity_name       => $name,
                                 vc_discount_accno => $vc_discount_accno,
                                 entity_id        => qq|$Selected_entity->{entity_credit_id}--$name|,
                 invoice_date        => $avble_invoices[$ref]->{invoice_date},
                 applied_due       => $Payment->{"due_$count"},
                 repeated_invoice  => $ovp_repeated_invoices{$avble_invoices[$ref]->{invoice_id}}->{repeated_invoice},
                 due            => $avble_invoices[$ref]->{due},
                 discount          => $avble_invoices[$ref]->{discount},
                 selected_accno    => {    id       => $ovp_chart_id,
                                        ovp_accno => $ovp_selected_accno},
                 amount        => $Selected_entity->{new_amount}} unless ($seen_invoices{$avble_invoices[$ref]->{invoice_id}}++)
    }
  }
}


# we need to get all the available overpayments
@overpayments = $Payment->get_available_overpayment_amount();

for my $ref (0 .. $#overpayments) {
    my $overpay = $overpayments[$ref];
    push @ui_overpayments, {
            id          =>  $overpay->{chart_id},
            accno       =>  $overpay->{accno},
            description =>  $overpay->{description},
            amount      =>  $overpay->{movements},
            available   =>  $overpay->{available},
            touse       =>  $amount_to_be_used{$overpay->{accno}},
    };
    $ui_avble_subtotal += $overpay->{available};
}


# We start with our data selection called ui

my $ui = {
 script        => 'payment.pl',
 exrate        => $ui_exchangerate,
       datepaid        => {name           => 'datepaid',
                                    value    => $Payment->{datepaid}? $Payment->{datepaid} : $Payment->{current_date},
                                    size    => '10'},
           notes        => $Payment->{notes},
       vc_entity_info    => $vc_entity_info,
           curr                => $request->{curr},
           default_curr         => $default_currency,
       dont_search_inv    => $Payment->{new_checkbox},
       vc_list            => \@vc_list,
       entity_credit_id     => $Payment->{entity_credit_id},
       selected_inv        => \@ui_selected_inv,
       avble_invoices       => \@ui_avble_invoices,
           account_class        => $request->{account_class},
           overpayments         => \@ui_overpayments,
           to_use_subtotal       => $ui_to_use_subtotal,
           avble_subtotal    => $ui_avble_subtotal,
           stylesheet       => $request->{_user}->{stylesheet},
           warning        => $warning,
           header          => { text => $locale->text('Use overpayment/prepayment')},
          };

# Lastly we include the hiddens on the UI

$ui->{hiddens} = \@hiddens;

my $template =    LedgerSMB::Template->new(
          user     => $request->{_user},
          locale   => $request->{_locale},
          path     => 'UI/payments',
          template => 'use_overpayment2',
          format => 'HTML' );


return $template->render_to_psgi($ui);
}

=item post_overpayment

This method reorganize the selected invoices by customer/vendor and adapt them to make them fit with the post_payment sql method, calling it once by customer/vendor id

=cut


sub post_overpayment {
my ($request) = @_;
my $locale    = $request->{_locale};
my %entity_list;
my %invoice_id_amount_to_pay;
my @amount;
my @discount;
my @cash_account_id;
my @memo;
my @source;
my @transaction_id;
#this variables will store all the unused overpayment which will be used to pay the invoices
my %entity_unused_ovp;
my $unused_ovp_index;

#let's store all unused invoice in entity_unused_ovp, it will be

#lets see which invoice do we have, and reorganize them by vendor/customer
my $count=1;
while ($request->{"entity_id_$count"})
{

  if ($request->{"checkbox_$count"})
  {
    $count++;
    next;
  }

  my ($entity_id,$entity_name) = split(/--/, $request->{"entity_id_$count"});
  my ($ovp_chart_id, $ovp_selected_accno) = split(/--/, $request->{"selected_accno_$count"});

  #Let's see which will the amount of the invoice due that will be paid from an overpayment
  my $applied_due = ($request->{"optional_discount_$count"} && $request->{"amount_$count"} == $request->{"due_$count"})?
                        $request->{"due_$count"}:
                        $request->{"due_$count"} + $request->{"discount_$count"};

  #let's check if the overpayment movements of the $ovp_chart_id accno has already been searched, if not, search and store it
  #to later use
  if(!$entity_unused_ovp{"$ovp_chart_id"})
  {
    $entity_unused_ovp{"$ovp_chart_id"} = LedgerSMB::DBObject::Payment->new({'base' => $request});
    $entity_unused_ovp{$ovp_chart_id}->{chart_id} = $ovp_chart_id;
    #this call will store the unused overpayments in $entity_unused_ovp{"$ovp_chart_id"}->{"unused_overpayment"} just check the .pm
    $entity_unused_ovp{"$ovp_chart_id"}->get_unused_overpayments();
    #this counter will keep track of the ovp that had been used to pay the invoices
    $entity_unused_ovp{$ovp_chart_id}->{unused_ovp_index} = 0;
  }
  $unused_ovp_index = $entity_unused_ovp{$ovp_chart_id}->{unused_ovp_index};

  ###############################################################
  #        Warnings Section
  ###############################################################
  #In this section, the post_overpayment will check some user inputs and verify if those are apted to call the post method, if not just store a warning message in the
  #$request->{warning} variable and then call the use_overpayment2 method and it will manage it

  #the $invoice_id_amount_to_pay hash will keep track of the amount to be paid of an specific invoice_id, this amount could not be more than the due of that invoice
  $invoice_id_amount_to_pay{qq|$request->{"invoice_id_$count"}|} += $request->{"amount_$count"};
  if($invoice_id_amount_to_pay{qq|$request->{"invoice_id_$count"}|} > $applied_due){
    $request->{warning} .= "Warning\n";
  }

  #The amount to be paid shouldn't be negative
  if ($request->{"amount_$count"} < 0){
    $request->{warning} .= "Warning\n";
  }

  #Is the amount to be paid null?, tell the user and he/she will be able to manage it
  if ($request->{"amount_$count"} == 0 )
  {
    $request->{warning} .= $locale->text('The amount to be pay of the invoice number').qq| $request->{"invnumber_$count"} |.$locale->text('is null').qq|\n|;
  }

  #if the amount to be paid is bigger than the amount of the invoice, just call the update method and it will manage it
  if($request->{warning}){
    return use_overpayment2($request);
  }

  #lets fill our entity_list by it's entity ID
  if($entity_list{$entity_id})
  {

    #Let's fill all our entity invoice info, if it has a discount, store it into the discount accno
    if ($entity_list{$entity_id}->{"optional_discount_$count"} && $entity_list{$entity_id}->{"amount_$count"} == $entity_list{$entity_id}->{"due_$count"}) {
        push @{$entity_list{$entity_id}->{array_amount}}, $entity_list{$entity_id}->{"discount_$count"};
        push @{$entity_list{$entity_id}->{array_cash_account_id}}, $entity_list{$entity_id}->{"vc_discount_accno_$count"};
        push @{$entity_list{$entity_id}->{array_source}}, $locale->text('Applied discount by an overpayment');
    push @{$entity_list{$entity_id}->{array_transaction_id}}, $entity_list{$entity_id}->{"invoice_id_$count"};
    push @{$entity_list{$entity_id}->{array_memo}}, undef;
    push @{$entity_list{$entity_id}->{ovp_payment_id}}, undef;
    }

    #this is the amount of the present invoice that will be paid from the $ovp_chart_id accno
    my $tmp_ovp_amount = $entity_list{$entity_id}->{"amount_$count"};

    #let's store the AR/AP movement vs the overpayment accno, and keep track of all the ovp_id that will be use
    while($tmp_ovp_amount > 0)
    {
      #Send a warning if there are no more available amount in the $ovp_chart_id accno
      if (@{$entity_unused_ovp{$ovp_chart_id}->{unused_overpayment}}[$unused_ovp_index]->{available} eq '')
      {
        $request->{warning} .= $locale->text('The amount to be pay from the accno').qq| $ovp_chart_id |.$locale->text('is bigger than the amount available').qq|\n|;
        $tmp_ovp_amount = -1;
        next;
      }
      if (@{$entity_unused_ovp{$ovp_chart_id}->{unused_overpayment}}[$unused_ovp_index]->{available} >= $tmp_ovp_amount)
      {
        push @{$entity_list{$entity_id}->{array_amount}}, $tmp_ovp_amount;
        push @{$entity_list{$entity_id}->{array_cash_account_id}}, $ovp_chart_id;
        push @{$entity_list{$entity_id}->{array_source}}, $locale->text('use of an overpayment');
        push @{$entity_list{$entity_id}->{array_transaction_id}}, $entity_list{$entity_id}->{"invoice_id_$count"};
        push @{$entity_list{$entity_id}->{array_memo}}, undef;
        push @{$entity_list{$entity_id}->{ovp_payment_id}}, @{$entity_unused_ovp{$ovp_chart_id}->{unused_overpayment}}[$unused_ovp_index]->{payment_id};

        $tmp_ovp_amount = 0;
        #lets see if there is more amount on the present overpayment movement
        my $tmp_residual_ovp_amount = @{$entity_unused_ovp{$ovp_chart_id}->{unused_overpayment}}[$unused_ovp_index]->{available} - $tmp_ovp_amount;
        if ($tmp_residual_ovp_amount == 0)
        {
          $entity_unused_ovp{$ovp_chart_id}->{unused_ovp_index}++;
        }
      } else{
        $tmp_ovp_amount -= @{$entity_unused_ovp{$ovp_chart_id}->{unused_overpayment}}[$unused_ovp_index]->{available};

        push @{$entity_list{$entity_id}->{array_amount}}, @{$entity_unused_ovp{$ovp_chart_id}->{unused_overpayment}}[$unused_ovp_index]->{available};
        push @{$entity_list{$entity_id}->{array_cash_account_id}}, $ovp_chart_id;
        push @{$entity_list{$entity_id}->{array_source}}, $locale->text('use of an overpayment');
        push @{$entity_list{$entity_id}->{array_transaction_id}}, $entity_list{$entity_id}->{"invoice_id_$count"};
        push @{$entity_list{$entity_id}->{array_memo}}, undef;
        push @{$entity_list{$entity_id}->{ovp_payment_id}}, @{$entity_unused_ovp{$ovp_chart_id}->{unused_overpayment}}[$unused_ovp_index]->{payment_id};

        $unused_ovp_index = $entity_unused_ovp{$ovp_chart_id}->{unused_ovp_index}++;
      }

    }

  }else {
    #Create an Payment object if this entity has not been saved, this object will encapsulate all the entity info which will be needed to
    #call the sql payment_post method
    $entity_list{$entity_id} = LedgerSMB::DBObject::Payment->new({base => $request});
    $entity_list{$entity_id}->{entity_credit_id} = $entity_id;


    # LETS GET THE DEPARTMENT INFO
    # ******************************************, Falta implementarlo!!!!!!!!!!!!!!!!!!!!!!!!!!!!!
    #if ($request->{department}) {
    #}
    #$entity_list{"$entity_id"}->{"department_id"} = $request->{department};
    #********************************************************

    # We want to set a gl_description,
    # since we are using two tables there is no need to use doubled information,
    # we could specify this gl is the result of a overpayment movement...
    #
    $entity_list{$entity_id}->{gl_description} = $locale->text('This gl movement, is the result of a overpayment transaction');

    # Im not sure what this is for... gotta comment this later
    $entity_list{$entity_id}->{approved} = 'true';
    #

    #Let's fill all our entity invoice info, if it has a discount, store it into the discount accno
    if ($entity_list{$entity_id}->{"optional_discount_$count"} && $entity_list{"$entity_id"}->{"amount_$count"} == $entity_list{"$entity_id"}->{"due_$count"}) {
        push @{$entity_list{$entity_id}->{array_amount}}, $entity_list{$entity_id}->{"discount_$count"};
        push @{$entity_list{$entity_id}->{array_cash_account_id}}, $entity_list{$entity_id}->{"vc_discount_accno_$count"};
        push @{$entity_list{$entity_id}->{array_source}}, $locale->text('Applied discount by an overpayment');
    push @{$entity_list{$entity_id}->{array_transaction_id}}, $entity_list{$entity_id}->{"invoice_id_$count"};
    push @{$entity_list{$entity_id}->{array_memo}}, undef;
    push @{$entity_list{$entity_id}->{ovp_payment_id}}, undef;

    }

    #this is the amount of the present invoice that will be paid from the $ovp_chart_id accno
    my $tmp_ovp_amount = $entity_list{$entity_id}->{"amount_$count"};

    #let's store the AR/AP movement vs the overpayment accno, and keep track of all the ovp_id that will be use
    while($tmp_ovp_amount > 0)
    {
      if (@{$entity_unused_ovp{$ovp_chart_id}->{unused_overpayment}}[$unused_ovp_index]->{available} >= $tmp_ovp_amount)
      {
        push @{$entity_list{$entity_id}->{array_amount}}, $tmp_ovp_amount;
        push @{$entity_list{$entity_id}->{array_cash_account_id}}, $ovp_chart_id;
        push @{$entity_list{$entity_id}->{array_source}}, $locale->text('use of an overpayment');
        push @{$entity_list{$entity_id}->{array_transaction_id}}, $entity_list{$entity_id}->{"invoice_id_$count"};
        push @{$entity_list{$entity_id}->{array_memo}}, undef;
        push @{$entity_list{$entity_id}->{ovp_payment_id}}, @{$entity_unused_ovp{$ovp_chart_id}->{unused_overpayment}}[$unused_ovp_index]->{payment_id};

        $tmp_ovp_amount = 0;
        #lets see if there is more amount on the present overpayment movement
        my $tmp_residual_ovp_amount = @{$entity_unused_ovp{$ovp_chart_id}->{unused_overpayment}}[$unused_ovp_index]->{available} - $tmp_ovp_amount;
        if ($tmp_residual_ovp_amount == 0)
        {
          $entity_unused_ovp{$ovp_chart_id}->{unused_ovp_index}++;
        }
      } else{
        $tmp_ovp_amount -= @{$entity_unused_ovp{$ovp_chart_id}->{unused_overpayment}}[$unused_ovp_index]->{available};

        push @{$entity_list{$entity_id}->{array_amount}}, @{$entity_unused_ovp{$ovp_chart_id}->{unused_overpayment}}[$unused_ovp_index]->{available};
        push @{$entity_list{$entity_id}->{array_cash_account_id}}, $ovp_chart_id;
        push @{$entity_list{$entity_id}->{array_source}}, $locale->text('use of an overpayment');
        push @{$entity_list{$entity_id}->{array_transaction_id}}, $entity_list{$entity_id}->{"invoice_id_$count"};
        push @{$entity_list{$entity_id}->{array_memo}}, undef;
        push @{$entity_list{$entity_id}->{ovp_payment_id}}, @{$entity_unused_ovp{$ovp_chart_id}->{unused_overpayment}}[$unused_ovp_index]->{payment_id};

        $unused_ovp_index = $entity_unused_ovp{$ovp_chart_id}->{unused_ovp_index}++;
      }
    }


  }

  $count++;
}



# Now we have all our movements organized by vendor/customer, it is time to call the post_payment sql method by each one of them
for my $key (keys %entity_list)
{
  # Finally we store all the data inside the LedgerSMB::DBObject::Payment object.
  $entity_list{$key}->{amount}             =  $entity_list{$key}->_db_array_scalars(@{$entity_list{$key}->{array_amount}});
  $entity_list{$key}->{cash_account_id}    =  $entity_list{$key}->_db_array_scalars(@{$entity_list{$key}->{array_cash_account_id}});
  $entity_list{$key}->{source}             =  $entity_list{$key}->_db_array_scalars(@{$entity_list{$key}->{array_source}});
  $entity_list{$key}->{memo}               =  $entity_list{$key}->_db_array_scalars(@{$entity_list{$key}->{array_memo}});
  $entity_list{$key}->{transaction_id}     =  $entity_list{$key}->_db_array_scalars(@{$entity_list{$key}->{array_transaction_id}});
  $entity_list{$key}->{ovp_payment_id}     =  $entity_list{$key}->_db_array_scalars(@{$entity_list{$key}->{ovp_payment_id}});

  $entity_list{$key}->post_payment();
}

return use_overpayment($request);

}

=back

=cut

{
    local ($!, $@) = (undef, undef);
    my $do_ = 'scripts/custom/payment.pl';
    if ( -e $do_ ) {
        unless ( do $do_ ) {
            if ($! or $@) {
                warn "\nFailed to execute $do_ ($!): $@\n";
                die (  "Status: 500 Internal server error(payment.pm)\n\n" );
            }
        }
    }
};
1;
<|MERGE_RESOLUTION|>--- conflicted
+++ resolved
@@ -954,13 +954,8 @@
  }
  else {
             push @selected_checkboxes, {name => "checkbox_$invoice->{invoice_id}",
-<<<<<<< HEAD
-                              value => "checked"} ;
+                                        value => 'checked'} ;
  } #END IF
-=======
-                                        value => 'checked'} ;
-        } #END IF
->>>>>>> 2b7ea363
     }# END FOR
     # And finally, we are going to store the information for the overpayment / prepayment / advanced payment
     # and all the stuff, this is only needed for the update function.
