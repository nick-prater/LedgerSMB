--- conflicted
+++ resolved
@@ -918,16 +918,10 @@
                                                      },#END HASH
                 topay_fx          =>  {
                     name  => "topay_fx_$invoice_id",
-<<<<<<< HEAD
-                    value => $request->{"topay_fx_$invoice_id"} // "$topay_fx_value"
+                    value => $request->{"topay_fx_$invoice_id"} //
+                        LedgerSMB::PGNumber->from_input($topay_fx_value)->to_output
                                                  }#END HASH
                            };# END PUSH
-=======
-                    value => $request->{"topay_fx_$invoice_id"} //
-                        LedgerSMB::PGNumber->from_input($topay_fx_value)->to_output
-                }#END HASH
-            };# END PUSH
->>>>>>> 83d9158b
 
    push @topay_state, {
                 id  => "topaystate_$invoice_id",
