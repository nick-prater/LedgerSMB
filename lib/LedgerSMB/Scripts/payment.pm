--- conflicted
+++ resolved
@@ -1037,7 +1037,6 @@
                 {text => $vc_options[0]->{country}},
            ]
         },
-<<<<<<< HEAD
    format => {
     name => 'FORMAT',
     options => \@format_options
@@ -1051,22 +1050,6 @@
  notes => $request->{notes},
  overpayment         => \@overpayment,
  overpayment_account => \@overpayment_account,
- format_amount => sub {return LedgerSMB::PGNumber->to_output(@_)}
-=======
-        format => {
-           name => 'FORMAT',
-           options => \@format_options
-        },
-        media => {
-           name => 'MEDIA',
-           options => \@media_options
-        },
-        exrate => @currency_options,
-        selectedcheckboxes => @selected_checkboxes  ? \@selected_checkboxes : '',
-        notes => $request->{notes},
-        overpayment         => \@overpayment,
-        overpayment_account => \@overpayment_account,
->>>>>>> b1ba63c3
     };
 
     $select->{selected_account} = $vc_options[0]->{cash_account_id}
