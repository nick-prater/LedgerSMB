=head1 NAME

LedgerSMB::Scripts::setup - web entry points for database administration

=head1 SYNOPSIS

The workflows for creating new databases, updating old ones, and running
management tasks.

=head1 METHODS

=over

=cut

# DEVELOPER NOTES:
# This script currently is required to maintain all its own database connections
# for the reason that the database logic is fairly complex.  Most of the time
# these are maintained inside the LedgerSMB::Database package.
#
package LedgerSMB::Scripts::setup;

use strict;
use warnings;

use Digest::MD5 qw(md5_hex);
use HTTP::Status qw( HTTP_OK HTTP_UNAUTHORIZED );
use Locale::Country;
use Try::Tiny;

use LedgerSMB::App_State;
use LedgerSMB::Database;
use LedgerSMB::DBObject::Admin;
use LedgerSMB::DBObject::User;
use LedgerSMB::Magic qw( EC_EMPLOYEE HTTP_454 PERL_TIME_EPOCH );
use LedgerSMB::Upgrade_Tests;
use LedgerSMB::Sysconfig;
use LedgerSMB::Template::DB;
use LedgerSMB::Setting;

my $logger = Log::Log4perl->get_logger('LedgerSMB::Scripts::setup');
my $CURRENT_MINOR_VERSION;
if ( $LedgerSMB::VERSION =~ /(\d+\.\d+)./ ) {
    $CURRENT_MINOR_VERSION = $1;
}

=item no_db

Existence of this sub causes requests passed to this module /not/ to be
pre-connected to the database.

=cut

sub no_db {
    return 1;
}


sub __default {

    my ($request) = @_;
    my $template = LedgerSMB::Template->new_UI(
        $request,
        template => 'setup/credentials',
    );
    return $template->render_to_psgi($request);
}

sub _get_database {
    my ($request) = @_;
    my $creds = $request->{_auth}->get_credentials('setup');

    return [ HTTP_UNAUTHORIZED,
             [ 'WWW-Authenticate' => 'Basic realm="LedgerSMB"',
               'Content-Type' => 'text/text; charset=UTF-8' ],
             [ 'Please enter your credentials' ] ]
        if ! defined $creds->{password};

    # Ideally this regex should be configurable per instance, and possibly per admin user
    # for now we simply use a fixed regex. It will cover many if not most use cases.
    return [ HTTP_454,
             [ 'WWW-Authenticate' => 'Basic realm="LedgerSMB"',
               'Content-Type' => 'text/html; charset=UTF-8' ],
             [ "<html><body><h1 align='center'>Access to the ($request->{database}) database is Forbidden!</h1></br><h4 align='center'><a href='/setup.pl?database=$request->{database}'>return to setup</a></h4></body></html>" ] ]
        if ( $request->{database} && $request->{database} =~ /postgres|template0|template1/);

    return (undef,
            LedgerSMB::Database->new(
                username => $creds->{login},
                password => $creds->{password},
                  dbname => $request->{database},
    ));
}


sub _init_db {
    my ($request) = @_;
    my ($reauth, $database) = _get_database($request);
    return $reauth if $reauth;

    local $@ = undef;
    $request->{dbh} = eval {
        $database->connect({PrintError => 0, AutoCommit => 0 })
    } if ! defined $request->{dbh};
    $LedgerSMB::App_State::DBH = $request->{dbh};

    return $database;
}

=item login

Processes the login and examines the database to determine appropriate steps to
take.
)
=cut

=item get_dispatch_table

Returns the main dispatch table for the versions with supported upgrades

=cut

sub get_dispatch_table {
    my ($request) = @_;
    my $sl_detect = $request->{_locale}->text('SQL-Ledger database detected.');
    my $migratemsg =  $request->{_locale}->text(
               'Would you like to migrate the database?'
    );
    my $upgrademsg =  $request->{_locale}->text(
               'Would you like to upgrade the database?'
    );

    return ( { appname => 'sql-ledger',
        version => '2.7',
        message => $sl_detect,
        operation => $migratemsg,
        next_action => 'upgrade' },
      { appname => 'sql-ledger',
        version => '2.8',
        message => $sl_detect,
        operation => $migratemsg,
        next_action => 'upgrade' },
      { appname => 'sql-ledger',
        version => '3.0',
        message => $request->{_locale}->text(
                     'SQL-Ledger 3.0 database detected.'
                   ),
        operation => $migratemsg,
        next_action => 'upgrade' },
      { appname => 'sql-ledger',
        version => undef,
        message => $request->{_locale}->text(
                      'Unsupported SQL-Ledger version detected.'
                   ),
        operation => $request->{_locale}->text('Cancel'),
        next_action => 'cancel' },
      { appname => 'ledgersmb',
        version => '1.2',
        message => $request->{_locale}->text('LedgerSMB 1.2 db found.'),
        operation => $upgrademsg,
        next_action => 'upgrade' },
      { appname => 'ledgersmb',
        version => '1.3',
        message => $request->{_locale}->text('LedgerSMB 1.3 db found.'),
        operation => $upgrademsg,
        next_action => 'upgrade' },
      { appname => 'ledgersmb',
        version => '1.4',
        message => $request->{_locale}->text('LedgerSMB 1.4 db found.'),
        operation => $upgrademsg,
        # rebuild_modules will upgrade 1.4->1.5 by applying (relevant) changes
        next_action => 'rebuild_modules' },
      { appname => 'ledgersmb',
        version => '1.5',
        message => $request->{_locale}->text('LedgerSMB 1.5 db found.'),
        operation => $request->{_locale}->text('Rebuild/Upgrade?'),
        next_action => 'rebuild_modules' },
      { appname => 'ledgersmb',
        version => '1.6',
        message => $request->{_locale}->text('LedgerSMB 1.6 db found.'),
        operation => $request->{_locale}->text('Rebuild/Upgrade?'),
        next_action => 'rebuild_modules' },
      { appname => 'ledgersmb',
        version => undef,
        message => $request->{_locale}->text('Unsupported LedgerSMB version detected.'),
        operation => $request->{_locale}->text('Cancel'),
        next_action => 'cancel' } );
}



sub login {
    use LedgerSMB::Locale;
    my ($request) = @_;
    if (!$request->{database}){
        return list_databases($request);
    }
    my ($reauth, $database) = _get_database($request);
    return $reauth if $reauth;

    my $server_info = $database->server_version;

    my $version_info = $database->get_info();

    _init_db($request);
    sanity_checks($database);
    $request->{login_name} = $version_info->{username};
    if ($version_info->{status} eq 'does not exist'){
        $request->{message} = $request->{_locale}->text(
             'Database does not exist.');
        $request->{operation} = $request->{_locale}->text('Create Database?');
        $request->{next_action} = 'create_db';
    }
    else {
        foreach my $dispatch_entry (get_dispatch_table($request)) {
            if ($version_info->{appname} eq $dispatch_entry->{appname}
                && ($version_info->{version} eq $dispatch_entry->{version}
                    || ! defined $dispatch_entry->{version})) {
                foreach my $field (qw|operation message next_action|) {
                    $request->{$field} = $dispatch_entry->{$field};
                }

                last;
            }
        }

        if (! defined $request->{next_action}) {
            $request->{message} = $request->{_locale}->text(
                'Unknown database found.'
                ) . $version_info->{full_version};
            $request->{operation} = $request->{_locale}->text('Cancel?');
            $request->{next_action} = 'cancel';
        } elsif ($request->{next_action} eq 'rebuild_modules') {
            # we found the current version
            # check we don't have stale migrations around
            my $dbh = $request->{dbh};
            my $sth = $dbh->prepare(q(
                SELECT count(*)<>0
                  FROM defaults
                 WHERE setting_key = 'migration_ok' and value = 'no'
              ));
            $sth->execute();
            my ($has_stale_migration) = $sth->fetchrow_array();
            if ($has_stale_migration) {
                $request->{operation} = 'Restore old version?';
                $request->{message} = 'Failed migration found';
                $request->{next_action} = 'revert_migration';
            }
        }
    }
    my $template = LedgerSMB::Template->new_UI(
        $request,
        template => 'setup/confirm_operation',
    );
    return $template->render_to_psgi($request);
}

=item sanity_checks
Checks for common setup issues and errors if admin tasks cannot be completed/

=cut

sub sanity_checks {
    my ($database) = @_;
    `psql --help` || die LedgerSMB::App_State::Locale->text(
                                 'psql not found.'
                              );
    return;
}

=item list_databases
Lists all databases as hyperlinks to continue operations.

=cut

sub list_databases {
    my ($request) = @_;
    my ($reauth, $database) = _get_database($request);
    return $reauth if $reauth;

    my @results = $database->list_dbs;
    $request->{dbs} = [];
    # Ideally we would extend DBAdmin->list_dbs to accept an argument containing a list of databases to exclude using a method similar to that shown at https://git.framasoft.org/framasoft/OCB/commit/7a6e94edd83e9e73e56d2d148e3238618
    # also, we should add a new function DBAdmin->list_dbs_this_user which only returns db's the currently auth'd user has access to. Once again the framasoft.org link shows a method of doing this
    # for now we simply use a fixed regex. It will cover many if not most use cases.
    @{$request->{dbs}} = map {+{ row_id => $_, db  => $_ }} grep { ! m/^(postgres|template0|template1)$/ } @results ;

    my $template = LedgerSMB::Template->new_UI(
        $request,
        template => 'setup/list_databases',
    );
    return $template->render_to_psgi($request);
}

=item list_users
Lists all users in the selected database

=cut

sub list_users {
    my ($request) = @_;
    _init_db($request);
    my $user = LedgerSMB::DBObject::User->new($request);
    my $users = $user->get_all_users;
    $request->{users} = [];
    for my $u (@$users) {
        push @{$request->{users}}, {row_id => $u->{id}, name => $u->{username} };
    }
    my $template = LedgerSMB::Template->new_UI(
        $request,
        template => 'setup/list_users',
    );
    return $template->render_to_psgi($request);
}

=item copy_db

Copies db to the name of $request->{new_name}

=cut

sub copy_db {
    my ($request) = @_;
    my ($reauth, $database) = _get_database($request);
    return $reauth if $reauth;

    my $rc = $database->copy($request->{new_name})
           || die 'An error occurred. Please check your database logs.' ;
    my $dbh = LedgerSMB::Database->new(
           +{%$database, (company_name => $request->{new_name})}
    )->connect({ PrintError => 0, AutoCommit => 0 });
    $dbh->prepare(q{SELECT setting__set('role_prefix',
                               coalesce((setting_get('role_prefix')).value, ?))}
    )->execute("lsmb_$database->{company_name}__");
    $dbh->commit;
    $dbh->disconnect;
    return complete($request);
}


=item backup_db

Backs up a full db

=cut

sub backup_db {
    my $request = shift @_;
    $request->{backup} = 'db';
    return _begin_backup($request);
}

=item backup_roles

Backs up roles only (for all db's)

=cut

sub backup_roles {
    my $request = shift @_;
    $request->{backup} = 'roles';
    return _begin_backup($request);
}

# Private method, basically just passes the inputs on to the next screen.
sub _begin_backup {
    my $request = shift @_;
    my $template = LedgerSMB::Template->new_UI(
        $request,
        template => 'setup/begin_backup',
    );
    return $template->render_to_psgi($request);
};


=item run_backup

Runs the backup.  If backup_type is set to email, emails the

=cut

sub run_backup {
    use LedgerSMB::Company_Config;

    my $request = shift @_;
    my ($reauth, $database) = _get_database($request);
    return $reauth if $reauth;

    my $backupfile;
    my $mimetype;

    if ($request->{backup} eq 'roles') {
        my ($sec,$min,$hour,$mday,$mon,$year,$wday,$yday,$isdst)
         = my @t = localtime(time);
        $mon++;
        $year += PERL_TIME_EPOCH;
        $mday = sprintf '%02d', $mday;
        $mon = sprintf '%02d', $mon;
        my $date = "$year-$mon-$mday";

        $backupfile = $database->backup_globals(
            tempdir => $LedgerSMB::Sysconfig::backupdir,
            file => "roles_${date}.sql"
        );
        $mimetype = 'text/x-sql';
    }
    elsif ($request->{backup} eq 'db') {
       $backupfile = $database->backup;
       $mimetype   = 'application/octet-stream';
    }
    else {
        die $request->{_locale}->text('Invalid backup request');
    }

    $backupfile or
        die $request->{_locale}->text('Error creating backup file');

    if ($request->{backup_type} eq 'email') {

        my $mail = LedgerSMB::Mailer->new(
<<<<<<< HEAD
            from          => $LedgerSMB::Sysconfig::backup_email_from,
            to            => $request->{email},
            subject       => "Email of Backup",
            message       => 'The Backup is Attached',
            );
=======
            from     => $LedgerSMB::Sysconfig::backup_email_from,
            to       => $request->{email},
            subject  => 'Email of Backup',
            message  => 'The Backup is Attached',
        );
>>>>>>> 2b7ea363
        $mail->attach(
            mimetype => $mimetype,
            filename => 'ledgersmb-backup.sqlc',
            file     => $backupfile,
            );
        $mail->send;
        unlink $backupfile;
        my $template = LedgerSMB::Template->new_UI(
            $request,
            template => 'setup/complete',
        );
        return $template->render_to_psgi($request);
    }
    elsif ($request->{backup_type} eq 'browser') {
        my $bak;
        open $bak, '<', $backupfile
            or die "Failed to open temporary backup file $backupfile : $!";
        unlink $backupfile; # remove the file after it gets closed

        my $attachment_name = 'ledgersmb-backup-' . time . '.sqlc';
        return [
            HTTP_OK,
            [
                'Content-Type' => $mimetype,
                   'Content-Disposition' =>
                    "attachment; filename=\"$attachment_name\""
            ],
            $bak  # return the file-handle
        ];
    }
    else {
        die $request->{_locale}->text('Don\'t know what to do with backup');
    }
}

=item revert_migration

=cut

sub revert_migration {
    my ($request) = @_;
    my ($reauth, $database) = _get_database($request);
    return $reauth if $reauth;

    my $dbh = $database->connect({PrintError => 0, AutoCommit => 0});
    my $sth = $dbh->prepare(q(
         SELECT value
           FROM defaults
          WHERE setting_key = 'migration_src_schema'
      ));
    $sth->execute();
    my ($src_schema) = $sth->fetchrow_array();
    $dbh->rollback();
    $dbh->do('DROP SCHEMA public CASCADE');
    $dbh->do("ALTER SCHEMA $src_schema RENAME TO public");
    $dbh->commit();

    my $template = LedgerSMB::Template->new_UI(
        $request,
        template => 'setup/complete_migration_revert',
           );

    return $template->render_to_psgi($request);
}

=item _get_template_directories

Returns set of template directories available.

=cut

sub _get_template_directories {
    my $subdircount = 0;
    my @dirarray;
    my $locale = $LedgerSMB::App_State::Locale;
    opendir ( DIR, $LedgerSMB::Sysconfig::templates) || die $locale->text('Error while opening directory: [_1]',  "./$LedgerSMB::Sysconfig::templates");
    while( my $name = readdir(DIR)){
        next if ($name =~ /\./);
        if (-d "$LedgerSMB::Sysconfig::templates/$name" ) {
            push @dirarray, {text => $name, value => $name};
        }
    }
    closedir(DIR);
    return \@dirarray;
}

=item template_screen

Shows the screen for loading templates.  This should appear before loading
the user.  $request->{only_templates} will be passed on to the saving routine
so that further workflow can be aborted.

=cut

sub template_screen {
    my ($request) = @_;
    $request->{template_dirs} = _get_template_directories();
    return LedgerSMB::Template->new_UI(
        $request,
        template => 'setup/template_info',
    )->render_to_psgi($request);
}

=item load_templates

This bulk loads the templates.  Expectated inputs are template_dir and
optionally only_templates (which if true returns to the confirmation screen
and not the user creation screen.

=cut

sub load_templates {
    my ($request) = @_;
    my $dir = $LedgerSMB::Sysconfig::templates . '/' . $request->{template_dir};
    _init_db($request);
    my $dbh = $request->{dbh};
    opendir(DIR, $dir);
    while (my $fname = readdir(DIR)){
       next unless -f "$dir/$fname";
       my $dbtemp = LedgerSMB::Template::DB->get_from_file("$dir/$fname");
       $dbtemp->save;
    }
    return _render_new_user($request) unless $request->{only_templates};

    return complete($request);
}

=item _get_linked_accounts

Returns an array of hashrefs with keys ('id', 'accno', 'desc') identifying
the accounts.

Assumes a connected database.

=cut

sub _get_linked_accounts {
    my ($request, $link) = @_;
    my @accounts;

    my $sth = $request->{dbh}->prepare("select id, accno, description
                                          from chart
                                         where link = '$link'");
    $sth->execute();
    while (my $row = $sth->fetchrow_hashref('NAME_lc')) {
        push @accounts, { accno => $row->{accno},
                          desc => "$row->{accno} - $row->{description}",
                          id => $row->{id}
        };
    }
    $sth->finish();

    return @accounts;
}


=item upgrade_settigs

=cut

my %info_applicable_for_upgrade = (
    'default_ar' => [ 'ledgersmb/1.2',
                      'sql-ledger/2.7', 'sql-ledger/2.8', 'sql-ledger/3.0' ],
    'default_ap' => [ 'ledgersmb/1.2',
                      'sql-ledger/2.7', 'sql-ledger/2.8', 'sql-ledger/3.0' ],
    'default_country' => [ 'ledgersmb/1.2',
                           'sql-ledger/2.7', 'sql-ledger/2.8', 'sql-ledger/3.0' ]
    );

=item applicable_for_upgrade

Checks settings for applicability for a given upgrade, for the form.

=cut

sub applicable_for_upgrade {
    my ($info, $upgrade) = @_;

    foreach my $check (@{$info_applicable_for_upgrade{$info}}) {
        return 1
            if $check eq $upgrade;
    }

    return 0;
}

=item upgrade_info

Displays the upgrade information screen,

=cut

sub upgrade_info {
    my ($request) = @_;
    my $database = _init_db($request);
    my $dbinfo = $database->get_info();
    my $upgrade_type = "$dbinfo->{appname}/$dbinfo->{version}";


    if (applicable_for_upgrade('default_ar', $upgrade_type)) {
    @{$request->{ar_accounts}} = _get_linked_accounts($request, 'AR');
    unshift @{$request->{ar_accounts}}, {}
            unless scalar(@{$request->{ar_accounts}}) == 1;
    }

    if (applicable_for_upgrade('default_ap', $upgrade_type)) {
    @{$request->{ap_accounts}} = _get_linked_accounts($request, 'AP');
    unshift @{$request->{ap_accounts}}, {}
            unless scalar(@{$request->{ap_accounts}}) == 1;
    }

    if (applicable_for_upgrade('default_country', $upgrade_type)) {
    @{$request->{countries}} = ();
    foreach my $iso2 (all_country_codes()) {
        push @{$request->{countries}}, { code    => uc($iso2),
                         country => code2country($iso2) };
    }
    @{$request->{countries}} =
        sort { $a->{country} cmp $b->{country} } @{$request->{countries}};
    unshift @{$request->{countries}}, {};
    }

    my $retval = 0;
    foreach my $key (keys %info_applicable_for_upgrade) {
        $retval++
            if applicable_for_upgrade($key, $upgrade_type);
    }
    return $retval;
}

=item upgrade


=cut

my %upgrade_run_step = (
    'sql-ledger/2.7' => 'run_sl28_migration',
    'sql-ledger/2.8' => 'run_sl28_migration',
    'sql-ledger/3.0' => 'run_sl30_migration',
    'ledgersmb/1.2' => 'run_upgrade',
    'ledgersmb/1.3' => 'run_upgrade'
    );

sub _upgrade_test_is_applicable {
    my ($dbinfo, $test) = @_;

    return (($test->min_version le $dbinfo->{version})
            && ($test->max_version ge $dbinfo->{version})
            && ($test->appname eq $dbinfo->{appname}));
}

sub _applicable_upgrade_tests {
    my $dbinfo = shift;

    return grep { _upgrade_test_is_applicable($dbinfo, $_) }
                  LedgerSMB::Upgrade_Tests->get_tests;
}

sub upgrade {
    my ($request) = @_;
    my $database = _init_db($request);
    my $dbinfo = $database->get_info();
    my $upgrade_type = "$dbinfo->{appname}/$dbinfo->{version}";

    $request->{dbh}->{AutoCommit} = 0;
    my $locale = $request->{_locale};

    for my $check (_applicable_upgrade_tests($dbinfo)) {
        my $sth = $request->{dbh}->prepare($check->test_query);
        $sth->execute()
            or die 'Failed to execute pre-migration check ' . $check->name;
        if ($sth->rows > 0){ # Check failed --CT
             return _failed_check($request, $check, $sth);
        }
        $sth->finish();
    }

    if (upgrade_info($request) > 0) {
        my $template = LedgerSMB::Template->new_UI(
            $request,
            template => 'setup/upgrade_info',
        );

        $request->{upgrade_action} = $upgrade_run_step{$upgrade_type};
        return $template->render_to_psgi($request);
    } else {
        $request->{dbh}->rollback();

        return __PACKAGE__->can($upgrade_run_step{$upgrade_type})->($request);
    }

}

sub _failed_check {
    my ($request, $check, $sth) = @_;

    my %selectable_values = ();
    for my $column (@{$check->columns // []}) {
        if ( $check->selectable_values
             && $check->selectable_values->{$column} ) {
            my $sth = $request->{dbh}->prepare(
                $check->selectable_values->{$column});

            $sth->execute()
                or die 'Failed to query drop-down data in ' . $check->name;
            $selectable_values{$column} = $sth->fetchall_arrayref({});
        }
    }

    my $hiddens = {
       check => $check->name,
verify_check => md5_hex($check->test_query),
    database => $request->{database}
    };

    my $rows = [];
    while (my $row = $sth->fetchrow_hashref('NAME_lc')) {
      my $id = $row->{$check->{id_column}};
      for my $column (@{$check->columns // []}) {
        my $selectable_value = $selectable_values{$column};
        $row->{$column} =
           ( defined $selectable_value && @$selectable_value )
           ? { select => {
                   name => $column . "_$id",
                   id => $id,
                   options => $selectable_value,
                   default_blank => ( 1 != @$selectable_value )
           } }
           : { input => {
                   name => $column . "_$id",
                   value => $row->{$column} // '',
                   type => 'text',
                   size => 15,
          } };
      };
      push @$rows, $row;
      my $count = scalar(@$rows);
      $hiddens->{"id_$count"} = $row->{$check->id_column};
    }
    $hiddens->{count} = scalar(@$rows);
    $sth->finish();

    my $heading = { map { $_ => $_ } @{$check->display_cols} };
    my %buttons = map { $_ => 1 } @{$check->buttons};
    my $buttons;
    push @$buttons,
           { type => 'submit',
             name => 'action',
            value => 'fix_tests',
          tooltip => { id => 'action-fix-tests',
                       msg => $request->{_locale}->maketext($check->{tooltips}->{'Save and Retry'}),
                       position => 'above'
                     },
             text => $request->{_locale}->text('Save and Retry'),
            class => 'submit' }
        if $check->columns;
    push @$buttons,
           { type => 'submit',
             name => 'action',
            value => 'cancel',
          tooltip => { id => 'action-cancel',
                       msg => $request->{_locale}->maketext($check->{tooltips}->{'Cancel'}),
                       position => 'above'
                     },
             text => $request->{_locale}->text('Cancel'),
            class => 'submit' }
        if $buttons{Cancel} or scalar($check->columns) == 0;
    push @$buttons,
           { type => 'submit',
             name => 'action',
            value => 'force',
          tooltip => { id => 'action-force',
                       msg => $request->{_locale}->maketext($check->{tooltips}->{'Force'}),
                       position => 'above'
                     },
             text => $request->{_locale}->text('Force'),
            class => 'submit' }
        if $buttons{Force} && $check->{force_queries};

    my $template = LedgerSMB::Template->new_UI(
        $request,
        template => 'setup/migration_step'
    );

    return $template->render_to_psgi({
           form               => $request,
           heading            => $heading,
           headers            => [$request->{_locale}->maketext($check->display_name),
                                  $request->{_locale}->maketext($check->instructions)],
           columns            => $check->display_cols,
           rows               => $rows,
           hiddens            => $hiddens,
           buttons            => $buttons,
           include_stylesheet => 'setup/stylesheet.css',
    });
}

=item fix_tests

Handles input from the failed test function and then re-runs the migrate db
script.

=cut

sub fix_tests{
    my ($request) = @_;

    my $database = _init_db($request);
    my $dbinfo = $database->get_info();
    my $dbh = $request->{dbh};
    $dbh->{AutoCommit} = 0;

    my @fix_tests = grep { $_->name eq $request->{check} }
        _applicable_upgrade_tests($dbinfo);

    die "Inconsistent state fixing data for $request->{check}: "
        . 'found multiple applicable tests by the same identifier'
        if @fix_tests > 1;
    die "Inconsistent state fixing data for $request->{check}: "
        . 'found no applicable tests for given identifier'
        if @fix_tests == 0;

    my $check = shift @fix_tests;
    die "Inconsistent state fixing date for $request->{check}: "
        . 'found different test by the same name while fixing data'
        if $request->{verify_check} ne md5_hex($check->test_query);


    my $table = $check->table;
    my $where = $check->id_where;
    my @edits = @{$check->columns};
    # If we are inserting and id is displayed, we want to insert
    # at this exact location
    my $id_displayed = $check->{insert}
                and grep( /^$check->{id_column}$/, @{$check->display_cols} );

    my $query;
    if ($check->{insert}) {
        my @_edits = @edits;
        unshift @_edits, $check->{id_column} if $id_displayed;
        my $columns = join(', ', map { $dbh->quote_identifier($_) } @_edits);
        my $values = join(', ', map { '?' } @_edits);
        $query = "INSERT INTO $table ($columns) VALUES ($values)";
    }
    else {
        my $setters =
            join(', ', map { $dbh->quote_identifier($_) . ' = ?' } @edits);
        $query = "UPDATE $table SET $setters WHERE $where = ?";
    }
    my $sth = $dbh->prepare($query);

    for my $count (1 .. $request->{count}){
        my $id = $request->{"id_$count"};
        my @values;
        push @values, $id
            if $id_displayed;
        for my $edit (@edits) {
          push @values, $request->{"${edit}_$id"};
        }
        push @values, $request->{"id_$count"}
           if ! $check->{insert};

        $sth->execute(@values) ||
            $request->error($sth->errstr);
    }
    $sth->finish();
    $dbh->commit;
    return upgrade($request);
}

=item create_db

 Beginning of the new database workflow

=cut

sub create_db {
    my ($request) = @_;
    my $rc=0;

    my ($reauth, $database) = _get_database($request);
    return $reauth if $reauth;

    my $version_info = $database->get_info;
    $request->{login_name} = $version_info->{username};
    if ($version_info->{status} ne 'does not exist') {
        $request->{message} = $request->{_locale}->text(
            'Database exists.');
        $request->{operation} =
            $request->{_locale}->text('Login?');
        $request->{next_action} = 'login';

        my $template = LedgerSMB::Template->new_UI(
            $request,
            template => 'setup/confirm_operation',
        );
        return $template->render_to_psgi($request);
    }

    $rc=$database->create_and_load();
    $logger->info("create_and_load rc=$rc");

    return select_coa($request);
}

=item select_coa

Selects and loads the COA.

There are three distinct input scenarios here:

coa_lc and chart are set:  load the coa file specified (sql/coa/$coa_lc/$chart)
coa_lc set, chart not set:  select the chart
coa_lc not set:  Select the coa location code

=cut

sub select_coa {
    use LedgerSMB::Sysconfig;

    my ($request) = @_;

      if ($request->{coa_lc} and $request->{coa_lc} =~ /\.\./ ){
          die $request->{_locale}->text('Access Denied');
      }

    if ($request->{coa_lc}){
        if ($request->{chart}){
            my ($reauth, $database) = _get_database($request);
            return $reauth if $reauth;

           $database->load_coa( {
               country => $request->{coa_lc},
               chart => $request->{chart} });

           return template_screen($request);
        } else {
            opendir(CHART, "sql/coa/$request->{coa_lc}/chart");
            @{$request->{charts}} =
                map +{ name => $_ },
                sort(grep !/^(\.|[Ss]ample.*)/,
                      readdir(CHART));
            closedir(CHART);
       }
    } else {
        #COA Directories
        opendir(COA, 'sql/coa');
        @{$request->{coa_lcs}} =
            map +{ code => $_ },
            sort(grep !/^(\.|[Ss]ample.*)/,
                 readdir(COA));
        closedir(COA);
    }

    my $template = LedgerSMB::Template->new_UI(
        $request,
        template => 'setup/select_coa',
    );
    return $template->render_to_psgi($request);
}


=item skip_coa

Entry point when on the CoA selection screen the 'Skip' button
is being pressed.  This allows the user to load a CoA later.

The CoA loaded at a later time may be a self-defined CoA, i.e. not
one distributed with the LSMB standard distribution.  The 'Skip'
button facilitates that scenario.

=cut

sub skip_coa {
    my ($request) = @_;

    return template_screen($request);
}


=item _render_new_user

Renders the new user screen. Common functionality to both the
select_coa and skip_coa functions.

=cut

sub _render_new_user {
    my ($request) = @_;

    # One thing to remember here is that the setup.pl does not get the
    # benefit of the automatic db connection.  So in order to build this
    # form, we have to manage that ourselves.
    #
    # However we get the benefit of having had to set the environment
    # variables for the Pg connection above, so don't need to pass much
    # info.
    #
    # Also I am opting to use the lower-level call_procedure interface
    # here in order to avoid creating objects just to get argument
    # mapping going. --CT


    _init_db($request);
    $request->{dbh}->{AutoCommit} = 0;

    @{$request->{salutations}}
    = $request->call_procedure(funcname => 'person__list_salutations' );

    @{$request->{countries}}
    = $request->call_procedure(funcname => 'location_list_country' );
    for my $country (@{$request->{countries}}){
        last unless defined $request->{coa_lc};
        if (lc($request->{coa_lc}) eq lc($country->{short_name})){
           $request->{country_id} = $country->{id};
        }
    }
    my $locale = $request->{_locale};

    @{$request->{perm_sets}} = (
        {id => '0', label => $locale->text('Manage Users')},
        {id => '1', label => $locale->text('Full Permissions')},
        );

    my $template = LedgerSMB::Template->new_UI(
        $request,
        template => 'setup/new_user',
           );

    return $template->render_to_psgi($request);
}



=item save_user

Saves the administrative user, and then directs to the login page.

=cut

sub save_user {
    my ($request) = @_;
    $request->requires(qw(first_name last_name ssn employeenumber));
    $request->{entity_class} = EC_EMPLOYEE;
    $request->{name} = "$request->{last_name}, $request->{first_name}";
    use LedgerSMB::Entity::Person::Employee;
    use LedgerSMB::Entity::User;
    use LedgerSMB::PGDate;

    _init_db($request);
    $request->{dbh}->{AutoCommit} = 0;

    $request->{control_code} = $request->{employeenumber};
    $request->{dob} = LedgerSMB::PGDate->from_input($request->{dob});
    my $emp = LedgerSMB::Entity::Person::Employee->new(%$request);
    $emp->save;
    $request->{entity_id} = $emp->entity_id;
    my $user = LedgerSMB::Entity::User->new(%$request);
    my $duplicate = 0;
    try { $user->create($request->{password}); }
    catch {
        if ($_ =~ /duplicate user/i){
           $request->{notice} = $request->{_locale}->text(
                       'User already exists. Import?'
            );
           $request->{pls_import} = 1;

           @{$request->{salutations}}
            = $request->call_procedure(funcname => 'person__list_salutations' );

           @{$request->{countries}}
              = $request->call_procedure(funcname => 'location_list_country' );

           my $locale = $request->{_locale};

           @{$request->{perm_sets}} = (
               {id => '0', label => $locale->text('Manage Users')},
               {id => '1', label => $locale->text('Full Permissions')},
           );
           my $template = LedgerSMB::Template->new_UI(
               $request,
               template => 'setup/new_user',
           );
           $duplicate = $template->render_to_psgi($request);
       } else {
           die $_;
       }
    };
    return $duplicate if $duplicate;
    if ($request->{perms} == 1){
         for my $role (
                $request->call_procedure(funcname => 'admin__get_roles')
         ){
             $request->call_procedure(funcname => 'admin__add_user_to_role',
                                      args => [ $request->{username},
                                                $role->{rolname}
                                              ]);
         }
    } elsif ($request->{perms} == 0) {
        $request->call_procedure(funcname => 'admin__add_user_to_role',
                                 args => [ $request->{username},
                                           'users_manage',
                                         ]
        );
   }
   $request->{dbh}->commit;

   return rebuild_modules($request);
}


=item process_and_run_upgrade_script

=cut

sub process_and_run_upgrade_script {
    my ($request, $database, $src_schema, $template) = @_;
    my $dbh = $database->connect({ PrintError => 0, AutoCommit => 0 });
    my $temp = $database->loader_log_filename();
    my $rc;

    $dbh->do("CREATE SCHEMA $LedgerSMB::Sysconfig::db_namespace")
    or die "Failed to create schema $LedgerSMB::Sysconfig::db_namespace (" . $dbh->errstr . ')';
    $dbh->commit;

    $database->load_base_schema(
        log     => $temp . '_stdout',
        errlog  => $temp . '_stderr',
        upto_tag=> 'migration-target'
        );

    $dbh->do(q(
       INSERT INTO defaults (setting_key, value)
                     VALUES ('migration_ok', 'no')
     ));
    $dbh->do(qq(
       INSERT INTO defaults (setting_key, value)
                     VALUES ('migration_src_schema', '$src_schema')
     ));
    $dbh->commit;

    my $dbtemplate = LedgerSMB::Template->new(
        user => {},
        path => 'sql/upgrade',
        template => $template,
        no_auto_output => 1,
        format_options => {extension => 'sql'},
        output_file => 'upgrade.sql',
        format => 'TXT' );
    $dbtemplate->render($request);
    $database->run_file(
        file =>  $LedgerSMB::Sysconfig::tempdir . '/upgrade.sql',
        log => $temp . '_stdout',
        errlog => $temp . '_stderr'
        );

    my $sth = $dbh->prepare(q(select value='yes'
                                 from defaults
                                where setting_key='migration_ok'));
    $sth->execute();

    my ($success) = $sth->fetchrow_array();
    $sth->finish();

    $request->error(qq(Upgrade failed;
           logs can be found in
           ${temp}_stdout and ${temp}_stderr))
    if ! $success;

    $dbh->do(q{delete from defaults where setting_key like 'migration_%'});

    # the schema was left incomplete when we created it, in order to provide
    # a frozen (fixed) migration target. Now, however, we need to apply the
    # changes from the remaining database schema management scripts to
    # make the schema a complete one.
    rebuild_modules($request,$database);

    # If users are added to the user table, and appropriat roles created, this
    # then grants the base_user permission to them.  Note it only affects users
    # found also in pg_roles, so as to avoid errors.  --CT
    $dbh->do(q{SELECT admin__add_user_to_role(username, 'base_user')
                from users WHERE username IN (select rolname from pg_roles)});

    $dbh->commit;
    return $dbh->disconnect;
}


=item run_upgrade



=cut

sub run_upgrade {
    my ($request) = @_;
    my $database = _init_db($request);

    my $dbh = $request->{dbh};
    my $dbinfo = $database->get_info();
    my $v = $dbinfo->{version};
    $v =~ s/\.//;
    $dbh->do("ALTER SCHEMA $LedgerSMB::Sysconfig::db_namespace
                RENAME TO lsmb$v")
        or die "Can't rename schema '$LedgerSMB::Sysconfig::db_namespace': "
        . $dbh->errstr();
    $dbh->commit;

    process_and_run_upgrade_script($request, $database, "lsmb$v",
                   "$dbinfo->{version}-$CURRENT_MINOR_VERSION");

    if ($v ne '1.2'){
        $request->{only_templates} = 1;
    }

    my $templates = LedgerSMB::Setting->get('templates');
    if ($templates){
       $request->{template_dir} = $templates;
       return load_templates($request);
    } else {
       return template_screen($request);
    }
}

=item run_sl28_migration


=cut

sub run_sl28_migration {
    my ($request) = @_;
    my $database = _init_db($request);
    my $rc = 0;

    my $dbh = $request->{dbh};
    $dbh->do('ALTER SCHEMA public RENAME TO sl28');
    $dbh->commit;

    process_and_run_upgrade_script($request, $database, 'sl28',
                   "sl2.8-$CURRENT_MINOR_VERSION");

    return create_initial_user($request);
}

=item run_sl30_migration


=cut

sub run_sl30_migration {
    my ($request) = @_;
    my $database = _init_db($request);
    my $rc = 0;

    my $dbh = $request->{dbh};
    $dbh->do('ALTER SCHEMA public RENAME TO sl30');
    $dbh->commit;

    process_and_run_upgrade_script($request, $database, 'sl30',
                                   "sl3.0-$CURRENT_MINOR_VERSION");

    return create_initial_user($request);
}


=item create_initial_user

=cut

sub create_initial_user {
    my ($request) = @_;

    _init_db($request) unless $request->{dbh};
    @{$request->{salutations}} = $request->call_procedure(
        funcname => 'person__list_salutations'
    );

    @{$request->{countries}} = $request->call_procedure(
        funcname => 'location_list_country'
    );

   my $locale = $request->{_locale};

   @{$request->{perm_sets}} = (
       {id => '0', label => $locale->text('Manage Users')},
       {id => '1', label => $locale->text('Full Permissions')},
       {id => '-1', label => $locale->text('No changes')},
   );
    my $template = LedgerSMB::Template->new_UI(
        $request,
        template => 'setup/new_user',
     );
     return $template->render_to_psgi($request);
}

=item edit_user_roles

=cut

sub edit_user_roles {
    my ($request) = @_;

    _init_db($request)
        unless $request->{dbh};

    my $admin = LedgerSMB::DBObject::Admin->new($request);
    my $all_roles = $admin->get_roles($request->{database});

    my $user_obj = LedgerSMB::DBObject::User->new($request);
    $user_obj->get($request->{id});

    # LedgerSMB::DBObject::User doesn't retrieve the username
    # field from the users table (nor any of the other values from it,
    # really) and there's no stored procedure to do so.
    # The name 'admin__get_user' is already taken, but takes the entity_id
    # as its argument... So, we're going brute force here, for 1.4
    my @user_rec = grep { $_->{id} == $request->{id} }
          @{$user_obj->get_all_users};

    $user_obj->{username} = $user_rec[0]->{username};

    my $template = LedgerSMB::Template->new_UI(
        $request,
        template => 'setup/edit_user',
    );
    my $template_data = {
                        request => $request,
                           user => $user_obj,
                          roles => $all_roles,
            };

    return $template->render_to_psgi($template_data);
}

=item save_user_roles

=cut

sub save_user_roles {
    my ($request) = @_;

    _init_db($request);
    $request->{user_id} = $request->{id};
    my $admin = LedgerSMB::DBObject::Admin->new(base => $request, copy=>'all');
    my $roles = [];
    for my $r (grep { $_ =~ m/lsmb_(.+)__/ } keys %$request) {
        push @$roles, $r;
    }
    $admin->save_roles($roles);

    return edit_user_roles($request);
}


=item reset_password

=cut

sub reset_password {
    my ($request) = @_;

    _init_db($request);
    my $user = LedgerSMB::DBObject::User->new(base => $request, copy=>'all');
    my $result = $user->save();

    $request->{password} = '';

    return edit_user_roles($request);
}



=item cancel

Cancels work.  Returns to login screen.

=cut
sub cancel{
    return __default(@_);
}

=item force

Force work.  Forgets unmatching tests, applies a curing statement and move on.

=cut

sub force{
    my ($request) = @_;
    my $database = _init_db($request);

    my %test = map { $_->name => $_ } LedgerSMB::Upgrade_Tests->get_tests();
    my $force_queries = $test{$request->{check}}->{force_queries};

    for my $force_query ( @$force_queries ) {
        my $dbh = $request->{dbh};
        $dbh->do($force_query);
        $dbh->commit;
    }
    return upgrade($request);
}

=item rebuild_modules

This method rebuilds the modules and sets the version setting in the defaults
table to the version of the LedgerSMB request object.  This is used when moving
between versions on a stable branch (typically upgrading)

=cut

sub rebuild_modules {
    my ($request, $database) = @_;
    $database //= _init_db($request);

    # The order is important here:
    #  New modules should be able to depend on the latest changes
    #  e.g. table definitions, etc.
    $database->apply_changes;
    $database->upgrade_modules('LOADORDER', $LedgerSMB::VERSION)
        or die 'Upgrade failed.';
    return complete($request);
}

=item complete

Gets the statistics info and shows the complete screen.

=cut

sub complete {
    my ($request) = @_;
    my $database = _init_db($request);
    my $temp = $database->loader_log_filename();
    $request->{lsmb_info} = $database->stats();
    my $template = LedgerSMB::Template->new_UI(
        $request,
        template => 'setup/complete',
    );
    return $template->render_to_psgi($request);
}

=item system_info

Asks the various modules for system and version info, showing the result

=cut

sub system_info {
    my ($request) = @_;
    my $database = _init_db($request);

    # the intent here is to get a much more sophisticated system which
    # asks registered modules for their system and dependency info
    my $info = {
        db => $database->get_info->{system_info},
        system => LedgerSMB::system_info()->{system},
        environment => \%ENV,
        modules => \%INC,
    };
    $request->{info} = $info;
    return LedgerSMB::Template->new_UI(
        $request,
        template => 'setup/system_info',
        )->render_to_psgi($request);
}


=back

=head1 COPYRIGHT

Copyright (C) 2011-2017 LedgerSMB Core Team.
This file is licensed under the GNU General Public License version 2,
or at your option any later version.  Please see the included
License.txt for details.

=cut


1;<|MERGE_RESOLUTION|>--- conflicted
+++ resolved
@@ -405,8 +405,8 @@
         $mimetype = 'text/x-sql';
     }
     elsif ($request->{backup} eq 'db') {
-       $backupfile = $database->backup;
-       $mimetype   = 'application/octet-stream';
+        $backupfile = $database->backup;
+        $mimetype   = 'application/octet-stream';
     }
     else {
         die $request->{_locale}->text('Invalid backup request');
@@ -418,24 +418,16 @@
     if ($request->{backup_type} eq 'email') {
 
         my $mail = LedgerSMB::Mailer->new(
-<<<<<<< HEAD
-            from          => $LedgerSMB::Sysconfig::backup_email_from,
-            to            => $request->{email},
-            subject       => "Email of Backup",
-            message       => 'The Backup is Attached',
-            );
-=======
             from     => $LedgerSMB::Sysconfig::backup_email_from,
             to       => $request->{email},
             subject  => 'Email of Backup',
             message  => 'The Backup is Attached',
         );
->>>>>>> 2b7ea363
         $mail->attach(
             mimetype => $mimetype,
             filename => 'ledgersmb-backup.sqlc',
             file     => $backupfile,
-            );
+        );
         $mail->send;
         unlink $backupfile;
         my $template = LedgerSMB::Template->new_UI(
@@ -455,7 +447,7 @@
             HTTP_OK,
             [
                 'Content-Type' => $mimetype,
-                   'Content-Disposition' =>
+                'Content-Disposition' =>
                     "attachment; filename=\"$attachment_name\""
             ],
             $bak  # return the file-handle
@@ -491,7 +483,7 @@
     my $template = LedgerSMB::Template->new_UI(
         $request,
         template => 'setup/complete_migration_revert',
-           );
+        );
 
     return $template->render_to_psgi($request);
 }
@@ -962,7 +954,7 @@
             my ($reauth, $database) = _get_database($request);
             return $reauth if $reauth;
 
-           $database->load_coa( {
+            $database->load_coa( {
                country => $request->{coa_lc},
                chart => $request->{chart} });
 
@@ -1058,7 +1050,7 @@
     my $template = LedgerSMB::Template->new_UI(
         $request,
         template => 'setup/new_user',
-           );
+        );
 
     return $template->render_to_psgi($request);
 }
@@ -1312,18 +1304,18 @@
         funcname => 'location_list_country'
     );
 
-   my $locale = $request->{_locale};
-
-   @{$request->{perm_sets}} = (
-       {id => '0', label => $locale->text('Manage Users')},
-       {id => '1', label => $locale->text('Full Permissions')},
-       {id => '-1', label => $locale->text('No changes')},
-   );
+    my $locale = $request->{_locale};
+
+    @{$request->{perm_sets}} = (
+        {id => '0', label => $locale->text('Manage Users')},
+        {id => '1', label => $locale->text('Full Permissions')},
+        {id => '-1', label => $locale->text('No changes')},
+    );
     my $template = LedgerSMB::Template->new_UI(
         $request,
         template => 'setup/new_user',
-     );
-     return $template->render_to_psgi($request);
+    );
+    return $template->render_to_psgi($request);
 }
 
 =item edit_user_roles
