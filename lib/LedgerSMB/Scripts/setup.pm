=head1 NAME

LedgerSMB::Scripts::setup - web entry points for database administration

=head1 SYNOPSIS

The workflows for creating new databases, updating old ones, and running
management tasks.

=head1 METHODS

=over

=cut

# DEVELOPER NOTES:
# This script currently is required to maintain all its own database connections
# for the reason that the database logic is fairly complex.  Most of the time
# these are maintained inside the LedgerSMB::Database package.
#
package LedgerSMB::Scripts::setup;

use strict;
use warnings;

use Locale::Country;
use LedgerSMB::Database;
use LedgerSMB::DBObject::Admin;
use LedgerSMB::DBObject::User;
use LedgerSMB::App_State;
use LedgerSMB::Upgrade_Tests;
use LedgerSMB::Sysconfig;
use LedgerSMB::Template::DB;
use LedgerSMB::Setting;
use Try::Tiny;
use LedgerSMB::Magic qw( EC_EMPLOYEE HTTP_454 PERL_TIME_EPOCH );
use HTTP::Status qw( HTTP_OK HTTP_UNAUTHORIZED );

my $logger = Log::Log4perl->get_logger('LedgerSMB::Scripts::setup');
my $CURRENT_MINOR_VERSION;
if ( $LedgerSMB::VERSION =~ /(\d+\.\d+)./ ) {
    $CURRENT_MINOR_VERSION = $1;
}

=item no_db

Existence of this sub causes requests passed to this module /not/ to be
pre-connected to the database.

=cut

sub no_db {
    return 1;
}


sub __default {

    my ($request) = @_;
    my $template = LedgerSMB::Template->new(
            path => 'UI/setup',
        template => 'credentials',
          format => 'HTML',
    );
    return $template->render_to_psgi($request);
}

sub _get_database {
    my ($request) = @_;
    my $creds = $request->{_auth}->get_credentials('setup');

    return [ HTTP_UNAUTHORIZED,
             [ 'WWW-Authenticate' => 'Basic realm="LedgerSMB"',
               'Content-Type' => 'text/text; charset=UTF-8' ],
             [ 'Please enter your credentials' ] ]
        if ! defined $creds->{password};

    # Ideally this regex should be configurable per instance, and possibly per admin user
    # for now we simply use a fixed regex. It will cover many if not most use cases.
    return [ HTTP_454,
             [ 'WWW-Authenticate' => 'Basic realm="LedgerSMB"',
               'Content-Type' => 'text/html; charset=UTF-8' ],
             [ "<html><body><h1 align='center'>Access to the ($request->{database}) database is Forbidden!</h1></br><h4 align='center'><a href='/setup.pl?database=$request->{database}'>return to setup</a></h4></body></html>" ] ]
        if ( $request->{database} && $request->{database} =~ /postgres|template0|template1/);

    return (undef,
            LedgerSMB::Database->new(
                username => $creds->{login},
                password => $creds->{password},
                  dbname => $request->{database},
    ));
}


sub _init_db {
    my ($request) = @_;
    my ($reauth, $database) = _get_database($request);
    return $reauth if $reauth;

    local $@ = undef;
    $request->{dbh} = eval {
        $database->connect({PrintError => 0, AutoCommit => 0 })
    } if ! defined $request->{dbh};
    $LedgerSMB::App_State::DBH = $request->{dbh};

    return $database;
}

=item login

Processes the login and examines the database to determine appropriate steps to
take.
)
=cut

=item get_dispatch_table

Returns the main dispatch table for the versions with supported upgrades

=cut

sub get_dispatch_table {
    my ($request) = @_;
    my $sl_detect = $request->{_locale}->text("SQL-Ledger database detected.");
    my $migratemsg =  $request->{_locale}->text(
               "Would you like to migrate the database?"
    );
    my $upgrademsg =  $request->{_locale}->text(
               "Would you like to upgrade the database?"
    );

    return ( { appname => 'sql-ledger',
        version => '2.7',
        message => $sl_detect,
        operation => $migratemsg,
        next_action => 'upgrade' },
      { appname => 'sql-ledger',
        version => '2.8',
        message => $sl_detect,
        operation => $migratemsg,
        next_action => 'upgrade' },
      { appname => 'sql-ledger',
        version => '3.0',
        message => $request->{_locale}->text(
                     "SQL-Ledger 3.0 database detected."
                   ),
        operation => $migratemsg,
        next_action => 'upgrade' },
      { appname => 'sql-ledger',
        version => undef,
        message => $request->{_locale}->text(
                      "Unsupported SQL-Ledger version detected."
                   ),
        operation => $request->{_locale}->text("Cancel"),
        next_action => 'cancel' },
      { appname => 'ledgersmb',
        version => '1.2',
        message => $request->{_locale}->text("LedgerSMB 1.2 db found."),
        operation => $upgrademsg,
        next_action => 'upgrade' },
      { appname => 'ledgersmb',
        version => '1.3',
        message => $request->{_locale}->text("LedgerSMB 1.3 db found."),
        operation => $upgrademsg,
        next_action => 'upgrade' },
      { appname => 'ledgersmb',
        version => '1.4',
        message => $request->{_locale}->text("LedgerSMB 1.4 db found."),
        operation => $upgrademsg,
        # rebuild_modules will upgrade 1.4->1.5 by applying (relevant) changes
        next_action => 'rebuild_modules' },
      { appname => 'ledgersmb',
        version => '1.5',
        message => $request->{_locale}->text("LedgerSMB 1.5 db found."),
        operation => $request->{_locale}->text('Rebuild/Upgrade?'),
        next_action => 'rebuild_modules' },
      { appname => 'ledgersmb',
        version => '1.6',
        message => $request->{_locale}->text("LedgerSMB 1.6 db found."),
        operation => $request->{_locale}->text('Rebuild/Upgrade?'),
        next_action => 'rebuild_modules' },
      { appname => 'ledgersmb',
        version => undef,
        message => $request->{_locale}->text("Unsupported LedgerSMB version detected."),
        operation => $request->{_locale}->text("Cancel"),
        next_action => 'cancel' } );
}



sub login {
    use LedgerSMB::Locale;
    my ($request) = @_;
    if (!$request->{database}){
        return list_databases($request);
    }
    my ($reauth, $database) = _get_database($request);
    return $reauth if $reauth;

    my $server_info = $database->server_version;

    my $version_info = $database->get_info();

    _init_db($request);
    sanity_checks($database);
    $request->{login_name} = $version_info->{username};
    # $version_info->{status} isn't always defined by get_info, so useless undefined messages
    # are generated.
    if (defined $version_info->{status} && $version_info->{status} eq 'does not exist'){
        $request->{message} = $request->{_locale}->text(
             'Database does not exist.');
        $request->{operation} = $request->{_locale}->text('Create Database?');
        $request->{next_action} = 'create_db';
    }
    else {
        foreach my $dispatch_entry (get_dispatch_table($request)) {
            if ($version_info->{appname} eq $dispatch_entry->{appname}
                && ($version_info->{version} eq $dispatch_entry->{version}
                    || ! defined $dispatch_entry->{version})) {
                foreach my $field (qw|operation message next_action|) {
                    $request->{$field} = $dispatch_entry->{$field};
                }

                last;
            }
        }

        if (! defined $request->{next_action}) {
            $request->{message} = $request->{_locale}->text(
                'Unknown database found.'
                ) . $version_info->{full_version};
            $request->{operation} = $request->{_locale}->text('Cancel?');
            $request->{next_action} = 'cancel';
        } elsif ($request->{next_action} eq 'rebuild_modules') {
            # we found the current version
            # check we don't have stale migrations around
            my $dbh = $request->{dbh};
            my $sth = $dbh->prepare(qq(
                SELECT count(*)<>0
                  FROM defaults
                 WHERE setting_key = 'migration_ok' and value = 'no'
              ));
            $sth->execute();
            my ($has_stale_migration) = $sth->fetchrow_array();
            if ($has_stale_migration) {
                $request->{operation} = 'Restore old version?';
                $request->{message} = 'Failed migration found';
                $request->{next_action} = 'revert_migration';
            }
        }
    }
    my $template = LedgerSMB::Template->new(
        path => 'UI/setup',
        template => 'confirm_operation',
        format => 'HTML',
    );
    return $template->render_to_psgi($request);
}

=item sanity_checks
Checks for common setup issues and errors if admin tasks cannot be completed/

=cut

sub sanity_checks {
    my ($database) = @_;
    `psql --help` || die LedgerSMB::App_State::Locale->text(
                                 'psql not found.'
                              );
    return;
}

=item list_databases
Lists all databases as hyperlinks to continue operations.

=cut

sub list_databases {
    my ($request) = @_;
    my ($reauth, $database) = _get_database($request);
    return $reauth if $reauth;

    my @results = $database->list_dbs;
    $request->{dbs} = [];
    # Ideally we would extend DBAdmin->list_dbs to accept an argument containing a list of databases to exclude using a method similar to that shown at https://git.framasoft.org/framasoft/OCB/commit/7a6e94edd83e9e73e56d2d148e3238618
    # also, we should add a new function DBAdmin->list_dbs_this_user which only returns db's the currently auth'd user has access to. Once again the framasoft.org link shows a method of doing this
    # for now we simply use a fixed regex. It will cover many if not most use cases.
    @{$request->{dbs}} = map {+{ row_id => $_, db  => $_ }} grep { ! m/^(postgres|template0|template1)$/ } @results ;

    my $template = LedgerSMB::Template->new(
            path => 'UI/setup',
            template => 'list_databases',
        format => 'HTML',
    );
    return $template->render_to_psgi($request);
}

=item list_users
Lists all users in the selected database

=cut

sub list_users {
    my ($request) = @_;
    _init_db($request);
    my $user = LedgerSMB::DBObject::User->new($request);
    my $users = $user->get_all_users;
    $request->{users} = [];
    for my $u (@$users) {
        push @{$request->{users}}, {row_id => $u->{id}, name => $u->{username} };
    }
    my $template = LedgerSMB::Template->new(
        path => 'UI/setup',
        template => 'list_users',
        format => 'HTML',
    );
    return $template->render_to_psgi($request);
}

=item copy_db

Copies db to the name of $request->{new_name}

=cut

sub copy_db {
    my ($request) = @_;
    my ($reauth, $database) = _get_database($request);
    return $reauth if $reauth;

    my $rc = $database->copy($request->{new_name})
           || die 'An error occurred. Please check your database logs.' ;
    my $dbh = LedgerSMB::Database->new(
           +{%$database, (company_name => $request->{new_name})}
    )->connect({ PrintError => 0, AutoCommit => 0 });
    $dbh->prepare("SELECT setting__set('role_prefix',
                               coalesce((setting_get('role_prefix')).value, ?))"
    )->execute("lsmb_$database->{company_name}__");
    $dbh->commit;
    $dbh->disconnect;
    return complete($request);
}


=item backup_db

Backs up a full db

=cut

sub backup_db {
    my $request = shift @_;
    $request->{backup} = 'db';
    return _begin_backup($request);
}

=item backup_roles

Backs up roles only (for all db's)

=cut

sub backup_roles {
    my $request = shift @_;
    $request->{backup} = 'roles';
    return _begin_backup($request);
}

# Private method, basically just passes the inputs on to the next screen.
sub _begin_backup {
    my $request = shift @_;
    my $template = LedgerSMB::Template->new(
            path => 'UI/setup',
            template => 'begin_backup',
            format => 'HTML',
    );
    return $template->render_to_psgi($request);
};


=item run_backup

Runs the backup.  If backup_type is set to email, emails the

=cut

sub run_backup {
    use LedgerSMB::Company_Config;

    my $request = shift @_;
    my ($reauth, $database) = _get_database($request);
    return $reauth if $reauth;

    my $backupfile;
    my $mimetype;

    if ($request->{backup} eq 'roles') {
        my ($sec,$min,$hour,$mday,$mon,$year,$wday,$yday,$isdst)
         = my @t = localtime(time);
        $mon++;
        $year += PERL_TIME_EPOCH;
        $mday = sprintf "%02d", $mday;
        $mon = sprintf "%02d", $mon;
        my $date = "$year-$mon-$mday";

        $backupfile = $database->backup_globals(
            tempdir => $LedgerSMB::Sysconfig::backupdir,
            file => "roles_${date}.sql"
        );
        $mimetype = 'text/x-sql';
    }
    elsif ($request->{backup} eq 'db') {
       $backupfile = $database->backup;
       $mimetype   = 'application/octet-stream';
    }
    else {
        die $request->{_locale}->text('Invalid backup request');
    }

    $backupfile or
        die $request->{_locale}->text('Error creating backup file');

    if ($request->{backup_type} eq 'email') {

        my $mail = LedgerSMB::Mailer->new(
            from          => $LedgerSMB::Sysconfig::backup_email_from,
            to            => $request->{email},
            subject       => "Email of Backup",
            message       => 'The Backup is Attached',
            );
        $mail->attach(
            mimetype => $mimetype,
            filename => 'ledgersmb-backup.sqlc',
            file     => $backupfile,
            );
        $mail->send;
        unlink $backupfile;
        my $template = LedgerSMB::Template->new(
            path => 'UI/setup',
            template => 'complete',
            format => 'HTML',
        );
        return $template->render_to_psgi($request);
    }
    elsif ($request->{backup_type} eq 'browser') {
        my $bak;
        open $bak, '<', $backupfile
            or die "Failed to open temporary backup file $backupfile : $!";
        unlink $backupfile; # remove the file after it gets closed

        my $attachment_name = 'ledgersmb-backup-' . time . '.sqlc';
        return [
            HTTP_OK,
            [
                'Content-Type' => $mimetype,
                   'Content-Disposition' =>
                    "attachment; filename=\"$attachment_name\""
            ],
            $bak  # return the file-handle
        ];
    }
    else {
        die $request->{_locale}->text("Don't know what to do with backup");
    }
}

=item revert_migration

=cut

sub revert_migration {
    my ($request) = @_;
    my ($reauth, $database) = _get_database($request);
    return $reauth if $reauth;

    my $dbh = $database->connect({PrintError => 0, AutoCommit => 0});
    my $sth = $dbh->prepare(qq(
         SELECT value
           FROM defaults
          WHERE setting_key = 'migration_src_schema'
      ));
    $sth->execute();
    my ($src_schema) = $sth->fetchrow_array();
    $dbh->rollback();
    $dbh->do("DROP SCHEMA public CASCADE");
    $dbh->do("ALTER SCHEMA $src_schema RENAME TO public");
    $dbh->commit();

    my $template = LedgerSMB::Template->new(
        path => 'UI/setup',
        template => 'complete_migration_revert',
        format => 'HTML',
           );

    return $template->render_to_psgi($request);
}

=item _get_template_directories

Returns set of template directories available.

=cut

sub _get_template_directories {
    my $subdircount = 0;
    my @dirarray;
    my $locale = $LedgerSMB::App_State::Locale;
    opendir ( DIR, $LedgerSMB::Sysconfig::templates) || die $locale->text("Error while opening directory: [_1]",  "./".$LedgerSMB::Sysconfig::templates);
    while( my $name = readdir(DIR)){
        next if ($name =~ /\./);
        if (-d "$LedgerSMB::Sysconfig::templates/$name" ) {
            push @dirarray, {text => $name, value => $name};
        }
    }
    closedir(DIR);
    return \@dirarray;
}

=item template_screen

Shows the screen for loading templates.  This should appear before loading
the user.  $request->{only_templates} will be passed on to the saving routine
so that further workflow can be aborted.

=cut

sub template_screen {
    my ($request) = @_;
    $request->{template_dirs} = _get_template_directories();
    return LedgerSMB::Template->new(
           path => 'UI/setup',
           template => 'template_info',
           format => 'HTML',
    )->render_to_psgi($request);
}

=item load_templates

This bulk loads the templates.  Expectated inputs are template_dir and
optionally only_templates (which if true returns to the confirmation screen
and not the user creation screen.

=cut

sub load_templates {
    my ($request) = @_;
    my $dir = $LedgerSMB::Sysconfig::templates . '/' . $request->{template_dir};
    _init_db($request);
    my $dbh = $request->{dbh};
    opendir(DIR, $dir);
    while (my $fname = readdir(DIR)){
       next unless -f "$dir/$fname";
       my $dbtemp = LedgerSMB::Template::DB->get_from_file("$dir/$fname");
       $dbtemp->save;
    }
    return _render_new_user($request) unless $request->{only_templates};

    return complete($request);
}

=item _get_linked_accounts

Returns an array of hashrefs with keys ('id', 'accno', 'desc') identifying
the accounts.

Assumes a connected database.

=cut

sub _get_linked_accounts {
    my ($request, $link) = @_;
    my @accounts;

    my $sth = $request->{dbh}->prepare("select id, accno, description
                                          from chart
                                         where link = '$link'");
    $sth->execute();
    while (my $row = $sth->fetchrow_hashref('NAME_lc')) {
        push @accounts, { accno => $row->{accno},
                          desc => "$row->{accno} - $row->{description}",
                          id => $row->{id}
        };
    }
    $sth->finish();

    return @accounts;
}


=item upgrade_settigs

=cut

my %info_applicable_for_upgrade = (
    'default_ar' => [ 'ledgersmb/1.2',
                      'sql-ledger/2.7', 'sql-ledger/2.8', 'sql-ledger/3.0' ],
    'default_ap' => [ 'ledgersmb/1.2',
                      'sql-ledger/2.7', 'sql-ledger/2.8', 'sql-ledger/3.0' ],
    'default_country' => [ 'ledgersmb/1.2',
                           'sql-ledger/2.7', 'sql-ledger/2.8', 'sql-ledger/3.0' ]
    );

=item applicable_for_upgrade

Checks settings for applicability for a given upgrade, for the form.

=cut

sub applicable_for_upgrade {
    my ($info, $upgrade) = @_;

    foreach my $check (@{$info_applicable_for_upgrade{$info}}) {
        return 1
            if $check eq $upgrade;
    }

    return 0;
}

=item upgrade_info

Displays the upgrade information screen,

=cut

sub upgrade_info {
    my ($request) = @_;
    my $database = _init_db($request);
    my $dbinfo = $database->get_info();
    my $upgrade_type = "$dbinfo->{appname}/$dbinfo->{version}";


    if (applicable_for_upgrade('default_ar', $upgrade_type)) {
    @{$request->{ar_accounts}} = _get_linked_accounts($request, "AR");
    unshift @{$request->{ar_accounts}}, {}
            unless scalar(@{$request->{ar_accounts}}) == 1;
    }

    if (applicable_for_upgrade('default_ap', $upgrade_type)) {
    @{$request->{ap_accounts}} = _get_linked_accounts($request, "AP");
    unshift @{$request->{ap_accounts}}, {}
            unless scalar(@{$request->{ap_accounts}}) == 1;
    }

    if (applicable_for_upgrade('default_country', $upgrade_type)) {
    @{$request->{countries}} = ();
    foreach my $iso2 (all_country_codes()) {
        push @{$request->{countries}}, { code    => uc($iso2),
                         country => code2country($iso2) };
    }
    @{$request->{countries}} =
        sort { $a->{country} cmp $b->{country} } @{$request->{countries}};
    unshift @{$request->{countries}}, {};
    }

    my $retval = 0;
    foreach my $key (keys %info_applicable_for_upgrade) {
        $retval++
            if applicable_for_upgrade($key, $upgrade_type);
    }
    return $retval;
}

=item upgrade


=cut

my %upgrade_run_step = (
    'sql-ledger/2.7' => 'run_sl28_migration',
    'sql-ledger/2.8' => 'run_sl28_migration',
    'sql-ledger/3.0' => 'run_sl30_migration',
    'ledgersmb/1.2' => 'run_upgrade',
    'ledgersmb/1.3' => 'run_upgrade'
    );

sub _upgrade_test_is_applicable {
    my ($dbinfo, $test) = @_;

    return (($test->min_version le $dbinfo->{version})
            && ($test->max_version ge $dbinfo->{version})
            && ($test->appname eq $dbinfo->{appname}));
}

sub upgrade {
    my ($request) = @_;
    my $database = _init_db($request);
    my $dbinfo = $database->get_info();
    my $upgrade_type = "$dbinfo->{appname}/$dbinfo->{version}";

    $request->{dbh}->{AutoCommit} = 0;
    my $locale = $request->{_locale};

    for my $check (LedgerSMB::Upgrade_Tests->get_tests()){
        next if ! _upgrade_test_is_applicable($dbinfo, $check);

        my $sth = $request->{dbh}->prepare($check->test_query);
        $sth->execute()
            or die "Failed to execute pre-migration check " . $check->name;
        if ($sth->rows > 0){ # Check failed --CT
             return _failed_check($request, $check, $sth);
        }
        $sth->finish();
    }

    if (upgrade_info($request) > 0) {
        my $template = LedgerSMB::Template->new(
            path => 'UI/setup',
            template => 'upgrade_info',
            format => 'HTML',
        );

        $request->{upgrade_action} = $upgrade_run_step{$upgrade_type};
        return $template->render_to_psgi($request);
    } else {
        $request->{dbh}->rollback();

        return __PACKAGE__->can($upgrade_run_step{$upgrade_type})->($request);
    }

}

sub _failed_check {
<<<<<<< HEAD
    my ($request, $check, $sth, @selectable_values) = @_;
    my $template = LedgerSMB::Template->new(
            path => 'UI',
            template => 'form-dynatable',
            format => 'HTML',
    );
    my $rows = [];
    my $count = 1;
    my $hiddens = {table => $check->table,
                    edit => $check->column,
               id_column => $check->{id_column},
                id_where => $check->{id_where},
                database => $request->{database}};
    my $header = {};
    for (@{$check->display_cols}){
        $header->{$_} = $_;
=======
    my ($request, $check, $sth) = @_;

    my %selectable_values = ();
    for my $column (@{$check->columns // []}) {
        if ( $check->selectable_values
             && $check->selectable_values->{$column} ) {
            my $sth = $request->{dbh}->prepare(
                $check->selectable_values->{$column});

            $sth->execute()
                or die "Failed to query drop-down data in " . $check->name;
            $selectable_values{$column} = $sth->fetchall_arrayref({});
        }
    }

    my $hiddens = {
       table => $check->table,
   id_column => $check->{id_column},
    id_where => $check->{id_where},
      insert => $check->{insert},
    database => $request->{database}
    };
    # We need to flatten the columns array, because dyna-form doesn't
    # know about complex values for the 'hiddens' attribute
    my $i = 1;
    for my $edit (@{$check->columns // []}) {
      $hiddens->{"edit_$i"} = $edit;
      $i++;
>>>>>>> fbdcd63c
    }

    my $rows = [];
    while (my $row = $sth->fetchrow_hashref('NAME_lc')) {
      my $id = $row->{$check->{id_column}};
      for my $column (@{$check->columns // []}) {
        my $selectable_value = $selectable_values{$column};
        $row->{$column} =
           ( defined $selectable_value && @$selectable_value )
           ? { select => {
                   name => $column . "_$id",
                   id => $id,
                   options => $selectable_value,
                   default_blank => 1,
           } }
           : { input => {
<<<<<<< HEAD
                   name => $check->column . "_$row->{id}",
                   value => $row->{$check->column} // "Missing " . $row->{$check->{id_column}},
                   type => 'text',
                   size => 15,
           }};
        push @$rows, $row;
        $hiddens->{"id_$count"} = $row->{$check->id_column};
        ++$count;
    }
    $sth->finish();

    $hiddens->{count} = $count;

=======
                   name => $column . "_$id",
                   value => $row->{$column} // '',
                   type => 'text',
                   size => 15,
          } };
      };
      push @$rows, $row;
      my $count = scalar(@$rows);
      $hiddens->{"id_$count"} = $row->{$check->id_column};
    }
    $hiddens->{count} = scalar(@$rows);
    $sth->finish();

    my $heading = { map { $_ => $_ } @{$check->display_cols} };
>>>>>>> fbdcd63c
    my $buttons = [
           { type => 'submit',
             name => 'action',
            value => 'fix_tests',
             text => $request->{_locale}->text('Save and Retry'),
            class => 'submit' },
    ];

    my $template = LedgerSMB::Template->new(
        path => 'UI',
        template => 'form-dynatable',
        format => 'HTML',
    );

    return $template->render_to_psgi({
           form               => $request,
           base_form          => 'dijit/form/Form',
           heading            => $heading,
           headers            => [$check->display_name, $check->instructions],
           columns            => $check->display_cols,
           rows               => $rows,
           hiddens            => $hiddens,
           buttons            => $buttons,
           include_stylesheet => 'setup/stylesheet.css',
    });
}

=item fix_tests

Handles input from the failed test function and then re-runs the migrate db
script.

=cut

sub fix_tests{
    my ($request) = @_;

    _init_db($request);
    my $dbh = $request->{dbh};
    my $table = $dbh->quote_identifier($request->{table});
    my $where = $request->{id_where};
<<<<<<< HEAD
    my $sthu = $request->{dbh}->prepare(
        "UPDATE $table SET $edit = ? WHERE $where = ?"
    );
    my $sthi = $request->{dbh}->prepare(
        "INSERT INTO table($edit,$where) VALUES (?, ?)"
    );
    for my $count (1 .. $request->{count}){
        my $id = $request->{"id_$count"};
        $sthu->execute($request->{"$request->{edit}_$id"}, $id) ||
        $request->error($sthu->errstr);
#        my $status = $sthu->execute($request->{"$request->{edit}_$id"}, $id);
#        if ( $status == 0 ) {
#            $sthi->execute($request->{"$request->{edit}_$id"}, $id) ||
#            $request->error($sthi->errstr);
#        } elsif ( $status < 0 ) {
#            $request->error($sthu->errstr);
#        }
    }
    $sthu->finish();
    $sthi->finish();
    $request->{dbh}->commit;
=======
    $dbh->{AutoCommit} = 0;

    my @edits;
    my $i = 1;
    while (defined $request->{"edit_$i"}) {
      push @edits, $request->{"edit_$i"};
      $i++;
    }

    my $query;
    if ($request->{insert}) {
        my $columns = join(', ', map { $dbh->quote_identifier($_) } @edits);
        my $values = join(', ', map { '?' } @edits);
        $query = "INSERT INTO $table ($columns) VALUES ($values)";
    }
    else {
        my $setters =
            join(', ', map { $dbh->quote_identifier($_) . " = ?" } @edits);
        $query = "UPDATE $table SET $setters WHERE $where = ?";
    }
    my $sth = $dbh->prepare($query);

    for my $count (1 .. $request->{count}){
        my $id = $request->{"id_$count"};
        my @values;
        for my $edit (@edits) {
          push @values, $request->{"${edit}_$id"};
        }
        push @values, $request->{"id_$count"}
           if ! $request->{insert};

        $sth->execute(@values) ||
            $request->error($sth->errstr);
    }
    $sth->finish();
    $dbh->commit;
>>>>>>> fbdcd63c
    return upgrade($request);
}

=item create_db

 Beginning of the new database workflow

=cut

sub create_db {
    my ($request) = @_;
    my $rc=0;

    my ($reauth, $database) = _get_database($request);
    return $reauth if $reauth;

    my $version_info = $database->get_info;
    $request->{login_name} = $version_info->{username};
    if ($version_info->{status} ne 'does not exist') {
        $request->{message} = $request->{_locale}->text(
            'Database exists.');
        $request->{operation} =
            $request->{_locale}->text('Login?');
        $request->{next_action} = 'login';

        my $template = LedgerSMB::Template->new(
            path => 'UI/setup',
            template => 'confirm_operation',
            format => 'HTML',
        );
        return $template->render_to_psgi($request);
    }

    $rc=$database->create_and_load();
    $logger->info("create_and_load rc=$rc");

    return select_coa($request);
}

=item select_coa

Selects and loads the COA.

There are three distinct input scenarios here:

coa_lc and chart are set:  load the coa file specified (sql/coa/$coa_lc/$chart)
coa_lc set, chart not set:  select the chart
coa_lc not set:  Select the coa location code

=cut

sub select_coa {
    use LedgerSMB::Sysconfig;

    my ($request) = @_;

      if ($request->{coa_lc} and $request->{coa_lc} =~ /\.\./ ){
          die $request->{_locale}->text('Access Denied');
      }

    if ($request->{coa_lc}){
        if ($request->{chart}){
            my ($reauth, $database) = _get_database($request);
            return $reauth if $reauth;

           $database->load_coa( {
               country => $request->{coa_lc},
               chart => $request->{chart} });

           return template_screen($request);
        } else {
            opendir(CHART, "sql/coa/$request->{coa_lc}/chart");
            @{$request->{charts}} =
                map +{ name => $_ },
                sort(grep !/^(\.|[Ss]ample.*)/,
                      readdir(CHART));
            closedir(CHART);
       }
    } else {
        #COA Directories
        opendir(COA, 'sql/coa');
        @{$request->{coa_lcs}} =
            map +{ code => $_ },
            sort(grep !/^(\.|[Ss]ample.*)/,
                 readdir(COA));
        closedir(COA);
    }

    my $template = LedgerSMB::Template->new(
            path => 'UI/setup',
            template => 'select_coa',
        format => 'HTML',
    );
    return $template->render_to_psgi($request);
}


=item skip_coa

Entry point when on the CoA selection screen the 'Skip' button
is being pressed.  This allows the user to load a CoA later.

The CoA loaded at a later time may be a self-defined CoA, i.e. not
one distributed with the LSMB standard distribution.  The 'Skip'
button facilitates that scenario.

=cut

sub skip_coa {
    my ($request) = @_;

    return template_screen($request);
}


=item _render_new_user

Renders the new user screen. Common functionality to both the
select_coa and skip_coa functions.

=cut

sub _render_new_user {
    my ($request) = @_;

    # One thing to remember here is that the setup.pl does not get the
    # benefit of the automatic db connection.  So in order to build this
    # form, we have to manage that ourselves.
    #
    # However we get the benefit of having had to set the environment
    # variables for the Pg connection above, so don't need to pass much
    # info.
    #
    # Also I am opting to use the lower-level call_procedure interface
    # here in order to avoid creating objects just to get argument
    # mapping going. --CT


    _init_db($request);
    $request->{dbh}->{AutoCommit} = 0;

    @{$request->{salutations}}
    = $request->call_procedure(funcname => 'person__list_salutations' );

    @{$request->{countries}}
    = $request->call_procedure(funcname => 'location_list_country' );
    for my $country (@{$request->{countries}}){
        last unless defined $request->{coa_lc};
        if (lc($request->{coa_lc}) eq lc($country->{short_name})){
           $request->{country_id} = $country->{id};
        }
    }
    my $locale = $request->{_locale};

    @{$request->{perm_sets}} = (
        {id => '0', label => $locale->text('Manage Users')},
        {id => '1', label => $locale->text('Full Permissions')},
        );

    my $template = LedgerSMB::Template->new(
        path => 'UI/setup',
        template => 'new_user',
        format => 'HTML',
           );

    return $template->render_to_psgi($request);
}



=item save_user

Saves the administrative user, and then directs to the login page.

=cut

sub save_user {
    my ($request) = @_;
    $request->requires(qw(first_name last_name ssn employeenumber));
    $request->{entity_class} = EC_EMPLOYEE;
    $request->{name} = "$request->{last_name}, $request->{first_name}";
    use LedgerSMB::Entity::Person::Employee;
    use LedgerSMB::Entity::User;
    use LedgerSMB::PGDate;

    _init_db($request);
    $request->{dbh}->{AutoCommit} = 0;

    $request->{control_code} = $request->{employeenumber};
    $request->{dob} = LedgerSMB::PGDate->from_input($request->{dob});
    my $emp = LedgerSMB::Entity::Person::Employee->new(%$request);
    $emp->save;
    $request->{entity_id} = $emp->entity_id;
    my $user = LedgerSMB::Entity::User->new(%$request);
    my $duplicate = 0;
    try { $user->create($request->{password}); }
    catch {
        if ($_ =~ /duplicate user/i){
           $request->{notice} = $request->{_locale}->text(
                       'User already exists. Import?'
            );
           $request->{pls_import} = 1;

           @{$request->{salutations}}
            = $request->call_procedure(funcname => 'person__list_salutations' );

           @{$request->{countries}}
              = $request->call_procedure(funcname => 'location_list_country' );

           my $locale = $request->{_locale};

           @{$request->{perm_sets}} = (
               {id => '0', label => $locale->text('Manage Users')},
               {id => '1', label => $locale->text('Full Permissions')},
           );
           my $template = LedgerSMB::Template->new(
                path => 'UI/setup',
                template => 'new_user',
                format => 'HTML',
           );
           $duplicate = $template->render_to_psgi($request);
       } else {
           die $_;
       }
    };
    return $duplicate if $duplicate;
    if ($request->{perms} == 1){
         for my $role (
                $request->call_procedure(funcname => 'admin__get_roles')
         ){
             $request->call_procedure(funcname => 'admin__add_user_to_role',
                                      args => [ $request->{username},
                                                $role->{rolname}
                                              ]);
         }
    } elsif ($request->{perms} == 0) {
        $request->call_procedure(funcname => 'admin__add_user_to_role',
                                 args => [ $request->{username},
                                           'users_manage',
                                         ]
        );
   }
   $request->{dbh}->commit;

   return rebuild_modules($request);
}


=item process_and_run_upgrade_script

=cut

sub process_and_run_upgrade_script {
    my ($request, $database, $src_schema, $template) = @_;
    my $dbh = $database->connect({ PrintError => 0, AutoCommit => 0 });
    my $temp = $database->loader_log_filename();
    my $rc;

    $dbh->do("CREATE SCHEMA $LedgerSMB::Sysconfig::db_namespace")
    or die "Failed to create schema $LedgerSMB::Sysconfig::db_namespace (" . $dbh->errstr . ")";
    $dbh->commit;

    $database->load_base_schema({
        log     => $temp . "_stdout",
        errlog  => $temp . "_stderr",
                                });
    $database->load_modules('LOADORDER', {
        log     => $temp . "_stdout",
        errlog  => $temp . "_stderr",
                            });

    $dbh->do(qq(
       INSERT INTO defaults (setting_key, value)
                     VALUES ('migration_ok', 'no')
     ));
    $dbh->do(qq(
       INSERT INTO defaults (setting_key, value)
                     VALUES ('migration_src_schema', '$src_schema')
     ));
    $dbh->commit;

    my $dbtemplate = LedgerSMB::Template->new(
        user => {},
        path => 'sql/upgrade',
        template => $template,
        no_auto_output => 1,
        format_options => {extension => 'sql'},
        output_file => 'upgrade.sql',
        format => 'TXT' );
    $dbtemplate->render($request);
    $database->run_file(
        file =>  $LedgerSMB::Sysconfig::tempdir . "/upgrade.sql",
        log => $temp . "_stdout",
        errlog => $temp . "_stderr"
        );


    my $sth = $dbh->prepare(qq(select value='yes'
                                 from defaults
                                where setting_key='migration_ok'));
    $sth->execute();
    my ($success) = $sth->fetchrow_array();
    $sth->finish();

    $request->error(qq(Upgrade failed;
           logs can be found in
           ${temp}_stdout and ${temp}_stderr))
    if ! $success;

    $dbh->do("delete from defaults where setting_key like 'migration_%'");

    # If users are added to the user table, and appropriat roles created, this
    # then grants the base_user permission to them.  Note it only affects users
    # found also in pg_roles, so as to avoid errors.  --CT
    $dbh->do("SELECT admin__add_user_to_role(username, 'base_user')
                from users WHERE username IN (select rolname from pg_roles)");

    $dbh->commit;
    return $dbh->disconnect;
}


=item run_upgrade



=cut

sub run_upgrade {
    my ($request) = @_;
    my $database = _init_db($request);

    my $dbh = $request->{dbh};
    my $dbinfo = $database->get_info();
    my $v = $dbinfo->{version};
    $v =~ s/\.//;
    $dbh->do("ALTER SCHEMA $LedgerSMB::Sysconfig::db_namespace
                RENAME TO lsmb$v")
        or die "Can't rename schema '$LedgerSMB::Sysconfig::db_namespace': "
        . $dbh->errstr();
    $dbh->commit;

    process_and_run_upgrade_script($request, $database, "lsmb$v",
                   "$dbinfo->{version}-$CURRENT_MINOR_VERSION");

    if ($v ne '1.2'){
        $request->{only_templates} = 1;
    }
    my $templates = LedgerSMB::Setting->get('templates');
    if ($templates){
       $request->{template_dir} = $templates;
       return load_templates($request);
    } else {
       return template_screen($request);
    }
}

=item run_sl28_migration


=cut

sub run_sl28_migration {
    my ($request) = @_;
    my $database = _init_db($request);
    my $rc = 0;

    my $dbh = $request->{dbh};
    $dbh->do('ALTER SCHEMA public RENAME TO sl28');
    $dbh->commit;

    process_and_run_upgrade_script($request, $database, "sl28",
                   "sl2.8-$CURRENT_MINOR_VERSION");

    return create_initial_user($request);
}

=item run_sl30_migration


=cut

sub run_sl30_migration {
    my ($request) = @_;
    my $database = _init_db($request);
    my $rc = 0;

    my $dbh = $request->{dbh};
    $dbh->do('ALTER SCHEMA public RENAME TO sl30');
    $dbh->commit;

    process_and_run_upgrade_script($request, $database, "sl30",
                                   "sl3.0-$CURRENT_MINOR_VERSION");

    return create_initial_user($request);
}


=item create_initial_user

=cut

sub create_initial_user {
    my ($request) = @_;

    _init_db($request) unless $request->{dbh};
    @{$request->{salutations}} = $request->call_procedure(
        funcname => 'person__list_salutations'
    );

    @{$request->{countries}} = $request->call_procedure(
        funcname => 'location_list_country'
    );

   my $locale = $request->{_locale};

   @{$request->{perm_sets}} = (
       {id => '0', label => $locale->text('Manage Users')},
       {id => '1', label => $locale->text('Full Permissions')},
       {id => '-1', label => $locale->text('No changes')},
   );
    my $template = LedgerSMB::Template->new(
                   path => 'UI/setup',
                   template => 'new_user',
                   format => 'HTML',
     );
     return $template->render_to_psgi($request);
}

=item edit_user_roles

=cut

sub edit_user_roles {
    my ($request) = @_;

    _init_db($request)
        unless $request->{dbh};

    my $admin = LedgerSMB::DBObject::Admin->new($request);
    my $all_roles = $admin->get_roles($request->{database});

    my $user_obj = LedgerSMB::DBObject::User->new($request);
    $user_obj->get($request->{id});

    # LedgerSMB::DBObject::User doesn't retrieve the username
    # field from the users table (nor any of the other values from it,
    # really) and there's no stored procedure to do so.
    # The name 'admin__get_user' is already taken, but takes the entity_id
    # as its argument... So, we're going brute force here, for 1.4
    my @user_rec = grep { $_->{id} == $request->{id} }
          @{$user_obj->get_all_users};

    $user_obj->{username} = $user_rec[0]->{username};

    my $template = LedgerSMB::Template->new(
        user => $request->{_user},
        template => 'edit_user',
        format => 'HTML',
        path=>'UI/setup',
    );
    my $template_data = {
                        request => $request,
                           user => $user_obj,
                          roles => $all_roles,
            };

    return $template->render_to_psgi($template_data);
}

=item save_user_roles

=cut

sub save_user_roles {
    my ($request) = @_;

    _init_db($request);
    $request->{user_id} = $request->{id};
    my $admin = LedgerSMB::DBObject::Admin->new(base => $request, copy=>'all');
    my $roles = [];
    for my $r (grep { $_ =~ m/lsmb_(.+)__/ } keys %$request) {
        push @$roles, $r;
    }
    $admin->save_roles($roles);

    return edit_user_roles($request);
}


=item reset_password

=cut

sub reset_password {
    my ($request) = @_;

    _init_db($request);
    my $user = LedgerSMB::DBObject::User->new(base => $request, copy=>'all');
    my $result = $user->save();

    $request->{password} = '';

    return edit_user_roles($request);
}



=item cancel

Cancels work.  Returns to login screen.

=cut
sub cancel{
    return __default(@_);
}

=item rebuild_modules

This method rebuilds the modules and sets the version setting in the defaults
table to the version of the LedgerSMB request object.  This is used when moving
between versions on a stable branch (typically upgrading)

=cut

sub rebuild_modules {
    my ($request) = @_;
    my $database = _init_db($request);

    # The order is important here:
    #  New modules should be able to depend on the latest changes
    #  e.g. table definitions, etc.
    $database->apply_changes;
    $database->upgrade_modules('LOADORDER', $LedgerSMB::VERSION)
        or die "Upgrade failed.";
    return complete($request);
}

=item complete

Gets the info and adds shows the complete screen.

=cut

sub complete {
    my ($request) = @_;
    my $database = _init_db($request);
    my $temp = $database->loader_log_filename();
    $request->{lsmb_info} = $database->stats();
    my $template = LedgerSMB::Template->new(
            path => 'UI/setup',
            template => 'complete',
            format => 'HTML',
    );
    return $template->render_to_psgi($request);
}


=back

=head1 COPYRIGHT

Copyright (C) 2011-2017 LedgerSMB Core Team.
This file is licensed under the GNU General Public License version 2,
or at your option any later version.  Please see the included
License.txt for details.

=cut


1;<|MERGE_RESOLUTION|>--- conflicted
+++ resolved
@@ -721,24 +721,6 @@
 }
 
 sub _failed_check {
-<<<<<<< HEAD
-    my ($request, $check, $sth, @selectable_values) = @_;
-    my $template = LedgerSMB::Template->new(
-            path => 'UI',
-            template => 'form-dynatable',
-            format => 'HTML',
-    );
-    my $rows = [];
-    my $count = 1;
-    my $hiddens = {table => $check->table,
-                    edit => $check->column,
-               id_column => $check->{id_column},
-                id_where => $check->{id_where},
-                database => $request->{database}};
-    my $header = {};
-    for (@{$check->display_cols}){
-        $header->{$_} = $_;
-=======
     my ($request, $check, $sth) = @_;
 
     my %selectable_values = ();
@@ -767,7 +749,6 @@
     for my $edit (@{$check->columns // []}) {
       $hiddens->{"edit_$i"} = $edit;
       $i++;
->>>>>>> fbdcd63c
     }
 
     my $rows = [];
@@ -784,21 +765,6 @@
                    default_blank => 1,
            } }
            : { input => {
-<<<<<<< HEAD
-                   name => $check->column . "_$row->{id}",
-                   value => $row->{$check->column} // "Missing " . $row->{$check->{id_column}},
-                   type => 'text',
-                   size => 15,
-           }};
-        push @$rows, $row;
-        $hiddens->{"id_$count"} = $row->{$check->id_column};
-        ++$count;
-    }
-    $sth->finish();
-
-    $hiddens->{count} = $count;
-
-=======
                    name => $column . "_$id",
                    value => $row->{$column} // '',
                    type => 'text',
@@ -813,7 +779,6 @@
     $sth->finish();
 
     my $heading = { map { $_ => $_ } @{$check->display_cols} };
->>>>>>> fbdcd63c
     my $buttons = [
            { type => 'submit',
              name => 'action',
@@ -855,29 +820,6 @@
     my $dbh = $request->{dbh};
     my $table = $dbh->quote_identifier($request->{table});
     my $where = $request->{id_where};
-<<<<<<< HEAD
-    my $sthu = $request->{dbh}->prepare(
-        "UPDATE $table SET $edit = ? WHERE $where = ?"
-    );
-    my $sthi = $request->{dbh}->prepare(
-        "INSERT INTO table($edit,$where) VALUES (?, ?)"
-    );
-    for my $count (1 .. $request->{count}){
-        my $id = $request->{"id_$count"};
-        $sthu->execute($request->{"$request->{edit}_$id"}, $id) ||
-        $request->error($sthu->errstr);
-#        my $status = $sthu->execute($request->{"$request->{edit}_$id"}, $id);
-#        if ( $status == 0 ) {
-#            $sthi->execute($request->{"$request->{edit}_$id"}, $id) ||
-#            $request->error($sthi->errstr);
-#        } elsif ( $status < 0 ) {
-#            $request->error($sthu->errstr);
-#        }
-    }
-    $sthu->finish();
-    $sthi->finish();
-    $request->{dbh}->commit;
-=======
     $dbh->{AutoCommit} = 0;
 
     my @edits;
@@ -914,7 +856,6 @@
     }
     $sth->finish();
     $dbh->commit;
->>>>>>> fbdcd63c
     return upgrade($request);
 }
 
