--- conflicted
+++ resolved
@@ -39,11 +39,6 @@
 use LedgerSMB::Part;
 use LedgerSMB::Setting;
 use LedgerSMB::Template;
-<<<<<<< HEAD
-use LedgerSMB::Setting;
-use Try::Tiny;
-=======
->>>>>>> c50f3791
 
 use LedgerSMB::old_code qw(dispatch);
 
