
package LedgerSMB::Scripts::configuration;

=head1 NAME

LedgerSMB::Scripts::configuration - Configuration Workflows for LedgerSMB

=head1 DESCRIPTION

Implements the presenting and saving done from the screens
System > Defaults and System > Sequences.

=head1 SYNPOPSIS

LedgerSMB::Scripts::configuration->can('action')->($request);

=head1 METHODS

This module does not specify any methods.

=cut

use strict;
use warnings;

use LedgerSMB::App_State;
use LedgerSMB::Setting::Sequence;
use LedgerSMB::Template;

sub _default_settings {
    my ($request) = @_;
    my $locale = $request->{_locale};

    my @default_settings = (
        { title => $locale->text('Company Information'),
          items => [
              { name => 'company_name', label => $locale->text('Company Name') },
              { name => 'company_address',
                type => 'TEXTAREA',
                label => $locale->text('Company Address') },
              { name => 'company_phone', label => $locale->text('Company Phone') },
              { name => 'company_fax', label => $locale->text('Company Fax') },
              { name => 'businessnumber', label => $locale->text('Business Number') },
              { name => 'default_email_to',
                label => $locale->text('Default Email To') },
              { name => 'default_email_cc',
                label => $locale->text('Default Email CC') },
              { name => 'default_email_bcc',
                label => $locale->text('Default Email BCC') },
              { name => 'default_email_from',
                label => $locale->text('Default Email From') },
              { name => 'company_sales_tax_id',
                label =>  $locale->text('Company Sales Tax ID') },
              { name => 'company_license_number',
                label =>  $locale->text('Company License Number') },
              { name => 'curr',
        label => $locale->text('Currencies'),
        type => 'SELECT_ONE', },
              { name => 'weightunit', label => $locale->text('Weight Unit') },
              { name => 'default_country',
                label => $locale->text('Default Country'),
                type => 'SELECT_ONE', },
              { name => 'default_language',
                label => $locale->text('Default Language'),
                type => 'SELECT_ONE', },
              { name => 'format',
                type => 'SELECT_ONE',
                label => $locale->text('Default Format'), },
              ] },
        { title => $locale->text('Security Settings'),
          items => [
              { name => 'disable_back',
                label => $locale->text('Disable Back Button'),
                type => 'YES_NO', },
              { name => 'password_duration',
                label => $locale->text('Password Duration (days)')
              },
              { name => 'session_timeout',
        label => $locale->text('Session Timeout'), },
              { name => 'never_logout',
                label => $locale->text('Only Timeout Locks'),
                type => 'YES_NO', },
              { name => 'separate_duties',
                label => $locale->text('Separate Duties'),
                type => 'YES_NO', },
              { name => 'lock_description',
                label => $locale->text('Lock Item Description'),
                type => 'YES_NO', },
              { name => 'gapless_ar',
                label => $locale->text('Gapless AR'),
                type => 'YES_NO', },
              ] },
        { title => $locale->text('Default Accounts'),
          items => [
              { name => 'earn_id',
                type => 'SELECT_ONE',
                label => $locale->text('Current earnings'), },
              { name => 'inventory_accno_id',
                type => 'SELECT_ONE',
                label => $locale->text('Inventory'), },
              { name => 'income_accno_id',
                type => 'SELECT_ONE',
                label => $locale->text('Income'), },
              { name => 'expense_accno_id',
                type => 'SELECT_ONE',
                label => $locale->text('Cost of Goods Sold'), },
              { name => 'fxgain_accno_id',
                type => 'SELECT_ONE',
                label => $locale->text('Foreign Exchange Gain') },
              { name => 'fxloss_accno_id',
                type => 'SELECT_ONE',
                label => $locale->text('Foreign Exchange Loss') },
              ] },
        { title => $locale->text('Next in Sequence'),
          items => [
              { name => 'glnumber', label => $locale->text('GL Reference Number') },
              { name => 'sinumber',
                label => $locale->text('Sales Invoice/AR Transaction Number'), },
              { name => 'sonumber', label => $locale->text('Sales Order Number') },
              { name => 'sqnumber', label => $locale->text('Sales Quotation Number') },
              { name => 'vinumber' ,
                label => $locale->text('Vendor Invoice/AP Transaction Number')},
              { name => 'ponumber', label => $locale->text('Purchase Order Number') },
              { name => 'rfqnumber', label => $locale->text('RFQ Number') },
              { name => 'partnumber', label => $locale->text('Part Number') },
              { name => 'projectnumber', label => $locale->text('Business Unit Number') },
              { name => 'employeenumber', label => $locale->text('Employee Number') },
              { name => 'customernumber', label => $locale->text('Customer Number') },
              { name => 'vendornumber', label => $locale->text('Vendor Number') },
              ] },
        { title => $locale->text('Misc Settings'),
          items => [
              { name => 'show_creditlimit', type => 'YES_NO',
                label => $locale->text('Show Credit Limit') },
              { name => 'dojo_theme',
                type => 'SELECT_ONE',
                label => $locale->text('Widgit Themes') },
              { name => 'check_prefix', label => $locale->text('Check Prefix') },
              { name => 'vclimit', label => $locale->text('Max per dropdown') },
              { name => 'check_max_invoices',
                label =>  $locale->text('Max Invoices per Check Stub') },
              { name => 'decimal_places',
                label =>  $locale->text('Decimal Places for Money') },
              { name => 'template_immages',
                label => $locale->text('Images in Templates'),
                type => 'YES_NO', },
              { name => 'min_empty',
                label => $locale->text('Min Empty Lines') },
              { name => 'default_buyexchange',
                label => $locale->text('Use web service for current Buy Exchange Rates'),
                type => 'YES_NO',
                info => ['Buy rates can be provided automatically to the application by using a web service and providing current date and origin and destination currencies.',
                         'Please review the terms and conditions for the $1 before use.']
                },
              ] },
        );
    return @default_settings;
}

=head1 METHODS/ACTIONS

=over

=item defaults_screen

Shows the defaults screen

=cut

sub defaults_screen {
    my ($request) = @_;
<<<<<<< HEAD
    my $setting_handle = LedgerSMB::Setting->new({base => $request});
    my @curr = map { { curr => $_ } } $setting_handle->get_currencies();
=======
>>>>>>> 62af7397
    my @defaults;
    my @default_settings = &_default_settings($request);
    for my $dg (@default_settings) {
        for my $tb (@{$dg->{items}}){
            push @defaults, $tb->{name};
        }
    }
    for my $skey (@defaults){
        $request->{$skey} = $request->setting->get($skey);
    }

    my @country_list = $request->call_procedure(
                     funcname => 'location_list_country'
    );
    unshift @country_list, {}
        if ! defined $request->{default_country};

    my @language_code_list =
             $request->call_procedure(funcname => 'person__list_languages');
    unshift @language_code_list, {}
        if ! defined $request->{default_language};

    my $expense_accounts = $request->setting->accounts_by_link('IC_cogs');
    my $income_accounts = $request->setting->accounts_by_link('IC_income');
    my $fx_loss_accounts = $request->setting->all_accounts();
    my $fx_gain_accounts = $request->setting->all_accounts();
    my $inventory_accounts = $request->setting->accounts_by_link('IC');
    my $headings =
        [$request->call_procedure(funcname => 'account__all_headings')];
    for my $ref (@$headings){
        $ref->{text} = "$ref->{accno} -- $ref->{description}";
    }

    unshift @$expense_accounts, {}
        if ! defined $request->{expense_accno_id};
    unshift @$income_accounts, {}
        if ! defined $request->{income_accno_id};
    unshift @$fx_loss_accounts, {}
        if ! defined $request->{fxloss_accno_id};
    unshift @$fx_gain_accounts, {}
        if ! defined $request->{fxgain_accno_id};
    unshift @$inventory_accounts, {}
        if ! defined $request->{inventory_accno_id};
    unshift @$headings, {}
        if ! defined $request->{earn_id};

    my %selects = (
        'dojo_theme' => {
            name => 'dojo_theme', # TODO autodetect
            options => [
                {text => 'Claro', value => 'claro'},
                {text => 'Nihilo', value => 'nihilo'},
                {text => 'Soria', value => 'soria'},
                {text => 'Tundra', value => 'tundra'},
            ],
            default_values  => [$request->{dojo_theme}],
        },
        'earn_id'         => {
            name           => 'earn_id',
            options        => $headings,
            text_attr      => 'text',
            value_attr     => 'id',
            default_values => [$request->{'earn_id'}],
        },
        'curr' => {
            name => 'curr',
            options => \@curr,
            default_values => [$request->{curr}],
            text_attr => 'curr',
            value_attr => 'curr',
        },
        'fxloss_accno_id' => {
            name           => 'fxloss_accno_id',
            options        => $fx_loss_accounts,
            text_attr      => 'text',
            value_attr     => 'id',
            default_values => [$request->{'fxloss_accno_id'}],
        },
        'fxgain_accno_id' => {
            name           => 'fxgain_accno_id',
            text_attr      => 'text',
            options        => $fx_gain_accounts,
            value_attr     => 'id',
            default_values => [$request->{'fxgain_accno_id'}],
        },
        'expense_accno_id' => {
            name           => 'expense_accno_id',
            options        =>  $expense_accounts,
            text_attr      => 'text',
            value_attr     => 'id',
            default_values => [$request->{'expense_accno_id'}],
        },
        'income_accno_id' => {
            name           => 'income_accno_id',
            options        => $income_accounts,
            text_attr      => 'text',
            value_attr     => 'id',
            default_values => [$request->{'income_accno_id'}],
        },
        'inventory_accno_id' => {
            name           => 'inventory_accno_id',
            options        => $inventory_accounts,
            text_attr      => 'text',
            value_attr     => 'id',
            default_values => [$request->{'inventory_accno_id'}],
        },
        'default_country' => {
            name           => 'default_country',
            options        => \@country_list,
            default_values => [$request->{'default_country'}],
            text_attr      => 'name',
            value_attr     => 'id',
        },
        'default_language' => {
            name           => 'default_language',
            options        => \@language_code_list,
            default_values => [$request->{'default_language'}],
            text_attr      => 'description',
            value_attr     => 'code',
        },
        'format' => {
            name           => 'format',
            text_attr      => 'text',
            value_attr     => 'value',
            default_values => [$request->{'format'}],
            options        => [
                {text => 'HTML', value => 'html'},
                {text => 'PDF', value => 'pdf'},
                {text => 'Postscript', value => 'postscript'},
            ]
        },
    );

    my $template = LedgerSMB::Template->new_UI(
        $request,
        template => 'Configuration/settings');
    return $template->render({
        form => $request,
        # hiddens => \%hiddens,
        selects => \%selects,
        default_settings => \@default_settings,
    });
}

=item sequence_screen

No inputs expected or used

=cut

sub sequence_screen {
    my ($request) = @_;
    @{$request->{sequence_list}} = LedgerSMB::Setting::Sequence->list();
    my @default_settings = &_default_settings($request);
    my $locale = $request->{_locale};
    for my $subset (@default_settings){
        $request->{setting_keys} = $subset->{items}
             if $subset->{title} eq $locale->text('Next in Sequence');
    }
    my $count = 0;
    for my $item (@{$request->{setting_keys}}){
        for my $blacklist (qw(customernumber vendornumber employeenumber)){
            delete $request->{setting_keys}->[$count] if $item->{name} eq $blacklist;
        }
    ++$count;
    }
    return LedgerSMB::Template->new_UI(
        $request,
        template => 'Configuration/sequence'
        )->render($request);
}

=item save_defaults

Saves settings from the defaults screen

=cut

sub save_defaults {
    my ($request) = @_;
    if (!$request->is_allowed_role(
        {allowed_roles => ['system_settings_change'] })
    ){
       die $request->{_locale}->text('Access Denied');
    }
    my @defaults;
    my @default_settings = &_default_settings($request);
    for my $dg (@default_settings){
        for my $tb (@{$dg->{items}}){
            push @defaults, $tb->{name};
        }
    }
    for my $skey (@defaults){
        $request->{$skey} =~ s/--.*$// if $skey =~ /accno_id/;
        $request->setting->set($skey, $request->{$skey});
    }
    return defaults_screen($request);
}

=item save_sequences

Saves the items in the sequence screen

=cut

sub save_sequences {
    my ($request) = @_;
    for my $count (1 .. $request->{count}){
        if ($request->{"save_$count"} and $request->{"label_$count"}){
           LedgerSMB::Setting::Sequence->new(
               map { $_ => $request->{"${_}_$count"} }
               qw(accept_input setting_key label prefix sequence suffix)
           )->save;
        }
    }
    return sequence_screen($request);
}

=back

=head1 LICENSE AND COPYRIGHT

Copyright (C) 2012 The LedgerSMB Core Team.  This file may be reused under the
conditions of the GNU GPL v2 or at your option any later version.  Please see
the accompanying LICENSE.TXT for more information.

=cut

1;<|MERGE_RESOLUTION|>--- conflicted
+++ resolved
@@ -169,11 +169,8 @@
 
 sub defaults_screen {
     my ($request) = @_;
-<<<<<<< HEAD
-    my $setting_handle = LedgerSMB::Setting->new({base => $request});
-    my @curr = map { { curr => $_ } } $setting_handle->get_currencies();
-=======
->>>>>>> 62af7397
+
+    my @curr = map { { curr => $_ } } $request->setting->get_currencies();
     my @defaults;
     my @default_settings = &_default_settings($request);
     for my $dg (@default_settings) {
