--- conflicted
+++ resolved
@@ -87,13 +87,7 @@
     @{$request->{all_years}} = $request->call_procedure(
               funcname => 'date_get_all_years'
     );
-<<<<<<< HEAD
-    @{$request->{currencies}} =
-        (LedgerSMB::Setting->new({base => $request}))->get_currencies();
-=======
-    my $curr = $request->setting->get('curr');
-    @{$request->{currencies}} = split /:/, $curr;
->>>>>>> 62af7397
+    @{$request->{currencies}} = $request->setting->get_currencies();
     $_ = {id => $_, text => $_} for @{$request->{currencies}};
     my $months = LedgerSMB::App_State::all_months();
     $request->{all_months} = $months->{dropdown};
