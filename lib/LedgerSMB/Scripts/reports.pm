--- conflicted
+++ resolved
@@ -85,12 +85,7 @@
     @{$request->{all_years}} = $request->call_procedure(
               funcname => 'date_get_all_years'
     );
-<<<<<<< HEAD
     @{$request->{currencies}} = (LedgerSMB::Setting->new)->get_currencies();
-=======
-    my $curr = LedgerSMB::Setting->get('curr');
-    @{$request->{currencies}} = split /:/, $curr;
->>>>>>> 28ea9104
     $_ = {id => $_, text => $_} for @{$request->{currencies}};
     my $months = LedgerSMB::App_State::all_months();
     $request->{all_months} = $months->{dropdown};
