--- conflicted
+++ resolved
@@ -1722,13 +1722,8 @@
     my $dbh   = $form->{dbh};
     my $query = qq|SELECT curr FROM entity_credit_account WHERE id = ?|;
     my $sth   = $dbh->prepare($query) || $form->dberror($query);
-<<<<<<< HEAD
-    $sth->execute( $form->{customer_id} ) || $form->dberror($query);
-    my ($curr) = $sth->fetchrow_array || $form->dberror($query);
-=======
     $sth->execute( $form->{customer_id} );# || $form->dberror($query);
     my ($curr) = $sth->fetchrow_array;# || $form->dberror($query);
->>>>>>> 0aaac747
     $form->{currency} = $curr;
     $curr || $form->error('No currency found');
 }
