--- conflicted
+++ resolved
@@ -2404,13 +2404,8 @@
 
         $query = qq|
 			SELECT v.curr, v.taxincluded, t.rate, c.accno
-<<<<<<< HEAD
-			FROM vendor v
+			FROM entity_credit_account v
 			LEFT JOIN eca_tax vt ON (v.id = vt.vendor_id)
-=======
-			FROM entity_credit_account v
-			LEFT JOIN vendortax vt ON (v.id = vt.vendor_id)
->>>>>>> 8c63fa6a
 			LEFT JOIN tax t ON (t.chart_id = vt.chart_id)
 			LEFT JOIN chart c ON (c.id = t.chart_id)
 			WHERE v.id = ?|;
