=head1 NAME

LedgerSMB::Report::PNL - Profit and Loss Reporting Base Class for LedgerSMB

=head1 SYNPOSIS

 use Moose;
 extends LedgerSMB::Report::PNL;

=head1 DESCRIPTION

This provides the common profit and loss reporting functions for LedgerSMB 1.4 
and later.

=cut

package LedgerSMB::Report::PNL;
use Moose;
extends 'LedgerSMB::Report::Hierarchical';
with 'LedgerSMB::Report::Dates';

=head1 CRITERIA PROPERTIES

Standard dates.  Additional fields can be added by child reports.

=cut

=head1 Datastore Properties

=over


=item gifi

Boolean, true if it is a gifi report.

=cut

has gifi => (is => 'rw', isa => 'Bool');

=item legacy_hierarchy

Boolean, true if the regular hierarchies need to be ignored,
  using account category as the "hierarchy".

=cut

has legacy_hierarchy => (is => 'rw', isa => 'Bool');

=item column_path_prefix



=cut

has column_path_prefix => (is => 'ro', isa => 'ArrayRef',
                           default => sub { [ 1 ] });

=back

=head1 CONSTANT REPORT-RELATED FUNCTIONS

=over

=item template

This may be overridden by child reports.

=cut

sub template { return 'Reports/PNL' }

=item columns

=cut

sub columns { 
    return [];
}


=back

=head1 METHODS

<<<<<<< HEAD
=======
=cut

# private method
# _merge_rows(arrayref $rows, string $label, report $report)

sub _merge_rows {
    my $self = shift @_;
    my $label = shift @_;
    my @rows = @_;

    my $data = $self->account_data;
    $data ||= {};
    my $max_depth = 0;
    for my $r (@rows){
	my $headings = $r->{heading_path};
	$max_depth = ($max_depth >= scalar(@{$headings})) ? $max_depth : scalar(@{$headings});
    }
    for my $r (@rows){
        $data->{$r->{accno}} = { $label => $r,
				 info => $r,
				 max_depth => $max_depth,
				 depth => $#{$r->{heading_path}},
	};
    }
    $self->account_data($data);
}

sub _transform_gifi {
    my @rows = @_;
    my %hashamount;
    my @xformed_rows =  map { {%$_, 
                               account_number => $_->{gifi}, 
                               account_description => $_->{gifi_description}} } @rows;
    $hashamount{I} = { map { 
                       ($_->{gifi},  {%$_})
                     } grep {$_->{account_category} eq 'I' and $_->{gifi}} @xformed_rows};
    $hashamount{E} = { map { 
                       ($_->{gifi}, {%$_})
                     } grep {$_->{account_category} eq 'E' and $_->{gifi}} @xformed_rows};
    for my $cat (keys %hashamount){
        for (keys %{$hashamount{$cat}}){
            $hashamount{$cat}->{$_}->{amount} = 0;
        }
    }
    $hashamount{$_->{account_category}}->{$_->{gifi}}->{amount} 
               += $_->{amount} for @xformed_rows;
    return (sort(values %{$hashamount{I}})), (sort (values %{$hashamount{E}}));
}


>>>>>>> 4a9d6b39
=over

=item run_report

=cut

sub run_report {
    my ($self) = @_;
   
    my @lines = $self->report_base();
    my $row_map = ($self->gifi) ?
        sub { my ($line) = @_;
              return $self->rheads->map_path([ $line->{account_category},
                                               $line->{gifi} ]);
        } : ($self->legacy_hierarchy) ?
        sub { my ($line) = @_;
              return $self->rheads->map_path([ $line->{account_category},
                                               $line->{account_number} ]);
        } :
        sub { my ($line) = @_;
              return $self->rheads->map_path([ ( @{$line->{heading_path}},
                                                 $line->{account_number})
                                             ]);
        };
    my $row_props = ($self->gifi) ?
        sub { my ($line) = @_;
              return { account_number => $line->{gifi},
                       account_desc => $line->{gifi_description},
              };
        } :
        sub { my ($line) = @_; return $line; };


    for my $line (@lines) {
        my $row_id = &$row_map($line);
        my $col_id = $self->cheads->map_path($self->column_path_prefix);
        # signs have already been converted in the query
        $self->accum_cell_value($row_id, $col_id, $line->{amount});
        $self->rheads->id_props($row_id, &$row_props($line));
        $self->cheads->id_props($col_id, { description => 
                                               $self->to_date });
    }

    # Header rows don't have descriptions
    my %header_desc;
    if ($self->gifi || $self->legacy_hierarchy) {
        %header_desc = ( 'E' => { 'account_number' => 'E',
                                  'account_desc' => 
                                      $self->_locale->text('Expenses'),
                                  'account_description' =>
                                      $self->_locale->text('Expenses') },
                         'I' => { 'account_number' => 'I',
                                  'account_desc' =>
                                      $self->_locale->text('Income'),
                                  'account_description' =>
                                      $self->_locale->text('Income') },
                         'A' => { 'account_number' => 'A',
                                  'account_desc' =>
                                      $self->_locale->text('Assets'),
                                  'account_description' =>
                                      $self->_locale->text('Assets') },
                         'L' => { 'account_number' => 'L',
                                  'account_desc' =>
                                      $self->_locale->text('Liabilities'),
                                  'account_description' =>
                                      $self->_locale->text('Liabilities') },
                         'Q' => { 'account_number' => 'Q',
                                  'account_desc' =>
                                      $self->_locale->text('Equity'),
                                  'account_description' =>
                                      $self->_locale->text('Equity') },
            );
    }
    else {
        %header_desc =
            map { $_->{accno} => { 'account_number' => $_->{accno},
                                   'account_desc'   => $_->{description},
                                   'account_description' => $_->{description} }
            }
            $self->call_dbmethod(funcname => 'account__all_headings');
    };
    for my $id (grep { ! defined $_->{props} } values %{$self->rheads->ids}) {
        $self->rheads->id_props($id->{id}, $header_desc{$id->{accno}});
    }
    $self->rows([]);
}

=back

=head1 SEE ALSO

=over

=item LedgerSMB::MooseTypes

=item LedgerSMB::Report

=item LedgerSMB::Report::Dates

=back

=head1 COPYRIGHT

COPYRIGHT (C) 2012 The LedgerSMB Core Team.  This file may be re-used under the
terms of the LedgerSMB General Public License version 2 or at your option any
later version.  Please see enclosed LICENSE file for details.

=cut

__PACKAGE__->meta->make_immutable;

1;<|MERGE_RESOLUTION|>--- conflicted
+++ resolved
@@ -9,7 +9,7 @@
 
 =head1 DESCRIPTION
 
-This provides the common profit and loss reporting functions for LedgerSMB 1.4 
+This provides the common profit and loss reporting functions for LedgerSMB 1.4
 and later.
 
 =cut
@@ -74,7 +74,7 @@
 
 =cut
 
-sub columns { 
+sub columns {
     return [];
 }
 
@@ -83,59 +83,6 @@
 
 =head1 METHODS
 
-<<<<<<< HEAD
-=======
-=cut
-
-# private method
-# _merge_rows(arrayref $rows, string $label, report $report)
-
-sub _merge_rows {
-    my $self = shift @_;
-    my $label = shift @_;
-    my @rows = @_;
-
-    my $data = $self->account_data;
-    $data ||= {};
-    my $max_depth = 0;
-    for my $r (@rows){
-	my $headings = $r->{heading_path};
-	$max_depth = ($max_depth >= scalar(@{$headings})) ? $max_depth : scalar(@{$headings});
-    }
-    for my $r (@rows){
-        $data->{$r->{accno}} = { $label => $r,
-				 info => $r,
-				 max_depth => $max_depth,
-				 depth => $#{$r->{heading_path}},
-	};
-    }
-    $self->account_data($data);
-}
-
-sub _transform_gifi {
-    my @rows = @_;
-    my %hashamount;
-    my @xformed_rows =  map { {%$_, 
-                               account_number => $_->{gifi}, 
-                               account_description => $_->{gifi_description}} } @rows;
-    $hashamount{I} = { map { 
-                       ($_->{gifi},  {%$_})
-                     } grep {$_->{account_category} eq 'I' and $_->{gifi}} @xformed_rows};
-    $hashamount{E} = { map { 
-                       ($_->{gifi}, {%$_})
-                     } grep {$_->{account_category} eq 'E' and $_->{gifi}} @xformed_rows};
-    for my $cat (keys %hashamount){
-        for (keys %{$hashamount{$cat}}){
-            $hashamount{$cat}->{$_}->{amount} = 0;
-        }
-    }
-    $hashamount{$_->{account_category}}->{$_->{gifi}}->{amount} 
-               += $_->{amount} for @xformed_rows;
-    return (sort(values %{$hashamount{I}})), (sort (values %{$hashamount{E}}));
-}
-
-
->>>>>>> 4a9d6b39
 =over
 
 =item run_report
@@ -144,7 +91,7 @@
 
 sub run_report {
     my ($self) = @_;
-   
+
     my @lines = $self->report_base();
     my $row_map = ($self->gifi) ?
         sub { my ($line) = @_;
@@ -175,7 +122,7 @@
         # signs have already been converted in the query
         $self->accum_cell_value($row_id, $col_id, $line->{amount});
         $self->rheads->id_props($row_id, &$row_props($line));
-        $self->cheads->id_props($col_id, { description => 
+        $self->cheads->id_props($col_id, { description =>
                                                $self->to_date });
     }
 
@@ -183,7 +130,7 @@
     my %header_desc;
     if ($self->gifi || $self->legacy_hierarchy) {
         %header_desc = ( 'E' => { 'account_number' => 'E',
-                                  'account_desc' => 
+                                  'account_desc' =>
                                       $self->_locale->text('Expenses'),
                                   'account_description' =>
                                       $self->_locale->text('Expenses') },
