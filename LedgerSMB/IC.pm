--- conflicted
+++ resolved
@@ -1049,54 +1049,6 @@
         ( $form->{currencies} ) = $dbh->selectrow_array($query);
 
     }
-<<<<<<< HEAD
-    else {
-
-        # Dieter: FIXME left joins not working
-        $query = qq|
-			SELECT (SELECT value FROM defaults 
-			         WHERE setting_key = 'weightunit') 
-			       AS weightunit,  current_date AS priceupdate,
-			       (SELECT value FROM defaults 
-			         WHERE setting_key = 'curr') AS currencies,
-			       a1.accno AS inventory_accno, 
-			       a1.description AS inventory_description,
-			       a2.accno AS income_accno, 
-			       a2.description AS income_description,
-			       a3.accno AS expense_accno, 
-			       a3.description AS expense_description
-			       a4.accno AS returns_accno, 
-			       a4.description AS returns_description
-			  FROM account a1, account a2, account a3, account ac4
-			 WHERE a1.id IN (SELECT value::int FROM defaults 
-			 WHERE setting_key = 'inventory_accno_id')
-			       AND a2.id IN (SELECT value::int FROM defaults
-			 WHERE setting_key = 'income_accno_id')
-			       AND a3.id IN (SELECT value::int FROM defaults
-			                      WHERE setting_key 
-			                            = 'expense_accno_id')|;
-        $sth = $dbh->prepare($query);
-        $sth->execute || $form->dberror($query);
-
-        $ref = $sth->fetchrow_hashref(NAME_lc);
-        for (qw(weightunit priceupdate currencies)) {
-            $form->{$_} = $ref->{$_};
-        }
-
-        # setup accno hash, {amount} is used in create_links
-        for (qw(inventory income expense)) {
-            $form->{amount}{"IC_$_"} = {
-                accno       => $ref->{"${_}_accno"},
-                description => $ref->{"${_}_description"}
-            };
-        }
-
-        $sth->finish;
-    }
-=======
->>>>>>> a879dff3
-
-
 }
 
 sub get_warehouses {
