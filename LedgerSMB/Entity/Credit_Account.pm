--- conflicted
+++ resolved
@@ -379,12 +379,8 @@
 
 sub save {
     my ($self) = @_;
-<<<<<<< HEAD
+    die 'No AR/AP Account ID Set' unless $self->ar_ap_account_id;
     my ($ref) = $self->call_dbmethod(funcname => 'eca__save');
-=======
-    die 'No AR/AP Account ID Set' unless $self->ar_ap_account_id;
-    my ($ref) = $self->exec_method({funcname => 'eca__save'});
->>>>>>> dd19efe9
     $self->{id}=$ref->{eca__save};
     $self->call_dbmethod(funcname => 'eca__set_taxes');
     return $self->get_by_id($ref->{eca__save});
