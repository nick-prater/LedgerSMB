=head1 NAME

LedgerSMB::Entity::Contact - Contact info handling for LSMB

=head1 SYNPOSIS

  @contact_list = LedgerSMB::Entity::Contact->list(
         {entity_id = $entity_id, credit_id = $credit_id }
  );

=head1 DESCRIPTION

This module provides contact info handling for LedgerSMB.  Each contact info
record consists of optionally an entity_id or a credit_id, a class, a class
name, a description, and the actual contact information.  This is used to track
everything from phone numbers to email addresses both of natural persons and
companies in LedgerSMB.

=cut

package LedgerSMB::Entity::Contact;
use Moose;
with 'LedgerSMB::PGObject';

=head1 PROPERTIES

=over

=item entity_id Int

If set this is attached to an entity.  This can optionally be set to a contact
record attached to a credit account but is ignored in that case.

=cut

has 'entity_id' => (is => 'rw', isa => 'Int', required => 0);

=item credit_id Int

If this is set, this is attached to an entity credit account.  If this and
entity_id are set, entity_id is ignored.

=cut

has 'credit_id' => (is => 'rw', isa => 'Int', required => 0);

=item class_id Int

This must be set, and references the class id of the contact.  These can be
presumed to be static values, and are contained in the contact_class table.
Currently that table contains:

  id |      class      
 ----+-----------------
   1 | Primary Phone
   2 | Secondary Phone
   3 | Cell Phone
   4 | AIM
   5 | Yahoo
   6 | Gtalk
   7 | MSN
   8 | IRC
   9 | Fax
  10 | Generic Jabber
  11 | Home Phone
  12 | Email
  13 | CC
  14 | BCC
  15 | Billing Email
  16 | Billing CC
  17 | Billing BCC

=cut

has 'class_id' => (is => 'rw', isa => 'Int', required => 1);

=item class Str

This is set when retrieving a contact record to the name of the contact class,
such as IRC, Fax, or Email.

=cut

has 'class' => (is => 'ro', isa => 'Str', required => 0);

=item description Str

This is set to the description of the contact record.

=cut

has 'description' => (is => 'rw', isa => 'Str', required => 0);

=item contact Str

This is the string with the actual contact information, such as an email address
or phone number.

=cut

has 'contact' => (is => 'rw', isa => 'Str', required => 1);


=item old_class_id

If this is set, along with old_contact (below), then saving will try to overwrite
if possible.

=item old_contact 

=cut

has 'old_class_id' => (is => 'rw', isa => 'Int', required => 0);

has 'old_contact' => (is => 'rw', isa => 'Str', required => 0);

=back

=head1 METHODS

=over

=item list($args, $request);

Returns a list of blessed contact references

=cut

sub list {
    my ($self, $args, $request) = @_;

    my @results;

    for my $ref (__PACKAGE__->call_procedure(funcname => 'entity__list_contacts',
                                             args => [$args->{entity_id}])
    ){
       $self->prepare_dbhash($ref);
       push @results, $self->new($ref);
    }

    for my $ref (__PACKAGE__->call_procedure(funcname => 'eca__list_contacts',
                                             args => [$args->{credit_id}])
    ){
       $ref->{credit_id} = $args->{credit_id};
       push @results, __PACKAGE__->new($ref);
    }
    return @results;
}

=item save()

Saves the record

=cut

sub save {
    my ($self) = @_;
    my $ref;
    if ($self->credit_id){
        ($ref) = $self->call_dbmethod(funcname => 'eca__save_contact');
    } elsif ($self->entity_id){
        ($ref) = $self->call_dbmethod(funcname => 'entity__save_contact');
    } else {
        die $LedgerSMB::App_State::Locale->text('Must have credit or entity id');
    }
    $self->prepare_dbhash($ref);
    return $ref;
}

=item delete()

deletes the record

This can be called from $self->delete() if you have  a contact object, or it
can be called as LedgerSMB::Entity::Contact::delete($hashref) if the hashref 
contains either entity_id or credit_id, and location_id, and location class.

=cut

sub delete {
    my ($ref) = @_;
<<<<<<< HEAD
    if ($ref->{credit_id}){
        __PACKAGE__->call_procedure(funcname => 'eca__delete_contact',
=======
    if ($ref->{for_credit}){
        __PACKAGE__->call_procedure(procname => 'eca__delete_contact',
>>>>>>> dd19efe9
                                  args => [$ref->{credit_id}, $ref->{class_id},
                                           $ref->{contact}]);
    } else {
        __PACKAGE__->call_procedure(funcname => 'entity__delete_contact',
                                  args => [$ref->{entity_id}, $ref->{class_id},
                                           $ref->{contact}]);
    }
}

=item list_classes()

Lists classes as unblessed hashrefs

=cut

sub list_classes {
    return __PACKAGE__->call_procedure(
          funcname => 'contact_class__list'
    );
}

=back

=head1 COPYRIGHT

OPYRIGHT (C) 2012 The LedgerSMB Core Team.  This file may be re-used under the
terms of the GNU General Public License version 2 or at your option any later
version.  Please see the enclosed LICENSE file for details.

=cut

__PACKAGE__->meta->make_immutable;

return 1;<|MERGE_RESOLUTION|>--- conflicted
+++ resolved
@@ -179,13 +179,8 @@
 
 sub delete {
     my ($ref) = @_;
-<<<<<<< HEAD
-    if ($ref->{credit_id}){
+    if ($ref->{for_credit}){
         __PACKAGE__->call_procedure(funcname => 'eca__delete_contact',
-=======
-    if ($ref->{for_credit}){
-        __PACKAGE__->call_procedure(procname => 'eca__delete_contact',
->>>>>>> dd19efe9
                                   args => [$ref->{credit_id}, $ref->{class_id},
                                            $ref->{contact}]);
     } else {
