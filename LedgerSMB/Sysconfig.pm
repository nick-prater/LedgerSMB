#  This is the new configuration file for LedgerSMB.  Eventually all system
# configuration directives will go here,  This will probably not fully replace
# the ledgersmb.conf until 1.3, however.

package LedgerSMB::Sysconfig;
use strict;
use warnings;
no strict qw(refs);
use Cwd;

# use LedgerSMB::Form;
use Config::IniFiles;
use DBI qw(:sql_types);
binmode STDOUT, ':utf8';
binmode STDERR, ':utf8';

# For Win32, change $pathsep to ';';
our $pathsep = ':';

our $auth = 'DB';
our $images = getcwd() . '/images';
our $cssdir = 'css/';
our $fs_cssdir = 'css/';
our $dojo_theme = 'claro';

our $force_username_case = undef; # don't force case

our @io_lineitem_columns = qw(unit onhand sellprice discount linetotal);

# Whitelist for redirect destination
#
our @newscripts = qw(
   account.pl admin.pl asset.pl budget_reports.pl budgets.pl business_unit.pl
   configuration.pl contact.pl contact_reports.pl drafts.pl
   file.pl goods.pl import_csv.pl inventory.pl invoice.pl inv_reports.pl
   journal.pl login.pl lreports_co.pl menu.pl order.pl payment.pl payroll.pl
   pnl.pl recon.pl report_aging.pl reports.pl setup.pl taxform.pl template.pl
   timecard.pl transtemplate.pl trial_balance.pl user.pl vouchers.pl
);

our @scripts = (
<<<<<<< HEAD
    'aa.pl', 'am.pl',      'ap.pl',
    'ar.pl', 'arap.pl',  'arapprn.pl', 'bp.pl',   'gl.pl',
    'ic.pl',  'ir.pl',
    'is.pl', 'jc.pl',    'oe.pl',       'pe.pl',  'pos.pl',     'ps.pl',
=======
    'aa.pl', 'am.pl',    'ap.pl',
    'ar.pl', 'arap.pl',  'arapprn.pl', 'gl.pl',
    'ic.pl', 'ir.pl',
    'is.pl', 'oe.pl',    'pe.pl',
    'pw.pl',
>>>>>>> 52615d2f
);

# if you have latex installed set to 1
###TODO-LOCALIZE-DOLLAR-AT
our $latex = eval {require Template::Plugin::Latex};

# Defaults to 1 megabyte
our $max_post_size = 1024 * 1024;

# defaults to LedgerSMB-1.3 - default spelling of cookie
our $cookie_name = "LedgerSMB-1.3";

# spool directory for batch printing
our $spool = "spool";

our $cache_templates = 0;
# path to user configuration files
our $userspath = "users";

# templates base directory
our $templates = "templates";

# Temporary files stored at"
our $tempdir = ( $ENV{TEMP} || '/tmp' );

# member file
our $memberfile = "users/members";

# location of sendmail
our $sendmail = "/usr/sbin/sendmail -t";

# SMTP settings
our $smtphost   = '';
our $smtptimeout = 60;
our $smtpuser   = '';
our $smtppass   = '';
our $smtpauthmethod = '';
our $zip = 'zip -r %dir %dir';

# set language for login and admin
our $language = "en";

# Maximum number of invoices that can be printed on a check
our $check_max_invoices = 5;

# program to use for file compression
our $gzip = "gzip -S .gz";

# Path to the translation files
our $localepath = 'locale/po';

our $no_db_str = 'database';
our $log_level = 'ERROR';
our $DBI_TRACE=0;
# available printers
our %printer;

my $cfg = Config::IniFiles->new( -file => "ledgersmb.conf" ) || die @Config::IniFiles::errors;

# Root variables
for my $var (
    qw(pathsep log_level cssdir DBI_TRACE check_max_invoices language auth
    db_autoupdate force_username_case max_post_size cookie_name
    return_accno no_db_str tempdir cache_templates fs_cssdir dojo_theme)
  )
{
    ${$var} = $cfg->val('main', $var) if $cfg->val('main', $var);
}


if ($cssdir !~ m|/$|){
    $cssdir = "$cssdir/";
}
$fs_cssdir =~ s|/$||;

for ($cfg->Parameters('printers')){
     $printer{$_} = $cfg->val('printers', $_);
}

# ENV Paths
for my $var (qw(PATH PERL5LIB)) {
     $ENV{$var} .= $pathsep . ( join $pathsep, $cfg->val('environment', $var));
}

# Application-specific paths
for my $var (qw(localepath spool templates images)) {
    ${$var} = $cfg->val('paths', $var) if $cfg->val('paths', $var);
}

# Programs
for my $var (qw(gzip zip)) {
    ${$var} = $cfg->val('programs', $var) if $cfg->val('programs', $var);
}

# mail configuration
for my $var (qw(sendmail smtphost smtptimeout smtpuser
             smtppass smtpauthmethod backup_email_from))
{
    ${$var} = $cfg->val('mail', $var) if $cfg->val('mail', $var);
}

my $modules_loglevel_overrides='';

for (sort $cfg->Parameters('log4perl_config_modules_loglevel')){
  $modules_loglevel_overrides.='log4perl.logger.'.$_.'='.
        $cfg->val('log4perl_config_modules_loglevel', $_)."\n";
}
# Log4perl configuration
our $log4perl_config = qq(
    log4perl.rootlogger = $log_level, Basic, Debug
    )
    .
    $modules_loglevel_overrides
    .
    qq(
    log4perl.appender.Screen = Log::Log4perl::Appender::Screen
    log4perl.appender.Screen.layout = SimpleLayout
    # Filter for debug level
    log4perl.filter.MatchDebug = Log::Log4perl::Filter::LevelMatch
    log4perl.filter.MatchDebug.LevelToMatch = INFO
    log4perl.filter.MatchDebug.AcceptOnMatch = false

    # Filter for everything but debug,trace level
    log4perl.filter.MatchRest = Log::Log4perl::Filter::LevelMatch
    log4perl.filter.MatchRest.LevelToMatch = INFO
    log4perl.filter.MatchRest.AcceptOnMatch = true

    # layout for DEBUG,TRACE messages
    log4perl.appender.Debug = Log::Log4perl::Appender::Screen
    log4perl.appender.Debug.layout = PatternLayout
    log4perl.appender.Debug.layout.ConversionPattern = %d - %p - %l -- %m%n
    log4perl.appender.Debug.Filter = MatchDebug

    # layout for non-DEBUG messages
    log4perl.appender.Basic = Log::Log4perl::Appender::Screen
    log4perl.appender.Basic.layout = PatternLayout
    log4perl.appender.Basic.layout.ConversionPattern = %d - %p - %M -- %m%n
    log4perl.appender.Basic.Filter = MatchRest
);
#some examples of loglevel setting for modules
#FATAL, ERROR, WARN, INFO, DEBUG, TRACE
#log4perl.logger.LedgerSMB = DEBUG
#log4perl.logger.LedgerSMB.DBObject = INFO
#log4perl.logger.LedgerSMB.DBObject.Employee = FATAL
#log4perl.logger.LedgerSMB.Handler = ERROR
#log4perl.logger.LedgerSMB.User = WARN
#log4perl.logger.LedgerSMB.ScriptLib.Company=TRACE

our $db_host = $cfg->val('database', 'host');
our $db_port = $cfg->val('database', 'port');

$ENV{PGHOST} = $db_host;
$ENV{PGPORT} = $db_port;
our $default_db = $cfg->val('database', 'default_db');
our $db_namespace = $cfg->val('database', 'db_namespace') || 'public';
$ENV{PGSSLMODE} = $cfg->val('database', 'sslmode')
    if $cfg->val('database', 'sslmode');

$ENV{HOME} = $tempdir;

our $cache_template_dir = "$tempdir/lsmb_templates";
# Backup path
our $backuppath = $tempdir;

if(!(-d "$tempdir")){
     my $rc;
     if ($pathsep eq ';'){ # We need an actual platform configuration variable
        $rc = system("mkdir $tempdir");
     } else {
         $rc=system("mkdir -p $tempdir");#TODO what if error?
     #$logger->info("created tempdir \$tempdir rc=\$rc"); log4perl not initialised yet!
     }
}

1;<|MERGE_RESOLUTION|>--- conflicted
+++ resolved
@@ -39,18 +39,10 @@
 );
 
 our @scripts = (
-<<<<<<< HEAD
-    'aa.pl', 'am.pl',      'ap.pl',
-    'ar.pl', 'arap.pl',  'arapprn.pl', 'bp.pl',   'gl.pl',
-    'ic.pl',  'ir.pl',
-    'is.pl', 'jc.pl',    'oe.pl',       'pe.pl',  'pos.pl',     'ps.pl',
-=======
     'aa.pl', 'am.pl',    'ap.pl',
     'ar.pl', 'arap.pl',  'arapprn.pl', 'gl.pl',
     'ic.pl', 'ir.pl',
     'is.pl', 'oe.pl',    'pe.pl',
-    'pw.pl',
->>>>>>> 52615d2f
 );
 
 # if you have latex installed set to 1
