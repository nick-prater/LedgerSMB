#  This is the new configuration file for LedgerSMB.  Eventually all system
# configuration directives will go here,  This will probably not fully replace
# the ledgersmb.conf until 1.3, however.

package LedgerSMB::Sysconfig;
use strict;
use warnings;
no strict qw(refs);
use Cwd;

# use LedgerSMB::Form;
use Config::Std;
use DBI qw(:sql_types);
binmode STDOUT, ':utf8';
binmode STDERR, ':utf8';

# For Win32, change $pathsep to ';';
our $pathsep = ':';

our $auth = 'DB';
our $logging = 0;      # No logging on by default
our $images = getcwd() . '/images'; 

our $force_username_case = undef; # don't force case

our @io_lineitem_columns = qw(unit onhand sellprice discount linetotal);

# Whitelist for redirect destination
#
our @newscripts = qw(
     account.pl  customer.pl  inventory.pl  payment.pl  user.pl
admin.pl    drafts.pl    journal.pl    recon.pl    vendor.pl
asset.pl    employee.pl  login.pl      setup.pl    vouchers.pl
file.pl      menu.pl       taxform.pl);

our @scripts = (
    'aa.pl', 'am.pl',      'ap.pl',
    'ar.pl', 'arap.pl',  'arapprn.pl', 'bp.pl',
    'ca.pl', 'gl.pl',
    'ic.pl',  'ir.pl',
    'is.pl', 'jc.pl',    'login.pl',   'menu.pl',
    'oe.pl', 'pe.pl',    'pos.pl',     'ps.pl',
    'pw.pl', 'rc.pl',    'rp.pl', 	'initiate.pl'
);

# if you have latex installed set to 1
our $latex = 1;

# Defaults to 1 megabyte
our $max_post_size = 1024 * 1024;

# defaults to 2-- default number of places to round amounts to
our $decimal_places = 2;

# defaults to LedgerSMB-1.3 - default spelling of cookie
our $cookie_name = "LedgerSMB-1.3";

# spool directory for batch printing
our $spool = "spool";

our $cache_templates = 0;
# path to user configuration files
our $userspath = "users";

# templates base directory
our $templates = "templates";

# Temporary files stored at"
our $tempdir = ( $ENV{TEMP} || '/tmp' );

our $cache_template_dir = "$tempdir/lsmb_templates";
# Backup path
our $backuppath = $tempdir;

# member file
our $memberfile = "users/members";

# location of sendmail
our $sendmail = "/usr/sbin/sendmail -t";

# SMTP settings
our $smtphost   = '';
our $smtptimout = 60;
our $smtpuser   = '';
our $smtppass   = '';
our $smtpauthmethod = '';

# set language for login and admin
our $language = "";

# Maximum number of invoices that can be printed on a check
our $check_max_invoices = 5;

# program to use for file compression
our $gzip = "gzip -S .gz";

# Path to the translation files
our $localepath = 'locale/po';

our $no_db_str = 'database';
our $log_level = 'ERROR';
# available printers
our %printer;

our %config;
read_config( 'ledgersmb.conf' => %config ) or die;
# Root variables
for my $var (
    qw(pathsep logging log_level check_max_invoices language auth latex
    db_autoupdate force_username_case max_post_size decimal_places cookie_name
    return_accno no_db_str tempdir cache_templates)
  )
{
    ${$var} = $config{''}{$var} if $config{''}{$var};
}

<<<<<<< HEAD
if ($latex){
    eval { require Template::Latex }; # Trap errors loading this optional module
    if ($!) { # Couldn't load  Template::Latex
        print STDERR "WARNING: LedgerSMB configured to use LaTeX but module ";
        print STDERR "Template::Latex did not load: $@\n";
        print STDERR "Disabling LaTeX support\n";
        $latex = 0;
    };
}
=======
>>>>>>> 366257f9

%printer = %{ $config{printers} } if $config{printers};

# ENV Paths
for my $var (qw(PATH PERL5LIB)) {
    if (ref $config{environment}{$var} eq 'ARRAY') {
        $ENV{$var} .= $pathsep . ( join $pathsep, @{ $config{environment}{$var} } );
    } elsif ($config{environment}{$var}) {
        $ENV{$var} .= $pathsep . $config{environment}{$var};
    }
}

# Application-specific paths
for my $var (qw(localepath spool templates images)) {
    ${$var} = $config{paths}{$var} if $config{paths}{$var};
}

# Programs
for my $var (qw(gzip)) {
    ${$var} = $config{programs}{$var} if $config{programs}{$var};
}

<<<<<<< HEAD
# LaTeX and friends 
for my $var (qw(pdflatex latex dvips)){
    if ($latex and $config{programs}{$var}){
        my $funcname = "${var}_path";
        Template::Latex->$funcname( { $var => $config{programs}{$var} });
    }
}

=======
>>>>>>> 366257f9
# mail configuration
for my $var (qw(sendmail smtphost smtptimeout smtpuser 
             smtppass smtpauthmethod)) 
{
    ${$var} = $config{mail}{$var} if $config{mail}{$var};
}

# Log4perl configuration
our $log4perl_config = qq(
    log4perl.rootlogger = $log_level, Screen, Basic
    log4perl.appender.Screen = Log::Log4perl::Appender::Screen
    log4perl.appender.Screen.layout = SimpleLayout
    # Filter for debug level
    log4perl.filter.MatchDebug = Log::Log4perl::Filter::LevelMatch
    log4perl.filter.MatchDebug.LevelToMatch = DEBUG
    log4perl.filter.MatchDebug.AcceptOnMatch = true

    # Filter for everything but debug level
    log4perl.filter.MatchRest = Log::Log4perl::Filter::LevelMatch
    log4perl.filter.MatchRest.LevelToMatch = DEBUG
    log4perl.filter.MatchRest.AcceptOnMatch = false

    # layout for DEBUG messages
    log4perl.appender.Debug = Log::Log4perl::Appender::Screen
    log4perl.appender.Debug.layout = PatternLayout
    log4perl.appender.Debug.layout.ConversionPattern = %d - %p - %l -- %m%n
    log4perl.appender.Debug.Filter = MatchDebug

    # layout for non-DEBUG messages
    log4perl.appender.Basic = Log::Log4perl::Appender::Screen
    log4perl.appender.Basic.layout = PatternLayout
    log4perl.appender.Basic.layout.ConversionPattern = %d - %p %m%n
    log4perl.appender.Basic.Filter = MatchRest

);

$ENV{PGHOST} = $config{database}{host};
$ENV{PGPORT} = $config{database}{port};
our $default_db = $config{database}{default_db};
our $db_namespace = $config{database}{db_namespace} || 'public';
$ENV{PGSSLMODE} = $config{database}{sslmode} if $config{database}{sslmode};
$ENV{PG_CONTRIB_DIR} = $config{database}{contrib_dir};

1;<|MERGE_RESOLUTION|>--- conflicted
+++ resolved
@@ -114,19 +114,6 @@
     ${$var} = $config{''}{$var} if $config{''}{$var};
 }
 
-<<<<<<< HEAD
-if ($latex){
-    eval { require Template::Latex }; # Trap errors loading this optional module
-    if ($!) { # Couldn't load  Template::Latex
-        print STDERR "WARNING: LedgerSMB configured to use LaTeX but module ";
-        print STDERR "Template::Latex did not load: $@\n";
-        print STDERR "Disabling LaTeX support\n";
-        $latex = 0;
-    };
-}
-=======
->>>>>>> 366257f9
-
 %printer = %{ $config{printers} } if $config{printers};
 
 # ENV Paths
@@ -148,17 +135,6 @@
     ${$var} = $config{programs}{$var} if $config{programs}{$var};
 }
 
-<<<<<<< HEAD
-# LaTeX and friends 
-for my $var (qw(pdflatex latex dvips)){
-    if ($latex and $config{programs}{$var}){
-        my $funcname = "${var}_path";
-        Template::Latex->$funcname( { $var => $config{programs}{$var} });
-    }
-}
-
-=======
->>>>>>> 366257f9
 # mail configuration
 for my $var (qw(sendmail smtphost smtptimeout smtpuser 
              smtppass smtpauthmethod)) 
