=head1 NAME

LedgerSMB::Scripts::payment - LedgerSMB class defining the Controller functions for payment handling.

=head1 SYNOPSIS

Defines the controller functions and workflow logic for payment processing.

=head1 COPYRIGHT

Portions Copyright (c) 2007, David Mora R and Christian Ceballos B.

Licensed to the public under the terms of the GNU GPL version 2 or later.

Original copyright notice below. 

#=====================================================================
# PLAXIS
# Copyright (c) 2007
#
#  Author: David Mora R
# 	   Christian Ceballos B	   
#
#
#
#  
#
# This program is free software; you can redistribute it and/or modify
# it under the terms of the GNU General Public License as published by
# the Free Software Foundation; either version 2 of the License, or
# (at your option) any later version.
#
# This program is distributed in the hope that it will be useful,
# but WITHOUT ANY WARRANTY; without even the implied warranty of
# MERCHANTABILITY or FITNESS FOR A PARTICULAR PURPOSE.  See the
# GNU General Public License for more details.
# You should have received a copy of the GNU General Public License
# along with this program; if not, write to the Free Software
# Foundation, Inc., 675 Mass Ave, Cambridge, MA 02139, USA.


=head1 METHODS

=cut


package LedgerSMB::Scripts::payment;
use LedgerSMB::Template;
use LedgerSMB::Setting;
use LedgerSMB::Sysconfig;
use LedgerSMB::DBObject::Payment;
use LedgerSMB::DBObject::Date;
use LedgerSMB::Scripts::reports;
use LedgerSMB::Report::Invoices::Payments;
use strict; 

# CT:  A few notes for future refactoring of this code:
# 1:  I don't think it is a good idea to make the UI too dependant on internal
#     code structures but I don't see a good alternative at the moment.
# 2:  CamelCasing: -1
# 3:  Not good to have this much duplication of code all the way down the stack.#     At the moment this is helpful because it gives us an opportunity to look 
#     at various sets of requirements and workflows, but for future versions
#     if we don't refactor, this will turn into a bug factory.
# 4:  Both current interfaces have issues regarding separating layers of logic
#     and concern properly.

# CT:  Plans are to completely rewrite all payment logic for 1.4 anyway.

=over

=item payments

This method is used to set the filter screen and prints it, using the 
TT2 system.

=cut

sub payments {
    my ($request) = @_;
    my $payment =  LedgerSMB::DBObject::Payment->new({'base' => $request});
    $payment->get_metadata();
    if (!defined $payment->{batch_date}){
        $payment->error("No Batch Date!");
    }
    my $template = LedgerSMB::Template->new(
        user     => $request->{_user},
        locale   => $request->{_locale},
        path     => 'UI/payments',
        template => 'payments_filter',
        format   => 'HTML', 
    );
    $template->render($payment);
}

=item get_search_criteria

Displays the payment criteria screen.  Optional inputs are 

=over

=item batch_id 

=item batch_date

=cut

sub get_search_criteria {
    my ($request) = @_;
    my $payment =  LedgerSMB::DBObject::Payment->new({'base' => $request});
    $payment->get_metadata();
    if ($payment->{batch_id} && $payment->{batch_date}){
        $payment->{date_reversed} = $payment->{batch_date};
    }
    @{$payment->{currencies}} = $payment->get_open_currencies();
    $payment->{report_name} = 'payments';
    LedgerSMB::Scripts::reports::start_report($payment);
}

=item pre_bulk_post_report 

This displays a report of the expected GL activity of a payment batch before it
is saved.  For receipts, this just redirects to bulk_post currently.

=cut

sub pre_bulk_post_report {
    my ($request) = @_;
    my $template = LedgerSMB::Template->new(
        user     => $request->{_user},
        locale   => $request->{_locale},
        path     => 'UI',
        template => 'form-dynatable',
        format   => ($request->{report_format}) ? $request->{report_format} : 'HTML',
    ); 
    my $cols;
    @$cols =  qw(pay_to accno source memo debits credits);
    my $rows = [];
    my $total_debits = 0;
    my $total_credits = 0;
    my $heading = {
        pay_to          => $request->{_locale}->text('Pay To'),
        accno           => $request->{_locale}->text('Account Number'),
        acc_description => $request->{_locale}->text('Account Title'),
        transdate       => $request->{_locale}->text('Date'),
        source          => $request->{_locale}->text('Source'),
        memo            => $request->{_locale}->text('Memo'),
        debits           => $request->{_locale}->text('Debits'),
        credits          => $request->{_locale}->text('Credits')
                  };
    my $total = 0;
    for my $crow (1 .. $request->{contact_count}){
        my $ref;
        my $cid = $request->{"contact_$crow"};
        if ($request->{"id_$cid"}){
            $ref = {pay_to    => $request->{"contact_label_$cid"},
                    accno     => $request->{ar_ap_accno},
                    transdate => $request->{date_paid}, 
                    source    => $request->{"source_$cid"}, 
                    memo      => $request->{"memo_$cid"},
                    amount    => 0
                   };
            for my $invrow (1 .. $request->{"invoice_count_$cid"}){
                 my $inv_id = $request->{"invoice_${cid}_$invrow"};
                 if ($request->{"paid_$cid"} eq 'all'){
                     $ref->{amount} += $request->{"payment_$inv_id"};
                 } else {
                     $ref->{amount} += $request->{"net_$inv_id"};
                 }
             }
             # If vendor, this is debit-normal so multiply by -1
             if ($request->{account_class} == 1){ # vendor
                 $ref->{amount} *= -1;
              }
              if ($ref->{amount} < 0) {
                  $ref->{debits} = $ref->{amount} * -1;
                  $ref->{credits} = 0;
              } else {
                  $ref->{debits} = 0;
                  $ref->{credits} = $ref->{amount};
              }
              $total_debits += $ref->{debits};
              $total_credits += $ref->{credits};
              push @$rows, $ref;
              $total += $ref->{amount};
        }
    }
    

    # Cash summary
    my $ref = {
       accno     => $request->{cash_accno},
       transdate => $request->{date_paid},
       source    => $request->{_locale}->text('Total'),
       amount    => $total,
    };
       $ref->{amount} *= -1;

    if ($ref->{amount} < 0) {
        $ref->{debits} = $ref->{amount} * -1;
        $ref->{credits} = 0;
    } else {
        $ref->{debits} = 0;
        $ref->{credits} = $ref->{amount};
    }
    $total_debits += $ref->{debits};
    $total_credits += $ref->{credits};
    push @$rows, $ref;
    push @$rows,  
       {class   => 'subtotal',
        debits  => $total_debits,
        credits => $total_credits};
        
    my $buttons = [{
        text  => $request->{_locale}->text('Save Batch'),
        name  => 'action',
        value => 'post_payments_bulk',
        class => 'submit',
    }];
    $request->{action} = "p";
    $template->render({
        form => $request,
        hiddens => $request,
        columns => $cols,
        heading => $heading,
        rows    => $rows, 
        buttons => $buttons,
    });
}

# Is this even used?  It would just redirect back to the report which is not
# helpful.  --CT

sub p_payments_bulk_post {
    my ($request) = @_;
    pre_bulk_post_report(@_);
}

# wrapper around post_payments_bulk munged for dynatable.

sub p_post_payments_bulk {
    post_payments_bulk(@_);
}

=item get_search_results

Displays the payment search results.

inputs currently expected include

=over

=item credit_id

=item date_from

=item date_to

=item source

=item cash_accno

=item account_class

=back

=cut


sub get_search_results {
    my ($request) = @_;
    my $report = LedgerSMB::Report::Invoices::Payments->new(%$request);
    $request->{hiddens} = { 
        batch_id => $request->{batch_id},
      cash_accno => $request->{cash_accno},
        currency => $request->{currency},
    exchangerate => $request->{exchangerate},
   date_reversed => $request->{date_reversed},
    };
    $report->render($request);
}

=item reverse_payments

This reverses payments selected in the search results.

=cut

sub reverse_payments {
    my ($request) = @_;
    $request->{account_class} = 1;
    my $payment = LedgerSMB::DBObject::Payment->new({base => $request});
    for my $count (1 .. $payment->{rowcount_}){
        if ($payment->{"select_$count"}){
           $payment->{account_class} = $payment->{"entity_class_$count"};
           $payment->{credit_id} = $payment->{"credit_id_$count"};
           $payment->{date_paid} = $payment->{"date_paid_$count"};
           $payment->{source} = $payment->{"source_$count"};
           $payment->{voucher_id} = $payment->{"voucher_id_$count"};
           $payment->reverse;
        }
    }
    get_search_criteria($payment);
}

=item post_payments_bulk

This is a light-weight wrapper around LedgerSMB::DBObject::Payment->post_bulk.

Please see the documentation of that function as to expected inouts.

Additionally, this checks against the XSRF framework and  reloads the screen 
with a notice to try again if the attempt to close out the form key is not 
successful.

=cut

sub post_payments_bulk {
    my ($request) = @_;
    my $payment =  LedgerSMB::DBObject::Payment->new({'base' => $request});
    if ($payment->close_form){
        $payment->post_bulk();
    } else {
        $payment->{notice} = 
           $payment->{_locale}->text('Data not saved.  Please try again.');
        return display_payments($request);
    }
    
    payments($request);
}

=item print

Prints a stack of checks.  Currently the logic from the single payment interface
is not merged in, meaning that $request->{multiple} must be set to a true value.

=cut

sub print {
    use LedgerSMB::Batch;
    my ($request) = @_;
    my $payment =  LedgerSMB::DBObject::Payment->new({'base' => $request});
    $payment->{company} = $payment->{_user}->{company};
    $payment->{address} = $payment->{_user}->{address};

    my $template;

    if ($payment->{batch_id}){
        my $batch = LedgerSMB::Batch->new(
                         {base => $payment,
                         copy  => 'base' }
        );
        $batch->{batch_id} = $payment->{batch_id};
        $batch->get;
        $payment->{batch_description} = $batch->{description};
        $payment->{batch_control_code} = $batch->{control_code};
    }

    $payment->{format_amount} = sub {return PGObject::PGNumber->from_input(@_)->to_output(); };

    if ($payment->{multiple}){
        $payment->{checks} = [];
        for my $line (1 .. $payment->{contact_count}){
            my $id = $payment->{"contact_$line"};
            next if !defined $payment->{"id_$id"};
            my ($check) = $payment->call_procedure(
                     procname => 'company_get_billing_info', args => [$id]
            );
            $check->{entity_class} = $payment->{account_class};
            $check->{id} = $id;
            $check->{amount} = LedgerSMB::PGNumber->from_db('0');
            $check->{invoices} = [];
            $check->{source} = $payment->{"source_$id"};

            my $inv_count; 
            my $check_max_invoices = LedgerSMB::Setting->get(
                         'check_max_invoices'
            );
            if ($check_max_invoices > $payment->{"invoice_count_$id"}) {
                $inv_count = $payment->{"invoice_count_$id"};
            } else {
                $inv_count = $check_max_invoices;
            }

            for my $inv (1 .. $payment->{"invoice_count_$id"}){
                my $invhash = {};
                my $inv_id = $payment->{"invoice_${id}_$inv"};
                for (qw(invnumber due invoice_date)){
                    $invhash->{$_} = $payment->{"${_}_$inv_id"};
                }
                if ($payment->{"paid_$id"} eq 'some'){
                    $invhash->{paid} = LedgerSMB::PGNumber->from_input($payment->{"payment_$inv_id"});
                } elsif ($payment->{"paid_$id"} eq 'all'){
                    $invhash->{paid} = LedgerSMB::PGNumber->from_input($payment->{"net_$inv_id"});
                } else {
                    $payment->error("Invalid Payment Amount Option"); 
                }
                $check->{amount} += $invhash->{paid};
                push @{$check->{invoices}}, $invhash if $inv <= $inv_count;
            }
            my $amt = $check->{amount}->copy;
            $amt->bfloor();
            $check->{text_amount} = $payment->text_amount($amt);
            $check->{decimal} = ($check->{amount} - $amt) * 100;
            $check->{amount} = $check->{amount}->to_output(format => '1000.00');
            push @{$payment->{checks}}, $check;
        }
        $template = LedgerSMB::Template->new(
            user => $payment->{_user}, template => 'check_multiple', 
            format => uc $payment->{'format'},
	    no_auto_output => 1,
            output_args => $payment,
        );
            $template->render($payment);
            $template->output(%$payment);
        $request->{action} = 'update_payments';
        display_payments(@_);

    } else {

    }

}

=item update_payments

Displays the bulk payment screen with current data

=cut

sub update_payments {
    display_payments(@_);
}

=item display_payments

This displays the bulk payment screen with current data.

=cut

sub display_payments {
    my ($request) = @_;
    my $payment =  LedgerSMB::DBObject::Payment->new({'base' => $request});
    $payment->{default_currency} =  $payment->get_default_currency();;
    $payment->get_payment_detail_data();
    $payment->open_form();
    my $db_fx = $payment->get_exchange_rate($payment->{currency}, 
                                            $payment->{batch_date});
    if ($db_fx){
        $payment->{exchangerate} = $db_fx->bstr;
        $payment->{fx_from_db} = 1;
    } else {
        $payment->{exchangerate} = undef;
    }
    $payment->{grand_total} = 0;
    for (@{$payment->{contact_invoices}}){
        my $contact_total = 0;
        my $contact_to_pay = 0;
        for my $invoice (@{$_->{invoices}}){
            if (($payment->{action} ne 'update_payments') 
                  or (defined $payment->{"id_$_->{contact_id}"})){
                   $payment->{"paid_$_->{contact_id}"} = "" unless defined $payment->{"paid_$_->{contact_id}"};

                   if ($payment->{"paid_$_->{contact_id}"} eq 'some'){
                      my $i_id = $invoice->[0];
                      my $payment_amt = LedgerSMB::PGNumber->from_input(
                          $payment->{"payment_$i_id"}
                      );
                      $contact_total += $payment_amt;
                   } 
            }
            $invoice->[6] = $invoice->[3] - $invoice->[4] - $invoice->[5];
            $contact_to_pay +=  $invoice->[6]);
            $invoice->[3] = $invoice->[3]->to_output(money  => 1);
            $invoice->[4] = $invoice->[4]->to_output(money  => 1);
            $invoice->[5] = $invoice->[5]->to_output(money  => 1);
            $invoice->[6] = $invoice->[6]->to_output(money  => 1);
            my $fld = "payment_" . $invoice->[0];
            if (!defined $payment->{"$fld"} ){
                $payment->{"$fld"} = $invoice->[6];
            }
        }
        if ($payment->{"paid_$_->{contact_id}"} ne 'some') {
                  $contact_total = $contact_to_pay;
        }
        if (($payment->{action} ne 'update_payments') 
                  or (defined $payment->{"id_$_->{contact_id}"})){
            $_->{contact_total} = $contact_total;
            $_->{to_pay} = $contact_to_pay;
            $payment->{grand_total} += $contact_total;

            my ($check_all) = LedgerSMB::Setting->get('check_payments');
            if ($payment->{account_class} == 1 and $check_all){
                 $payment->{"id_$_->{contact_id}"} = $_->{contact_id};
            }
                       
        }
        $_->{total_due} = $_->{total_due}->to_output(money  => 1);
        $_->{contact_total} = $_->{contact_total}->to_output(money  => 1);
        $_->{to_pay} = $_->{to_pay}->to_output(money  => 1);
    }
    $payment->{grand_total} = $payment->{grand_total}->to_output(money  => 1);
    @{$payment->{media_options}} = (
            {text  => $request->{_locale}->text('Screen'), 
             value => 'screen'});
    for (keys %LedgerSMB::Sysconfig::printer){
         push @{$payment->{media_options}}, 
              {text  => $_,
               value => $_};
    }
    if ($LedgerSMB::Sysconfig::latex){
        @{$payment->{format_options}} = (
              {text => 'PDF',        value => 'PDF'},
              {text => 'Postscript', value => 'Postscript'},
        );
        $payment->{can_print} = 1;
    }

    my $template = LedgerSMB::Template->new(
        user     => $request->{_user},
        locale   => $request->{_locale},
        path     => 'UI/payments',
        template => 'payments_detail',
        format   => 'HTML', 
    );
    $template->render($payment);
} 

=item payment

This method is used to set the filter screen and prints it, using the 
TT2 system. 

=cut

sub payment {
 my ($request)    = @_;  
 #my $locale       = $request->{_locale};
 my $dbPayment = LedgerSMB::DBObject::Payment->new({'base' => $request});
 my $Settings = LedgerSMB::Setting->new({'base' => $request});

# Lets get the currencies (this uses the $dbPayment->{account_class} property)
 my @currOptions;
 my @arrayOptions;
 @arrayOptions = $Settings->get_currencies();

 for my $ref (0 .. $#arrayOptions) {
     push @currOptions, { value => $arrayOptions[$ref],
                           text => $arrayOptions[$ref]};

 }
# Lets build filter by period
my $date = LedgerSMB::DBObject::Date->new({base => $request});
   $date->build_filter_by_period($request->{_locale});
# Lets set the data in a hash for the template system. :)    
my $select = {
  stylesheet => $request->{_user}->{stylesheet},
  login    => { name  => 'login', 
                value => $request->{_user}->{login}   },
  curr => {
    name => 'curr',
    options => \@currOptions
  },
  month => {
    name => 'month',
    options => $date->{monthsOptions}
  },
  year => {
    name => 'year',
    options => $date->{yearsOptions}
  },
  interval_radios => $date->{radioOptions},	
  amountfrom => {
	name => 'amountfrom',
	},
  amountto => {
	name => 'amountto',
  },
  accountclass => {
   name  => 'account_class',
   value => $dbPayment->{account_class} 
  },
  type => {
    name  => 'type',
    value => $request->{type}
  },
  action => {
    name => 'action',
    value => 'payment1_5', 
    text => $request->{_locale}->text("Continue"),
  }
};

    my $template;
     $template = LedgerSMB::Template->new(
     user     => $request->{_user},
     locale   => $request->{_locale},
     path     => 'UI/payments',
     template => 'payment1',
     format   => 'HTML' );
     $template->render($select);# And finally, Lets print the screen :)
}


=item payment1_5

This method is called between payment and payment2, it will search the database
for entity_credit_accounts that match the parameter, if only one is found it will
run unnoticed by the user, if more than one is found it will ask the user to pick 
one to handle the payment against

=cut

sub payment1_5 {
my ($request)    = @_;  
#my $locale       = $request->{_locale};#avoid duplicating variables as much as possible?
my  $dbPayment = LedgerSMB::DBObject::Payment->new({'base' => $request});
my @array_options = $dbPayment->get_entity_credit_account();
if ($#array_options == -1) { 
   &payment($request);   
} elsif ($#array_options == 0) {
   $request->{'vendor-customer'} = $array_options[0]->{id}.'--'.$array_options[0]->{name};
   &payment2($request);
} else {
   # Lets call upon the template system
   my @company_options;
   for my $ref (0 .. $#array_options) {
       push @company_options, {    id => $array_options[$ref]->{id},
                                   name => $array_options[$ref]->{name},
                                   meta_number => $array_options[$ref]->{meta_number}};
   }
   my $select = {
    companies => \@company_options,
    stylesheet => $request->{_user}->{stylesheet},
    login        => {  name     => 'login',
                       value    => $request->{_user}->{login}},
    department   => {  name     => 'department',
                       value    => $request->{department}},
    currency     => {  name     => 'curr',
                       value    => $request->{curr}},
    datefrom     => {  name     => 'datefrom',
                       value    => $request->{datefrom}},
    dateto       => {  name     => 'dateto',
                       value    => $request->{dateto}},
    amountfrom   => {  name     => 'amountfrom',
                       value    => $request->{datefrom}},
    amountto     => {  name     => 'amountto',
                       value    => $request->{dateto}},
    accountclass => {  name     => 'account_class',
                       value    => $dbPayment->{account_class}},
    type         => {  name  => 'type',
                       value => $request->{type}},
    action       => {  name => 'action',
                       value => 'payment2', 
                       text =>  $request->{_locale}->text("Continue")}
    };
    my $template;
     $template = LedgerSMB::Template->new(
     user     => $request->{_user},
     locale   => $request->{_locale},
     path     => 'UI/payments',
     template => 'payment1_5',
     format   => 'HTML' );
    $template->render($select); 
 }

}

=item payment2

This method is used  for the payment module, it is a consecuence of the payment sub,
and its used for all the mechanics of an invoices payment module.

=cut

sub payment2 {
my ($request) = @_;
my $locale       = $request->{_locale};
my $Payment = LedgerSMB::DBObject::Payment->new({'base' => $request});
# VARIABLES
my ($project_id, $project_number, $project_name, $department_id, $department_name );
my @array_options;
my @project;
my @selected_checkboxes;
my @department;
my @currency_options;
my $exchangerate;
my $module;
my $b_units;
if ($request->{account_class} == 2){
    $module = 'AR';
} elsif ($request->{account_class} == 1){
    $module = 'AP';
}

my @b_classes = $request->call_procedure(
                        procname => 'business_unit__list_classes',
                            args => ['1', $module]);

for my $cls (@b_classes){
   my @units = $request->call_procedure(
                        procname => 'business_unit__list_by_class',
                            args => [$cls->{id}, $request->{transdate}, 
                                     $request->{credit_id}, '0'],
   );
   $b_units->{$cls->{id}} = \@units;
}
# LETS GET THE CUSTOMER/VENDOR INFORMATION	

($Payment->{entity_credit_id}, $Payment->{company_name}) = split /--/ , $request->{'vendor-customer'};

# WE NEED TO RETRIEVE A BILLING LOCATION, THIS IS HARDCODED FOR NOW... Should we change it? 
$Payment->{location_class_id} = '1';
my @vc_options;
@vc_options = $Payment->get_vc_info();
# LETS BUILD THE PROJECTS INFO
# I DONT KNOW IF I NEED ALL THIS, BUT AS IT IS AVAILABLE I'LL STORE IT FOR LATER USAGE.
if ($request->{projects}) {
  ($project_id, $project_number, $project_name)  = split /--/ ,  $request->{projects} ; 
  @project = { name => 'projects',  text => $project_number.' '.$project_name,  value => $request->{projects}};
}
# LETS GET THE DEPARTMENT INFO
# WE HAVE TO SET $dbPayment->{department_id} NOW, THIS DATA WILL BE USED LATER WHEN WE
# CALL FOR payment_get_open_invoices. :)
if ($request->{department}) {
 ($Payment->{department_id}, $department_name)             = split /--/, $request->{department};
 @department = { name => 'department',  text => $department_name,  value => $request->{department}};
} 
# LETS GET ALL THE ACCOUNTS
my @account_options = $Payment->list_accounting();
# LETS GET THE POSSIBLE SOURCES
my @sources_options = $Payment->get_sources(\%$locale);
# LETS BUILD THE CURRENCIES INFORMATION 
# FIRST, WE NEED TO KNOW THE DEFAULT CURRENCY
my $default_currency = $Payment->get_default_currency(); 
# LETS BUILD THE COLUMN HEADERS WE ALWAYS NEED 
# THE OTHER HEADERS WILL BE BUILT IF THE RIGHT CONDITIONS ARE MET.
# -----------------------------------------------
# SOME USERS WONT USE MULTIPLE CURRENCIES, AND WONT LIKE THE FACT CURRENCY BEING
# ON THE SCREEN ALL THE TIME, SO IF THEY ARE USING THE DEFAULT CURRENCY WE WONT PRINT IT
my $currency_text  =  $request->{curr} eq $default_currency ? '' : '('.$request->{curr}.')';
my $default_currency_text = $currency_text ? '('.$default_currency.')' : '';
my @column_headers =  ({text => $locale->text('Invoice')},
                       {text => $locale->text('Date')},
                       {text => $locale->text('Total').$default_currency_text},
                       {text => $locale->text('Paid').$default_currency_text},
                       {text => $locale->text('Discount').$default_currency_text},
                       {text => $locale->text('Apply Disc')},
                       {text => $locale->text('Memo')},
                       {text => $locale->text('Amount Due').$default_currency_text}         
                       );
 # WE NEED TO KNOW IF WE ARE USING A CURRENCY THAT NEEDS AN EXCHANGERATE
 if ($default_currency ne $request->{curr} ) {
 # FIRST WE PUSH THE OTHER COLUMN HEADERS WE NEED    
     push @column_headers, {text => $locale->text('Exchange Rate')},
                           {text => $locale->text('Amount Due').$currency_text};
 # WE SET THEM IN THE RIGHT ORDER FOR THE TABLE INSIDE THE UI   
     @column_headers[7,8] = @column_headers[8,7];

     # select the exchange rate for the currency at the payment date
     # this has preference over what comes from the request, because the payment date
     # may have changed since the last request and the currency rate in the request
     # can be associated with the old payment date -- for example when a rate has been
     # entered for the current date and the user selects a different date after opening
     # the screen: today's rate would be used with no way for the user to override, if
     # we would simply take the exrate from the request.
     $exchangerate = $Payment->get_exchange_rate($request->{curr},
						 $request->{datepaid} ? $request->{datepaid}
						 : $Payment->{current_date});
     $exchangerate = $request->{exrate}
        if ((! $exchangerate) &&
	    $request->{datepaid} eq $request->{olddatepaid});


   if ($exchangerate) {
     @currency_options = {
          name => 'exrate',
          value => "$exchangerate", #THERE IS A STRANGE BEHAVIOUR WITH THIS, 
          text =>  "$exchangerate"  #IF I DONT USE THE DOUBLE QUOTES, IT WILL PRINT THE ADDRESS
                                    #THERE MUST BE A REASON FOR THIS, I MUST RETURN TO IT LATER
	  };
   } else {
   @currency_options = {
        name => 'exrate'};
   }
 
 } else {
 # WE MUST SET EXCHANGERATE TO 1 FOR THE MATHS SINCE WE
 # ARE USING THE DEFAULT CURRENCY
   $exchangerate = 1;
   @currency_options = {
                          name => 'exrate',
                          value => 1, 
                          text =>  1 
                       };
  }
# FINALLY WE ADD TO THE COLUMN HEADERS A LAST FIELD TO PRINT THE CLOSE INVOICE CHECKBOX TRICK :)
if ($request->{account_class} == 1){
 push @column_headers, {text => $locale->text('To pay').$currency_text}, 
                       {text => 'X'};
} else {
 push @column_headers, {text => $locale->text('Received').$currency_text}, 
                       {text => 'X'};
}
my @invoice_data;
my @topay_state; 
@array_options  = $Payment->get_open_invoices(); 
my $unhandled_overpayment;
for my $ref (0 .. $#array_options) {
 $array_options[$ref]->{invoice_date} = $array_options[$ref]->{invoice_date}->to_output;
 if (  !$request->{"checkbox_$array_options[$ref]->{invoice_id}"}) {
   my $request_topay_fx_bigfloat=$LedgerSMB::PGNumber->from_input($request->{"topay_fx_$array_options[$ref]->{invoice_id}"});
# SHOULD I APPLY DISCCOUNTS?   
      $request->{"optional_discount_$array_options[$ref]->{invoice_id}"} = $request->{first_load}? "on":  $request->{"optional_discount_$array_options[$ref]->{invoice_id}"};

# LETS SET THE EXCHANGERATE VALUES
   #tshvr4 meaning of next statement? does the same in either case!
   my $due_fx = $array_options[$ref]->{due_fx};

   my $topay_fx_value;
   if ("$exchangerate") {
       $topay_fx_value =   $due_fx;
       if (!$request->{"optional_discount_$array_options[$ref]->{invoice_id}"}) {
       $topay_fx_value = $due_fx = $due_fx + ($array_options[$ref]->{discount}/$array_options[$ref]->{exchangerate});
        }
   } else {
   #    $topay_fx_value = "N/A";
   }

   
# We need to check for unhandled overpayment, see the post function for details
# First we will see if the discount should apply?


# We need to compute the unhandled_overpayment, notice that all the values inside the if already have 
# the exchangerate applied
       
# XXX:  This causes issues currently, so display of unhandled overpayment has
# disabled.  Was getting numbers that didn't make a lot of sense to me. --CT
      $due_fx ||= 0;
      $request_topay_fx_bigfloat ||= 0;
      if ( $due_fx <  $request_topay_fx_bigfloat) {
         # We need to store all the overpayments so we can use it on the screen
         $unhandled_overpayment = $unhandled_overpayment + $request_topay_fx_bigfloat - $due_fx;
         #$request->{"topay_fx_$array_options[$ref]->{invoice_id}"} = "$due_fx";
         $request_topay_fx_bigfloat=$due_fx;
     } 
<<<<<<< HEAD
 #print STDERR localtime()." payment.pl array=".Data::Dumper::Dumper($array_options[$ref])."\n";
 my $paid = $array_options[$ref]->{amount} - $array_options[$ref]->{due} - $array_options[$ref]->{discount};
 my $paid_formatted=$paid->to_output;
=======
 my $paid_formatted=$Payment->format_amount(amount=>($array_options[$ref]->{amount} - $array_options[$ref]->{due} - $array_options[$ref]->{discount}));
>>>>>>> 353a1468
 #Now its time to build the link to the invoice :)
 my $uri_module;
 #TODO move following code to sub getModuleForUri() ?
 if($Payment->{account_class} == 1) # 1 is vendor
 {
  if($array_options[$ref]->{invoice})
  {
   $uri_module='ir';
  }
  else
  {
   $uri_module='ap';
  }
 }#account_class 1
 elsif($Payment->{account_class} == 2) # 2 is customer
 {
  if($array_options[$ref]->{invoice})
  {
   $uri_module='is';
  }
  else
  {
   $uri_module='ar';
  }
 }#account_class 2
 else
 {
  #TODO
  $uri_module='??';
 }
#my $uri = $Payment->{account_class} == 1 ? 'ap' : 'ar';
 my $uri =$uri_module.'.pl?action=edit&id='.$array_options[$ref]->{invoice_id}.'&path=bin/mozilla&login='.$request->{login};

   push @invoice_data, {       invoice => { number => $array_options[$ref]->{invnumber},
                                            id     =>  $array_options[$ref]->{invoice_id},
                                            href   => $uri
                                           },  
                               invoice_date      => "$array_options[$ref]->{invoice_date}",
                               amount            => $array_options[$ref]->{amount}->to_output,
                               due               => $request->{"optional_discount_$array_options[$ref]->{invoice_id}"}?  $array_options[$ref]->{due} : $array_options[$ref]->{due} + $array_options[$ref]->{discount},
                               paid              => $paid_formatted,
                               discount          => $request->{"optional_discount_$array_options[$ref]->{invoice_id}"} ? "$array_options[$ref]->{discount}" : 0 ,
                               optional_discount =>  $request->{"optional_discount_$array_options[$ref]->{invoice_id}"},
                               exchange_rate     =>  "$array_options[$ref]->{exchangerate}",
                               due_fx            =>  "$due_fx", # This was set at the begining of the for statement
                               topay             => "$array_options[$ref]->{due}" - "$array_options[$ref]->{discount}",
                               source_text       =>  $request->{"source_text_$array_options[$ref]->{invoice_id}"},
                               optional          =>  $request->{"optional_pay_$array_options[$ref]->{invoice_id}"},
                               selected_account  =>  $request->{"account_$array_options[$ref]->{invoice_id}"},
                               selected_source   =>  $request->{"source_$array_options[$ref]->{invoice_id}"},
                               memo              =>  { name  => "memo_invoice_$array_options[$ref]->{invoice_id}",
                                                       value => $request->{"memo_invoice_$array_options[$ref]->{invoice_id}"}      
                                                     },#END HASH
                               topay_fx          =>  { name  => "topay_fx_$array_options[$ref]->{invoice_id}",
                                                       value =>  $request->{"topay_fx_$array_options[$ref]->{invoice_id}"} ? 
                                                           $request->{"topay_fx_$array_options[$ref]->{invoice_id}"} eq 'N/A' ?
                                                           "$topay_fx_value" :
                                                           "$request_topay_fx_bigfloat":
                                                           "$topay_fx_value"
                                                           # Ugly hack, but works ;) ... 
                                                 }#END HASH
                           };# END PUSH 

   push @topay_state, {
                       id  => "topaystate_$array_options[$ref]->{invoice_id}",
                       value => $request->{"topaystate_$array_options[$ref]->{invoice_id}"}
                      }; #END PUSH
                      
 }
 else {
  push @selected_checkboxes, {name => "checkbox_$array_options[$ref]->{invoice_id}", 
                              value => "checked"} ;   
 } #END IF                          
}# END FOR
# And finally, we are going to store the information for the overpayment / prepayment / advanced payment
# and all the stuff, this is only needed for the update function.
my @overpayment;
my @overpayment_account;
# Got to build the account selection box first.
@overpayment_account = $Payment->list_overpayment_accounting();
# Now we build the structure for the UI
for (my $i=1 ; $i <= $request->{overpayment_qty}; $i++) {
   if (!$request->{"overpayment_checkbox_$i"}) {  
     if ( $request->{"overpayment_topay_$i"} ) {
     # Now we split the account selected options
     my ($id, $accno, $description) = split(/--/, $request->{"overpayment_account_$i"});
     my ($cashid, $cashaccno, $cashdescription  ) = split(/--/, $request->{"overpayment_cash_account_$i"});

        push @overpayment, {amount  => $request->{"overpayment_topay_$i"},
                                   source1 => $request->{"overpayment_source1_$i"},
                                   source2 => $request->{"overpayment_source2_$i"},
                                   memo    => $request->{"overpayment_memo_$i"},
                                   account => { id          => $id,
                                                accno       => $accno,
                                                description => $description
                                              },
                                   cashaccount => { id     =>   $cashid,
                                                     accno  =>  $cashaccno,
                                                     description => $cashdescription
                                                   }           
                                  };
     } else {
      $i = $request->{overpayment_qty} + 1; 
     }
   }  
}
# We need to set the available media and format from printing
my @media_options;
push  @media_options, {value => 1, text => "Screen"};
if ($#{LedgerSMB::Sysconfig::printer}) {
    for (keys %{LedgerSMB::Sysconfig::printer}) {
      push  @media_options, {value => 1, text => $_};
    }
}
push  @media_options, {value => 1, text => "e-mail"};
  
#$request->error("@media_options");  
my @format_options;
push @format_options, {value => 1, text => "HTML"};
if (${LedgerSMB::Sysconfig::latex}) {
        push  @format_options, {value => 2, text => "PDF" }, {value => 3, text => "POSTSCRIPT" };
}    
# LETS BUILD THE SELECTION FOR THE UI
# Notice that the first data inside this selection is the firs_load, this
# will help payment2.html to know wether it is beeing called for the first time
my $select = {
  first_load => $request->{first_load},
  stylesheet => $request->{_user}->{stylesheet},
  header  =>  { text => $request->{type} eq 'receipt' ? $locale->text('Receipt') : $locale->text('Payment') },
  type    =>  { name  => 'type',
                value =>  $request->{type} },
  login    => { name  => 'login', 
                value => $request->{login}   },
  accountclass => {
   name  => 'account_class',
   value => $Payment->{account_class} 
  },
  project =>  @project ? @project : '' ,        # WE NEED TO VERIFY THAT THE ARRAY EXISTS, IF IT DOESNT, 
  department => @department ? @department : '', # WE WILL PASS A NULL STRING, THIS FIXES THE ISSUES
                                                # I WAS HAVING WITH THE NULL ARRAYS, STILL UGLY :P
  account => \@account_options,
  selected_account => $request->{account},
  datepaid => {
	name => 'datepaid',
	value => $request->{datepaid} ? $request->{datepaid} : $Payment->{current_date}
  },
  source => \@sources_options,
  selected_source => $request->{source}, 
  source_value => $request->{source_value},
  defaultcurrency => {
        text => $default_currency
  },
  curr => {       name  => 'curr',
                  value => $request->{curr},
          
  },
  column_headers => \@column_headers,
  rows		=>  \@invoice_data,
  topay_state   => \@topay_state,
  vendorcustomer => { name => 'vendor-customer',
                      value => $request->{'vendor-customer'}
                     },
  unhandled_overpayment => { name => 'unhandledoverpayment', value => "$unhandled_overpayment"   }  ,
  vc => { name => $Payment->{company_name}, # We will assume that the first Billing Information as default
          address =>  [ {text => $vc_options[0]->{'line_one'}},
                        {text =>  $vc_options[0]->{'line_two'}},
                        {text =>  $vc_options[0]->{'line_three'}},
                        {text => $vc_options[0]->{city}},
		        {text => $vc_options[0]->{state}},
		        {text => $vc_options[0]->{country}}]
        },
   format => {
    name => 'FORMAT',
    options => \@format_options
   },
   media => {
    name => 'MEDIA',
    options => \@media_options
  },
 exrate => @currency_options,
 selectedcheckboxes => @selected_checkboxes  ? \@selected_checkboxes : '',
 notes => $request->{notes},
 overpayment         => \@overpayment,
 overpayment_account => \@overpayment_account,
 format_amount => sub {return LedgerSMB::PGNumber(@_)->to_output()}
};

$select->{selected_account} = $vc_options[0]->{cash_account_id} 
      unless defined $select->{selected_account};
my $template = LedgerSMB::Template->new(
  user     => $request->{_user},
  locale   => $request->{_locale},
  path     => 'UI/payments',
  template => 'payment2',
  format => 'HTML' );
  $template->render($select);
}

=item post_payment

This method is used  for the payment module (not the bulk payment),
and its used for all the mechanics of storing a payment.

=cut

sub post_payment {
my ($request) = @_;
my $locale       = $request->{_locale};
my $Payment = LedgerSMB::DBObject::Payment->new({'base' => $request});

if (!$request->{exrate}) {
     $Payment->error($locale->text('Exchange rate hasn\'t been defined').'!');}
# LETS GET THE CUSTOMER/VENDOR INFORMATION	
($Payment->{entity_credit_id}, $Payment->{company_name}) = split /--/ , $request->{'vendor-customer'};
# LETS GET THE DEPARTMENT INFO
# WE HAVE TO SET $dbPayment->{department_id} in order to process
if ($request->{department}) {
 $request->{department} =~ /^(\d+)--*/;
 $Payment->{department_id} = $1;
}
#
# We want to set a gl_description, 
# since we are using two tables there is no need to use doubled information,
# we could specify this gl is the result of a payment movement... 
# 
$Payment->{gl_description} = $locale->text('This gl movement, is a consecuence of a payment transaction');
#
# Im not sure what this is for... gotta comment this later
$Payment->{approved} = 'true';
#
# We have to setup a lot of things before we can process the payment
# they are related to payment_post sql function, so if you have any doubts 
# look there.
#-------------------------------------------------------------------------
#
# Variable definition
#
# We use the prefix op to refer to the overpayment variables.
my $unhandled_overpayment = 0; # This variable might be fuzzy, we are using it to handle invalid data
                           # i.e. a user set an overpayment qty inside an invoice.
my @array_options; 
my @amount;
my @discount;
my @cash_account_id;
my @memo;
my @source;
my @transaction_id;
my @op_amount;
my @op_cash_account_id;
my @op_source;
my @op_memo;
my @op_account_id;
# 
# We need the invoices in order to process the income data, this is done this way
# since the data we have isn't indexed in any way.
#
# Ok, we want to use the disccount information in order to do some accounting movements,
# we will process it with the same logic for a regular payment, and see where does this leave us.
#
$Payment->{vc_name} = $Payment->{company_name};
@array_options = $Payment->get_entity_credit_account();# We need to know the disccount account
my $discount_account_id = $array_options[0]->{discount};
@array_options = $Payment->get_open_invoices(); 
for my $ref (0 .. $#array_options) {
 if ((!$request->{"checkbox_$array_options[$ref]->{invoice_id}"})&&($request->{"topay_fx_$array_options[$ref]->{invoice_id}"})) {
         # First i have to determine if discounts will apply
         # we will assume that a discount should apply only
         # if this is the last payment of an invoice
     my  $temporary_discount = 0;
     my  $request_topay_fx_bigfloat=LedgerSMB::PGNumber->from_input($request->{"topay_fx_$array_options[$ref]->{invoice_id}"});
     if (($request->{"optional_discount_$array_options[$ref]->{invoice_id}"})&&("$array_options[$ref]->{due_fx}" <=  $request_topay_fx_bigfloat +  $array_options[$ref]->{discount_fx})) {
         $temporary_discount = $array_options[$ref]->{discount_fx};
     }   
         #
         # The prefix cash is to set the movements of the cash accounts, 
         # same names are used for ap/ar accounts w/o the cash prefix.
         #
     my $sign = "$array_options[$ref]->{due_fx}" <=> 0;
     if ( ($sign * "$array_options[$ref]->{due_fx}")
            <  
          ($sign * $request_topay_fx_bigfloat ) 
     ){
         # We need to store all the overpayments so we can use it on a new payment2 screen
         $unhandled_overpayment = $unhandled_overpayment + $request_topay_fx_bigfloat + $temporary_discount - $array_options[$ref]->{amount}) ;

     }
         if ($temporary_discount != 0) {
             push @amount, $temporary_discount;
             push @cash_account_id, $discount_account_id;
             push @source, $locale->text('Applied discount');
             push @transaction_id, $array_options[$ref]->{invoice_id};        
         } 
         push @amount,   $request_topay_fx_bigfloat; # We'll use this for both cash and ap/ar accounts
         push @cash_account_id,  $request->{"optional_pay_$array_options[$ref]->{invoice_id}"} ? $request->{"account_$array_options[$ref]->{invoice_id}"} : $request->{account};
         push @source, $request->{"optional_pay_$array_options[$ref]"} ?
                       $request->{"source_$array_options[$ref]->{invoice_id}"}.' '.$request->{"source_text_$array_options[$ref]->{invoice_id}"} 
                       : $request->{source}.' '.$request->{source_value}; # We'll use this for both source and ap/ar accounts
         push @memo, $request->{"memo_invoice_$array_options[$ref]->{invoice_id}"};
         push @transaction_id, $array_options[$ref]->{invoice_id};        
 }
}
# Check if there is an unhandled overpayment and run payment2 as needed
if ($unhandled_overpayment) {
&payment2($request);
return 0;
}
#
# Now we need the overpayment information.
#
# We will use the prefix op to indicate it is an overpayment information.
#
# note: I love the for's C-like syntax.
for (my $i=1 ; $i <= $request->{overpayment_qty}; $i++) {
   if (!$request->{"overpayment_checkbox_$i"}) { # Is overpayment marked as deleted ?  
     if ( $request->{"overpayment_topay_$i"} ) { # Is this overpayment an used field?
     # Now we split the account selected options, using the namespace the if statement
     # provides for us.
     $request->{"overpayment_account_$i"} =~ /^(\d+)--*/;
     my $id = $1; 
     $request->{"overpayment_cash_account_$i"} =~ /^(\d+)--*/;
     my $cashid = $1; 
     push @op_amount, $request->{"overpayment_topay_$i"};
     push @op_cash_account_id, $cashid;
     push @op_source, $request->{"overpayment_source1_$i"}.' '.$request->{"overpayment_source2_$i"};
     push @op_memo, $request->{"overpayment_memo_$i"};
     if (!$id and $id ne "0"){
         $request->error($request->{_locale}->text('No overpayment account selected.  Was one set up?'));
     }
     push @op_account_id, $id;        
     } 
   }  
}
# Finally we store all the data inside the LedgerSMB::DBObject::Payment object. 
    $Payment->{cash_account_id}    =  $Payment->_db_array_scalars(@cash_account_id);
    $Payment->{amount}             =  $Payment->_db_array_scalars(@amount);
    $Payment->{source}             =  $Payment->_db_array_scalars(@source);
    $Payment->{memo}               =  $Payment->_db_array_scalars(@memo);
    $Payment->{transaction_id}     =  $Payment->_db_array_scalars(@transaction_id);
    $Payment->{op_amount}          =  $Payment->_db_array_scalars(@op_amount);
    $Payment->{op_cash_account_id} =  $Payment->_db_array_scalars(@op_cash_account_id);
    $Payment->{op_source}          =  $Payment->_db_array_scalars(@op_source);
    $Payment->{op_memo}            =  $Payment->_db_array_scalars(@op_memo);
    $Payment->{op_account_id}      =  $Payment->_db_array_scalars(@op_account_id);        
# Ok, passing the control to postgresql and hoping for the best...

    $Payment->post_payment();
    if ($request->{continue_to_calling_sub}){ return $Payment->{payment_id} ;}
    else {
    # Our work here is done, ask for more payments.
    &payment($request); 
    }            
}

=item print_payment

This sub will print the payment on the selected media, it needs to
receive the $Payment object with all this information.

=cut
  
sub print_payment {
  my ($Payment) = @_;
  my $locale    = $Payment->{_locale};
  $Payment->gather_printable_info(); 
  my $header = @{$Payment->{header_info}}[0];
  my @rows   = @{$Payment->{line_info}};
  ###############################################################################
  # 			    FIRST CODE SECTION
  #
  # THE FOLLOWING LINES OF CODE ADD SOME EXTRA PROCESSING TO THE DATA THAT 
  # WILL BE  AVAILIBLE ON THE UI,
  # PLEASE FEEL FREE TO ADD EXTRA LINES IF YOU NEED IT (AND KNOW WHAT YOU ARE DOING).
  ###############################################################################
  # First we need to solve some ugly behaviour in the template system
     $header->{amount} = abs("$header->{amount}");
  # The next code will enable number to text conversion
     $Payment->init();
     $header->{amount2text} = $Payment->num2text($header->{amount});
  ############################################################################
  # IF YOU NEED MORE INFORMATION ON THE HEADER AND ROWS ITEMS CHECK SQL FUNCTIONS
  # payment_gather_header_info AND payment_gather_line_info  
  for my $row (@rows) {
      $row->{amount} = $row->{amount}->to_output(money => 1);
  }
  my $select = {
      header        => $header,
      rows          => \@rows,
      format_amount => sub {LedgerSMB::PGNumber->from_input(@_)->to_output()}
  }; 
  $Payment->{templates_path} = 'templates/'.LedgerSMB::Setting::get('templates').'/';
  my $template = LedgerSMB::Template->new(
      user     => $Payment->{_user},
      locale   => $Payment->{_locale},
      path     => $Payment->{templates_path},
      template => 'printPayment',
      format => 'HTML' );
  $template->render($select);
}

=item post_and_print_payment

This is simply a shortcut between post_payment and print_payment methods, please refer
to these functions

=cut

sub post_and_print_payment {
my ($request) = @_;
$request->{continue_to_calling_sub} = 1;
$request->{payment_id} = &post_payment($request);
my $locale       = $request->{_locale};
my $Payment = LedgerSMB::DBObject::Payment->new({'base' => $request});
&print_payment($Payment);
}

=item use_overpayment

This item will do the trick to use the overpayment information stored inside the payments,
it should be powerful enough to link overpayment from one customer to other customers.

=cut

sub use_overpayment {
my ($request) = @_;
my $locale    = $request->{_locale};
my $Payment   = LedgerSMB::DBObject::Payment->new({'base' => $request});
my $Settings = LedgerSMB::Setting->new({'base' => $request});
my @arrayOptions;
my @entities;

#We will use $ui to handle all the data needed by the User Interface
my $ui = { stylesheet => $request->{_user}->{stylesheet}};
$ui->{account_class} = {name => 'account_class', value => $request->{account_class}};

#We want to get all the customer/vendor with unused overpayment
my @data = $Payment->get_open_overpayment_entities();
for my $ref (0 .. $#data) {
       push @entities, { value => $data[$ref]->{id},
                         name =>  $data[$ref]->{name}};
   }
   
my @currOptions;
@arrayOptions = $Settings->get_currencies();

for my $ref (0 .. $#arrayOptions) {
    push @currOptions, { value => $arrayOptions[$ref],
                          text => $arrayOptions[$ref]};
}


$ui->{curr} = \@currOptions;
$ui->{entities} =  \@entities;                                         
$ui->{action}   =  {name => 'action', value => 'use_overpayment2', text => $locale->text('Continue')};
my $template = LedgerSMB::Template->new(
  user     => $request->{_user},
  locale   => $request->{_locale},
  path     => 'UI/payments',
  template => 'use_overpayment1',
  format => 'HTML' );
$template->render($ui);
}


=item use_overpayment2

This sub runs to allow the user to specify the invoices in which an overpayment should be used

=cut


sub use_overpayment2 {
my ($request) = @_;
my $locale    = $request->{_locale};
my $Payment   = LedgerSMB::DBObject::Payment->new({'base' => $request});
my $Selected_entity;
my @vc_info;
my @vc_list;
my @overpayments;
my @ui_overpayments;
my @avble_invoices;
my @ui_avble_invoices;
my @ui_selected_inv;
my $exchangerate;
my $ui_exchangerate;
my @selected_checkboxes;
my $ui_to_use_subtotal = 0;
my $ui_avble_subtotal = 0;
my @hiddens;
my $vc_entity_info;
my $default_currency;
my %amount_to_be_used;
my %ovp_repeated_invoices;
my %invoice_id_amount_to_pay;
my $count;
my $warning = $Payment->{"warning"};

# First we need to insert some hidden information

push @hiddens, { id => 'entity_credit_id',
                 name =>  'entity_credit_id',
                 type => 'hidden',
                 value => $request->{entity_credit_id}};
push @hiddens, { id  => 'account_class',
                 name => 'account_class',
                 type => 'hidden',
                 value =>  $request->{account_class} };
push @hiddens, { id  => 'login',
                 name => 'login',
                 type => 'hidden',
                 value => $request->{login}   };
push @hiddens, { id  => 'curr',
                 name => 'curr',
                 type => 'hidden',
                 value => $request->{curr}   };

#lets search the entity default currency
$default_currency = $Payment->get_default_currency();


# WE NEED TO KNOW IF WE ARE USING A CURRENCY THAT NEEDS AN EXCHANGERATE
if ($default_currency ne $request->{curr} ) {
# DOES THE CURRENCY IN USE HAS AN EXCHANGE RATE?, IF SO
# WE MUST SET THE VALUE, OTHERWISE THE UI WILL HANDLE IT
  $exchangerate = $Payment->{exrate} ?
                  $Payment->{exrate} :
                  $Payment->get_exchange_rate($request->{curr},
                  $Payment->{datepaid} ? $Payment->{datepaid} : $Payment->{current_date});
  if ($exchangerate) {
    $ui_exchangerate = {
	 id => 'exrate',
         name => 'exrate',
         value => "$exchangerate", #THERE IS A STRANGE BEHAVIOUR WITH THIS,
         text =>  "$exchangerate"  #IF I DONT USE THE DOUBLE QUOTES, IT WILL PRINT THE ADDRESS
                                   #THERE MUST BE A REASON FOR THIS, I MUST RETURN TO IT LATER
    };
  } else {
    $ui_exchangerate = {
	 id => 'exrate',
         name => 'exrate'};
  }

} else {
# WE MUST SET EXCHANGERATE TO 1 FOR THE MATHS SINCE WE
# ARE USING THE DEFAULT CURRENCY
  $exchangerate = 1;
  $ui_exchangerate = {
                         id => 'exrate',
			 name => 'exrate',
                         value => 1,
                         text =>  1
                      };
}

#get the owner of the overpayment info
$vc_entity_info = $Payment->get_vc_info();



#list all the vendor/customer
@vc_info = $Payment->get_entity_credit_account();
for my $ref (0 .. $#vc_info) {
       my ($name) = split(/:/, $vc_info[$ref]->{name}); 
       push @vc_list, { value 	 	  => $vc_info[$ref]->{id},
                        name 	 	  => $name,
                        vc_discount_accno => $vc_info[$ref]->{discount}};
}


$count=1;
#lets see which invoice do we have printed
while ($Payment->{"entity_id_$count"})
{
  if ($Payment->{"checkbox_$count"})
  {
    $count++;
    next;
  }
  
  if ($ovp_repeated_invoices{qq|$Payment->{"invoice_id_$count"}|}->{qq|$Payment->{"selected_accno_$count"}|} != $Payment->{"selected_accno_$count"}){
  
    #the "ovp_repeated_invoices" hash will store the convination of invoice id and overpayment account, if this convination has already printed 
    #do not print it again  
    $ovp_repeated_invoices{qq|$Payment->{"invoice_id_$count"}|}->{qq|$Payment->{"selected_accno_$count"}|} = $Payment->{"selected_accno_$count"};
    
    #the "repeated invoice" flag will check if this invoice has already been printed, if it does, do not print the apply discount checkbox in the UI
    if (!$ovp_repeated_invoices{qq|$Payment->{"invoice_id_$count"}|}->{"repeated_invoice"}){
      $ovp_repeated_invoices{qq|$Payment->{"invoice_id_$count"}|}->{"optional_discount"} = $Payment->{"optional_discount_$count"};
      $ovp_repeated_invoices{qq|$Payment->{"invoice_id_$count"}|}->{"repeated_invoice"} = 'false';
    } else{    
      $ovp_repeated_invoices{qq|$Payment->{"invoice_id_$count"}|}->{"repeated_invoice"} = 'true';
    }
    
    $ui_to_use_subtotal += $Payment->{"amount_$count"};
     
    my ($id,$name) = split(/--/, $Payment->{"entity_id_$count"});
    my ($ovp_chart_id, $ovp_selected_accno) = split(/--/, $Payment->{"selected_accno_$count"});
    my $applied_due = ($ovp_repeated_invoices{qq|$Payment->{"invoice_id_$count"}|}->{"optional_discount"})? $Payment->{"due_$count"}: $Payment->{"due_$count"} + $Payment->{"discount_$count"};

    $amount_to_be_used{"$ovp_selected_accno"} += $Payment->{"amount_$count"};
    #this hash will keep track of the amount to be paid of an specific invoice_id, this amount could not be more than the due of that invoice.
    $invoice_id_amount_to_pay{qq|$Payment->{"invoice_id_$count"}|} += $Payment->{"amount_$count"};    
    if($invoice_id_amount_to_pay{qq|$Payment->{"invoice_id_$count"}|} > $applied_due){
      $warning .= $locale->text('The amount of the invoice number').qq| $Payment->{"invnumber_$count"} |.$locale->text('is lesser than the amount to be paid').qq|\n|;
    }
    ###################################################################
    #	ojo no me gusta como esta implementado						
    ###################################################################
    if($Payment->{"amount_$count"} < 0){
      $warning .= $locale->text('The amount of the invoice number').qq| $Payment->{"invnumber_$count"} |.$locale->text('is lesser than 0').qq|\n|;
    }
    #lets make the href for the invoice
    my $uri = $Payment->{account_class} == 1 ? 'ap' : 'ar';
    $uri .= '.pl?action=edit&id='.$Payment->{"invoice_id_$count"}.'&path=bin/mozilla&login='.$request->{login};
  
    push @ui_selected_inv, { invoice	  	=> { number => $Payment->{"invnumber_$count"},
                                               	     id     => $Payment->{"invoice_id_$count"},
                                               	     href   => $uri},
                           entity_name    	=> $name,
                           entity_id      	=> $Payment->{"entity_id_$count"},
                           vc_discount_accno 	=> $Payment->{"vc_discount_accno_$count"},
                           invoice_date   	=> $Payment->{"invoice_date_$count"},
                           applied_due		=> $applied_due,
			   optional_discount    => $ovp_repeated_invoices{qq|$Payment->{"invoice_id_$count"}|}->{"optional_discount"},
			   repeated_invoice	=> $ovp_repeated_invoices{qq|$Payment->{"invoice_id_$count"}|}->{"repeated_invoice"},
			   due            	=> $Payment->{"due_$count"},
			   discount		=> $Payment->{"discount_$count"},
                           selected_accno 	=> {id        => $ovp_chart_id,
                                                    ovp_accno => $ovp_selected_accno},
                           amount         	=> $Payment->{"amount_$count"}};
  } 
  $count++;
}


#lets search wich available invoice do we have for the selected entity
if ($Payment->{"new_entity_id"} && !$Payment->{"new_checkbox"})
{ 
  #lets create an object who has the entity_credit_id of the selected entity 
  $Selected_entity = LedgerSMB::DBObject::Payment->new({'base' => $Payment});
  $Selected_entity->{"invnumber"} = $Selected_entity->{new_invoice} ;
  
  my ($id,$name,$vc_discount_accno) = split(/--/, $Selected_entity->{"new_entity_id"});
  my ($ovp_chart_id, $ovp_selected_accno) = split(/--/, $Selected_entity->{"new_accno"});
  
  $Selected_entity->{"entity_credit_id"} = $id;
  
  @avble_invoices = $Selected_entity->get_open_invoice();
  for my $ref (0 .. $#avble_invoices) {

    #this hash will store the convination of invoice id and overpayment account, if this convination has already printed
    #do not print it again
    if ($ovp_repeated_invoices{qq|$avble_invoices[$ref]->{invoice_id}|}->{qq|$Selected_entity->{"new_accno"}|} != $Selected_entity->{"new_accno"}){
      $ovp_repeated_invoices{qq|$avble_invoices[$ref]->{invoice_id}|}->{qq|$Selected_entity->{"new_accno"}|} = $Selected_entity->{"new_accno"};
      
      #the "repeated invoice" flag will check if this invoice has already been printed, if it does, do not print the apply discount checkbox in the UI
      if (!$ovp_repeated_invoices{qq|$avble_invoices[$ref]->{invoice_id}|}->{"repeated_invoice"}){
        $ovp_repeated_invoices{qq|$avble_invoices[$ref]->{invoice_id}|}->{"repeated_invoice"} = 'false';
      } else{    
        $ovp_repeated_invoices{qq|$avble_invoices[$ref]->{invoice_id}|}->{"repeated_invoice"} = 'true';
      }
      
      
      if (!$ovp_repeated_invoices{qq|$avble_invoices[$ref]->{invoice_id}|}->{"optional_discount"}){
        $ovp_repeated_invoices{qq|$avble_invoices[$ref]->{invoice_id}|}->{"optional_discount"} = 'true';
      }
      
      $invoice_id_amount_to_pay{qq|$avble_invoices[$ref]->{invoice_id}|} += $Selected_entity->{"new_amount"};   
      $ui_to_use_subtotal += $Selected_entity->{"new_amount"};
      $amount_to_be_used{"$ovp_selected_accno"} += $Selected_entity->{"new_amount"};      

      #lets make the href for the invoice
      my $uri = $Payment->{account_class} == 1 ? 'ap' : 'ar';
      $uri .= '.pl?action=edit&id='.$avble_invoices[$ref]->{invoice_id}.'&path=bin/mozilla&login='.$request->{login};

      push @ui_avble_invoices, { invoice	   => { number => $avble_invoices[$ref]->{invnumber},
                                                        id     => $avble_invoices[$ref]->{invoice_id},
                                                        href   => $uri},
                                 entity_name       => $name,
                                 vc_discount_accno => $vc_discount_accno,
                                 entity_id 	   => qq|$Selected_entity->{"entity_credit_id"}--$name|,
				 invoice_date 	   => $avble_invoices[$ref]->{invoice_date},
				 applied_due       => $Payment->{"due_$count"},
				 repeated_invoice  => $ovp_repeated_invoices{qq|$avble_invoices[$ref]->{invoice_id}|}->{"repeated_invoice"},
				 due 		   => "$avble_invoices[$ref]->{due}",
				 discount          => "$avble_invoices[$ref]->{discount}",
				 selected_accno    => {	id 	  => $ovp_chart_id,
				                        ovp_accno => $ovp_selected_accno},
				 amount 	   => $Selected_entity->{"new_amount"}}
    }
  }
}


# we need to get all the available overpayments
@overpayments = $Payment->get_available_overpayment_amount();

for my $ref (0 .. $#overpayments) {
       push @ui_overpayments, {     id        	   =>  $overpayments[$ref]->{chart_id},
                                    accno          =>  $overpayments[$ref]->{accno},
                                    description    =>  $overpayments[$ref]->{description},
                                    amount         =>  "$overpayments[$ref]->{movements}",
                                    available      =>  "$overpayments[$ref]->{available}",
                                    touse          =>  qq|$amount_to_be_used{"$overpayments[$ref]->{accno}"}|
                            };
       $ui_avble_subtotal += "$overpayments[$ref]->{available}";
}

    
# We start with our data selection called ui

my $ui = { exrate		=> $ui_exchangerate,
	   datepaid		=> {name       	=> 'datepaid',
                                    value	=> $Payment->{"datepaid"}? $Payment->{"datepaid"} : $Payment->{"current_date"},
                                    size	=> '10'},
           notes		=> $Payment->{"notes"},
	   vc_entity_info	=> $vc_entity_info,
           curr		    	=> $request->{curr},
           default_curr         => $default_currency,
	   dont_search_inv	=> $Payment->{"new_checkbox"},		
	   vc_list	    	=> \@vc_list,	
	   entity_credit_id 	=> $Payment->{entity_credit_id},	   
	   selected_inv		=> \@ui_selected_inv,
	   avble_invoices   	=> \@ui_avble_invoices,
           account_class    	=> $request->{account_class},
           overpayments     	=> \@ui_overpayments,
           to_use_subtotal   	=> $ui_to_use_subtotal,
           avble_subtotal	=> $ui_avble_subtotal,  
           stylesheet   	=> $request->{_user}->{stylesheet},
           warning		=> $warning,
           header  		=> { text => $locale->text('Use overpayment/prepayment')},
          };

# Lastly we include the hiddens on the UI

$ui->{hiddens} = \@hiddens;

my $template =	LedgerSMB::Template->new(
  		user     => $request->{_user},
  		locale   => $request->{_locale},
 	 	path     => 'UI/payments',
  		template => 'use_overpayment2',
  		format => 'HTML' );

$template->render($ui);
}

=item post_overpayment

This method reorganize the selected invoices by customer/vendor and adapt them to make them fit with the post_payment sql method, calling it once by customer/vendor id

=cut


sub post_overpayment {
my ($request) = @_;
my $locale    = $request->{_locale};
my %entity_list;
my %invoice_id_amount_to_pay;
my @amount;
my @discount;
my @cash_account_id;
my @memo;
my @source;
my @transaction_id;
#this variables will store all the unused overpayment wich will be used to pay the invoices
my %entity_unused_ovp;
my $unused_ovp_index;

#let's store all unused invoice in entity_unused_ovp, it will be 

#lets see which invoice do we have, and reorganize them by vendor/customer
my $count=1;
while ($request->{"entity_id_$count"})
{
  
  if ($request->{"checkbox_$count"})
  {
    $count++;
    next;
  }
  
  my ($entity_id,$entity_name) = split(/--/, $request->{"entity_id_$count"});
  my ($ovp_chart_id, $ovp_selected_accno) = split(/--/, $request->{"selected_accno_$count"});
  
  #Let's see wich will the amount of the invoice due that will be paid from an overpayment
  my $applied_due = ($request->{"optional_discount_$count"} && $request->{"amount_$count"} == $request->{"due_$count"})? 
                        $request->{"due_$count"}: 
                        $request->{"due_$count"} + $request->{"discount_$count"};
  
  #let's check if the overpayment movements of the $ovp_chart_id accno has already been searched, if not, search and store it 
  #to later use
  if(!$entity_unused_ovp{"$ovp_chart_id"})
  {
    $entity_unused_ovp{"$ovp_chart_id"} = LedgerSMB::DBObject::Payment->new({'base' => $request});
    $entity_unused_ovp{"$ovp_chart_id"}->{"chart_id"} = $ovp_chart_id;
    #this call will store the unused overpayments in $entity_unused_ovp{"$ovp_chart_id"}->{"unused_overpayment"} just check the .pm  
    $entity_unused_ovp{"$ovp_chart_id"}->get_unused_overpayments();
    #this counter will keep track of the ovp that had been used to pay the invoices
    $entity_unused_ovp{"$ovp_chart_id"}->{"unused_ovp_index"} = 0;
  }
  $unused_ovp_index = $entity_unused_ovp{"$ovp_chart_id"}->{"unused_ovp_index"};
  
  ###############################################################
  #		Warnings Section
  ###############################################################
  #In this section, the post_overpayment will check some user inputs and verify if those are apted to call the post method, if not just store a warning message in the 
  #$request->{warning} variable and then call the use_overpayment2 method and it will manage it
  
  #the $invoice_id_amount_to_pay hash will keep track of the amount to be paid of an specific invoice_id, this amount could not be more than the due of that invoice 
  $invoice_id_amount_to_pay{qq|$request->{"invoice_id_$count"}|} += $request->{"amount_$count"};
  if($invoice_id_amount_to_pay{qq|$request->{"invoice_id_$count"}|} > $applied_due){
    $request->{"warning"} .= "Warning\n"  
  }
  
  #The amount to be paid shouldn't be negative
  if ($request->{"amount_$count"} < 0){
    $request->{"warning"} .= "Warning\n"
  }
  
  #Is the amount to be paid null?, tell the user and he/she will be able to manage it
  if ($request->{"amount_$count"} == 0 )
  {
    $request->{"warning"} .= $locale->text('The amount to be pay of the invoice number').qq| $request->{"invnumber_$count"} |.$locale->text('is null').qq|\n|;
  }
  
  #if the amount to be paid is bigger than the amount of the invoice, just call the update method and it will manage it
  if($request->{"warning"}){
    &use_overpayment2($request);
    return 0;
  }
  
  #lets fill our entity_list by it's entity ID
  if($entity_list{"$entity_id"})
  {
  
    #Let's fill all our entity invoice info, if it has a discount, store it into the discount accno  
    if ($entity_list{"$entity_id"}->{"optional_discount_$count"} && $entity_list{"$entity_id"}->{"amount_$count"} == $entity_list{"$entity_id"}->{"due_$count"}) {
        push @{$entity_list{"$entity_id"}->{"array_amount"}}, $entity_list{"$entity_id"}->{"discount_$count"};
        push @{$entity_list{"$entity_id"}->{"array_cash_account_id"}}, $entity_list{"$entity_id"}->{"vc_discount_accno_$count"};
        push @{$entity_list{"$entity_id"}->{"array_source"}}, $locale->text('Applied discount by an overpayment');
	push @{$entity_list{"$entity_id"}->{"array_transaction_id"}}, $entity_list{"$entity_id"}->{"invoice_id_$count"};
	push @{$entity_list{"$entity_id"}->{"array_memo"}}, undef;
	push @{$entity_list{"$entity_id"}->{"ovp_payment_id"}}, undef;
    }

    #this is the amount of the present invoice that will be paid from the $ovp_chart_id accno  
    my $tmp_ovp_amount = $entity_list{"$entity_id"}->{"amount_$count"};

    #let's store the AR/AP movement vs the overpayment accno, and keep track of all the ovp_id that will be use
    while($tmp_ovp_amount > 0)
    {
      #Send a warning if there are no more available amount in the $ovp_chart_id accno
      if (@{$entity_unused_ovp{"$ovp_chart_id"}->{"unused_overpayment"}}[$unused_ovp_index]->{"available"} eq '')
      {
        $request->{"warning"} .= $locale->text('The amount to be pay from the accno').qq| $ovp_chart_id |.$locale->text('is bigger than the amount available').qq|\n|;
        $tmp_ovp_amount = -1;
        next;
      }
      if (@{$entity_unused_ovp{"$ovp_chart_id"}->{"unused_overpayment"}}[$unused_ovp_index]->{"available"} >= $tmp_ovp_amount)
      {
        push @{$entity_list{"$entity_id"}->{"array_amount"}}, $tmp_ovp_amount;
        push @{$entity_list{"$entity_id"}->{"array_cash_account_id"}}, $ovp_chart_id;
        push @{$entity_list{"$entity_id"}->{"array_source"}}, $locale->text('use of an overpayment');
        push @{$entity_list{"$entity_id"}->{"array_transaction_id"}}, $entity_list{"$entity_id"}->{"invoice_id_$count"};
        push @{$entity_list{"$entity_id"}->{"array_memo"}}, undef;
        push @{$entity_list{"$entity_id"}->{"ovp_payment_id"}}, @{$entity_unused_ovp{"$ovp_chart_id"}->{"unused_overpayment"}}[$unused_ovp_index]->{"payment_id"};
        
        $tmp_ovp_amount = 0;
        #lets see if there is more amount on the present overpayment movement
        my $tmp_residual_ovp_amount = @{$entity_unused_ovp{"$ovp_chart_id"}->{"unused_overpayment"}}[$unused_ovp_index]->{"available"} - $tmp_ovp_amount;
        if ($tmp_residual_ovp_amount == 0)
        {
          $entity_unused_ovp{"$ovp_chart_id"}->{"unused_ovp_index"}++;
        }
      } else{
        $tmp_ovp_amount -= @{$entity_unused_ovp{"$ovp_chart_id"}->{"unused_overpayment"}}[$unused_ovp_index]->{"available"};
        
        push @{$entity_list{"$entity_id"}->{"array_amount"}}, @{$entity_unused_ovp{"$ovp_chart_id"}->{"unused_overpayment"}}[$unused_ovp_index]->{"available"};
        push @{$entity_list{"$entity_id"}->{"array_cash_account_id"}}, $ovp_chart_id;
        push @{$entity_list{"$entity_id"}->{"array_source"}}, $locale->text('use of an overpayment');
        push @{$entity_list{"$entity_id"}->{"array_transaction_id"}}, $entity_list{"$entity_id"}->{"invoice_id_$count"};
        push @{$entity_list{"$entity_id"}->{"array_memo"}}, undef;
        push @{$entity_list{"$entity_id"}->{"ovp_payment_id"}}, @{$entity_unused_ovp{"$ovp_chart_id"}->{"unused_overpayment"}}[$unused_ovp_index]->{"payment_id"};
        
        $unused_ovp_index = $entity_unused_ovp{"$ovp_chart_id"}->{"unused_ovp_index"}++;
      } 
      
    }
      
  }else {
    #Create an Payment object if this entity has not been saved, this object will encapsulate all the entity info wich will be needed to 
    #call the sql payment_post method  
    $entity_list{"$entity_id"} = LedgerSMB::DBObject::Payment->new({'base' => $request});
    $entity_list{"$entity_id"}->{"entity_credit_id"} = $entity_id;

    
    # LETS GET THE DEPARTMENT INFO
    # ******************************************, Falta implementarlo!!!!!!!!!!!!!!!!!!!!!!!!!!!!!
    #if ($request->{department}) {
    #}
    #$entity_list{"$entity_id"}->{"department_id"} = $request->{department};
    #********************************************************
    
    # We want to set a gl_description,
    # since we are using two tables there is no need to use doubled information,
    # we could specify this gl is the result of a overpayment movement...
    #
    $entity_list{"$entity_id"}->{"gl_description"} = $locale->text('This gl movement, is the result of a overpayment transaction');
    
    # Im not sure what this is for... gotta comment this later
    $entity_list{"$entity_id"}->{"approved"} = 'true';
    #    
    
    #Let's fill all our entity invoice info, if it has a discount, store it into the discount accno  
    if ($entity_list{"$entity_id"}->{"optional_discount_$count"} && $entity_list{"$entity_id"}->{"amount_$count"} == $entity_list{"$entity_id"}->{"due_$count"}) {
        push @{$entity_list{"$entity_id"}->{"array_amount"}}, $entity_list{"$entity_id"}->{"discount_$count"};
        push @{$entity_list{"$entity_id"}->{"array_cash_account_id"}}, $entity_list{"$entity_id"}->{"vc_discount_accno_$count"};
        push @{$entity_list{"$entity_id"}->{"array_source"}}, $locale->text('Applied discount by an overpayment');
	push @{$entity_list{"$entity_id"}->{"array_transaction_id"}}, $entity_list{"$entity_id"}->{"invoice_id_$count"};
	push @{$entity_list{"$entity_id"}->{"array_memo"}}, undef;
	push @{$entity_list{"$entity_id"}->{"ovp_payment_id"}}, undef;

    }
  
    #this is the amount of the present invoice that will be paid from the $ovp_chart_id accno  
    my $tmp_ovp_amount = $entity_list{"$entity_id"}->{"amount_$count"};
  
    #let's store the AR/AP movement vs the overpayment accno, and keep track of all the ovp_id that will be use
    while($tmp_ovp_amount > 0)
    {
      if (@{$entity_unused_ovp{"$ovp_chart_id"}->{"unused_overpayment"}}[$unused_ovp_index]->{"available"} >= $tmp_ovp_amount)
      {
        push @{$entity_list{"$entity_id"}->{"array_amount"}}, $tmp_ovp_amount;
        push @{$entity_list{"$entity_id"}->{"array_cash_account_id"}}, $ovp_chart_id;
        push @{$entity_list{"$entity_id"}->{"array_source"}}, $locale->text('use of an overpayment');
        push @{$entity_list{"$entity_id"}->{"array_transaction_id"}}, $entity_list{"$entity_id"}->{"invoice_id_$count"};
        push @{$entity_list{"$entity_id"}->{"array_memo"}}, undef;
        push @{$entity_list{"$entity_id"}->{"ovp_payment_id"}}, @{$entity_unused_ovp{"$ovp_chart_id"}->{"unused_overpayment"}}[$unused_ovp_index]->{"payment_id"};
        
        $tmp_ovp_amount = 0;
        #lets see if there is more amount on the present overpayment movement
        my $tmp_residual_ovp_amount = @{$entity_unused_ovp{"$ovp_chart_id"}->{"unused_overpayment"}}[$unused_ovp_index]->{"available"} - $tmp_ovp_amount;
        if ($tmp_residual_ovp_amount == 0)
        {
          $entity_unused_ovp{"$ovp_chart_id"}->{"unused_ovp_index"}++;
        }
      } else{
        $tmp_ovp_amount -= @{$entity_unused_ovp{"$ovp_chart_id"}->{"unused_overpayment"}}[$unused_ovp_index]->{"available"};
        
        push @{$entity_list{"$entity_id"}->{"array_amount"}}, @{$entity_unused_ovp{"$ovp_chart_id"}->{"unused_overpayment"}}[$unused_ovp_index]->{"available"};
        push @{$entity_list{"$entity_id"}->{"array_cash_account_id"}}, $ovp_chart_id;
        push @{$entity_list{"$entity_id"}->{"array_source"}}, $locale->text('use of an overpayment');
        push @{$entity_list{"$entity_id"}->{"array_transaction_id"}}, $entity_list{"$entity_id"}->{"invoice_id_$count"};
        push @{$entity_list{"$entity_id"}->{"array_memo"}}, undef;
        push @{$entity_list{"$entity_id"}->{"ovp_payment_id"}}, @{$entity_unused_ovp{"$ovp_chart_id"}->{"unused_overpayment"}}[$unused_ovp_index]->{"payment_id"};

        $unused_ovp_index = $entity_unused_ovp{"$ovp_chart_id"}->{"unused_ovp_index"}++;
      }   
    }
    
    
  }  

  $count++;
}



# Now we have all our movements organized by vendor/customer, it is time to call the post_payment sql method by each one of them
for my $key (keys %entity_list)
{
  # Finally we store all the data inside the LedgerSMB::DBObject::Payment object.
  $entity_list{"$key"}->{"amount"}             =  $entity_list{"$key"}->_db_array_scalars(@{$entity_list{"$key"}->{"array_amount"}});  
  $entity_list{"$key"}->{"cash_account_id"}    =  $entity_list{"$key"}->_db_array_scalars(@{$entity_list{"$key"}->{"array_cash_account_id"}});
  $entity_list{"$key"}->{"source"}             =  $entity_list{"$key"}->_db_array_scalars(@{$entity_list{"$key"}->{"array_source"}});
  $entity_list{"$key"}->{"memo"}               =  $entity_list{"$key"}->_db_array_scalars(@{$entity_list{"$key"}->{"array_memo"}});
  $entity_list{"$key"}->{"transaction_id"}     =  $entity_list{"$key"}->_db_array_scalars(@{$entity_list{"$key"}->{"array_transaction_id"}});
  $entity_list{"$key"}->{"ovp_payment_id"}     =  $entity_list{"$key"}->_db_array_scalars(@{$entity_list{"$key"}->{"ovp_payment_id"}});
  
  $entity_list{"$key"}->post_payment();
} 

&use_overpayment($request);

}

eval { do "scripts/custom/payment.pl"};
1;

=back<|MERGE_RESOLUTION|>--- conflicted
+++ resolved
@@ -614,7 +614,9 @@
 my ($request)    = @_;  
 #my $locale       = $request->{_locale};#avoid duplicating variables as much as possible?
 my  $dbPayment = LedgerSMB::DBObject::Payment->new({'base' => $request});
+#print STDERR localtime()." payment.pl payment1_5 dbPayment=".Data::Dumper::Dumper(\$dbPayment)."\n";
 my @array_options = $dbPayment->get_entity_credit_account();
+#print STDERR localtime()." payment.pl payment1_5 \$\#array_options=".Data::Dumper::Dumper(\@array_options)."\n";
 if ($#array_options == -1) { 
    &payment($request);   
 } elsif ($#array_options == 0) {
@@ -844,13 +846,9 @@
          #$request->{"topay_fx_$array_options[$ref]->{invoice_id}"} = "$due_fx";
          $request_topay_fx_bigfloat=$due_fx;
      } 
-<<<<<<< HEAD
  #print STDERR localtime()." payment.pl array=".Data::Dumper::Dumper($array_options[$ref])."\n";
  my $paid = $array_options[$ref]->{amount} - $array_options[$ref]->{due} - $array_options[$ref]->{discount};
  my $paid_formatted=$paid->to_output;
-=======
- my $paid_formatted=$Payment->format_amount(amount=>($array_options[$ref]->{amount} - $array_options[$ref]->{due} - $array_options[$ref]->{discount}));
->>>>>>> 353a1468
  #Now its time to build the link to the invoice :)
  my $uri_module;
  #TODO move following code to sub getModuleForUri() ?
