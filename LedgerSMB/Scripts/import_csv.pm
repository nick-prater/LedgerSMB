--- conflicted
+++ resolved
@@ -430,17 +430,10 @@
     if (ref($preprocess->{$request->{type}}) eq 'CODE'){
         $preprocess->{$request->{type}}($request, \@entries, $headers);
     }
-<<<<<<< HEAD
     if ($process->{$request->{type}}($request, \@entries)){
         if (ref($postprocess->{$request->{type}}) eq 'CODE'){
             $postprocess->{$request->{type}}($request, \@entries);
         }
-=======
-    $process->{$request->{type}}($request, \@entries, $headers)
-        || begin_import($request);
-    if (ref($postprocess->{$request->{type}}) eq 'CODE'){
-        $postprocess->{$request->{type}}($request, \@entries, $headers);
->>>>>>> ccad3876
     }
     begin_import($request);
 }
