
=head1 NAME

Form

=head1 SYNOPSIS

This module provides general legacy support functions and the central object

=head1 STATUS

Deprecated

=head1 COPYRIGHT

 #====================================================================
 # LedgerSMB
 # Small Medium Business Accounting software
 # http://www.ledgersmb.org/
 #
 # Copyright (C) 2006
 # This work contains copyrighted information from a number of sources
 # all used with permission.
 #
 # This file contains source code included with or based on SQL-Ledger
 # which is Copyright Dieter Simader and DWS Systems Inc. 2000-2005
 # and licensed under the GNU General Public License version 2 or, at
 # your option, any later version.  For a full list including contact
 # information of contributors, maintainers, and copyright holders,
 # see the CONTRIBUTORS file.
 #
 # Original Copyright Notice from SQL-Ledger 2.6.17 (before the fork):
 # Copyright (C) 2000
 #
 #  Author: DWS Systems Inc.
 #     Web: http://www.sql-ledger.org
 #
 # Contributors: Thomas Bayen <bayen@gmx.de>
 #               Antti Kaihola <akaihola@siba.fi>
 #               Moritz Bunkus (tex)
 #               Jim Rawlings <jim@your-dba.com> (DB2)
 #====================================================================
 #
 # This file has undergone whitespace cleanup.
 #
 #====================================================================
 #
 # main package
 #
 #====================================================================

=head1 METHODS

=over

=cut

#inline documentation
use strict;

use LedgerSMB::Sysconfig;
use LedgerSMB::Auth;
use List::Util qw(first);
use Time::Local;
use Cwd;
use File::Copy;
use LedgerSMB::Company_Config;
use LedgerSMB::PGNumber;

use charnames qw(:full);
use open ':utf8';
package Form;
use utf8;

use LedgerSMB::Log;
our $logger = Log::Log4perl->get_logger('LedgerSMB::Form');

=item new Form([$argstr])

Returns a reference to new Form object.  The initial set of attributes is
obtained from $argstr, a CGI query string, or $ARGV[0].  All the values are
run through unescape to undo any URI encoding.

The version and dbversion attributes are set to hardcoded values; action,
nextsub, path, script, and login are filtered to remove some dangerous values.
Both menubar and lynx are set if path matches lynx.

$form->error may be called to deny access on some attribute values.

=cut

sub new {

    my $type = shift;
    my $argstr = shift;

    $ENV{CONTENT_LENGTH} = 0 unless defined $ENV{CONTENT_LENGTH};

    if ( ( $ENV{CONTENT_LENGTH} != 0 ) && ( $ENV{CONTENT_LENGTH} > $LedgerSMB::Sysconfig::max_post_size ) ) {
        print "Status: 413\n Request entity too large\n\n";
        die "Error: Request entity too large\n";
    }

    read( STDIN, $_, $ENV{CONTENT_LENGTH} ) unless $ENV{CONTENT_LENGTH} == 0;

    if ($argstr) {
        $_ = $argstr;
    }
    elsif ( $ENV{QUERY_STRING} ) {
        $_ = $ENV{QUERY_STRING};
    }

    elsif ( $ARGV[0] ) {
        $_ = $ARGV[0];
    }

    my $self = {};
    my $orig = {};
    %$orig = split /[&=]/ unless !defined $_;
    for ( keys %$orig ) { 
        $self->{unescape( "", $_) } = unescape( "", $orig->{$_} );
    }

    for my $p(keys %$self){
        utf8::decode($self->{$p});
        utf8::upgrade($self->{$p});
    }
    $self->{action} = "" unless defined $self->{action};

    if($self->{header})
    {
     delete $self->{header};
     $logger->error("self->{header} unset!!");
    }
    if ( substr( $self->{action}, 0, 1 ) !~ /( |\.)/ ) {
        $self->{action} = lc $self->{action};
        $self->{action} =~ s/( |-|,|\#|\/|\.$)/_/g;
        if (defined $self->{nextsub}){
            $self->{nextsub} = lc $self->{nextsub};
            $self->{nextsub} =~ s/( |-|,|\#|\/|\.$)/_/g;
        } else { 
            $self->{nextsub} = '';
        }
    }

    $self->{login} = "" unless defined $self->{login};
    $self->{login} =~ s/[^a-zA-Z0-9._+\@'-]//g;

    if (!$self->{company} && $ENV{HTTP_COOKIE}){
        $ENV{HTTP_COOKIE} =~ s/;\s*/;/g;
        my %cookie;
        my @cookies = split /;/, $ENV{HTTP_COOKIE};
        foreach (@cookies) {
            my ( $name, $value ) = split /=/, $_, 2;
            $cookie{$name} = $value;
        }
         my $ccookie = $cookie{${LedgerSMB::Sysconfig::cookie_name}};
         $ccookie =~ s/.*:([^:]*)$/$1/;
         $self->{company} = $ccookie;
    }

    $self->{menubar} = 1 if ( ( defined $self->{path} ) && ( $self->{path} =~ /lynx/i ) );

    #menubar will be deprecated, replaced with below
    $self->{lynx} = 1 if ( ( defined $self->{path} ) && ( $self->{path} =~ /lynx/i ) );

<<<<<<< HEAD
    $self->{version}   = "1.3.999";
    $self->{dbversion} = "1.3.999";
=======
    $self->{version}   = "1.3.9";
    $self->{dbversion} = "1.3.9";
>>>>>>> d92cf7ee

    bless $self, $type;

    if ( !defined $self->{path} or $self->{path} ne 'bin/lynx' ) { $self->{path} = 'bin/mozilla'; }
    #if ( $self->{path} ne 'bin/lynx' ) { $self->{path} = 'bin/mozilla'; }

    if ( ( $self->{script} )
        and not List::Util::first { $_ eq $self->{script} }
        @{LedgerSMB::Sysconfig::scripts} )
    {
        $self->error( 'Access Denied', __LINE__, __FILE__ );
    }

    if ( ( $self->{action} =~ /(:|')/ ) || ( $self->{nextsub} =~ /(:|')/ ) ) {
        $self->error( "Access Denied", __LINE__, __FILE__ );
    }

    #for ( keys %$self ) { $self->{$_} =~ s/\N{NULL}//g }
    for ( keys %$self ) { if ( defined $self->{$_} ) { $self->{$_}=~ s/\N{NULL}//g; } }
    
    if ( ($self->{action} eq 'redirect') || ($self->{nextsub} eq 'redirect') ) {
        $self->error( "Access Denied", __LINE__, __FILE__ );
    }
    
    $self;
}


sub open_form {
    my ($self) = @_;
    my @results ;
    if ($self->{form_id} =~ '^\s*$'){
        delete $self->{form_id};
    }
    if (!$ENV{GATEWAY_INTERFACE}){
        return 1;
    }
    #HV session_id not always set in LedgerSMB/Auth/DB.pm because of mix old,new code-chain?
    if($self->{session_id})
    {
    my $sth = $self->{dbh}->prepare('select form_open(?)');
    my $rc=$sth->execute($self->{session_id});#HV ERROR:Invalid session,if count(*) FROM session!=1,multiple login
    if(! $rc)
    {
     $logger->error("select form_open \$self->{form_id}=$self->{form_id} \$self->{session_id}=$self->{session_id} \$rc=$rc,invalid count FROM session?");
     return undef;
    }
    @results = $sth->fetchrow_array();
    }
    else
    {
     $logger->debug("no \$self->{session_id}!");
     return undef;
    }

    $self->{form_id} = $results[0];
    return $results[0];
}

sub check_form {
    my ($self) = @_;
    if (!$ENV{GATEWAY_INTERFACE}){
        return 1;
    }
    my $sth = $self->{dbh}->prepare('select form_check(?, ?)');
    $sth->execute($self->{session_id}, $self->{form_id});
    my @results = $sth->fetchrow_array();
    return $results[0];
}

sub close_form {
    my ($self) = @_;
    if ($self->{form_id} =~ '^\s*$'){
        delete $self->{form_id};
    }
    if (!$ENV{GATEWAY_INTERFACE}){
        return 1;
    }
    my $sth = $self->{dbh}->prepare('select form_close(?, ?)');
    $sth->execute($self->{session_id}, $self->{form_id});
    my @results = $sth->fetchrow_array();
    delete $self->{close_form};
    return $results[0];
}


=item open_form()

This sets a $self->{form_id} to be used in later form validation (anti-XSRF 
measure).

=item check_form()

This returns true if the form_id was associated with the session, and false if 
not.  Use this if the form may be re-used (back-button actions are valid).

=item close_form()

Identical with check_form() above, but also removes the form_id from the 
session.  This should be used when back-button actions are not valid.

=item $form->debug([$file]);

Outputs the sorted contents of $form.  If a filename is specified, log to it,
otherwise output to STDOUT.

=cut

sub debug {

    my ( $self, $file ) = @_;

    if ($file) {
        open( FH, '>', "$file" ) or die $!;
        for ( sort keys %$self ) 
        {   
            $self->{$_} = "" unless defined $self->{$_};
            print FH "$_ = $self->{$_}\n";
        }
        close(FH);
    }
    else {
        print "\n";
        for ( sort keys %$self ) { print "$_ = $self->{$_}\n" }
    }

}

=item $form->encode_all();

Does nothing and is unused.  Contains merely the comment # TODO;

=cut

sub encode_all {

    # TODO;
}

=item $form->decode_all();

Does nothing and is unused.  Contains merely the comment # TODO

=cut

sub decode_all {

    # TODO
}

=item $form->escape($str[, $beenthere]);

Returns the URI-encoded $str.  $beenthere is a boolean that when true forces a
single encoding run.  When false, it escapes the string twice if it detects
that it is running on a version of Apache 2.0 earlier than 2.0.44.

Note that recurring transaction support depends on this function escaping ','.

=cut

sub escape {
    my ( $self, $str, $beenthere ) = @_;

    # for Apache 2 we escape strings twice
    if ( ( $ENV{SERVER_SIGNATURE} =~ /Apache\/2\.(\d+)\.(\d+)/ )
        && !$beenthere )
    {
        $str = $self->escape( $str, 1 ) if $1 == 0 && $2 < 44;
    }

    utf8::encode($str);
    # SC: Adding commas to the ignore list will break recurring transactions
    $str =~ s/([^a-zA-Z0-9_.-])/sprintf("%%%02x", ord($1))/ge;
    $str;

}

=item $form->unescape($str);

Returns the unencoded form of the URI-encoded $str.

=cut

sub unescape {
    my ( $self, $str ) = @_;

    $str =~ tr/+/ /;
    $str =~ s/\\$//;

    utf8::encode($str) if utf8::is_utf8($str);
    $str =~ s/%([0-9a-fA-Z]{2})/pack("C",hex($1))/eg;
    utf8::decode($str);
    $str =~ s/\r?\n/\n/g;

    $str;

}

=item $form->quote($str);

Replaces all double quotes in $str with '&quot;'.  Does nothing if $str is a
reference.

=cut

sub quote {
    my ( $self, $str ) = @_;

    if ( $str && !ref($str) ) {
        $str =~ s/"/&quot;/g;
    }

    $str;

}

=item $form->unquote($str);

Replaces all '&quot;' in $str with double quotes.  Does nothing if $str is a
reference.

=cut

sub unquote {
    my ( $self, $str ) = @_;

    if ( $str && !ref($str) ) {
        $str =~ s/&quot;/"/g;
    }

    $str;

}

=item $form->hide_form([...]);

Outputs hidden HTML form fields to STDOUT.  If values are passed into this
function, only those $form values are output.  If no values are passed in, all
$form values are output as well as deleting $form->{header}.  Values from the
$form object are run through $form->quote, whereas keys/names are not.

Sample output:

 <input type="hidden" name="login" value="testuser" />

=cut

sub hide_form {
    my $self = shift;

    if (@_) {

        for (@_) {
            print qq|<input type="hidden" name="$_" value="|
              . $self->quote( $self->{$_} )
              . qq|" />\n|;
        }

    }
    else {
        delete $self->{header};

        for ( sort keys %$self ) {
            print qq|<input type="hidden" name="$_" value="|
              . $self->quote( $self->{$_} )
              . qq|" />\n|;
        }
    }
}


=item $form->error($msg);

Output an error message, $msg.  If a CGI environment is detected, this outputs
an HTTP and HTML header section if required, and displays the message after
running it through $form->format_string.  If it is not a CGI environment and
$ENV{error_function} is set, call the specified function with $msg as the sole
argument.  Otherwise, this function simply dies with $msg.

This function does not return.  Execution is terminated at the end of the
appropriate path.

=cut

sub error {

    my ( $self, $msg ) = @_;

    if ( $ENV{GATEWAY_INTERFACE} ) {

        $self->{msg}    = $msg;
        $self->{format} = "html";
        $self->format_string('msg');

        delete $self->{pre};

        if ( !$self->{header} ) {
            $self->header;
        }

        print
          qq|<body><h2 class="error">Error!</h2> <p><b>$self->{msg}</b></body>|;

        $self->finalize_request();

    }
    else {

        if ( $ENV{error_function} ) {
            __PACKAGE__->can($ENV{error_function})->($msg);
        }
        die "Error: $msg\n";
    }
}

=item $form->finalize_request();

Stops further processing, allowing post-request cleanup on intermediate
levels by throwing an exception.

This function replaces explicit 'exit()' calls.

=cut

sub finalize_request {
    LedgerSMB::finalize_request();
}



=item $form->info($msg);

Output an informational message, $msg.  If a CGI environment is detected, this
outputs an HTTP and HTML header section if required, and displays the message
in bold tags without escaping.  If it is not a CGI environment and 
$ENV{info_function} is set, call the specified function with $msg as the sole
argument.  Otherwise, this function simply prints $msg to STDOUT.

=cut

sub info {
    my ( $self, $msg ) = @_;

    if ( $ENV{GATEWAY_INTERFACE} ) {
        $msg =~ s/\n/<br>/g;

        delete $self->{pre};

        if ( !$self->{header} ) {
            $self->header;
            print qq| <body>|;
            $self->{header} = 1;
        }

        print "<b>$msg</b>";

    }
    else {

        if ( $ENV{info_function} ) {
            __PACKAGE__->can($ENV{info_function})->($msg);
        }
        else {
            print "$msg\n";
        }
    }
}

=item $form->numtextrows($str, $cols[, $maxrows]);

Returns the number of rows of $cols columns can be formed by $str.  If $maxrows
is set and the number of rows is greater than $maxrows, this returns $maxrows.
In the determination of rowcount, newline characters, "\n", are taken into
account while spaces are not.

=cut

sub numtextrows {

    my ( $self, $str, $cols, $maxrows ) = @_;

    my $rows = 0;

    for ( split /\n/, $str ) {
        $rows += int( ( (length) - 2 ) / $cols ) + 1;
    }

    $maxrows = $rows unless defined $maxrows;

    return ( $rows > $maxrows ) ? $maxrows : $rows;

}

=item $form->dberror($msg);

Outputs a message as in $form->error but with $DBI::errstr automatically
appended to $msg.

=cut

sub dberror {
    my ( $self, $msg ) = @_;
    $self->error( "$msg\n" . $DBI::errstr );
}

=item $form->isblank($name, $msg);

Calls $form->error($msg) if the value of $form->{$name} matches /^\s*$/.

=cut

sub isblank {
    my ( $self, $name, $msg ) = @_;
    $self->error($msg) if $self->{$name} =~ /^\s*$/;
}

=item $form->header([$init, $headeradd]);

Outputs HTML and HTTP headers and sets $form->{header} to indicate that headers
have been output.  If called with $form->{header} set or in a non-CGI
environment, does not output anything.  $init is ignored.  $headeradd is data
to be added to the <head> portion of the output headers.  $form->{stylesheet},
$form->{title}, $form->{titlebar}, and $form->{pre} all affect the output of
this function.

If the stylesheet indicated by $form->{stylesheet} exists, output a link tag
to reference it.  If $form->{title} is false, the title text is the value of
$form->{titlebar}.  If $form->{title} is true, the title text takes the form of
"$form->{title} - $form->{titlebar}".  The value of $form->{pre} is output 
immediately after the closing of <head>.

=cut

sub header {

    my ( $self, $init, $headeradd ) = @_;

    return if $self->{header} or $ENV{LSMB_NOHEAD};
    $ENV{LSMB_NOHEAD} = 1; # Only run once.
    my ( $stylesheet, $favicon, $charset );

    if ( $ENV{GATEWAY_INTERFACE} ) {
        if ( $self->{stylesheet} && ( -f "css/$self->{stylesheet}" ) ) {
            $stylesheet =
qq|<link rel="stylesheet" href="css/$self->{stylesheet}" type="text/css" title="LedgerSMB stylesheet" />\n|;
        }

        $self->{charset} ||= "utf-8";
        $charset =
qq|<meta http-equiv="content-type" content="text/html; charset=$self->{charset}" />\n|;

        $self->{titlebar} =
          ( $self->{title} )
          ? "$self->{title} - $self->{titlebar}"
          : $self->{titlebar};
        if ($self->{warn_expire}){
            $headeradd .= qq|
		<script type="text/javascript" language="JavaScript">
		window.alert('Warning:  Your password will expire in $self->{pw_expires}');
	</script>|;
        }

        print qq|Content-Type: text/html; charset=utf-8\n\n
<!DOCTYPE html PUBLIC "-//W3C//DTD XHTML 1.0 Transitional//EN" 
		"http://www.w3.org/TR/xhtml1/DTD/xhtml1-transitional.dtd">
<html xmlns="http://www.w3.org/1999/xhtml" xml:lang="en" lang="en">
<head>
	<title>$self->{titlebar}</title>
	<meta http-equiv="Pragma" content="no-cache" />
	<meta http-equiv="Expires" content="-1" />
	<link rel="shortcut icon" href="favicon.ico" type="image/x-icon" />
	$stylesheet
	$charset
	<meta name="robots" content="noindex,nofollow" />
        $headeradd
</head>

		$self->{pre} \n|;
    }

    $self->{header} = 1;
}

=item $form->redirect([$msg]);

If $form->{callback} is set or $msg is not set, call the redirect function in
common.pl.  If main::redirect returns, exit.

Otherwise, output $msg as an informational message with $form->info($msg).

=cut

sub redirect {

    my ( $self, $msg ) = @_;

    if ( $self->{callback} || !$msg ) {
	$logger->trace("Full redirect \$self->{callback}=$self->{callback} \$msg=$msg");
        main::redirect();
	$self->finalize_request();
    }
    else {

        $self->info($msg);
    }
}

=item $form->sort_columns(@columns);

Sorts the list @columns.  If $form->{sort} is unset, do nothing.  If the value
of $form->{sort} does not exist in @columns, returns the list formed by the
value of $form->{sort} followed by the values of @columns.  If the value of
$form->{sort} is in @columns, return the list formed by @columns with the value
of $form->{sort} moved to the head of the list.

=cut

sub sort_columns {

    my ( $self, @columns ) = @_;

    if ( $self->{sort} ) {
        $self->{sort} =~ s/^"*(.*?)"*$/$1/;
        if (@columns) {
            @columns = grep !/^$self->{sort}$/, @columns;
            if ($self->{sort} !~ /^\w*$/){
                $self->{sort} = $self->{dbh}->quote_identifier($self->{sort});
            }
            splice @columns, 0, 0, $self->{sort};
        }
    }

    @columns;
}

=item $form->sort_order($columns[, $ordinal]);

Returns a string that contains ordering details for the columns in SQL form.
$columns is a reference to a list of columns, $ordinal is a reference to a hash
that maps column names to ordinal positions.  This function depends upon the
values of $form->{direction}, $form->{sort}, and $form->{oldsort}.

If $form->{direction} is false, it becomes 'ASC'.  If $form->{direction} is true
and $form->{sort} and $form->{oldsort} are equal, reverse the order specified by
$form->{direction}.  $form->{oldsort} is set to the same value as $form->{sort}

The actual sorting of $columns happens as in $form->sort_columns(@$columns).

If $ordinal is set, the positions given by it are substituted for the names of
columns returned.

=cut

sub sort_order {

    my ( $self, $columns, $ordinal ) = @_;

    $self = "" unless defined $self;
    $self->{sort} = "" unless defined $self->{sort};
    $self->{oldsort} = "" unless defined $self->{oldsort};
    $self->{direction} = "" unless defined $self->{direction};

    # setup direction
    if ( $self->{direction} ) {

        if ( $self->{sort} eq $self->{oldsort} ) {

            if ( $self->{direction} eq 'ASC' ) {
                $self->{direction} = "DESC";
            }
            else {
                $self->{direction} = "ASC";
            }
        }

    }
    else {

        $self->{direction} = "ASC";
    }

    $self->{oldsort} = $self->{sort};

    my @a = $self->sort_columns( @{$columns} );

    if (ref $ordinal eq 'HASH') {
        #$a[0] =
          #( $ordinal->{ $a[$_] } )
          #? "$ordinal->{$a[0]} $self->{direction}"; 
          #: "$a[0] $self->{direction}";

          if ( defined $_ && $ordinal->{ $a[$_] } )
          {   
              $a[0] = "$ordinal->{$a[0]} $self->{direction}"; 
          }
          elsif ( !defined $_ && $ordinal->{ $a[0] } )
          {
              $a[0] = "$ordinal->{$a[0]} $self->{direction}"; 
          }
          else
          {
              $a[0] = "$a[0] $self->{direction}";
          }

        for ( 1 .. $#a ) {
            $a[$_] = $ordinal->{ $a[$_] } if $ordinal->{ $a[$_] };
        }

    }
    else {
        $a[0] .= " $self->{direction}";
    }

    my $sortorder = join ',', @a;
    $sortorder;
}

=item $form->convert_date($date, $myconfig)

This takes a date in YYYY-MM-DD format and returns it in the format of the user.

=cut

sub convert_date {
    my $self = shift @_;
    my ($date, $myconfig) = @_;
    my $newdate;
    my $format = $myconfig->{dateformat};
    my ($YYYY, $MM, $DD) = split /-/, $date; 
    $format =~ /(\w+)(\W)(\w+)\W(\w+)/;
    my $first  = $1;
    my $sep    = $2;
    my $second = $3;
    my $third  = $4;

    my @elems;
    for my $pos ($first, $second, $third){
        push @elems, $YYYY if uc($pos) eq 'YYYY';
        push @elems, $MM if uc($pos) eq 'MM';
        push @elems, $DD if uc($pos) eq 'DD';
    }
    $newdate = "$elems[0]$sep$elems[1]$sep$elems[2]";

    return $newdate;
}

=item $form->format_amount($myconfig, $amount, $places, $dash);

Returns $amount as formatted in the form specified by $form->{numberformat}.
$places is the number of decimal places to have in the output.  $dash indicates
how to represent conditions surrounding values.

 +-------+----------+---------+------+
 | $dash | -1.00    | 1.00    | 0.00 |
 +-------+----------+---------+------+
 |   -   | (1.00)   | 1.00    |   -  |
 | DRCR  |  1.00 DR | 1.00 CR | DRCR |
 |   0   | -1.00    | 1.00    | 0.00 |
 |   x   | -1.00    | 1.00    |   x  |
 | undef | -1.00    | 1.00    |      |
 +-------+----------+---------+------+

Sample behaviour of the formatted output of various numbers for select $dash
values.

=cut

sub format_amount {

    my ( $self, $myconfig, $amount, $places, $dash ) = @_;

    $self = "" unless defined $self;
    my $negative;
    $myconfig = "" unless defined $myconfig;
    $amount = "" unless defined $amount;
    $places = "0" unless defined $places;
    $dash = "" unless defined $dash;
    if ($self->{money_precision}){
       $places= $self->{money_precision};
    }
    $amount = $self->parse_amount( $myconfig, $amount );
    return $amount->to_output({
               places => $places,
                money => $self->{money_precision},
           neg_format => $dash,
               format => $myconfig->{numberformat},
    });
}

=item $form->parse_amount($myconfig, $amount);

Return a Math::BigFloat containing the value of $amount where $amount is
formatted as $myconfig->{numberformat}.  If $amount is '' or undefined, it is
treated as zero.  DRCR and parenthesis notation is accepted in addition to
negative sign notation.

Calls $form->error if the value is NaN.

=cut

sub parse_amount {

    my ( $self, $myconfig, $amount ) = @_;

    #if ( ( $amount eq '' ) or ( ! defined $amount ) ) {
    if ( ( ! defined $amount ) or ( $amount eq '' ) ) {
        $amount = '0';
    }

    return LedgerSMB::PGNumber->from_input($amount, 
                                           {format => $myconfig->{numberformat}}
    );
}

=item $form->round_amount($amount, $places);

Rounds the provided $amount to $places decimal places.

=cut

sub round_amount {

    my ( $self, $amount, $places ) = @_;

    # These rounding rules follow from the previous implementation.
    # They should be changed to allow different rules for different accounts.
    Math::BigFloat->round_mode('+inf') if $amount >= 0;
    Math::BigFloat->round_mode('-inf') if $amount < 0;

    $amount = Math::BigFloat->new($amount)->ffround( -$places ) if $places >= 0;
    $amount = Math::BigFloat->new($amount)->ffround( -( $places - 1 ) )
      if $places < 0;

    $amount->precision(undef); #we are assuming whole cents so do not round
                               #immediately on arithmatic.  This is necessary
                               #because Math::BigFloat is arithmatically
                               #correct wrt accuracy and precision.

    return $amount;
}

=item $form->db_parse_numeric('sth' => $sth, ['arrayref' => $arrayref, 'hashref' => $hashref])

Converts numeric values in the result set $arrayref or $hashref to
Math::BigFloat using $sth to determine which fields are numeric.

=cut

sub db_parse_numeric {
    my $self = shift;
    my %args = @_;
    my ($sth, $arrayref, $hashref) = ($args{sth}, $args{arrayref}, 
          $args{hashref});
    my @types = @{$sth->{TYPE}};
    my @names = @{$sth->{NAME_lc}};
    for (0 .. $#names){
        #   numeric            float4/real
        if ($types[$_] == 3 or $types[$_] ==2) {
            $arrayref->[$_] = Math::BigFloat->new($arrayref->[$_]) 
              if defined $arrayref;
            $hashref->{$names[$_]} = Math::BigFloat->new($hashref->{$names[$_]})
              if defined $hashref;
        }

    }
    return ($hashref || $arrayref);
}

=item $form->get_my_emp_num($myconfig);

Function to get the employee number of the user $form->{login}.  $myconfig is
only used to create %myconfig.  $form->{emp_num} is set to the retrieved value.

This function is currently (2007-08-02) only used by pos.conf.pl.

=cut

sub get_my_emp_num {
    my ( $self, $myconfig) = @_;
    my %myconfig = %{$myconfig};
    my $dbh = $self->{dbh};

    # we got a connection, check the version
    my $query = qq|
		SELECT employeenumber FROM entity_employee 
		 WHERE entity_id = 
			(SELECT entity_id FROM users WHERE username = ?)|;
    my $sth = $dbh->prepare($query);
    $sth->execute( $self->{login} ) || $self->dberror($query);

    my ($id) = $sth->fetchrow_array;
    $sth->finish;
    $self->{'emp_num'} = $id;
}

=item $form->format_string(@fields);

Escape the values of $form selected by @fields for the format specified by
$form->{format}.

=cut

sub format_string {

    my ( $self, @fields ) = @_;

    my $format = $self->{format};

    if ( $self->{format} =~ /(postscript|pdf)/ ) {
        $format = 'tex';
    }

    my %replace = (
        'order' => {
            html => [ '<',  '>', '\n', '\r' ],
            txt  => [ '\n', '\r' ],
        },
        html => {
            '<'  => '&lt;',
            '>'  => '&gt;',
            '\n' => '<br />',
            '\r' => '<br />'
        },
        txt => { '\n' => "\n", '\r' => "\r" },
    );

    my $key;

    foreach $key ( @{ $replace{order}{$format} } ) {
        for (@fields) { $self->{$_} =~ s/$key/$replace{$format}{$key}/g }
    }

}

=item $form->datetonum($myconfig, $date[, $picture]);

Converts $date from the format $myconfig->{dateformat} to the format 'yyyymmdd'.
If the year extracted is only two-digits, the year given is assumed to be in the
range 2000-2099.

If $date does not contain any non-digits, datetonum does nothing.

$picture is ignored.

=cut

sub datetonum {

    my ( $self, $myconfig, $date, $picture ) = @_;

    $date = "" unless defined $date;

    if ($date =~ /^\d{4}-\d{2}-\d{2}$/){
        $date =~ s/-//g;
        return $date;
    }

    if ( $date && $date =~ /\D/ ) {

        my $yy;
        my $mm;
        my $dd;

        if ( $date =~ /^\d{4}-\d\d-\d\d$/ ) {
            ( $yy, $mm, $dd ) = split /\D/, $date;
        } if ( $myconfig->{dateformat} =~ /^yy/ ) {
            ( $yy, $mm, $dd ) = split /\D/, $date;
        } elsif ( $myconfig->{dateformat} =~ /^mm/ ) {
            ( $mm, $dd, $yy ) = split /\D/, $date;
        } elsif ( $myconfig->{dateformat} =~ /^dd/ ) {
            ( $dd, $mm, $yy ) = split /\D/, $date;
        }

        $dd *= 1;
        $mm *= 1;
        $yy += 2000 if length $yy == 2;

        $dd = substr( "0$dd", -2 );
        $mm = substr( "0$mm", -2 );
        $date = "$yy$mm$dd";
    }

    $date;
}

=item $form->add_date($myconfig, $date, $repeat, $unit);

Returns the date $repeat $units from $date in the input format.  $date can
either be in $myconfig->{dateformat} or 'yyyymmdd' (four digit year required for
this option).  The valid values for $unit are 'days', 'weeks', 'months', and
'years'.

This function is unreliable for $unit values other than 'days' or 'weeks' and
can die horribly.

=cut

sub add_date {

    my ( $self, $myconfig, $date, $repeat, $unit ) = @_;

    my $diff = 0;
    my $spc  = $myconfig->{dateformat};
    my $yy;
    my $mm;
    my $dd;
    $spc =~ s/\w//g;
    $spc = substr( $spc, 0, 1 );

    if ($date) {

        if ( $date =~ /\D/ ) {

            if ( $myconfig->{dateformat} =~ /^yy/ ) {
                ( $yy, $mm, $dd ) = split /\D/, $date;
            }
            elsif ( $myconfig->{dateformat} =~ /^mm/ ) {
                ( $mm, $dd, $yy ) = split /\D/, $date;
            }
            elsif ( $myconfig->{dateformat} =~ /^dd/ ) {
                ( $dd, $mm, $yy ) = split /\D/, $date;
            }

        }
        else {

            # ISO
            ( $yy, $mm, $dd ) = ($date =~ /(....)(..)(..)/);
        }

        if ( $unit eq 'days' ) {
            $diff = $repeat * 86400;
        }
        elsif ( $unit eq 'weeks' ) {
            $diff = $repeat * 604800;
        }
        elsif ( $unit eq 'months' ) {
            $diff = $mm + $repeat;

            my $whole = int( $diff / 12 );
            $yy += $whole;

            $mm = ( $diff % 12 );
            $mm = '12' if $mm == 0;
            $yy-- if $mm == 12;
            $diff = 0;
        }
        elsif ( $unit eq 'years' ) {
            $yy += $repeat;
        }

        $mm--;

        my @t = localtime( Time::Local::timelocal( 0, 0, 0, $dd, $mm, $yy ) + $diff );

        $t[4]++;
        $mm = substr( "0$t[4]", -2 );
        $dd = substr( "0$t[3]", -2 );
        $yy = $t[5] + 1900;

        if ( $date =~ /\D/ ) {

            if ( $myconfig->{dateformat} =~ /^yy/ ) {
                $date = "$yy$spc$mm$spc$dd";
            }
            elsif ( $myconfig->{dateformat} =~ /^mm/ ) {
                $date = "$mm$spc$dd$spc$yy";
            }
            elsif ( $myconfig->{dateformat} =~ /^dd/ ) {
                $date = "$dd$spc$mm$spc$yy";
            }

        }
        else {
            $date = "$yy$mm$dd";
        }
    }

    $date;
}

=item $form->print_button($button, $name);

Outputs a submit button to STDOUT.  $button is a hashref that contains data
about buttons, $name is the key for the element in $button to output.  Each
value in $button is a reference to a hash of two elements, 'key' and 'value'.

$name is the value of the button that gets sent to the server when clicked,
$button->{$name}{key} is the accesskey, and $button->{$name}{value} is the label
for the button.

=cut

sub print_button {
    my ( $self, $button, $name ) = @_;

    print
qq|<button class="submit" type="submit" name="action" value="$name" accesskey="$button->{$name}{key}" title="$button->{$name}{value} [Alt-$button->{$name}{key}]">$button->{$name}{value}</button>\n|;
}

# Database routines used throughout

=item $form->db_init($myconfig);

Connect to the database that $myconfig is set to use and initialise the base
parameters.  The connection handle becomes $form->{dbh} and
$form->{custom_db_fields} is populated.  The connection initiated has
autocommit disabled.

=cut

sub db_init {
    my ( $self, $myconfig ) = @_;
    $logger->trace("begin");

    # Handling of HTTP Basic Auth headers
    my $auth = $ENV{'HTTP_AUTHORIZATION'};
	# Send HTTP 401 if the authorization header is missing
    LedgerSMB::Auth::credential_prompt unless ($auth);
	$auth =~ s/Basic //i; # strip out basic authentication preface
    $auth = MIME::Base64::decode($auth);
    my ($login, $password) = split(/:/, $auth);
    $self->{login} = $login;
    if (!$self->{company}){ 
        $self->{company} = $LedgerSMB::Sysconfig::default_db;
    }
    my $dbname = $self->{company};
    my $dbconfig = { dbconnect => "dbi:Pg:dbname=$dbname",
                  dbuser    => $login,
                  dbpasswd  => $password
    };

    $self->{dbh} = $self->dbconnect_noauto($dbconfig) || $self->dberror();
    $logger->debug("acquired dbh \$self->{dbh}=$self->{dbh}");
    $self->{dbh}->{pg_server_prepare} = 0;
    my $dbh = $self->{dbh};
    my %date_query = (
        'mm/dd/yy' => 'set DateStyle to \'SQL, US\'',
        'mm-dd-yy' => 'set DateStyle to \'POSTGRES, US\'',
        'dd/mm/yy' => 'set DateStyle to \'SQL, EUROPEAN\'',
        'dd-mm-yy' => 'set DateStyle to \'POSTGRES, EUROPEAN\'',
        'dd.mm.yy' => 'set DateStyle to \'GERMAN\''
    );
    if ( !$myconfig->{dateformat}) {
        $myconfig->{dateformat} = 'yyyy-mm-dd';
    } else {
        $self->{dbh}->do( $date_query{ $myconfig->{dateformat} } );
    }
    $self->{db_dateformat} = $myconfig->{dateformat};    #shim

    # This is the general version check
    my $sth = $dbh->prepare("
            SELECT value FROM defaults 
             WHERE setting_key = 'version'");
    $sth->execute;
    my ($dbversion) = $sth->fetchrow_array;
    if ($dbversion ne $self->{dbversion}){
        $self->error("Database is not the expected version.");
    }

    my $query = "SELECT t.extends, 
			coalesce (t.table_name, 'custom_' || extends) 
			|| ':' || f.field_name as field_def
		FROM custom_table_catalog t
		JOIN custom_field_catalog f USING (table_id)";
    $sth = $self->{dbh}->prepare($query);
    $sth->execute;
    my $ref;
    while ( $ref = $sth->fetchrow_hashref('NAME_lc') ) {
        push @{ $self->{custom_db_fields}{ $ref->{extends} } },
          $ref->{field_def};
    }
    # Roles tracking
    $self->{_roles} = [];
    $query = "select rolname from pg_roles 
               where pg_has_role(SESSION_USER, 'USAGE')";
    $sth = $dbh->prepare($query);
    $sth->execute();
    while (my @roles = $sth->fetchrow_array){
        push @{$self->{_roles}}, $roles[0];
    }

    $sth = $dbh->prepare('SELECT check_expiration()');
    $sth->execute;
    ($self->{warn_expire}) = $sth->fetchrow_array;
    if ($self->{warn_expire}){
        $sth = $dbh->prepare('SELECT user__check_my_expiration()');
        $sth->execute;
        ($self->{pw_expires})  = $sth->fetchrow_array;
    }
    LedgerSMB::Company_Config::initialize($self);
    $sth->finish();
    $logger->trace("end");
}

=item $form->run_custom_queries($tablename, $query_type[, $linenum]);

Runs queries against custom fields for the specified $query_type against
$tablename.

Valid values for $query_type are any casing of 'SELECT', 'INSERT', and 'UPDATE'.

=cut

sub run_custom_queries {
    my ( $self, $tablename, $query_type, $linenum ) = @_;
    my $dbh = $self->{dbh};
    if ( $query_type !~ /^(select|insert|update)$/i ) {
        $self->error(
                "Passed incorrect query type to run_custom_queries."
        );
    }
    my @rc;
    my %temphash;
    my @templist;
    my @elements;
    my $query;
    my $did_insert;
    my $ins_values;
    my $sth;
    if ($linenum) {
        $linenum = "_$linenum";
    }

    $query_type = uc($query_type);
    for ( @{ $self->{custom_db_fields}{$tablename} } ) {
        @elements = split( /:/, $_ );
        push @{ $temphash{ $elements[0] } }, $elements[1];
    }
    for ( keys %temphash ) {
        my @data;
        my $ins_values;
        $query = "$query_type ";
        if ( $query_type eq 'UPDATE' ) {
            $query = "DELETE FROM $_ WHERE row_id = ?";
            my $sth = $dbh->prepare($query);
            $sth->execute( $self->{ "id" . "$linenum" } )
              || $self->dberror($query);
        }
        elsif ( $query_type eq 'INSERT' ) {
            $query .= " INTO $_ (";
        }
        my $first = 1;
        for ( @{ $temphash{$_} } ) {
            $query .= "$_";
            if ( $query_type eq 'UPDATE' ) {
                $query .= '= ?';
            }
            $ins_values .= "?, ";
            $query      .= ", ";
            $first = 0;
            if ( $query_type eq 'UPDATE' or $query_type eq 'INSERT' ) {
                push @data, $self->{"$_$linenum"};
            }
        }
        if ( $query_type ne 'INSERT' ) {
            $query =~ s/, $//;
        }
        if ( $query_type eq 'SELECT' ) {
            $query .= " FROM $_";
        }
        if ( $query_type eq 'SELECT' or $query_type eq 'UPDATE' ) {
            $query .= " WHERE row_id = ?";
        }
        if ( $query_type eq 'INSERT' ) {
            $query .= " row_id) VALUES ($ins_values ?)";
        }
        if ( $query_type eq 'SELECT' ) {
            push @rc, [$query];
        }
        else {
            unshift( @data, $query );
            push @rc, [@data];
        }
    }
    if ( $query_type eq 'INSERT' ) {
        for (@rc) {
            $query = shift( @{$_} );
            $sth   = $dbh->prepare($query)
              || $self->db_error($query);
            $sth->execute( @{$_}, $self->{id} )
              || $self->dberror($query);
            $sth->finish;
            $did_insert = 1;
        }
    }
    elsif ( $query_type eq 'UPDATE' ) {
        @rc = $self->run_custom_queries( $tablename, 'INSERT', $linenum );
    }
    elsif ( $query_type eq 'SELECT' ) {
        for (@rc) {
            my $query = shift @{$_};
            my $sth   = $self->{dbh}->prepare($query);
            $sth->execute( $self->{id} );
            my $ref = $sth->fetchrow_hashref('NAME_lc');
            for ( keys %{$ref} ) {
                $self->{$_} = $ref->{$_};
            }
        }
    }
    @rc;
}

=item $form->dbconnect($myconfig);

Returns an autocommit connection to the database specified in $myconfig.

=cut

sub dbconnect {

    my ( $self, $myconfig ) = @_;

    # connect to database
    my $dbh = DBI->connect( $myconfig->{dbconnect},
        $myconfig->{dbuser}, $myconfig->{dbpasswd} )
      or $self->dberror;
    $dbh->{pg_enable_utf8} = 1;

    # set db options
    if ( $myconfig->{dboptions} ) {
        $dbh->do( $myconfig->{dboptions} )
          || $self->dberror( $myconfig->{dboptions} );
    }

    $dbh;
}

=item $form->dbconnect_noauto($myconfig);

Returns a non-autocommit connection to the database specified in $myconfig.

=cut

sub dbconnect_noauto {

    my ( $self, $myconfig ) = @_;

    # connect to database
    my $dbh = DBI->connect(
        $myconfig->{dbconnect}, $myconfig->{dbuser},
        $myconfig->{dbpasswd}, { AutoCommit => 0 }
    ) or $self->dberror;
    #HV trying to trace DBI->connect statements
    $logger->debug("DBI->connect dbh=$dbh");
    my $dbi_trace=$LedgerSMB::Sysconfig::DBI_TRACE;
    if($dbi_trace)
    {
     $logger->debug("\$dbi_trace=$dbi_trace");
     $dbh->trace(split /=/,$dbi_trace,2);#http://search.cpan.org/~timb/DBI-1.616/DBI.pm#TRACING
    }

    $dbh->{pg_enable_utf8} = 1;

    # set db options
    if ( $myconfig->{dboptions} ) {
        $dbh->do( $myconfig->{dboptions} );
    }

    $dbh;
}

=item $form->dbquote($var);

If $var is an empty string, return NULL, otherwise return $var as quoted by
$form->{dbh}->quote($var).

=cut

sub dbquote {

    my ( $self, $var ) = @_;

    if ( $var eq '' ) {
        $_ = "NULL";
    }
    else {
        $_ = $self->{dbh}->quote($var);
    }
    $_;
}

=item $form->update_balance($dbh, $table, $field, $where, $value);

B<WARNING>: This is a dangerous private function.  All apps calling it must be
careful to avoid SQL injection issues.

If $value is set, sets the value of $field in $table to the sum of the current
stored value and $value.  In order to not annihilate the values in $table,
$where must contain a WHERE clause that limits the UPDATE to a single row.

=cut

sub update_balance {

    # This is a dangerous private function.  All apps calling it must
    # be careful to avoid SQL injection issues

    my ( $self, $dbh, $table, $field, $where, $value ) = @_;

    
    $table = $dbh->quote_identifier($table);
    $field = $dbh->quote_identifier($field);
    # if we have a value, go do it
    if ($value) {

        # retrieve balance from table
        my $query = "SELECT $field FROM $table WHERE $where FOR UPDATE";
        my ($balance) = $dbh->selectrow_array($query);

        $balance = $dbh->quote($balance + $value);

        # update balance
        $query = "UPDATE $table SET $field = $balance WHERE $where";
        $dbh->do($query) || $self->dberror($query);
    }
}

=item $form->update_exchangerate($dbh, $curr, $transdate, $buy, $sell);

Updates the exchange rates $buy and $sell for the given $currency on $transdate.
If there is not yet an exchange rate for $currency on $transdate, an entry is
inserted.  This returns without doing anything if $curr eq ''.

$dbh is not used, favouring $self->{dbh}.

=cut

sub update_exchangerate {

    my ( $self, $dbh, $curr, $transdate, $buy, $sell ) = @_;

    # some sanity check for currency
    return if ( $curr eq "" );

    my $query = qq|
		SELECT curr 
		FROM exchangerate
		WHERE curr = ?
		AND transdate = ?
		FOR UPDATE|;

    my $sth = $self->{dbh}->prepare($query);
    $sth->execute( $curr, $transdate ) || $self->dberror($query);

    my $set;
    my @queryargs;

    if ( $buy && $sell ) {
        $set = "buy = ?, sell = ?";
        @queryargs = ( $buy, $sell );
    }
    elsif ($buy) {
        $set       = "buy = ?";
        @queryargs = ($buy);
    }
    elsif ($sell) {
        $set       = "sell = ?";
        @queryargs = ($sell);
    }

    if ( !$set ) {
        $self->error("Exchange rate missing!");
    }
    if ( $sth->fetchrow_array ) {
        $query = qq|UPDATE exchangerate
					   SET $set
					 WHERE curr = ?
					   AND transdate = ?|;
        push( @queryargs, $curr, $transdate );

    }
    else {
        $query = qq|
			INSERT INTO exchangerate (
			curr, buy, sell, transdate)
			VALUES (?, ?, ?, ?)|;
        @queryargs = ( $curr, $buy, $sell, $transdate );
    }
    $sth->finish;
    $sth = $self->{dbh}->prepare($query);

    $sth->execute(@queryargs) || $self->dberror($query);

}

=item $form->save_exchangerate($myconfig, $currency, $transdate, $rate, $fld);

Saves the exchange rate $rate for the given $currency on $transdate for the
provided purpose in $fld.  $fld can be either 'buy' or 'sell'.

$myconfig is not used.  $self->update_exchangerate is used for the majority of
the work.

=cut

sub save_exchangerate {

    my ( $self, $myconfig, $currency, $transdate, $rate, $fld ) = @_;

    my ( $buy, $sell ) = ( 0, 0 );
    $buy  = $rate if $fld eq 'buy';
    $sell = $rate if $fld eq 'sell';

    $self->update_exchangerate( $self->{dbh}, $currency, $transdate, $buy,
        $sell );

}

=item $form->get_exchangerate($dbh, $curr, $transdate, $fld);

Returns the exchange rate in relation to the default currency for $currency on
$transdate for the purpose indicated by $fld.  $fld can be either 'buy' or
'sell' to get usable results.

$dbh is not used, favouring $self->{dbh}.

=cut

sub get_exchangerate {

    my ( $self, $dbh, $curr, $transdate, $fld ) = @_;

    my $exchangerate = 1;

    if ($transdate) {
        my $query = qq|
			SELECT $fld FROM exchangerate
			WHERE curr = ? AND transdate = ?|;
        my $sth = $self->{dbh}->prepare($query);
        $sth->execute( $curr, $transdate );

        ($exchangerate) = $sth->fetchrow_array;
	$exchangerate = Math::BigFloat->new($exchangerate);
        $sth->finish;
    }

    $exchangerate;
}

=item $form->check_exchangerate($myconfig, $currency, $transdate, $fld);

Returns some true value when an entry for $currency on $transdate is true for
the purpose indicated by $fld.  $fld can be either 'buy' or 'sell' to get
usable results.  Returns false if $transdate is not set.

$myconfig is not used.

=cut

sub check_exchangerate {

    my ( $self, $myconfig, $currency, $transdate, $fld ) = @_;

    return "" unless $transdate;

    my $query = qq|
		SELECT $fld 
		FROM exchangerate
		WHERE curr = ? AND transdate = ?|;

    my $sth = $self->{dbh}->prepare($query);
    $sth->execute( $currency, $transdate );
    my @array = $sth->fetchrow_array;
    $self->db_parse_numeric(sth => $sth, arrayref => \@array);
    my ($exchangerate) = @array;

    $sth->finish;

    $exchangerate;
}

=item $form->add_shipto($dbh, $id);

Inserts a new address into the table shipto if the value of any of the shipto
address components in $form differs to the regular attribute in $form.  The
inserted value of trans_id is $id, the other fields correspond with the shipto
address components of $form.

$dbh is unused.

=cut

sub add_shipto {
  
  	my ( $self,$dbh,$id ) = @_;
        if (! $self->{locationid}) {
		return;
	}
	my $query = qq|
			INSERT INTO new_shipto 
			(trans_id, oe_id,location_id) 
			VALUES ( ?, ?, ?)
			|;

        my $sth = $self->{dbh}->prepare($query) || $self->dberror($query);

        $sth->execute(
                        undef,                     
			$self->{id},
			$self->{locationid}
             
		      ) || $self->dberror($query);
	
	$sth->finish;
	$dbh->commit;

     
    
}


=item $form->get_employee($dbh);

Returns a list containing the name and id of the employee $form->{login}.  Any
portion of $form->{login} including and past '@' are ignored.

$dbh is unused.

=cut

sub get_employee {
    my ( $self, $dbh ) = @_;

    my $login = $self->{login};
    $login =~ s/@.*//;

    my $query = qq|
		SELECT name, id
		  FROM entity WHERE id IN (select entity_id
					 FROM users 
					WHERE username = ?)|;

    my $sth = $self->{dbh}->prepare($query);
    $sth->execute($login);
    my (@a) = $sth->fetchrow_array();
    $a[1] *= 1;

    $sth->finish;

    @a;
}

=item $form->get_name($myconfig, $table[, $transdate])

Sets $form->{name_list} to refer to a list of customers or vendors whose names
or numbers match the value found in $form->{$table} and returns the number of
matches.  $table can be 'vendor', 'customer', or 'employee'; if the optional
field $transdate is provided, the result set is further limited to $table
entries which were active on the provided date as determined by the start and
end dates.  The elements of $form->{name_list} are references returned rows in
hashref form and are sorted by the name field.  The fields of the hash are those
of the view $table and the table entity.

$myconfig is unused.

=cut

# this sub gets the id and name from $table
sub get_name {

    my ( $self, $myconfig, $table, $transdate, $entity_class) = @_;

    my @queryargs;
    my $where;
    if ($transdate) {
        $where = qq|
			AND (c.startdate IS NULL OR c.startdate <= ?)
					AND (c.enddate IS NULL OR c.enddate >= ?)|;

        @queryargs = ( $transdate, $transdate );
    }

    # SC: Check for valid table/view name.  Other values will cause SQL errors.
    if ($table !~ /^(vendor|customer|employee)$/i) {
        $self->error('Invalid name source');
    }
    # Company name is stored in $self->{vendor} or $self->{customer}
    if ($self->{"${table}number"} eq ''){
        $self->{"${table}number"} = $self->{$table};
    }

    my $name = $self->like( lc $self->{$table} );

    $self->{"${table}number"}=$self->like(lc $self->{"${table}number"});#added % and % for searching key vendor/customer number.

    # Vendor and Customer are now views into entity_credit_account.
    my $query = qq/
		SELECT c.*, e.name, e.control_code, ctf.default_reportable
                  FROM entity_credit_account c
		  JOIN entity e ON (c.entity_id = e.id)
             LEFT JOIN country_tax_form ctf ON (c.taxform_id = ctf.id)
		 WHERE (lower(e.name) LIKE ?
		       OR c.meta_number ILIKE ?)
                       AND coalesce(?, c.entity_class) = c.entity_class
		$where
		ORDER BY e.name/;

    unshift( @queryargs, $name, $self->{"${table}number"} , $entity_class);
    my $sth = $self->{dbh}->prepare($query);
    $sth->execute(@queryargs) || $self->dberror($query);

    my $i = 0;
    @{ $self->{name_list} } = ();
    while ( my $ref = $sth->fetchrow_hashref('NAME_lc') ) {
        push( @{ $self->{name_list} }, $ref );
        $i++;
    }
    $sth->finish;

    return $i;
}

=item $form->all_vc($myconfig, $vc, $module, $dbh, $transdate, $job);

Populates the list referred to by $form->{all_${vc}} with hashes of either
vendor or customer id and name, ordered by the name.  This will be vendor
details unless $vc is set to 'customer'.  This list can be limited to only
vendors or customers which are usable on a given day by specifying $transdate.
As a further restriction, $form->{all_${vc}} will not be populated if the
number of vendors or customers that would be present in that list exceeds, or
is equal to, $myconfig->{vclimit}.

In addition to the possible population of $form->{all_${vc}},
$form->{employee_id} is looked up if not already set, the list
$form->{all_language} is populated using the language table and is sorted by the
description, and $form->all_employees, $form->all_departments,
$form->all_projects, and $form->all_taxaccounts are all run.

$module and $dbh are unused.

=cut

sub all_vc {

    my ( $self, $myconfig, $vc, $module, $dbh, $transdate, $job ) = @_;
    my $ref;
    my $table;

    if ($module eq 'AR'){
        $table = 'ar';
    } elsif ($module eq 'AP'){
        $table = 'ap';
    }

    $dbh = $self->{dbh};

    my $sth;
    $sth = $dbh->prepare('SELECT value FROM defaults WHERE setting_key = ?');

    $sth->execute('vclimit');
    ($myconfig->{vclimit}) = $sth->fetchrow_array();

    if ($vc eq 'customer'){
        $self->{vc_class} = 1;
    } else {
        $self->{vc_class} = 2;
        $vc = 'vendor';
    }
    my $query = qq|SELECT count(*) FROM entity_credit_account ec 
		where ec.entity_class = ?|;
    my $where;
    my @queryargs2 = ($self->{vc_class});
    my @queryargs;
    if ($transdate) {
        $query .= qq| AND (ec.startdate IS NULL OR ec.startdate <= ?)
				AND (ec.enddate IS NULL OR ec.enddate >= ?)|;
        $where = qq| (ec.startdate IS NULL OR ec.startdate <= ?)
			AND (ec.enddate IS NULL OR ec.enddate >= ?) 
			AND ec.entity_class = ?|;
        push (@queryargs, $transdate, $transdate, $self->{vc_class});
        push (@queryargs2, $transdate, $transdate);
    } else {
        $where = " true";
    }

    $sth = $dbh->prepare($query);

    $sth->execute(@queryargs2);

    my ($count) = $sth->fetchrow_array;

    $sth->finish;

    if ($self->{id}) {
	### fixme: the segment below assumes that the form ID is a
	# credit account id, which it isn't necessarily (maybe never?)
	# when called from bin/oe.pl, it's an order id.
        $query = qq|
		SELECT ec.id, e.name
		  FROM entity e
		  JOIN entity_credit_account ec ON (ec.entity_id = e.id)
		 WHERE ec.id = (select entity_credit_account FROM $table
				WHERE id = ?)
		ORDER BY name|;
        $sth = $self->{dbh}->prepare($query);
        $sth->execute($self->{id});
        ($self->{"${vc}_id"}, $self->{$vc}) = $sth->fetchrow_array();
    }

    if ( $count < $myconfig->{vclimit} ) {

        $self->{"${vc}_id"} *= 1;

        $query = qq|SELECT ec.id, e.name
                      FROM entity e
                      JOIN entity_credit_account ec ON ec.entity_id = e.id
                     WHERE 
                           $where
                     UNION 
                    SELECT ec.id, e.name
                      FROM entity e
                      JOIN entity_credit_account ec ON ec.entity_id = e.id
                     WHERE ec.id = ?
                  ORDER BY name|;

        push( @queryargs, $self->{"${vc}_id"} );

        $sth = $dbh->prepare($query);
        $sth->execute(@queryargs) || $self->dberror($query);

        @{ $self->{"all_$vc"} } = ();

        while ( $ref = $sth->fetchrow_hashref('NAME_lc') ) {
            push @{ $self->{"all_$vc"} }, $ref;
        }

        $sth->finish;

    }

    # get self
    if ( !$self->{employee_id} ) {
        ( $self->{employee}, $self->{employee_id} ) = split /--/,
          $self->{employee};
        ( $self->{employee}, $self->{employee_id} ) = $self->get_employee($dbh)
          unless $self->{employee_id};
    }

    $self->get_regular_metadata($myconfig,$vc, $module, $dbh, $transdate, $job);
}

=item $form->get_regular_metadata($myconfig, $vc, $module, $dbh, $transdate, 
                                 $job)

This is API-compatible with all_vc.  It is a handy wrapper function that calls
the following functions:
all_employees
all_departments
all_projects
all_taxaccounts

It is preferable to using all_vc where the latter does not work properly due to
variable collisions, etc.

$form->{employee_id} is looked up if not already set, the list
$form->{all_language} is populated using the language table and is sorted by the
description, and $form->all_employees, $form->all_departments,
$form->all_projects, and $form->all_taxaccounts are all run.

$module and $dbh are unused.

=cut

sub get_regular_metadata {
    my ( $self, $myconfig, $vc, $module, $dbh, $transdate, $job ) = @_;
    $dbh = $self->{dbh};

    $self->all_employees( $myconfig, $dbh, $transdate, 1 );
    $self->all_departments( $myconfig, $dbh, $vc );
    $self->all_projects( $myconfig, $dbh, $transdate, $job );
    $self->all_taxaccounts( $myconfig, $dbh, $transdate );
    $self->all_languages();
}

=item $form->all_accounts()

Sets $form->{accounts} to all accounts.  Returns the list as well.
Example:  my @account_list = $form->all_accounts();

=cut

sub all_accounts {
    my ($self) = @_;
    my $ref;
    $self->{all_accounts} = [];
    my $sth = $self->{dbh}->prepare('SELECT * FROM chart_list_all()');
    $sth->execute || $self->dberror('SELECT * FROM chart_list_all()');
    while ($ref = $sth->fetchrow_hashref('NAME_lc')){
        push(@{$self->{all_accounts}}, $ref);
    }
    $sth->finish;
    return @{$self->{all_accounts}};
}

=item $form->all_taxaccounts($myconfig, $dbh2[, $transdate]);

Get the tax rates and numbers for all the taxes in $form->{taxaccounts}.  Does
nothing if $form->{taxaccounts} is false.  Taxes are listed as a space seperated
list of account numbers from the chart.  The retrieved values are placed within
$form->{${accno}_rate} and $form->{${accno}_taxnumber}.  If $transdate is set,
then only process taxes that were valid on $transdate.

$myconfig and $dbh2 are unused.

=cut

sub all_taxaccounts {

    my ( $self, $myconfig, $dbh2, $transdate ) = @_;

    my $dbh = $self->{dbh};

    my $sth;
    my $query;
    my $where;

    my @queryargs = ();

    if ($transdate) {
        $where = qq| AND (t.validto >= ? OR t.validto IS NULL)|;
        push( @queryargs, $transdate );
    }

    if ( $self->{taxaccounts} ) {

        # rebuild tax rates
        $query = qq|SELECT t.rate, t.taxnumber 
					  FROM tax t 
					  JOIN chart c ON (c.id = t.chart_id) 
					 WHERE c.accno = ?
					$where
				  ORDER BY accno, validto|;

        $sth = $dbh->prepare($query) || $self->dberror($query);

        foreach my $accno ( split / /, $self->{taxaccounts} ) {
            $sth->execute( $accno, @queryargs );
            ( $self->{"${accno}_rate"}, $self->{"${accno}_taxnumber"} ) =
              $sth->fetchrow_array;
            $sth->finish;
        }
    }
}

=item $form->all_employees($myconfig, $dbh2, $transdate, $sales);

Sets $form->{all_employee} to be a reference to an array referencing hashes of
employee information.  The hashes are of the form {'id' => id, 'name' => name}.
If $transdate is set, the query is limited to employees who are active on that
day.  If $sales is true, only employees with the sales flag set are added.

$dbh2 is unused.

=cut 

sub all_employees {

    my ( $self, $myconfig, $dbh2, $transdate, $sales ) = @_;

    my $dbh       = $self->{dbh};
    my @whereargs = ();

    # setup employees/sales contacts
    my $query = qq|
		SELECT id, name
		FROM entity
		WHERE id IN (SELECT entity_id FROM entity_employee
					WHERE|;

    if ($transdate) {
        $query .= qq| (startdate IS NULL OR startdate <= ?)
		AND (enddate IS NULL OR enddate >= ?) AND|;
        @whereargs = ( $transdate, $transdate );
    }
    else {
        $query .= qq| enddate IS NULL AND|;
    }

    if ($sales) {
        $query .= qq| sales = '1' AND|;
    }

    $query =~ s/(WHERE|AND)$//;
    $query .= qq|) ORDER BY name|;
    my $sth = $dbh->prepare($query);
    $sth->execute(@whereargs) || $self->dberror($query);

    while ( my $ref = $sth->fetchrow_hashref('NAME_lc') ) {
        push @{ $self->{all_employee} }, $ref;
    }

    $sth->finish;
}

=item $form->all_projects($myconfig, $dbh2[, $transdate, $job]);

Populates the list referred to as $form->{all_project} with hashes detailing
all projects.  If $job is true, limit the projects to those whose ids  are not
also present in parts with a project_id > 0.  If $transdate is set, the projects
are limited to those valid on $transdate.  If $form->{language_code} is set,
include the translation description in the project list and limit to
translations with a matching language_code.  The result list,
$form->{all_project}, is sorted by projectnumber.

$myconfig and $dbh2 are unused.  $job appears to be part of attempted job-
costing support.

=cut

sub all_projects {

    my ( $self, $myconfig, $dbh2, $transdate, $job ) = @_;

    my $dbh       = $self->{dbh};
    my @queryargs = ();

    my $where = "1 = 1";

    $where = qq|id NOT IN (SELECT id
							 FROM parts
							WHERE project_id > 0)| if !$job;

    my $query = qq|SELECT *
					 FROM project
					WHERE $where|;

    if ( $self->{language_code} ) {

        $query = qq|
			SELECT pr.*, t.description AS translation
			FROM project pr
			LEFT JOIN translation t ON (t.trans_id = pr.id)
			WHERE t.language_code = ?|;
        push( @queryargs, $self->{language_code} );
    }

    if ($transdate) {
        $query .= qq| AND (startdate IS NULL OR startdate <= ?)
				AND (enddate IS NULL OR enddate >= ?)|;
        push( @queryargs, $transdate, $transdate );
    }

    $query .= qq| ORDER BY projectnumber|;
 
    #my $sth = $dbh->prepare($query);
    #$sth->execute(@queryargs) || $self->dberror($query);
    
     #temporary query

     $query=qq|SELECT pr.*, e.name AS customer
               FROM project pr
               LEFT JOIN entity_credit_account c ON (c.id = pr.credit_id) 
               left join entity e on(e.id=c.entity_id)
              |;
my $sth = $dbh->prepare($query);
    $sth->execute() || $self->dberror($query);
    #temparary query	

    

    @{ $self->{all_project} } = ();

    while ( my $ref = $sth->fetchrow_hashref('NAME_lc') ) {
        push @{ $self->{all_project} }, $ref;
      
    }

    $sth->finish;
}

=item $form->all_departments($myconfig, $dbh2, $vc);

Set $form->{all_department} to be a reference to a list of hashrefs describing
departments of the form {'id' => id, 'description' => description}.  If $vc
is 'customer', further limit the results to those whose role is 'P' (Profit
Center).

This procedure is internally followed by a call to $form->all_years($myconfig).

$dbh2 is not used.

=cut

sub all_departments {

    my ( $self, $myconfig, $dbh2, $vc ) = @_;

    my $dbh = $self->{dbh};

    my $where = "1 = 1";

    if ($vc) {
        if ( $vc eq 'customer' ) {
            $where = " role = 'P'";
        }
    }

    my $query = qq|SELECT id, description
					 FROM department
					WHERE $where
				 ORDER BY id|;

#temporary
 $query = qq|SELECT id, description
					 FROM department
				 ORDER BY id|;
#end

    my $sth = $dbh->prepare($query);
    $sth->execute || $self->dberror($query);

    @{ $self->{all_department} } = ();

    while ( my $ref = $sth->fetchrow_hashref('NAME_lc') ) {
        push @{ $self->{all_department} }, $ref;
    }

    $sth->finish;
    $self->all_years($myconfig);
}

=item $form->all_languages($myconfig);

Set $form->{all_language} to be a reference to a list of hashrefs describing
languages using the form {'code' => code, 'description' => description}.

=cut

sub all_languages {

    my ( $self ) = @_;

    my $dbh = $self->{dbh};

    my $query = qq|
        SELECT code, description
        FROM language
	ORDER BY description|;

    my $sth = $dbh->prepare($query);
    $sth->execute || $self->dberror($query);

    $self->{all_language} = [];

    while ( my $ref = $sth->fetchrow_hashref('NAME_lc') ) {
        push @{ $self->{all_language} }, $ref;
    }

    $sth->finish;
}

=item $form->all_years($myconfig[, $dbh2]);

Populates the hash $form->{all_month} with a mapping between a two-digit month
number and the English month name.  Populates the list $form->{all_years} with
all years which contain transactions.

$dbh2 is unused.

=cut

sub all_years {

    my ( $self, $myconfig ) = @_;

    my $dbh = $self->{dbh};
    $self->{all_years} = [];

    # get years
    my $query = qq|
        SELECT * FROM date_get_all_years()|;

    my $sth = $dbh->prepare($query);
    $sth->execute();
    while (my ($year) = $sth->fetchrow_array()){
      push @{$self->{all_years}}, $year; 
    }

    #this should probably be changed to use locale
    %{ $self->{all_month} } = (
        '01' => 'January',
        '02' => 'February',
        '03' => 'March',
        '04' => 'April',
        '05' => 'May ',
        '06' => 'June',
        '07' => 'July',
        '08' => 'August',
        '09' => 'September',
        '10' => 'October',
        '11' => 'November',
        '12' => 'December'
    );

}

=item $form->create_links( { module => $module,
    myconfig => $myconfig, vc => $vc, billing => $billing [, job => $job ] });

Populates the hash referred to as $form->{${module}_links} details about
accounts that have $module in their link field.  The hash is keyed upon link
elements such as 'AP_amount' and 'AR_tax' and they refer to lists of hashes
containing accno and description for the appropriate accounts.  If the key does
not contain 'tax', the account number is appended to the space seperated list
$form->{accounts}.  $module is typically 'AR' or 'AP' and is the base type of
the accounts looked up.

If $form->{id} is not set, check $form->{"$form->{vc}_id"}.  If neither is set,
use $form->lastname_used to populate the details.  If $form->{id} is set,
populate the invnumber, transdate, ${vc}_id, datepaid, duedate, ordnumber,
taxincluded, currency, notes, intnotes, ${vc}, department_id, department,
oldinvtotal, oldtotalpaid, employee_id, employee, language_code, ponumber, 
reverse, printed, emailed, queued, recurring, exchangerate, and acc_trans
attributes of $form with details about the transaction $form->{id}.  All of
these attributes, save for acc_trans, are scalar; $form->{acc_trans} refers to
a hash keyed by link elements whose values are lists of references to hashes
describing acc_trans table entries corresponding to the transaction $form->{id}.
The elements in the acc_trans entry hashes are accno, description, source,
amount, memo, transdate, cleared, project_id, projectnumber, and exchangerate.

The closedto, separate_duties, revtrans, and currencies $form attributes are filled with values
from the defaults table, while $form->{current_date} is populated with the
current date.  If $form->{id} is not set, then $form->{transdate} also takes on
the current date.

When $billing is provided and true, the email addresses are selected
from the billing contact classes, when available, falling back to the
normal email classes when not.

After all this, it calls $form->all_vc to conclude.

=cut

sub create_links {

    my $self = shift;
    my %args = @_;
    my $module = $args{module};
    my $myconfig = $args{myconfig};
    my $billing = $args{billing};
    my $vc = $args{vc};
    my $job = $args{job};

    # get last customers or vendors
    my ( $query, $sth );

    if (!$self->{dbh}) {
        $self->db_init($myconfig);
    }

    my $dbh = $self->{dbh};

    my %xkeyref = ();

    my $val;
    my $ref;
    my $key;

    # now get the account numbers
    $query = qq|SELECT accno, description, link
				  FROM chart
				 WHERE link LIKE ?
			  ORDER BY accno|;

    $sth = $dbh->prepare($query);
    $sth->execute( "%" . "$module%" ) || $self->dberror($query);

    $self->{accounts} = "";

    while ( my $ref = $sth->fetchrow_hashref('NAME_lc') ) {

        foreach my $key ( split /:/, $ref->{link} ) {

            if ( $key =~ /$module/ ) {

                # cross reference for keys
                $xkeyref{ $ref->{accno} } = $key;

                push @{ $self->{"${module}_links"}{$key} },
                  {
                    accno       => $ref->{accno},
                    description => $ref->{description}
                  };

                $self->{accounts} .= "$ref->{accno} "
                  unless $key =~ /tax/;
            }
        }
    }

    $sth->finish;

    my $arap = ( $vc eq 'customer' ) ? 'ar' : 'ap';
    $vc = 'vendor' unless $vc eq 'customer';

    if ( $self->{id} ) {

        $query = qq|
			SELECT a.invnumber, a.transdate,
				a.entity_credit_account AS entity_id, 
				a.datepaid, a.duedate, a.ordnumber,
				a.taxincluded, a.curr AS currency, a.notes, 
				a.intnotes, ce.name AS $vc, a.department_id, 
				d.description AS department,
				a.amount AS oldinvtotal, a.paid AS oldtotalpaid,
				a.person_id, e.name AS employee, 
				c.language_code, a.ponumber, a.reverse,
                                a.approved, ctf.default_reportable
			FROM $arap a
			JOIN entity_credit_account c 
				ON (a.entity_credit_account = c.id)
			JOIN entity ce ON (ce.id = c.entity_id)
			LEFT JOIN entity_employee er 
                                   ON (er.entity_id = a.person_id)
			LEFT JOIN entity e ON (er.entity_id = e.id)
			LEFT JOIN department d ON (d.id = a.department_id)
                        LEFT JOIN country_tax_form ctf 
                                  ON (ctf.id = c.taxform_id)
			WHERE a.id = ? AND c.entity_class = 
				(select id FROM entity_class 
				WHERE class ilike ?)|;

        $sth = $dbh->prepare($query);
        $sth->execute( $self->{id}, $self->{vc} ) || $self->dberror($query);

        $ref = $sth->fetchrow_hashref('NAME_lc');
        $self->db_parse_numeric(sth=>$sth, hashref=>$ref);

        if (!defined $ref->{approved}){
           $ref->{approved} = 0;
        }

        foreach $key ( keys %$ref ) {
            $self->{$key} = $ref->{$key};
        }

        $sth->finish;

        # get printed, emailed
        $query = qq|
			SELECT s.printed, s.emailed, s.spoolfile, s.formname
			FROM status s WHERE s.trans_id = ?|;
        $sth = $dbh->prepare($query);
        $sth->execute( $self->{id} ) || $self->dberror($query);
        while ( $ref = $sth->fetchrow_hashref('NAME_lc') ) {
            $self->{printed} .= "$ref->{formname} "
              if $ref->{printed};
            $self->{emailed} .= "$ref->{formname} "
              if $ref->{emailed};
            $self->{queued} .= "$ref->{formname} " . "$ref->{spoolfile} "
              if $ref->{spoolfile};
        }
        $sth->finish;
        for (qw(printed emailed queued)) { $self->{$_} =~ s/ +$//g }

	# get customer e-mail accounts
	$query = qq|SELECT * FROM eca__list_contacts(?)
                      WHERE class_id BETWEEN 12 AND ?
                      ORDER BY class_id DESC;|;
	my %id_map = ( 12 => 'email',
		       13 => 'cc',
		       14 => 'bcc',
		       15 => 'email',
		       16 => 'cc',
		       17 => 'bcc' );
	$sth = $dbh->prepare($query);
	$sth->execute( $self->{entity_id},
	               $billing ? 17 : 14) || $self->dberror( $query );

	my $ctype;
	my $billing_email = 0;
	while ( $ref = $sth->fetchrow_hashref('NAME_lc') ) {
	    $ctype = $ref->{class_id};
	    $ctype = $id_map{$ctype};
	    $billing_email = 1
		if $ref->{class_id} == 15;

	    # If there's an explicit billing email, don't use
	    # the standard email addresses; otherwise fall back to standard
	    $self->{$ctype} .= ($self->{$ctype} ? ", " : "") . $ref->{contact}
		if (($ref->{class_id} < 15 && ! $billing_email)
		    || $ref->{class_id} >= 15);
	}
	$sth->finish;

        # get recurring
        $self->get_recurring($dbh);

        # get amounts from individual entries
        $query = qq|
			SELECT c.accno, c.description, a.source, a.amount,
				a.memo,a.entry_id, a.transdate, a.cleared, a.project_id,
				p.projectnumber
			FROM acc_trans a
			JOIN chart c ON (c.id = a.chart_id)
			LEFT JOIN project p ON (p.id = a.project_id)
			WHERE a.trans_id = ?
				AND a.fx_transaction = '0'
			ORDER BY transdate|;

        $sth = $dbh->prepare($query);
        $sth->execute( $self->{id} ) || $self->dberror($query);

        my $fld = ( $vc eq 'customer' ) ? 'buy' : 'sell';

        $self->{exchangerate} =
          $self->get_exchangerate( $dbh, $self->{currency}, $self->{transdate},
            $fld );

        # store amounts in {acc_trans}{$key} for multiple accounts
        while ( my $ref = $sth->fetchrow_hashref('NAME_lc') ) {
            $self->db_parse_numeric(sth=>$sth, hashref=>$ref);#tshvr
            $ref->{exchangerate} =
              $self->get_exchangerate( $dbh, $self->{currency},
                $ref->{transdate}, $fld );
            if ($self->{reverse}){
                $ref->{amount} *= -1;
            }

            push @{ $self->{acc_trans}{ $xkeyref{ $ref->{accno} } } }, $ref;
        }

        $sth->finish;


    }
    else {

        if ( !$self->{"$self->{vc}_id"} ) {
            $self->lastname_used( $myconfig, $dbh, $vc, $module );
        }
    }
    for (qw(separate_duties current_date curr closedto revtrans)) {
        if ($_ eq 'closedto'){
            $query = qq|
				SELECT value::date FROM defaults
				 WHERE setting_key = '$_'|;
        } elsif ($_ eq 'current_date') {
            $query = qq| select $_|;
        } else {
            $query = qq|
				SELECT value FROM defaults 
				 WHERE setting_key = '$_'|;
        }

        $sth = $dbh->prepare($query);
        $sth->execute || $self->dberror($query);

        ($val) = $sth->fetchrow_array();
        if ( $_ eq 'curr' ) {
            $self->{currencies} = $val;
        }
        else {
            $self->{$_} = $val;
        }
        $sth->finish;
    }
    if (!$self->{id} && !$self->{transdate}){
        $self->{transdate} = $self->{current_date};
    }

    $self->all_vc( $myconfig, $vc, $module, $dbh, $self->{transdate}, $job );
}

=item $form->lastname_used($myconfig, $dbh2, $vc, $module);

Fills the name, currency, ${vc}_id, duedate, and possibly invoice_notes
attributes of $form with the last used values for the transaction type specified
by both $vc and $form->{type}.  $vc can be either 'vendor' or 'customer' and if
unspecified will take on the value given in $form->{vc}, defaulting to 'vendor'.
If $form->{type} matches /_order/, the transaction type used is order, if it
matches /_quotation/, quotations are looked through.  If $form->{type} does not
match either of the above, then ar or ap transactions are used.

$myconfig, $dbh2, and $module are unused.

=cut

sub lastname_used {

    my ( $self, $myconfig, $dbh2, $vc, $module ) = @_;

    my $dbh = $self->{dbh};
    $vc ||= $self->{vc};    # add default to correct for improper passing
    my $arap;
    my $where;
    if ($vc eq 'customer') {
        $arap = 'ar';
    } else {
        $arap = 'ap';
        $vc = 'vendor';
    }
    my $sth;

    if ( $self->{type} =~ /_order/ ) {
        $arap  = 'oe';
        $where = "quotation = '0'";
    }

    if ( $self->{type} =~ /_quotation/ ) {
        $arap  = 'oe';
        $where = "quotation = '1'";
    }
    $where = "AND $where " if $where;
    my $inv_notes;
    # $inv_notes = "ct.invoice_notes," if $vc eq 'customer'; 
    # $inv_notes apparently not implemented at present.  --CT
    my $query = qq|
		SELECT entity.name, ct.curr AS currency, entity_id AS ${vc}_id,
			current_date + ct.terms AS duedate, 
			$inv_notes 
			ct.curr AS currency
		FROM entity_credit_account ct
		JOIN entity ON (ct.entity_id = entity.id)
		WHERE entity.id = (select entity_id from $arap 
		                    where entity_id IS NOT NULL $where 
                                 order by id DESC limit 1)|;

    $sth = $self->{dbh}->prepare($query);
    $sth->execute() || $self->dberror($query);

    my $ref = $sth->fetchrow_hashref('NAME_lc');
    for ( keys %$ref ) { $self->{$_} = $ref->{$_} }
    $sth->finish;
}

=item $form->current_date($myconfig[, $thisdate, $days]);

If $thisdate is false, get the current date from the database.

If $thisdate is true, get the date $days days from $thisdate in the date
format specified by $myconfig->{dateformat} from the database.

=cut

sub current_date {

    my ( $self, $myconfig, $thisdate, $days ) = @_;

    my $dbh = $self->{dbh};
    my $query;
    my @queryargs;

    $days *= 1;
    if ($thisdate) {

        my $dateformat = $myconfig->{dateformat};

        if ( $myconfig->{dateformat} !~ /^y/ ) {
            my @a = split /\D/, $thisdate;
            $dateformat .= "yy" if ( length $a[2] > 2 );
        }

        if ( $thisdate !~ /\D/ ) {
            $dateformat = 'yyyymmdd';
        }

        $query = qq|SELECT (to_date(?, ?) 
				+ ?::interval)::date AS thisdate|;
        @queryargs = ( $thisdate, $dateformat, sprintf('%d days', $days) );

    }
    else {
        $query     = qq|SELECT current_date AS thisdate|;
        @queryargs = ();
    }

    my $sth = $dbh->prepare($query);
    $sth->execute(@queryargs);
    $thisdate = $sth->fetchrow_array;
    $thisdate;
}

=item $form->like($str);

Returns '%$str%'

=cut

sub like {

    my ( $self, $str ) = @_;

    "%$str%";
}

=item $form->redo_rows($flds, $new, $count, $numrows);

$flds refers to a list of field names and $new refers to a list of row detail
hashes with the elements of $flds as keys as well as runningnumber for an order
or another multi-row item that normally expresses elements in the form
$form->{${fieldname}_${index}}.

For every $field in @{$flds} populates $form->{${field}_$i} with an appropriate
value from a $new detail hash where $i is an index between 1 and $count.  The
ordering of the details is done in terms of the runningnumber element of the
row detail hashes in $new.

All $form attributes with names of the form ${field}_$i where the index $i is
between $count + 1 and $numrows is deleted.

=cut

sub redo_rows {

    my ( $self, $flds, $new, $count, $numrows ) = @_;

    my @ndx = ();

    for ( 1 .. $count ) {
        push @ndx, { num => $new->[ $_ - 1 ]->{runningnumber}, ndx => $_ };
    }

    my $i = 0;

    # fill rows
    foreach my $item ( sort { $a->{num} <=> $b->{num} } @ndx ) {
        $i++;
        my $j = $item->{ndx} - 1;
        for ( @{$flds} ) { $self->{"${_}_$i"} = $new->[$j]->{$_} }
    }

    # delete empty rows
    for $i ( $count + 1 .. $numrows ) {
        for ( @{$flds} ) { delete $self->{"${_}_$i"} }
    }
}

=item $form->get_partsgroup($myconfig[, $p]);

Populates the list referred to as $form->{all_partsgroup}.  $p refers to a hash
that describes which partsgroups to retrieve.  $p->{searchitems} can be 'part',
'service', 'assembly', 'labor', or 'nolabor' and will limit the groups to those
that contain the item type described.  $p->{searchitems} and $p->{all} conflict.
If $p->{all} is set and $p->{language_code} is not, all partsgroups are
retrieved.  If $p->{language_code} is set, also include the translation
description specified by $p->{language_code} for the partsgroup.

The results in $form->{all_partsgroup} are normally sorted by partsgroup name.
If a language_code is specified, the results are then sorted by the translated
description.

$myconfig is unused.

=cut

sub get_partsgroup {

    my ( $self, $myconfig, $p ) = @_;

    my $dbh = $self->{dbh};

    my $query = qq|SELECT DISTINCT pg.id, pg.partsgroup
					 FROM partsgroup pg
					 JOIN parts p ON (p.partsgroup_id = pg.id)|;

    my $where;
    my $sortorder = "partsgroup";

    if ( $p->{searchitems} eq 'part' ) {
        $where = qq| WHERE (p.inventory_accno_id > 0
					   AND p.income_accno_id > 0)|;
    } elsif ( $p->{searchitems} eq 'service' ) {
        $where = qq| WHERE p.inventory_accno_id IS NULL|;
    } elsif ( $p->{searchitems} eq 'assembly' ) {
        $where = qq| WHERE p.assembly = '1'|;
    } elsif ( $p->{searchitems} eq 'labor' ) {
        $where =
          qq| WHERE p.inventory_accno_id > 0 AND p.income_accno_id IS NULL|;
    } elsif ( $p->{searchitems} eq 'nolabor' ) {
        $where = qq| WHERE p.income_accno_id > 0|;
    }

    if ( $p->{all} ) {
        $query = qq|SELECT id, partsgroup
					  FROM partsgroup|;
    }
    my @queryargs = ();

    if ( $p->{language_code} ) {
        $sortorder = "translation";

        $query = qq|
			SELECT DISTINCT pg.id, pg.partsgroup,
				t.description AS translation
			FROM partsgroup pg
			JOIN parts p ON (p.partsgroup_id = pg.id)
			LEFT JOIN translation t ON (t.trans_id = pg.id 
				AND t.language_code = ?)|;
        @queryargs = ( $p->{language_code} );
    }

    $query .= qq| $where ORDER BY $sortorder|;

    my $sth = $dbh->prepare($query);
    $sth->execute(@queryargs) || $self->dberror($query);

    $self->{all_partsgroup} = ();

    while ( my $ref = $sth->fetchrow_hashref('NAME_lc') ) {
        push @{ $self->{all_partsgroup} }, $ref;
    }

    $sth->finish;
}

=item $form->update_status($myconfig);

DELETEs all status rows which have a formname of $form->{formname} and a 
trans_id of $form->{id}.  INSERTs a new row into status where trans_id is
$form->{id}, formname is $form->{formname}, printed and emailed are true if
their respective $form attributes match /$form->{formname}/, and spoolfile is
the file extracted from the string $form->{queued} or NULL if there is no entry
for $form->{formname}.

$myconfig is unused.

=cut

sub update_status {

    my ( $self, $myconfig, $commit ) = @_;

    # no id return
    return unless $self->{id};

    my $dbh = $self->{dbh};

    my %queued = split / +/, $self->{queued};
    my $spoolfile =
      ( $queued{ $self->{formname} } )
      ? $queued{ $self->{formname} }
      : undef;

    my $query = qq|DELETE FROM status
					WHERE formname = ?
					  AND trans_id = ?|;

    my $sth = $dbh->prepare($query);
    $sth->execute( $self->{formname}, $self->{id} ) || $self->dberror($query);

    $sth->finish;

    my $printed = ( $self->{printed} =~ /$self->{formname}/ ) ? "1" : "0";
    my $emailed = ( $self->{emailed} =~ /$self->{formname}/ ) ? "1" : "0";

    $query = qq|
		INSERT INTO status 
			(trans_id, printed, emailed, spoolfile, formname) 
		VALUES (?, ?, ?, ?, ?)|;

    $sth = $dbh->prepare($query);
    $sth->execute( $self->{id}, $printed, $emailed, $spoolfile,
        $self->{formname} ) || $self->dberror($query);
    $sth->finish;
    if ($commit){
        $dbh->commit;
    }

}

=item $form->save_status();

Clears out any old status entries for $form->{id} and saves new status entries.
Queued form names are extracted from $form->{queued}.  Printed and emailed form
names are extracted from $form->{printed} and $form->{emailed}.  The queued,
printed, and emailed fields are space seperated lists.

=cut

sub save_status {

    my ($self) = @_;

    my $dbh = $self->{dbh};


    my $formnames  = $self->{printed};
    my $emailforms = $self->{emailed};

    my $query = qq|DELETE FROM status
					WHERE trans_id = ?|;

    my $sth = $dbh->prepare($query);
    $sth->execute( $self->{id} ) || $self->dberror($query);
    $sth->finish;

    my %queued;
    my $formname;

    my $printed;
    my $emailed;

    if ( $self->{queued} ) {

        %queued = split / +/, $self->{queued};

        foreach $formname ( keys %queued ) {

            $printed = ( $self->{printed} =~ /$formname/ ) ? "1" : "0";
            $emailed = ( $self->{emailed} =~ /$formname/ ) ? "1" : "0";

            if ( $queued{$formname} ) {
                $query = qq|
					INSERT INTO status 
						(trans_id, printed, emailed,
						spoolfile, formname)
					VALUES (?, ?, ?, ?, ?)|;

                $sth = $dbh->prepare($query);
                $sth->execute( $self->{id}, $printed, $emailed,
                    $queued{$formname}, $formname )
                  || $self->dberror($query);
                $sth->finish;
            }

            $formnames  =~ s/$formname//;
            $emailforms =~ s/$formname//;

        }
    }

    # save printed, emailed info
    $formnames  =~ s/^ +//g;
    $emailforms =~ s/^ +//g;

    my %status = ();
    for ( split / +/, $formnames )  { $status{$_}{printed} = 1 }
    for ( split / +/, $emailforms ) { $status{$_}{emailed} = 1 }

    foreach my $formname ( keys %status ) {
        $printed = ( $formnames  =~ /$self->{formname}/ ) ? "1" : "0";
        $emailed = ( $emailforms =~ /$self->{formname}/ ) ? "1" : "0";

        $query = qq|
			INSERT INTO status (trans_id, printed, emailed, 
				formname)
			VALUES (?, ?, ?, ?)|;

        $sth = $dbh->prepare($query);
        $sth->execute( $self->{id}, $printed, $emailed, $formname );
        $sth->finish;
    }
    $dbh->commit;
}

=item $form->get_recurring();

Sets $form->{recurring} to contain info about the recurrence schedule for the
action $form->{id}.  $form->{recurring} is of the same form used by
$form->save_recurring($dbh2, $myconfig).

  reference,startdate,repeat,unit,howmany,payment,print,email,message
       text      date    int text     int     int  text  text    text

=cut

sub get_recurring {

    my ($self) = @_;

    my $dbh = $self->{dbh};
    my $query = qq/
		SELECT s.*, se.formname || ':' || se.format AS emaila,
			se.message, sp.formname || ':' || 
				sp.format || ':' || sp.printer AS printa
		FROM recurring s
		LEFT JOIN recurringemail se ON (s.id = se.id)
		LEFT JOIN recurringprint sp ON (s.id = sp.id)
		WHERE s.id = ?/;

    my $sth = $dbh->prepare($query);
    $sth->execute( $self->{id} ) || $self->dberror($query);

    for (qw(email print)) { $self->{"recurring$_"} = "" }

    while ( my $ref = $sth->fetchrow_hashref('NAME_lc') ) {
        for ( keys %$ref ) { $self->{"recurring$_"} = $ref->{$_} }
        $self->{recurringemail} .= "$ref->{emaila}:";
        $self->{recurringprint} .= "$ref->{printa}:";
        for (qw(emaila printa)) { delete $self->{"recurring$_"} }
    }

    $sth->finish;
    chop $self->{recurringemail};
    chop $self->{recurringprint};

    if ( $self->{recurringstartdate} ) {
        $self->{recurringreference} =
          $self->escape( $self->{recurringreference}, 1 );
        $self->{recurringmessage} =
          $self->escape( $self->{recurringmessage}, 1 );
        for (
            qw(reference startdate repeat unit howmany
            payment print email message)
          )
        {

            $self->{recurring} .= qq|$self->{"recurring$_"},|;
        }

        chop $self->{recurring};
    }
}

=item $form->save_recurring($dbh2, $myconfig);

Saves or deletes recurring transaction scheduling.  $form->{id} is used to
determine the id used in the various recurring tables.  A recurring transaction
schedule is deleted by having $form->{recurring} be false.  For adding or
updating a schedule, $form->{recurring} is a comma seperated field with partial
subfield quoting of the form:

  reference,startdate,repeat,unit,howmany,payment,print,email,message
       text      date    int text     int     int  text  text    text

=over

=item reference

A URI-encoded reference string for the recurrence set.

=item startdate

The index date for the recurrence.

=item repeat

The unitless repetition frequency.

=item unit

The interval unit used.  Can be 'days', 'weeks', 'months', or 'years',
capitalisation and pluralisation ignored.

=item howmany

The number of recurrences for the transaction.

=item payment

Flag to indicate if a payment is included in the transaction.

=item print

A colon seperated list of formname:format:printer triplets.

=item email

A colon seperated list of formname:format pairs.

=item message

A URI-encoded message for the emails to be sent.

=back

Values for the nextdate and enddate columns of the recurring table are
calculated using startdate, repeat, unit, howmany, and the current database
date.  All other fields of the recurring, recurringemail, and recurringprint are
obtained directly from $form->{recurring}.

B<WARNING>: This function does not check the validity of most subfields of
$form->{recurring}.

$dbh2 is not used.

=cut

sub save_recurring {

    my ( $self, $dbh2, $myconfig ) = @_;

    my $dbh = $self->{dbh};

    my $query;

    $query = qq|DELETE FROM recurring
				 WHERE id = ?|;

    my $sth = $dbh->prepare($query) || $self->dberror($query);
    $sth->execute( $self->{id} ) || $self->dberror($query);

    $query = qq|DELETE FROM recurringemail
				 WHERE id = ?|;

    $sth = $dbh->prepare($query) || $self->dberror($query);
    $sth->execute( $self->{id} ) || $self->dberror($query);

    $query = qq|DELETE FROM recurringprint
				 WHERE id = ?|;

    $sth = $dbh->prepare($query) || $self->dberror($query);
    $sth->execute( $self->{id} ) || $self->dberror($query);

    if ( $self->{recurring} ) {

        my %s = ();
        (
            $s{reference}, $s{startdate}, $s{repeat},
            $s{unit},      $s{howmany},   $s{payment},
            $s{print},     $s{email},     $s{message}
        ) = split /,/, $self->{recurring};

        if ($s{unit} !~ /^(day|week|month|year)s?$/i){
            $dbh->rollback;
            $self->error("Invalid recurrence unit");
        }
        if ($s{howmany} == 0){
            $self->error("Cannot set to recur 0 times");
        }

        for (qw(reference message)) { $s{$_} = $self->unescape( $s{$_} ) }
        for (qw(repeat howmany payment)) { $s{$_} *= 1 }

        # calculate enddate
        my $advance = $s{repeat} * ( $s{howmany} - 1 );

        $query = qq|SELECT (?::date + interval '$advance $s{unit}')|;

        my ($enddate) = $dbh->selectrow_array($query, undef, $s{startdate});

        # calculate nextdate
        $query = qq|
			SELECT current_date - ?::date AS a,
				?::date - current_date AS b|;

        $sth = $dbh->prepare($query) || $self->dberror($query);
        $sth->execute( $s{startdate}, $enddate ) || $self->dberror($query);
        my ( $a, $b ) = $sth->fetchrow_array;

        if ( $a + $b ) {
            $advance =
              int( ( $a / ( $a + $b ) ) * ( $s{howmany} - 1 ) + 1 ) *
              $s{repeat};
        }
        else {
            $advance = 0;
        }

        my $nextdate = $enddate;
        if ( $advance > 0 ) {
            if ( $advance < ( $s{repeat} * $s{howmany} ) ) {

                $query = qq|SELECT (?::date + interval '$advance $s{unit}')|;

                ($nextdate) = $dbh->selectrow_array($query, undef, $s{startdate});
            }

        }
        else {
            $nextdate = $s{startdate};
        }

        if ( $self->{recurringnextdate} ) {

            $nextdate = $self->{recurringnextdate};

            $query = qq|SELECT ?::date - ?::date|;

            if ( $dbh->selectrow_array($query, undef, $enddate, $nextdate) < 0 ) {
                undef $nextdate;
            }
        }

        $self->{recurringpayment} *= 1;

        $query = qq|
			INSERT INTO recurring 
				(id, reference, startdate, enddate, nextdate, 
				repeat, unit, howmany, payment)
			VALUES (?, ?, ?, ?, ?, ?, ?, ?, ?)|;

        $sth = $dbh->prepare($query);
        $sth->execute(
            $self->{id}, $s{reference}, $s{startdate},
            $enddate,    $nextdate,     $s{repeat},
            $s{unit},    $s{howmany},   $s{payment}
        );

        my @p;
        my $p;
        my $i;
        my $sth;

        if ( $s{email} ) {

            # formname:format
            @p = split /:/, $s{email};

            $query =
              qq|INSERT INTO recurringemail (id, formname, format, message)
						VALUES (?, ?, ?, ?)|;

            $sth = $dbh->prepare($query) || $self->dberror($query);

            for ( $i = 0 ; $i <= $#p ; $i += 2 ) {
                $sth->execute( $self->{id}, $p[$i], $p[ $i + 1 ], $s{message} );
            }

            $sth->finish;
        }

        if ( $s{print} ) {

            # formname:format:printer
            @p = split /:/, $s{print};

            $query =
              qq|INSERT INTO recurringprint (id, formname, format, printer)
						VALUES (?, ?, ?, ?)|;

            $sth = $dbh->prepare($query) || $self->dberror($query);

            for ( $i = 0 ; $i <= $#p ; $i += 3 ) {
                $p = ( $p[ $i + 2 ] ) ? $p[ $i + 2 ] : "";
                $sth->execute( $self->{id}, $p[$i], $p[ $i + 1 ], $p );
            }

            $sth->finish;
        }
    }
    $dbh->commit;

}

=item $form->save_intnotes($myconfig, $vc);

Sets the intnotes field of the entry in the table $vc that has the id
$form->{id} to the value of $form->{intnotes}.

Does nothing if $form->{id} is not set.

=cut

sub save_intnotes {

    my ( $self, $myconfig, $vc ) = @_;

    # no id return
    return unless $self->{id};

    my $dbh = $self->{dbh};

    my $query = qq|UPDATE $vc SET intnotes = ? WHERE id = ?|;

    my $sth = $dbh->prepare($query);
    $sth->execute( $self->{intnotes}, $self->{id} ) || $self->dberror($query);
    $dbh->commit;
}

=item $form->update_defaults($myconfig, $fld[, $dbh [, $nocommit]);

Updates the defaults entry for the setting $fld following rules specified by
the existing value and returns the processed value that results.  If $form is
false, such as the case when invoked as "Form::update_defaults('',...)", $dbh is
used as the handle.  When $form is set, it uses $form->{dbh}, initialising the
connection if it does not yet exist.  The entry $fld must exist prior to
executing this function and this update function does not handle the general
case of updating the defaults table.

Note that nocommit prevents the db from committing in this function.

B<NOTE>: rules handling is currently broken.

Rules followed by this function's processing:

=over

=item *

If digits are found in the field, increment the left-most set.  This change,
unlike the others is reflected in the UPDATE.

=item *

Replace <?lsmb date ?> with the date specified in $form->{transdate} formatted
as $myconfig->{dateformat}.

=item *

Replace <?lsmb curr ?> with the value of $form->{currency}

=back

=cut

sub update_defaults {

    my ( $self, $myconfig, $fld,$dbh_parm,$nocommit) = @_;

    if ( !$self->{dbh} && $self ) {
        $self->db_init($myconfig);
    }

    #my $dbh = $self->{dbh};

    #if ( !$self ) { #if !$self, previous statement would already have failed!
    #    $dbh = $_[3];
    #}

    my $query = qq|
		SELECT value FROM defaults 
		 WHERE setting_key = ? FOR UPDATE|;
    my $sth = $self->{dbh}->prepare($query);
    $sth->execute($fld);
    ($_) = $sth->fetchrow_array();

    $_ = "0" unless $_;

# check for and replace
# <?lsmb DATE ?>, <?lsmb YYMMDD ?>, <?lsmb YEAR ?>, <?lsmb MONTH ?>, <?lsmb DAY ?> or variations of
# <?lsmb NAME 1 1 3 ?>, <?lsmb BUSINESS ?>, <?lsmb BUSINESS 10 ?>, <?lsmb CURR... ?>
# <?lsmb DESCRIPTION 1 1 3 ?>, <?lsmb ITEM 1 1 3 ?>, <?lsmb PARTSGROUP 1 1 3 ?> only for parts
# <?lsmb PHONE ?> for customer and vendors

    my $num = $_;
    ($num) = $num =~ /(\d+)/;

    if ( defined $num ) {
        my $incnum;

        # if we have leading zeros check how long it is

        if ( $num =~ /^0/ ) {
            my $l = length $num;
            $incnum = $num + 1;
            $l -= length $incnum;

            # pad it out with zeros
            my $padzero = "0" x $l;
            $incnum = ( "0" x $l ) . $incnum;
        }
        else {
            $incnum = $num + 1;
        }

        s/$num/$incnum/;
    }

    my $dbvar = $_;
    my $var   = $_;
    my $str;
    my $param;

    if (/<\?lsmb /) {

        while (/<\?lsmb /) {

            s/<\?lsmb .*? \?>//;
            last unless $&;
            $param = $&;
            $str   = "";

            if ( $param =~ /<\?lsmb date \?>/i ) {
                $str = (
                    $self->split_date(
                        $myconfig->{dateformat},
                        $self->{transdate}
                    )
                )[0];
                $var =~ s/$param/$str/;
            }

            if ( $param =~
/<\?lsmb (name|business|description|item|partsgroup|phone|custom)/i
              )
            {
	        #SC: XXX hairy, undoc, possibly broken

                my $fld = lc $&;
                $fld =~ s/<\?lsmb //;

                if ( $fld =~ /name/ ) {
                    if ( $self->{type} ) {
                        $fld = $self->{vc};
                    }
                }

                my $p = $param;
                $p =~ s/(<|>|%)//g;
                my @p = split / /, $p;
                my @n = split / /, uc $self->{$fld};

                if ( $#p > 0 ) {

                    for ( my $i = 1 ; $i <= $#p ; $i++ ) {
                        $str .= substr( $n[ $i - 1 ], 0, $p[$i] );
                    }

                }
                else {
                    ($str) = split /--/, $self->{$fld};
                }

                $var =~ s/$param/$str/;
                $var =~ s/\W//g if $fld eq 'phone';
            }

            if ( $param =~ /<\?lsmb (yy|mm|dd)/i ) {

		# SC: XXX Does this even work anymore?
                my $p = $param;
                $p =~ s/(<|>|%)//g;
                my $spc = $p;
                $spc =~ s/\w//g;
                $spc = substr( $spc, 0, 1 );
                my %d = ( yy => 1, mm => 2, dd => 3 );
                my @p = ();

                my @a = $self->split_date( $myconfig->{dateformat},
                    $self->{transdate} );
                for ( sort keys %d ) { push @p, $a[ $d{$_} ] if ( $p =~ /$_/ ) }
                $str = join $spc, @p;
                $var =~ s/$param/$str/;
            }

            if ( $param =~ /<\?lsmb curr/i ) {
                $var =~ s/$param/$self->{currency}/;
            }
        }
    }

    $query = qq|
		UPDATE defaults
		   SET value = ?
		 WHERE setting_key = ?|;

    $sth = $self->{dbh}->prepare($query);
    $sth->execute( $dbvar, $fld ) || $self->dberror($query);

    $self->{dbh}->commit if !defined $nocommit;

    $var;
}

=item $form->db_prepare_vars(var1, var2, ..., varI<n>)

Undefines $form->{varI<m>}, 1 <= I<m> <= I<n>, iff $form-<{varI<m> is both
false and not "0".

=cut

sub db_prepare_vars {
    my $self = shift;

    for (@_) {
        if ( !$self->{$_} and $self->{$_} ne "0" ) {
            undef $self->{$_};
        }
    }
}

=item $form->split_date($dateformat[, $date]);

Returns ($rv, $yy, $mm, $dd) for the provided $date, or the current date if no
date is provided.  $rv is a seperator-free merging of the fields $yy, $mm, and
$dd in the ordering supplied by $dateformat.  If the supplied $date does not
contain non-digit characters, $rv is $date and the other return values are
undefined.

$yy is two digits.

=cut

sub split_date {

    my ( $self, $dateformat, $date ) = @_;

    my $mm;
    my $dd;
    my $yy;
    my $rv;

    if ( !$date ) {
        my @d = localtime;
        $dd = $d[3];
        $mm = ++$d[4];
        $yy = substr( $d[5], -2 );
        $mm = substr( "0$mm", -2 );
        $dd = substr( "0$dd", -2 );
    }

    if ( $dateformat =~ /^yy/ ) {

        if ($date) {

            if ( $date =~ /\D/ ) {
                ( $yy, $mm, $dd ) = split /\D/, $date;
                $mm *= 1;
                $dd *= 1;
                $mm = substr( "0$mm", -2 );
                $dd = substr( "0$dd", -2 );
                $yy = substr( $yy,    -2 );
                $rv = "$yy$mm$dd";
            }
            else {
                $rv = $date;
            }
        }
        else {
            $rv = "$yy$mm$dd";
        }
    }
    elsif ( $dateformat =~ /^mm/ ) {

        if ($date) {

            if ( $date =~ /\D/ ) {
                ( $mm, $dd, $yy ) = split /\D/, $date;
                $mm *= 1;
                $dd *= 1;
                $mm = substr( "0$mm", -2 );
                $dd = substr( "0$dd", -2 );
                $yy = substr( $yy,    -2 );
                $rv = "$mm$dd$yy";
            }
            else {
                $rv = $date;
            }
        }
        else {
            $rv = "$mm$dd$yy";
        }
    }
    elsif ( $dateformat =~ /^dd/ ) {

        if ($date) {

            if ( $date =~ /\D/ ) {
                ( $dd, $mm, $yy ) = split /\D/, $date;
                $mm *= 1;
                $dd *= 1;
                $mm = substr( "0$mm", -2 );
                $dd = substr( "0$dd", -2 );
                $yy = substr( $yy,    -2 );
                $rv = "$dd$mm$yy";
            }
            else {
                $rv = $date;
            }
        }
        else {
            $rv = "$dd$mm$yy";
        }
    }

    ( $rv, $yy, $mm, $dd );
}

=item $form->format_date($date);

Returns $date converted from 'yyyy-mm-dd' format to the format specified by
$form->{db_dateformat}.  If the supplied date does not match /^\d{4}\D/,
return the supplied date.

This function takes a four digit year and returns the date with a four digit
year.

=cut

sub format_date {

    # takes an iso date in, and converts it to the date for printing
    my ( $self, $date ) = @_;
    my $datestring;
    if ( $date =~ /^\d{4}\D/ ) {    # is an ISO date
        $datestring = $self->{db_dateformat};
        my ( $yyyy, $mm, $dd ) = split( /\W/, $date );
        $datestring =~ s/y+/$yyyy/;
        $datestring =~ s/mm/$mm/;
        $datestring =~ s/dd/$dd/;
    }
    else {                          # return date
        $datestring = $date;
    }
    return $datestring;
}

=item $form->from_to($yyyy, $mm[, $interval]);

Returns the date $yyyy-$mm-01 and the the last day of the month interval - 1
months from then in the form ($form->format_date(fromdate),
$form->format_date(later)).  If $interval is false but defined, the later date
is the current date.

This function dies horribly when $mm + $interval > 24

=cut

sub from_to {

    my ( $self, $yyyy, $mm, $interval ) = @_;

    $yyyy = 0 unless defined $yyyy;
    $mm = 0 unless defined $mm;

    my @t;
    my $dd       = 1;
    my $fromdate = "$yyyy-${mm}-01";
    my $bd       = 1;

    if ( defined $interval ) {

        if ( $interval == 12 ) {
            $yyyy++;
        }
        else {

            if ( ( $mm += $interval ) > 12 ) {
                $mm -= 12;
                $yyyy++;
            }

            if ( $interval == 0 ) {
                @t    = localtime(time);
                $dd   = $t[3];
                $mm   = $t[4] + 1;
                $yyyy = $t[5] + 1900;
                $bd   = 0;
            }
        }

    }
    else {

        if ( ++$mm > 12 ) {
            $mm -= 12;
            $yyyy++;
        }
    }

    $mm--;
    @t = localtime( Time::Local::timelocal( 0, 0, 0, $dd, $mm, $yyyy ) - $bd );

    $t[4]++;
    $t[4] = substr( "0$t[4]", -2 );
    $t[3] = substr( "0$t[3]", -2 );
    $t[5] += 1900;
    
    return ( $self->format_date($fromdate), $self->format_date("$t[5]-$t[4]-$t[3]") );
}

=item $form->audittrail($dbh, $myconfig, $audittrail);

Audit trail has been replaced by triggers which work on a very similar manner.

=cut

sub audittrail {
    return;
}




#dummy function used to see all the keys of form 

sub testdisplayform
{

    my $self=shift;

    foreach(keys(%$self))
    {

	 print STDERR "testdisplay $_  => $self->{$_}\n" if ($_ eq "customer_id");

    }



}

# New block of code to get control code from batch table


sub get_batch_control_code {

    my ( $self, $dbh, $batch_id) = @_;

    my ($query,$sth,$control);
       

    if ( !$dbh ) {
        $dbh = $self->{dbh};
    }

    $query=qq|select control_code from batch where id=?|;
    $sth=$dbh->prepare($query) || $self->dberror($query);
    $sth->execute($batch_id) || $self->dberror($query);
    $control=$sth->fetchrow();
    $sth->finish();
    return $control;   

}


#end get control code from batch table


#start description

sub get_batch_description {

    my ( $self, $dbh, $batch_id) = @_;

    my ($query,$sth,$desc);
       

    if ( !$dbh ) {
        $dbh = $self->{dbh};
    }

    $query=qq|select description from batch where id=?|;
    $sth=$dbh->prepare($query) || $self->dberror($query);
    $sth->execute($batch_id) || $self->dberror($query);
    $desc=$sth->fetchrow();
    $sth->finish();
    return $desc;   

}

#end decrysiption

1;


=back
<|MERGE_RESOLUTION|>--- conflicted
+++ resolved
@@ -164,13 +164,8 @@
     #menubar will be deprecated, replaced with below
     $self->{lynx} = 1 if ( ( defined $self->{path} ) && ( $self->{path} =~ /lynx/i ) );
 
-<<<<<<< HEAD
     $self->{version}   = "1.3.999";
     $self->{dbversion} = "1.3.999";
-=======
-    $self->{version}   = "1.3.9";
-    $self->{dbversion} = "1.3.9";
->>>>>>> d92cf7ee
 
     bless $self, $type;
 
