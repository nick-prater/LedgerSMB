
=head1 NAME

Form

=head1 SYNOPSIS

This module provides general legacy support functions and the central object

=head1 STATUS

Deprecated

=head1 COPYRIGHT

 #====================================================================
 # LedgerSMB
 # Small Medium Business Accounting software
 # http://www.ledgersmb.org/
 #
 # Copyright (C) 2006
 # This work contains copyrighted information from a number of sources
 # all used with permission.
 #
 # This file contains source code included with or based on SQL-Ledger
 # which is Copyright Dieter Simader and DWS Systems Inc. 2000-2005
 # and licensed under the GNU General Public License version 2 or, at
 # your option, any later version.  For a full list including contact
 # information of contributors, maintainers, and copyright holders,
 # see the CONTRIBUTORS file.
 #
 # Original Copyright Notice from SQL-Ledger 2.6.17 (before the fork):
 # Copyright (C) 2000
 #
 #  Author: DWS Systems Inc.
 #     Web: http://www.sql-ledger.org
 #
 # Contributors: Thomas Bayen <bayen@gmx.de>
 #               Antti Kaihola <akaihola@siba.fi>
 #               Moritz Bunkus (tex)
 #               Jim Rawlings <jim@your-dba.com> (DB2)
 #====================================================================
 #
 # This file has undergone whitespace cleanup.
 #
 #====================================================================
 #
 # main package
 #
 #====================================================================

=head1 METHODS

=over

=cut

#inline documentation
use strict;

use LedgerSMB::Sysconfig;
use LedgerSMB::Auth;
use List::Util qw(first);
use Time::Local;
use Cwd;
use File::Copy;
use LedgerSMB::Company_Config;
use LedgerSMB::PGNumber;

use charnames qw(:full);
use open ':utf8';
package Form;

use LedgerSMB::Log;
our $logger = Log::Log4perl->get_logger('LedgerSMB::Form');

=item new Form([$argstr])

Returns a reference to new Form object.  The initial set of attributes is
obtained from $argstr, a CGI query string, or $ARGV[0].  All the values are
run through unescape to undo any URI encoding.

The version and dbversion attributes are set to hardcoded values; action,
nextsub, path, script, and login are filtered to remove some dangerous values.
Both menubar and lynx are set if path matches lynx.

$form->error may be called to deny access on some attribute values.

=cut

sub new {

    my $type = shift;
    my $argstr = shift;

    $ENV{CONTENT_LENGTH} = 0 unless defined $ENV{CONTENT_LENGTH};

    if ( ( $ENV{CONTENT_LENGTH} != 0 ) && ( $ENV{CONTENT_LENGTH} > $LedgerSMB::Sysconfig::max_post_size ) ) {
        print "Status: 413\n Request entity too large\n\n";
        die "Error: Request entity too large\n";
    }

    read( STDIN, $_, $ENV{CONTENT_LENGTH} ) unless $ENV{CONTENT_LENGTH} == 0;

    if ($argstr) {
        $_ = $argstr;
    }
    elsif ( $ENV{QUERY_STRING} ) {
        $_ = $ENV{QUERY_STRING};
    }

    elsif ( $ARGV[0] ) {
        $_ = $ARGV[0];
    }

    my $self = {};
    my $orig = {};
    %$orig = split /[&=]/ unless !defined $_;
    for ( keys %$orig ) { 
        $self->{unescape( "", $_) } = unescape( "", $orig->{$_} );
    }

    $self->{action} = "" unless defined $self->{action};

    if ( substr( $self->{action}, 0, 1 ) !~ /( |\.)/ ) {
        $self->{action} = lc $self->{action};
        $self->{action} =~ s/( |-|,|\#|\/|\.$)/_/g;
        $self->{nextsub} = lc $self->{nextsub};
        $self->{nextsub} =~ s/( |-|,|\#|\/|\.$)/_/g;
    }

    $self->{login} = "" unless defined $self->{login};
    $self->{login} =~ s/[^a-zA-Z0-9._+\@'-]//g;

    if (!$self->{company} && $ENV{HTTP_COOKIE}){
        $ENV{HTTP_COOKIE} =~ s/;\s*/;/g;
        my %cookie;
        my @cookies = split /;/, $ENV{HTTP_COOKIE};
        foreach (@cookies) {
            my ( $name, $value ) = split /=/, $_, 2;
            $cookie{$name} = $value;
        }
         my $ccookie = $cookie{${LedgerSMB::Sysconfig::cookie_name}};
         $ccookie =~ s/.*:([^:]*)$/$1/;
         $self->{company} = $ccookie;
    }

    $self->{menubar} = 1 if ( ( defined $self->{path} ) && ( $self->{path} =~ /lynx/i ) );

    #menubar will be deprecated, replaced with below
    $self->{lynx} = 1 if ( ( defined $self->{path} ) && ( $self->{path} =~ /lynx/i ) );

<<<<<<< HEAD
    $self->{version}   = "1.3.999";
    $self->{dbversion} = "1.3.999";
=======
    $self->{version}   = "1.3.4";
    $self->{dbversion} = "1.3.4";
>>>>>>> ed4247de

    bless $self, $type;

    if ( !defined $self->{path} or $self->{path} ne 'bin/lynx' ) { $self->{path} = 'bin/mozilla'; }
    #if ( $self->{path} ne 'bin/lynx' ) { $self->{path} = 'bin/mozilla'; }

    if ( ( $self->{script} )
        and not List::Util::first { $_ eq $self->{script} }
        @{LedgerSMB::Sysconfig::scripts} )
    {
        $self->error( 'Access Denied', __LINE__, __FILE__ );
    }

    if ( ( $self->{action} =~ /(:|')/ ) || ( $self->{nextsub} =~ /(:|')/ ) ) {
        $self->error( "Access Denied", __LINE__, __FILE__ );
    }

    #for ( keys %$self ) { $self->{$_} =~ s/\N{NULL}//g }
    for ( keys %$self ) { if ( defined $self->{$_} ) { $self->{$_}=~ s/\N{NULL}//g; } }
    
    if ( ($self->{action} eq 'redirect') || ($self->{nextsub} eq 'redirect') ) {
        $self->error( "Access Denied", __LINE__, __FILE__ );
    }
    
    $self;
}


sub open_form {
    my ($self) = @_;
    if ($self->{form_id} =~ '^\s*$'){
        delete $self->{form_id};
    }
    if (!$ENV{GATEWAY_INTERFACE}){
        return 1;
    }
    my $sth = $self->{dbh}->prepare('select form_open(?)');
    $sth->execute($self->{session_id});
    my @results = $sth->fetchrow_array();

    $self->{form_id} = $results[0];
    return $results[0];
}

sub check_form {
    my ($self) = @_;
    if (!$ENV{GATEWAY_INTERFACE}){
        return 1;
    }
    my $sth = $self->{dbh}->prepare('select form_check(?, ?)');
    $sth->execute($self->{session_id}, $self->{form_id});
    my @results = $sth->fetchrow_array();
    return $results[0];
}

sub close_form {
    my ($self) = @_;
    if ($self->{form_id} =~ '^\s*$'){
        delete $self->{form_id};
    }
    if (!$ENV{GATEWAY_INTERFACE}){
        return 1;
    }
    my $sth = $self->{dbh}->prepare('select form_close(?, ?)');
    $sth->execute($self->{session_id}, $self->{form_id});
    my @results = $sth->fetchrow_array();
    delete $self->{close_form};
    return $results[0];
}


=item open_form()

This sets a $self->{form_id} to be used in later form validation (anti-XSRF 
measure).

=item check_form()

This returns true if the form_id was associated with the session, and false if 
not.  Use this if the form may be re-used (back-button actions are valid).

=item close_form()

Identical with check_form() above, but also removes the form_id from the 
session.  This should be used when back-button actions are not valid.

=item $form->debug([$file]);

Outputs the sorted contents of $form.  If a filename is specified, log to it,
otherwise output to STDOUT.

=cut

sub debug {

    my ( $self, $file ) = @_;

    if ($file) {
        open( FH, '>', "$file" ) or die $!;
        for ( sort keys %$self ) 
        {   
            $self->{$_} = "" unless defined $self->{$_};
            print FH "$_ = $self->{$_}\n";
        }
        close(FH);
    }
    else {
        print "\n";
        for ( sort keys %$self ) { print "$_ = $self->{$_}\n" }
    }

}

=item $form->encode_all();

Does nothing and is unused.  Contains merely the comment # TODO;

=cut

sub encode_all {

    # TODO;
}

=item $form->decode_all();

Does nothing and is unused.  Contains merely the comment # TODO

=cut

sub decode_all {

    # TODO
}

=item $form->escape($str[, $beenthere]);

Returns the URI-encoded $str.  $beenthere is a boolean that when true forces a
single encoding run.  When false, it escapes the string twice if it detects
that it is running on a version of Apache 2.0 earlier than 2.0.44.

Note that recurring transaction support depends on this function escaping ','.

=cut

sub escape {
    my ( $self, $str, $beenthere ) = @_;

    # for Apache 2 we escape strings twice
    if ( ( $ENV{SERVER_SIGNATURE} =~ /Apache\/2\.(\d+)\.(\d+)/ )
        && !$beenthere )
    {
        $str = $self->escape( $str, 1 ) if $1 == 0 && $2 < 44;
    }

    utf8::encode($str);
    # SC: Adding commas to the ignore list will break recurring transactions
    $str =~ s/([^a-zA-Z0-9_.-])/sprintf("%%%02x", ord($1))/ge;
    $str;

}

=item $form->unescape($str);

Returns the unencoded form of the URI-encoded $str.

=cut

sub unescape {
    my ( $self, $str ) = @_;

    $str =~ tr/+/ /;
    $str =~ s/\\$//;

    utf8::encode($str) if utf8::is_utf8($str);
    $str =~ s/%([0-9a-fA-Z]{2})/pack("C",hex($1))/eg;
    utf8::decode($str);
    $str =~ s/\r?\n/\n/g;

    $str;

}

=item $form->quote($str);

Replaces all double quotes in $str with '&quot;'.  Does nothing if $str is a
reference.

=cut

sub quote {
    my ( $self, $str ) = @_;

    if ( $str && !ref($str) ) {
        $str =~ s/"/&quot;/g;
    }

    $str;

}

=item $form->unquote($str);

Replaces all '&quot;' in $str with double quotes.  Does nothing if $str is a
reference.

=cut

sub unquote {
    my ( $self, $str ) = @_;

    if ( $str && !ref($str) ) {
        $str =~ s/&quot;/"/g;
    }

    $str;

}

=item $form->hide_form([...]);

Outputs hidden HTML form fields to STDOUT.  If values are passed into this
function, only those $form values are output.  If no values are passed in, all
$form values are output as well as deleting $form->{header}.  Values from the
$form object are run through $form->quote, whereas keys/names are not.

Sample output:

 <input type="hidden" name="login" value="testuser" />

=cut

sub hide_form {
    my $self = shift;

    if (@_) {

        for (@_) {
            print qq|<input type="hidden" name="$_" value="|
              . $self->quote( $self->{$_} )
              . qq|" />\n|;
        }

    }
    else {
        delete $self->{header};

        for ( sort keys %$self ) {
            print qq|<input type="hidden" name="$_" value="|
              . $self->quote( $self->{$_} )
              . qq|" />\n|;
        }
    }
}


=item $form->error($msg);

Output an error message, $msg.  If a CGI environment is detected, this outputs
an HTTP and HTML header section if required, and displays the message after
running it through $form->format_string.  If it is not a CGI environment and
$ENV{error_function} is set, call the specified function with $msg as the sole
argument.  Otherwise, this function simply dies with $msg.

This function does not return.  Execution is terminated at the end of the
appropriate path.

=cut

sub error {

    my ( $self, $msg ) = @_;

    if ( $ENV{GATEWAY_INTERFACE} ) {

        $self->{msg}    = $msg;
        $self->{format} = "html";
        $self->format_string('msg');

        delete $self->{pre};

        if ( !$self->{header} ) {
            $self->header;
        }

        print
          qq|<body><h2 class="error">Error!</h2> <p><b>$self->{msg}</b></body>|;

        $self->finalize_request();

    }
    else {

        if ( $ENV{error_function} ) {
            __PACKAGE__->can($ENV{error_function})->($msg);
        }
        die "Error: $msg\n";
    }
}

=item $form->finalize_request();

Stops further processing, allowing post-request cleanup on intermediate
levels by throwing an exception.

This function replaces explicit 'exit()' calls.

=cut

sub finalize_request {
    LedgerSMB::finalize_request();
}



=item $form->info($msg);

Output an informational message, $msg.  If a CGI environment is detected, this
outputs an HTTP and HTML header section if required, and displays the message
in bold tags without escaping.  If it is not a CGI environment and 
$ENV{info_function} is set, call the specified function with $msg as the sole
argument.  Otherwise, this function simply prints $msg to STDOUT.

=cut

sub info {
    my ( $self, $msg ) = @_;

    if ( $ENV{GATEWAY_INTERFACE} ) {
        $msg =~ s/\n/<br>/g;

        delete $self->{pre};

        if ( !$self->{header} ) {
            $self->header;
            print qq| <body>|;
            $self->{header} = 1;
        }

        print "<b>$msg</b>";

    }
    else {

        if ( $ENV{info_function} ) {
            __PACKAGE__->can($ENV{info_function})->($msg);
        }
        else {
            print "$msg\n";
        }
    }
}

=item $form->numtextrows($str, $cols[, $maxrows]);

Returns the number of rows of $cols columns can be formed by $str.  If $maxrows
is set and the number of rows is greater than $maxrows, this returns $maxrows.
In the determination of rowcount, newline characters, "\n", are taken into
account while spaces are not.

=cut

sub numtextrows {

    my ( $self, $str, $cols, $maxrows ) = @_;

    my $rows = 0;

    for ( split /\n/, $str ) {
        $rows += int( ( (length) - 2 ) / $cols ) + 1;
    }

    $maxrows = $rows unless defined $maxrows;

    return ( $rows > $maxrows ) ? $maxrows : $rows;

}

=item $form->dberror($msg);

Outputs a message as in $form->error but with $DBI::errstr automatically
appended to $msg.

=cut

sub dberror {
    my ( $self, $msg ) = @_;
    $self->error( "$msg\n" . $DBI::errstr );
}

=item $form->isblank($name, $msg);

Calls $form->error($msg) if the value of $form->{$name} matches /^\s*$/.

=cut

sub isblank {
    my ( $self, $name, $msg ) = @_;
    $self->error($msg) if $self->{$name} =~ /^\s*$/;
}

=item $form->header([$init, $headeradd]);

Outputs HTML and HTTP headers and sets $form->{header} to indicate that headers
have been output.  If called with $form->{header} set or in a non-CGI
environment, does not output anything.  $init is ignored.  $headeradd is data
to be added to the <head> portion of the output headers.  $form->{stylesheet},
$form->{title}, $form->{titlebar}, and $form->{pre} all affect the output of
this function.

If the stylesheet indicated by $form->{stylesheet} exists, output a link tag
to reference it.  If $form->{title} is false, the title text is the value of
$form->{titlebar}.  If $form->{title} is true, the title text takes the form of
"$form->{title} - $form->{titlebar}".  The value of $form->{pre} is output 
immediately after the closing of <head>.

=cut

sub header {

    my ( $self, $init, $headeradd ) = @_;

    return if $self->{header} or $ENV{LSMB_NOHEAD};
    $ENV{LSMB_NOHEAD} = 1; # Only run once.
    my ( $stylesheet, $favicon, $charset );

    if ( $ENV{GATEWAY_INTERFACE} ) {
        if ( $self->{stylesheet} && ( -f "css/$self->{stylesheet}" ) ) {
            $stylesheet =
qq|<link rel="stylesheet" href="css/$self->{stylesheet}" type="text/css" title="LedgerSMB stylesheet" />\n|;
        }

        $self->{charset} ||= "utf-8";
        $charset =
qq|<meta http-equiv="content-type" content="text/html; charset=$self->{charset}" />\n|;

        $self->{titlebar} =
          ( $self->{title} )
          ? "$self->{title} - $self->{titlebar}"
          : $self->{titlebar};
        if ($self->{warn_expire}){
            $headeradd .= qq|
		<script type="text/javascript" language="JavaScript">
		window.alert('Warning:  Your password will expire in $self->{pw_expires}');
	</script>|;
        }

        print qq|Content-Type: text/html; charset=utf-8\n\n
<!DOCTYPE html PUBLIC "-//W3C//DTD XHTML 1.0 Transitional//EN" 
		"http://www.w3.org/TR/xhtml1/DTD/xhtml1-transitional.dtd">
<html xmlns="http://www.w3.org/1999/xhtml" xml:lang="en" lang="en">
<head>
	<title>$self->{titlebar}</title>
	<meta http-equiv="Pragma" content="no-cache" />
	<meta http-equiv="Expires" content="-1" />
	<link rel="shortcut icon" href="favicon.ico" type="image/x-icon" />
	$stylesheet
	$charset
	<meta name="robots" content="noindex,nofollow" />
        $headeradd
</head>

		$self->{pre} \n|;
    }

    $self->{header} = 1;
}

=item $form->redirect([$msg]);

If $form->{callback} is set or $msg is not set, call the redirect function in
common.pl.  If main::redirect returns, exit.

Otherwise, output $msg as an informational message with $form->info($msg).

=cut

sub redirect {

    my ( $self, $msg ) = @_;

    if ( $self->{callback} || !$msg ) {
	print STDERR "Full redirect\n";
        main::redirect();
	$self->finalize_request();
    }
    else {

        $self->info($msg);
    }
}

=item $form->sort_columns(@columns);

Sorts the list @columns.  If $form->{sort} is unset, do nothing.  If the value
of $form->{sort} does not exist in @columns, returns the list formed by the
value of $form->{sort} followed by the values of @columns.  If the value of
$form->{sort} is in @columns, return the list formed by @columns with the value
of $form->{sort} moved to the head of the list.

=cut

sub sort_columns {

    my ( $self, @columns ) = @_;

    if ( $self->{sort} ) {
        $self->{sort} =~ s/^"*(.*?)"*$/$1/;
        if (@columns) {
            @columns = grep !/^$self->{sort}$/, @columns;
            if ($self->{sort} !~ /^\w*$/){
                $self->{sort} = $self->{dbh}->quote_identifier($self->{sort});
            }
            splice @columns, 0, 0, $self->{sort};
        }
    }

    @columns;
}

=item $form->sort_order($columns[, $ordinal]);

Returns a string that contains ordering details for the columns in SQL form.
$columns is a reference to a list of columns, $ordinal is a reference to a hash
that maps column names to ordinal positions.  This function depends upon the
values of $form->{direction}, $form->{sort}, and $form->{oldsort}.

If $form->{direction} is false, it becomes 'ASC'.  If $form->{direction} is true
and $form->{sort} and $form->{oldsort} are equal, reverse the order specified by
$form->{direction}.  $form->{oldsort} is set to the same value as $form->{sort}

The actual sorting of $columns happens as in $form->sort_columns(@$columns).

If $ordinal is set, the positions given by it are substituted for the names of
columns returned.

=cut

sub sort_order {

    my ( $self, $columns, $ordinal ) = @_;

    $self = "" unless defined $self;
    $self->{sort} = "" unless defined $self->{sort};
    $self->{oldsort} = "" unless defined $self->{oldsort};
    $self->{direction} = "" unless defined $self->{direction};

    # setup direction
    if ( $self->{direction} ) {

        if ( $self->{sort} eq $self->{oldsort} ) {

            if ( $self->{direction} eq 'ASC' ) {
                $self->{direction} = "DESC";
            }
            else {
                $self->{direction} = "ASC";
            }
        }

    }
    else {

        $self->{direction} = "ASC";
    }

    $self->{oldsort} = $self->{sort};

    my @a = $self->sort_columns( @{$columns} );

    if (ref $ordinal eq 'HASH') {
        #$a[0] =
          #( $ordinal->{ $a[$_] } )
          #? "$ordinal->{$a[0]} $self->{direction}"; 
          #: "$a[0] $self->{direction}";

          if ( defined $_ && $ordinal->{ $a[$_] } )
          {   
              $a[0] = "$ordinal->{$a[0]} $self->{direction}"; 
          }
          elsif ( !defined $_ && $ordinal->{ $a[0] } )
          {
              $a[0] = "$ordinal->{$a[0]} $self->{direction}"; 
          }
          else
          {
              $a[0] = "$a[0] $self->{direction}";
          }

        for ( 1 .. $#a ) {
            $a[$_] = $ordinal->{ $a[$_] } if $ordinal->{ $a[$_] };
        }

    }
    else {
        $a[0] .= " $self->{direction}";
    }

    my $sortorder = join ',', @a;
    $sortorder;
}

=item $form->format_amount($myconfig, $amount, $places, $dash);

Returns $amount as formatted in the form specified by $form->{numberformat}.
$places is the number of decimal places to have in the output.  $dash indicates
how to represent conditions surrounding values.

 +-------+----------+---------+------+
 | $dash | -1.00    | 1.00    | 0.00 |
 +-------+----------+---------+------+
 |   -   | (1.00)   | 1.00    |   -  |
 | DRCR  |  1.00 DR | 1.00 CR | DRCR |
 |   0   | -1.00    | 1.00    | 0.00 |
 |   x   | -1.00    | 1.00    |   x  |
 | undef | -1.00    | 1.00    |      |
 +-------+----------+---------+------+

Sample behaviour of the formatted output of various numbers for select $dash
values.

=cut

sub format_amount {

    my ( $self, $myconfig, $amount, $places, $dash ) = @_;

    $self = "" unless defined $self;
    my $negative;
    $myconfig = "" unless defined $myconfig;
    $amount = "" unless defined $amount;
    $places = "0" unless defined $places;
    $dash = "" unless defined $dash;
    if ($self->{money_precision}){
       $places= $self->{money_precision};
    }
    $amount = $self->parse_amount( $myconfig, $amount );
    return $amount->to_output({
               places => $places,
                money => $self->{money_precision},
           neg_format => $dash,
               format => $myconfig->{numberformat},
    });
}

=item $form->parse_amount($myconfig, $amount);

Return a Math::BigFloat containing the value of $amount where $amount is
formatted as $myconfig->{numberformat}.  If $amount is '' or undefined, it is
treated as zero.  DRCR and parenthesis notation is accepted in addition to
negative sign notation.

Calls $form->error if the value is NaN.

=cut

sub parse_amount {

    my ( $self, $myconfig, $amount ) = @_;

    #if ( ( $amount eq '' ) or ( ! defined $amount ) ) {
    if ( ( ! defined $amount ) or ( $amount eq '' ) ) {
        $amount = '0';
    }

    return LedgerSMB::PGNumber->from_input($amount, 
                                           {format => $myconfig->{numberformat}}
    );
}

=item $form->round_amount($amount, $places);

Rounds the provided $amount to $places decimal places.

=cut

sub round_amount {

    my ( $self, $amount, $places ) = @_;

    # These rounding rules follow from the previous implementation.
    # They should be changed to allow different rules for different accounts.
    Math::BigFloat->round_mode('+inf') if $amount >= 0;
    Math::BigFloat->round_mode('-inf') if $amount < 0;

    $amount = Math::BigFloat->new($amount)->ffround( -$places ) if $places >= 0;
    $amount = Math::BigFloat->new($amount)->ffround( -( $places - 1 ) )
      if $places < 0;

    $amount->precision(undef); #we are assuming whole cents so do not round
                               #immediately on arithmatic.  This is necessary
                               #because Math::BigFloat is arithmatically
                               #correct wrt accuracy and precision.

    return $amount;
}

=item $form->db_parse_numeric('sth' => $sth, ['arrayref' => $arrayref, 'hashref' => $hashref])

Converts numeric values in the result set $arrayref or $hashref to
Math::BigFloat using $sth to determine which fields are numeric.

=cut

sub db_parse_numeric {
    my $self = shift;
    my %args = @_;
    my ($sth, $arrayref, $hashref) = ($args{sth}, $args{arrayref}, 
          $args{hashref});
    my @types = @{$sth->{TYPE}};
    my @names = @{$sth->{NAME_lc}};
    for (0 .. $#names){
        #   numeric            float4/real
        if ($types[$_] == 3 or $types[$_] ==2) {
            $arrayref->[$_] = Math::BigFloat->new($arrayref->[$_]) 
              if defined $arrayref;
            $hashref->{$names[$_]} = Math::BigFloat->new($hashref->{$names[$_]})
              if defined $hashref;
        }

    }
    return ($hashref || $arrayref);
}

=item $form->get_my_emp_num($myconfig);

Function to get the employee number of the user $form->{login}.  $myconfig is
only used to create %myconfig.  $form->{emp_num} is set to the retrieved value.

This function is currently (2007-08-02) only used by pos.conf.pl.

=cut

sub get_my_emp_num {
    my ( $self, $myconfig) = @_;
    my %myconfig = %{$myconfig};
    my $dbh = $self->{dbh};

    # we got a connection, check the version
    my $query = qq|
		SELECT employeenumber FROM entity_employee 
		 WHERE entity_id = 
			(SELECT entity_id FROM users WHERE username = ?)|;
    my $sth = $dbh->prepare($query);
    $sth->execute( $self->{login} ) || $self->dberror($query);

    my ($id) = $sth->fetchrow_array;
    $sth->finish;
    $self->{'emp_num'} = $id;
}

=item $form->format_string(@fields);

Escape the values of $form selected by @fields for the format specified by
$form->{format}.

=cut

sub format_string {

    my ( $self, @fields ) = @_;

    my $format = $self->{format};

    if ( $self->{format} =~ /(postscript|pdf)/ ) {
        $format = 'tex';
    }

    my %replace = (
        'order' => {
            html => [ '<',  '>', '\n', '\r' ],
            txt  => [ '\n', '\r' ],
        },
        html => {
            '<'  => '&lt;',
            '>'  => '&gt;',
            '\n' => '<br />',
            '\r' => '<br />'
        },
        txt => { '\n' => "\n", '\r' => "\r" },
    );

    my $key;

    foreach $key ( @{ $replace{order}{$format} } ) {
        for (@fields) { $self->{$_} =~ s/$key/$replace{$format}{$key}/g }
    }

}

=item $form->datetonum($myconfig, $date[, $picture]);

Converts $date from the format $myconfig->{dateformat} to the format 'yyyymmdd'.
If the year extracted is only two-digits, the year given is assumed to be in the
range 2000-2099.

If $date does not contain any non-digits, datetonum does nothing.

$picture is ignored.

=cut

sub datetonum {

    my ( $self, $myconfig, $date, $picture ) = @_;

    $date = "" unless defined $date;

    if ($date =~ /^\d{4}-\d{2}-\d{2}$/){
        $date =~ s/-//g;
        return $date;
    }

    if ( $date && $date =~ /\D/ ) {

        my $yy;
        my $mm;
        my $dd;

        if ( $date =~ /^\d{4}-\d\d-\d\d$/ ) {
            ( $yy, $mm, $dd ) = split /\D/, $date;
        } if ( $myconfig->{dateformat} =~ /^yy/ ) {
            ( $yy, $mm, $dd ) = split /\D/, $date;
        } elsif ( $myconfig->{dateformat} =~ /^mm/ ) {
            ( $mm, $dd, $yy ) = split /\D/, $date;
        } elsif ( $myconfig->{dateformat} =~ /^dd/ ) {
            ( $dd, $mm, $yy ) = split /\D/, $date;
        }

        $dd *= 1;
        $mm *= 1;
        $yy += 2000 if length $yy == 2;

        $dd = substr( "0$dd", -2 );
        $mm = substr( "0$mm", -2 );
        $date = "$yy$mm$dd";
    }

    $date;
}

=item $form->add_date($myconfig, $date, $repeat, $unit);

Returns the date $repeat $units from $date in the input format.  $date can
either be in $myconfig->{dateformat} or 'yyyymmdd' (four digit year required for
this option).  The valid values for $unit are 'days', 'weeks', 'months', and
'years'.

This function is unreliable for $unit values other than 'days' or 'weeks' and
can die horribly.

=cut

sub add_date {

    my ( $self, $myconfig, $date, $repeat, $unit ) = @_;

    my $diff = 0;
    my $spc  = $myconfig->{dateformat};
    my $yy;
    my $mm;
    my $dd;
    $spc =~ s/\w//g;
    $spc = substr( $spc, 0, 1 );

    if ($date) {

        if ( $date =~ /\D/ ) {

            if ( $myconfig->{dateformat} =~ /^yy/ ) {
                ( $yy, $mm, $dd ) = split /\D/, $date;
            }
            elsif ( $myconfig->{dateformat} =~ /^mm/ ) {
                ( $mm, $dd, $yy ) = split /\D/, $date;
            }
            elsif ( $myconfig->{dateformat} =~ /^dd/ ) {
                ( $dd, $mm, $yy ) = split /\D/, $date;
            }

        }
        else {

            # ISO
            ( $yy, $mm, $dd ) = ($date =~ /(....)(..)(..)/);
        }

        if ( $unit eq 'days' ) {
            $diff = $repeat * 86400;
        }
        elsif ( $unit eq 'weeks' ) {
            $diff = $repeat * 604800;
        }
        elsif ( $unit eq 'months' ) {
            $diff = $mm + $repeat;

            my $whole = int( $diff / 12 );
            $yy += $whole;

            $mm = ( $diff % 12 );
            $mm = '12' if $mm == 0;
            $yy-- if $mm == 12;
            $diff = 0;
        }
        elsif ( $unit eq 'years' ) {
            $yy += $repeat;
        }

        $mm--;

        my @t = localtime( Time::Local::timelocal( 0, 0, 0, $dd, $mm, $yy ) + $diff );

        $t[4]++;
        $mm = substr( "0$t[4]", -2 );
        $dd = substr( "0$t[3]", -2 );
        $yy = $t[5] + 1900;

        if ( $date =~ /\D/ ) {

            if ( $myconfig->{dateformat} =~ /^yy/ ) {
                $date = "$yy$spc$mm$spc$dd";
            }
            elsif ( $myconfig->{dateformat} =~ /^mm/ ) {
                $date = "$mm$spc$dd$spc$yy";
            }
            elsif ( $myconfig->{dateformat} =~ /^dd/ ) {
                $date = "$dd$spc$mm$spc$yy";
            }

        }
        else {
            $date = "$yy$mm$dd";
        }
    }

    $date;
}

=item $form->print_button($button, $name);

Outputs a submit button to STDOUT.  $button is a hashref that contains data
about buttons, $name is the key for the element in $button to output.  Each
value in $button is a reference to a hash of two elements, 'key' and 'value'.

$name is the value of the button that gets sent to the server when clicked,
$button->{$name}{key} is the accesskey, and $button->{$name}{value} is the label
for the button.

=cut

sub print_button {
    my ( $self, $button, $name ) = @_;

    print
qq|<button class="submit" type="submit" name="action" value="$name" accesskey="$button->{$name}{key}" title="$button->{$name}{value} [Alt-$button->{$name}{key}]">$button->{$name}{value}</button>\n|;
}

# Database routines used throughout

=item $form->db_init($myconfig);

Connect to the database that $myconfig is set to use and initialise the base
parameters.  The connection handle becomes $form->{dbh} and
$form->{custom_db_fields} is populated.  The connection initiated has
autocommit disabled.

=cut

sub db_init {
    my ( $self, $myconfig ) = @_;

    # Handling of HTTP Basic Auth headers
    my $auth = $ENV{'HTTP_AUTHORIZATION'};
	# Send HTTP 401 if the authorization header is missing
    LedgerSMB::Auth::credential_prompt unless ($auth);
	$auth =~ s/Basic //i; # strip out basic authentication preface
    $auth = MIME::Base64::decode($auth);
    my ($login, $password) = split(/:/, $auth);
    $self->{login} = $login;
    if (!$self->{company}){ 
        $self->{company} = $LedgerSMB::Sysconfig::default_db;
    }
    my $dbname = $self->{company};
    my $dbconfig = { dbconnect => "dbi:Pg:dbname=$dbname",
                  dbuser    => $login,
                  dbpasswd  => $password
    };

    $self->{dbh} = $self->dbconnect_noauto($dbconfig) || $self->dberror();
    $self->{dbh}->{pg_server_prepare} = 0;
    my $dbh = $self->{dbh};
    my %date_query = (
        'mm/dd/yy' => 'set DateStyle to \'SQL, US\'',
        'mm-dd-yy' => 'set DateStyle to \'POSTGRES, US\'',
        'dd/mm/yy' => 'set DateStyle to \'SQL, EUROPEAN\'',
        'dd-mm-yy' => 'set DateStyle to \'POSTGRES, EUROPEAN\'',
        'dd.mm.yy' => 'set DateStyle to \'GERMAN\''
    );
    if ( !$myconfig->{dateformat}) {
        $myconfig->{dateformat} = 'yyyy-mm-dd';
    } else {
        $self->{dbh}->do( $date_query{ $myconfig->{dateformat} } );
    }
    $self->{db_dateformat} = $myconfig->{dateformat};    #shim

    # This is the general version check
    my $sth = $dbh->prepare("
            SELECT value FROM defaults 
             WHERE setting_key = 'version'");
    $sth->execute;
    my ($dbversion) = $sth->fetchrow_array;
    if ($dbversion ne $self->{dbversion}){
        $self->error("Database is not the expected version.");
    }

    my $query = "SELECT t.extends, 
			coalesce (t.table_name, 'custom_' || extends) 
			|| ':' || f.field_name as field_def
		FROM custom_table_catalog t
		JOIN custom_field_catalog f USING (table_id)";
    $sth = $self->{dbh}->prepare($query);
    $sth->execute;
    my $ref;
    while ( $ref = $sth->fetchrow_hashref('NAME_lc') ) {
        push @{ $self->{custom_db_fields}{ $ref->{extends} } },
          $ref->{field_def};
    }
    # Roles tracking
    $self->{_roles} = [];
    $query = "select rolname from pg_roles 
               where pg_has_role(SESSION_USER, 'USAGE')";
    $sth = $dbh->prepare($query);
    $sth->execute();
    while (my @roles = $sth->fetchrow_array){
        push @{$self->{_roles}}, $roles[0];
    }

    $sth = $dbh->prepare('SELECT check_expiration()');
    $sth->execute;
    ($self->{warn_expire}) = $sth->fetchrow_array;
    if ($self->{warn_expire}){
        $sth = $dbh->prepare('SELECT user__check_my_expiration()');
        $sth->execute;
        ($self->{pw_expires})  = $sth->fetchrow_array;
    }
    LedgerSMB::Company_Config::initialize($self);
    $sth->finish();
}

=item $form->run_custom_queries($tablename, $query_type[, $linenum]);

Runs queries against custom fields for the specified $query_type against
$tablename.

Valid values for $query_type are any casing of 'SELECT', 'INSERT', and 'UPDATE'.

=cut

sub run_custom_queries {
    my ( $self, $tablename, $query_type, $linenum ) = @_;
    my $dbh = $self->{dbh};
    if ( $query_type !~ /^(select|insert|update)$/i ) {
        $self->error(
                "Passed incorrect query type to run_custom_queries."
        );
    }
    my @rc;
    my %temphash;
    my @templist;
    my @elements;
    my $query;
    my $did_insert;
    my $ins_values;
    my $sth;
    if ($linenum) {
        $linenum = "_$linenum";
    }

    $query_type = uc($query_type);
    for ( @{ $self->{custom_db_fields}{$tablename} } ) {
        @elements = split( /:/, $_ );
        push @{ $temphash{ $elements[0] } }, $elements[1];
    }
    for ( keys %temphash ) {
        my @data;
        my $ins_values;
        $query = "$query_type ";
        if ( $query_type eq 'UPDATE' ) {
            $query = "DELETE FROM $_ WHERE row_id = ?";
            my $sth = $dbh->prepare($query);
            $sth->execute( $self->{ "id" . "$linenum" } )
              || $self->dberror($query);
        }
        elsif ( $query_type eq 'INSERT' ) {
            $query .= " INTO $_ (";
        }
        my $first = 1;
        for ( @{ $temphash{$_} } ) {
            $query .= "$_";
            if ( $query_type eq 'UPDATE' ) {
                $query .= '= ?';
            }
            $ins_values .= "?, ";
            $query      .= ", ";
            $first = 0;
            if ( $query_type eq 'UPDATE' or $query_type eq 'INSERT' ) {
                push @data, $self->{"$_$linenum"};
            }
        }
        if ( $query_type ne 'INSERT' ) {
            $query =~ s/, $//;
        }
        if ( $query_type eq 'SELECT' ) {
            $query .= " FROM $_";
        }
        if ( $query_type eq 'SELECT' or $query_type eq 'UPDATE' ) {
            $query .= " WHERE row_id = ?";
        }
        if ( $query_type eq 'INSERT' ) {
            $query .= " row_id) VALUES ($ins_values ?)";
        }
        if ( $query_type eq 'SELECT' ) {
            push @rc, [$query];
        }
        else {
            unshift( @data, $query );
            push @rc, [@data];
        }
    }
    if ( $query_type eq 'INSERT' ) {
        for (@rc) {
            $query = shift( @{$_} );
            $sth   = $dbh->prepare($query)
              || $self->db_error($query);
            $sth->execute( @{$_}, $self->{id} )
              || $self->dberror($query);
            $sth->finish;
            $did_insert = 1;
        }
    }
    elsif ( $query_type eq 'UPDATE' ) {
        @rc = $self->run_custom_queries( $tablename, 'INSERT', $linenum );
    }
    elsif ( $query_type eq 'SELECT' ) {
        for (@rc) {
            my $query = shift @{$_};
            my $sth   = $self->{dbh}->prepare($query);
            $sth->execute( $self->{id} );
            my $ref = $sth->fetchrow_hashref('NAME_lc');
            for ( keys %{$ref} ) {
                $self->{$_} = $ref->{$_};
            }
        }
    }
    @rc;
}

=item $form->dbconnect($myconfig);

Returns an autocommit connection to the database specified in $myconfig.

=cut

sub dbconnect {

    my ( $self, $myconfig ) = @_;

    # connect to database
    my $dbh = DBI->connect( $myconfig->{dbconnect},
        $myconfig->{dbuser}, $myconfig->{dbpasswd} )
      or $self->dberror;
    $dbh->{pg_enable_utf8} = 1;

    # set db options
    if ( $myconfig->{dboptions} ) {
        $dbh->do( $myconfig->{dboptions} )
          || $self->dberror( $myconfig->{dboptions} );
    }

    $dbh;
}

=item $form->dbconnect_noauto($myconfig);

Returns a non-autocommit connection to the database specified in $myconfig.

=cut

sub dbconnect_noauto {

    my ( $self, $myconfig ) = @_;

    # connect to database
    my $dbh = DBI->connect(
        $myconfig->{dbconnect}, $myconfig->{dbuser},
        $myconfig->{dbpasswd}, { AutoCommit => 0 }
    ) or $self->dberror;
    $dbh->{pg_enable_utf8} = 1;

    # set db options
    if ( $myconfig->{dboptions} ) {
        $dbh->do( $myconfig->{dboptions} );
    }

    $dbh;
}

=item $form->dbquote($var);

If $var is an empty string, return NULL, otherwise return $var as quoted by
$form->{dbh}->quote($var).

=cut

sub dbquote {

    my ( $self, $var ) = @_;

    if ( $var eq '' ) {
        $_ = "NULL";
    }
    else {
        $_ = $self->{dbh}->quote($var);
    }
    $_;
}

=item $form->update_balance($dbh, $table, $field, $where, $value);

B<WARNING>: This is a dangerous private function.  All apps calling it must be
careful to avoid SQL injection issues.

If $value is set, sets the value of $field in $table to the sum of the current
stored value and $value.  In order to not annihilate the values in $table,
$where must contain a WHERE clause that limits the UPDATE to a single row.

=cut

sub update_balance {

    # This is a dangerous private function.  All apps calling it must
    # be careful to avoid SQL injection issues

    my ( $self, $dbh, $table, $field, $where, $value ) = @_;

    
    $table = $dbh->quote_identifier($table);
    $field = $dbh->quote_identifier($field);
    # if we have a value, go do it
    if ($value) {

        # retrieve balance from table
        my $query = "SELECT $field FROM $table WHERE $where FOR UPDATE";
        my ($balance) = $dbh->selectrow_array($query);

        $balance = $dbh->quote($balance + $value);

        # update balance
        $query = "UPDATE $table SET $field = $balance WHERE $where";
        $dbh->do($query) || $self->dberror($query);
    }
}

=item $form->update_exchangerate($dbh, $curr, $transdate, $buy, $sell);

Updates the exchange rates $buy and $sell for the given $currency on $transdate.
If there is not yet an exchange rate for $currency on $transdate, an entry is
inserted.  This returns without doing anything if $curr eq ''.

$dbh is not used, favouring $self->{dbh}.

=cut

sub update_exchangerate {

    my ( $self, $dbh, $curr, $transdate, $buy, $sell ) = @_;

    # some sanity check for currency
    return if ( $curr eq "" );

    my $query = qq|
		SELECT curr 
		FROM exchangerate
		WHERE curr = ?
		AND transdate = ?
		FOR UPDATE|;

    my $sth = $self->{dbh}->prepare($query);
    $sth->execute( $curr, $transdate ) || $self->dberror($query);

    my $set;
    my @queryargs;

    if ( $buy && $sell ) {
        $set = "buy = ?, sell = ?";
        @queryargs = ( $buy, $sell );
    }
    elsif ($buy) {
        $set       = "buy = ?";
        @queryargs = ($buy);
    }
    elsif ($sell) {
        $set       = "sell = ?";
        @queryargs = ($sell);
    }

    if ( !$set ) {
        $self->error("Exchange rate missing!");
    }
    if ( $sth->fetchrow_array ) {
        $query = qq|UPDATE exchangerate
					   SET $set
					 WHERE curr = ?
					   AND transdate = ?|;
        push( @queryargs, $curr, $transdate );

    }
    else {
        $query = qq|
			INSERT INTO exchangerate (
			curr, buy, sell, transdate)
			VALUES (?, ?, ?, ?)|;
        @queryargs = ( $curr, $buy, $sell, $transdate );
    }
    $sth->finish;
    $sth = $self->{dbh}->prepare($query);

    $sth->execute(@queryargs) || $self->dberror($query);

}

=item $form->save_exchangerate($myconfig, $currency, $transdate, $rate, $fld);

Saves the exchange rate $rate for the given $currency on $transdate for the
provided purpose in $fld.  $fld can be either 'buy' or 'sell'.

$myconfig is not used.  $self->update_exchangerate is used for the majority of
the work.

=cut

sub save_exchangerate {

    my ( $self, $myconfig, $currency, $transdate, $rate, $fld ) = @_;

    my ( $buy, $sell ) = ( 0, 0 );
    $buy  = $rate if $fld eq 'buy';
    $sell = $rate if $fld eq 'sell';

    $self->update_exchangerate( $self->{dbh}, $currency, $transdate, $buy,
        $sell );

}

=item $form->get_exchangerate($dbh, $curr, $transdate, $fld);

Returns the exchange rate in relation to the default currency for $currency on
$transdate for the purpose indicated by $fld.  $fld can be either 'buy' or
'sell' to get usable results.

$dbh is not used, favouring $self->{dbh}.

=cut

sub get_exchangerate {

    my ( $self, $dbh, $curr, $transdate, $fld ) = @_;

    my $exchangerate = 1;

    if ($transdate) {
        my $query = qq|
			SELECT $fld FROM exchangerate
			WHERE curr = ? AND transdate = ?|;
        my $sth = $self->{dbh}->prepare($query);
        $sth->execute( $curr, $transdate );

        ($exchangerate) = $sth->fetchrow_array;
	$exchangerate = Math::BigFloat->new($exchangerate);
        $sth->finish;
    }

    $exchangerate;
}

=item $form->check_exchangerate($myconfig, $currency, $transdate, $fld);

Returns some true value when an entry for $currency on $transdate is true for
the purpose indicated by $fld.  $fld can be either 'buy' or 'sell' to get
usable results.  Returns false if $transdate is not set.

$myconfig is not used.

=cut

sub check_exchangerate {

    my ( $self, $myconfig, $currency, $transdate, $fld ) = @_;

    return "" unless $transdate;

    my $query = qq|
		SELECT $fld 
		FROM exchangerate
		WHERE curr = ? AND transdate = ?|;

    my $sth = $self->{dbh}->prepare($query);
    $sth->execute( $currency, $transdate );
    my @array = $sth->fetchrow_array;
    $self->db_parse_numeric(sth => $sth, arrayref => \@array);
    my ($exchangerate) = @array;

    $sth->finish;

    $exchangerate;
}

=item $form->add_shipto($dbh, $id);

Inserts a new address into the table shipto if the value of any of the shipto
address components in $form differs to the regular attribute in $form.  The
inserted value of trans_id is $id, the other fields correspond with the shipto
address components of $form.

$dbh is unused.

=cut

sub add_shipto {
  
  	my ( $self,$dbh,$id ) = @_;
        if (! $self->{locationid}) {
		return;
	}
	my $query = qq|
			INSERT INTO new_shipto 
			(trans_id, oe_id,location_id) 
			VALUES ( ?, ?, ?)
			|;

        my $sth = $self->{dbh}->prepare($query) || $self->dberror($query);

        $sth->execute(
                        undef,                     
			$self->{id},
			$self->{locationid}
             
		      ) || $self->dberror($query);
	
	$sth->finish;
	$dbh->commit;

     
    
}


=item $form->get_employee($dbh);

Returns a list containing the name and id of the employee $form->{login}.  Any
portion of $form->{login} including and past '@' are ignored.

$dbh is unused.

=cut

sub get_employee {
    my ( $self, $dbh ) = @_;

    my $login = $self->{login};
    $login =~ s/@.*//;

    my $query = qq|
		SELECT name, id
		  FROM entity WHERE id IN (select entity_id
					 FROM users 
					WHERE username = ?)|;

    my $sth = $self->{dbh}->prepare($query);
    $sth->execute($login);
    my (@a) = $sth->fetchrow_array();
    $a[1] *= 1;

    $sth->finish;

    @a;
}

=item $form->get_name($myconfig, $table[, $transdate])

Sets $form->{name_list} to refer to a list of customers or vendors whose names
or numbers match the value found in $form->{$table} and returns the number of
matches.  $table can be 'vendor', 'customer', or 'employee'; if the optional
field $transdate is provided, the result set is further limited to $table
entries which were active on the provided date as determined by the start and
end dates.  The elements of $form->{name_list} are references returned rows in
hashref form and are sorted by the name field.  The fields of the hash are those
of the view $table and the table entity.

$myconfig is unused.

=cut

# this sub gets the id and name from $table
sub get_name {

    my ( $self, $myconfig, $table, $transdate ) = @_;

    my @queryargs;
    my $where;
    if ($transdate) {
        $where = qq|
			AND (c.startdate IS NULL OR c.startdate <= ?)
					AND (c.enddate IS NULL OR c.enddate >= ?)|;

        @queryargs = ( $transdate, $transdate );
    }

    # SC: Check for valid table/view name.  Other values will cause SQL errors.
    if ($table !~ /^(vendor|customer|employee)$/i) {
        $self->error('Invalid name source');
    }
    # Company name is stored in $self->{vendor} or $self->{customer}
    if ($self->{"${table}number"} eq ''){
        $self->{"${table}number"} = $self->{$table};
    }

    my $name = $self->like( lc $self->{$table} );

    $self->{"${table}number"}=$self->like(lc $self->{"${table}number"});#added % and % for searching key vendor/customer number.

    # Vendor and Customer are now views into entity_credit_account.
    my $query = qq/
		SELECT c.*, e.name, e.control_code, ctf.default_reportable
                  FROM entity_credit_account c
		  JOIN entity e ON (c.entity_id = e.id)
             LEFT JOIN country_tax_form ctf ON (c.taxform_id = ctf.id)
		 WHERE (lower(e.name) LIKE ?
		       OR c.meta_number ILIKE ?)
		$where
		ORDER BY e.name/;

    unshift( @queryargs, $name, $self->{"${table}number"} );
    my $sth = $self->{dbh}->prepare($query);
    $sth->execute(@queryargs) || $self->dberror($query);

    my $i = 0;
    @{ $self->{name_list} } = ();
    while ( my $ref = $sth->fetchrow_hashref('NAME_lc') ) {
        push( @{ $self->{name_list} }, $ref );
        $i++;
    }
    $sth->finish;

    return $i;
}

=item $form->all_vc($myconfig, $vc, $module, $dbh, $transdate, $job);

Populates the list referred to by $form->{all_${vc}} with hashes of either
vendor or customer id and name, ordered by the name.  This will be vendor
details unless $vc is set to 'customer'.  This list can be limited to only
vendors or customers which are usable on a given day by specifying $transdate.
As a further restriction, $form->{all_${vc}} will not be populated if the
number of vendors or customers that would be present in that list exceeds, or
is equal to, $myconfig->{vclimit}.

In addition to the possible population of $form->{all_${vc}},
$form->{employee_id} is looked up if not already set, the list
$form->{all_language} is populated using the language table and is sorted by the
description, and $form->all_employees, $form->all_departments,
$form->all_projects, and $form->all_taxaccounts are all run.

$module and $dbh are unused.

=cut

sub all_vc {

    my ( $self, $myconfig, $vc, $module, $dbh, $transdate, $job ) = @_;
    my $ref;
    my $table;

    if ($module eq 'AR'){
        $table = 'ar';
    } elsif ($module eq 'AP'){
        $table = 'ap';
    }

    $dbh = $self->{dbh};

    my $sth;
    $sth = $dbh->prepare('SELECT value FROM defaults WHERE setting_key = ?');

    $sth->execute('vclimit');
    ($myconfig->{vclimit}) = $sth->fetchrow_array();

    if ($vc eq 'customer'){
        $self->{vc_class} = 1;
    } else {
        $self->{vc_class} = 2;
        $vc = 'vendor';
    }
    my $query = qq|SELECT count(*) FROM entity_credit_account ec 
		where ec.entity_class = ?|;
    my $where;
    my @queryargs2 = ($self->{vc_class});
    my @queryargs;
    if ($transdate) {
        $query .= qq| AND (ec.startdate IS NULL OR ec.startdate <= ?)
				AND (ec.enddate IS NULL OR ec.enddate >= ?)|;
        $where = qq| (ec.startdate IS NULL OR ec.startdate <= ?)
			AND (ec.enddate IS NULL OR ec.enddate >= ?) 
			AND ec.entity_class = ?|;
        push (@queryargs, $transdate, $transdate, $self->{vc_class});
        push (@queryargs2, $transdate, $transdate);
    } else {
        $where = " true";
    }

    $sth = $dbh->prepare($query);

    $sth->execute(@queryargs2);

    my ($count) = $sth->fetchrow_array;

    $sth->finish;

    if ($self->{id}) {
	### fixme: the segment below assumes that the form ID is a
	# credit account id, which it isn't necessarily (maybe never?)
	# when called from bin/oe.pl, it's an order id.
        $query = qq|
		SELECT ec.id, e.name
		  FROM entity e
		  JOIN entity_credit_account ec ON (ec.entity_id = e.id)
		 WHERE ec.id = (select entity_credit_account FROM $table
				WHERE id = ?)
		ORDER BY name|;
        $sth = $self->{dbh}->prepare($query);
        $sth->execute($self->{id});
        ($self->{"${vc}_id"}, $self->{$vc}) = $sth->fetchrow_array();
    }

    if ( $count < $myconfig->{vclimit} ) {

        $self->{"${vc}_id"} *= 1;

        $query = qq|SELECT ec.id, e.name
                      FROM entity e
                      JOIN entity_credit_account ec ON ec.entity_id = e.id
                     WHERE 
                           $where
                     UNION 
                    SELECT ec.id, e.name
                      FROM entity e
                      JOIN entity_credit_account ec ON ec.entity_id = e.id
                     WHERE ec.id = ?
                  ORDER BY name|;

        push( @queryargs, $self->{"${vc}_id"} );

        $sth = $dbh->prepare($query);
        $sth->execute(@queryargs) || $self->dberror($query);

        @{ $self->{"all_$vc"} } = ();

        while ( $ref = $sth->fetchrow_hashref('NAME_lc') ) {
            push @{ $self->{"all_$vc"} }, $ref;
        }

        $sth->finish;

    }

    # get self
    if ( !$self->{employee_id} ) {
        ( $self->{employee}, $self->{employee_id} ) = split /--/,
          $self->{employee};
        ( $self->{employee}, $self->{employee_id} ) = $self->get_employee($dbh)
          unless $self->{employee_id};
    }

    $self->get_regular_metadata($myconfig,$vc, $module, $dbh, $transdate, $job);
}

=item $form->get_regular_metadata($myconfig, $vc, $module, $dbh, $transdate, 
                                 $job)

This is API-compatible with all_vc.  It is a handy wrapper function that calls
the following functions:
all_employees
all_departments
all_projects
all_taxaccounts

It is preferable to using all_vc where the latter does not work properly due to
variable collisions, etc.

$form->{employee_id} is looked up if not already set, the list
$form->{all_language} is populated using the language table and is sorted by the
description, and $form->all_employees, $form->all_departments,
$form->all_projects, and $form->all_taxaccounts are all run.

$module and $dbh are unused.

=cut

sub get_regular_metadata {
    my ( $self, $myconfig, $vc, $module, $dbh, $transdate, $job ) = @_;
    $dbh = $self->{dbh};

    $self->all_employees( $myconfig, $dbh, $transdate, 1 );
    $self->all_departments( $myconfig, $dbh, $vc );
    $self->all_projects( $myconfig, $dbh, $transdate, $job );
    $self->all_taxaccounts( $myconfig, $dbh, $transdate );
    $self->all_languages();
}

=item $form->all_accounts()

Sets $form->{accounts} to all accounts.  Returns the list as well.
Example:  my @account_list = $form->all_accounts();

=cut

sub all_accounts {
    my ($self) = @_;
    my $ref;
    $self->{all_accounts} = [];
    my $sth = $self->{dbh}->prepare('SELECT * FROM chart_list_all()');
    $sth->execute || $self->dberror('SELECT * FROM chart_list_all()');
    while ($ref = $sth->fetchrow_hashref('NAME_lc')){
        push(@{$self->{all_accounts}}, $ref);
    }
    $sth->finish;
    return @{$self->{all_accounts}};
}

=item $form->all_taxaccounts($myconfig, $dbh2[, $transdate]);

Get the tax rates and numbers for all the taxes in $form->{taxaccounts}.  Does
nothing if $form->{taxaccounts} is false.  Taxes are listed as a space seperated
list of account numbers from the chart.  The retrieved values are placed within
$form->{${accno}_rate} and $form->{${accno}_taxnumber}.  If $transdate is set,
then only process taxes that were valid on $transdate.

$myconfig and $dbh2 are unused.

=cut

sub all_taxaccounts {

    my ( $self, $myconfig, $dbh2, $transdate ) = @_;

    my $dbh = $self->{dbh};

    my $sth;
    my $query;
    my $where;

    my @queryargs = ();

    if ($transdate) {
        $where = qq| AND (t.validto >= ? OR t.validto IS NULL)|;
        push( @queryargs, $transdate );
    }

    if ( $self->{taxaccounts} ) {

        # rebuild tax rates
        $query = qq|SELECT t.rate, t.taxnumber 
					  FROM tax t 
					  JOIN chart c ON (c.id = t.chart_id) 
					 WHERE c.accno = ?
					$where
				  ORDER BY accno, validto|;

        $sth = $dbh->prepare($query) || $self->dberror($query);

        foreach my $accno ( split / /, $self->{taxaccounts} ) {
            $sth->execute( $accno, @queryargs );
            ( $self->{"${accno}_rate"}, $self->{"${accno}_taxnumber"} ) =
              $sth->fetchrow_array;
            $sth->finish;
        }
    }
}

=item $form->all_employees($myconfig, $dbh2, $transdate, $sales);

Sets $form->{all_employee} to be a reference to an array referencing hashes of
employee information.  The hashes are of the form {'id' => id, 'name' => name}.
If $transdate is set, the query is limited to employees who are active on that
day.  If $sales is true, only employees with the sales flag set are added.

$dbh2 is unused.

=cut 

sub all_employees {

    my ( $self, $myconfig, $dbh2, $transdate, $sales ) = @_;

    my $dbh       = $self->{dbh};
    my @whereargs = ();

    # setup employees/sales contacts
    my $query = qq|
		SELECT id, name
		FROM entity
		WHERE id IN (SELECT entity_id FROM entity_employee
					WHERE|;

    if ($transdate) {
        $query .= qq| (startdate IS NULL OR startdate <= ?)
		AND (enddate IS NULL OR enddate >= ?) AND|;
        @whereargs = ( $transdate, $transdate );
    }
    else {
        $query .= qq| enddate IS NULL AND|;
    }

    if ($sales) {
        $query .= qq| sales = '1' AND|;
    }

    $query =~ s/(WHERE|AND)$//;
    $query .= qq|) ORDER BY name|;
    my $sth = $dbh->prepare($query);
    $sth->execute(@whereargs) || $self->dberror($query);

    while ( my $ref = $sth->fetchrow_hashref('NAME_lc') ) {
        push @{ $self->{all_employee} }, $ref;
    }

    $sth->finish;
}

=item $form->all_projects($myconfig, $dbh2[, $transdate, $job]);

Populates the list referred to as $form->{all_project} with hashes detailing
all projects.  If $job is true, limit the projects to those whose ids  are not
also present in parts with a project_id > 0.  If $transdate is set, the projects
are limited to those valid on $transdate.  If $form->{language_code} is set,
include the translation description in the project list and limit to
translations with a matching language_code.  The result list,
$form->{all_project}, is sorted by projectnumber.

$myconfig and $dbh2 are unused.  $job appears to be part of attempted job-
costing support.

=cut

sub all_projects {

    my ( $self, $myconfig, $dbh2, $transdate, $job ) = @_;

    my $dbh       = $self->{dbh};
    my @queryargs = ();

    my $where = "1 = 1";

    $where = qq|id NOT IN (SELECT id
							 FROM parts
							WHERE project_id > 0)| if !$job;

    my $query = qq|SELECT *
					 FROM project
					WHERE $where|;

    if ( $self->{language_code} ) {

        $query = qq|
			SELECT pr.*, t.description AS translation
			FROM project pr
			LEFT JOIN translation t ON (t.trans_id = pr.id)
			WHERE t.language_code = ?|;
        push( @queryargs, $self->{language_code} );
    }

    if ($transdate) {
        $query .= qq| AND (startdate IS NULL OR startdate <= ?)
				AND (enddate IS NULL OR enddate >= ?)|;
        push( @queryargs, $transdate, $transdate );
    }

    $query .= qq| ORDER BY projectnumber|;
 
    #my $sth = $dbh->prepare($query);
    #$sth->execute(@queryargs) || $self->dberror($query);
    
     #temporary query

     $query=qq|SELECT pr.*, e.name AS customer
               FROM project pr
               LEFT JOIN entity_credit_account c ON (c.id = pr.credit_id) 
               left join entity e on(e.id=c.entity_id)
              |;
my $sth = $dbh->prepare($query);
    $sth->execute() || $self->dberror($query);
    #temparary query	

    

    @{ $self->{all_project} } = ();

    while ( my $ref = $sth->fetchrow_hashref('NAME_lc') ) {
        push @{ $self->{all_project} }, $ref;
      
    }

    $sth->finish;
}

=item $form->all_departments($myconfig, $dbh2, $vc);

Set $form->{all_department} to be a reference to a list of hashrefs describing
departments of the form {'id' => id, 'description' => description}.  If $vc
is 'customer', further limit the results to those whose role is 'P' (Profit
Center).

This procedure is internally followed by a call to $form->all_years($myconfig).

$dbh2 is not used.

=cut

sub all_departments {

    my ( $self, $myconfig, $dbh2, $vc ) = @_;

    my $dbh = $self->{dbh};

    my $where = "1 = 1";

    if ($vc) {
        if ( $vc eq 'customer' ) {
            $where = " role = 'P'";
        }
    }

    my $query = qq|SELECT id, description
					 FROM department
					WHERE $where
				 ORDER BY id|;

#temporary
 $query = qq|SELECT id, description
					 FROM department
				 ORDER BY id|;
#end

    my $sth = $dbh->prepare($query);
    $sth->execute || $self->dberror($query);

    @{ $self->{all_department} } = ();

    while ( my $ref = $sth->fetchrow_hashref('NAME_lc') ) {
        push @{ $self->{all_department} }, $ref;
    }

    $sth->finish;
    $self->all_years($myconfig);
}

=item $form->all_languages($myconfig);

Set $form->{all_language} to be a reference to a list of hashrefs describing
languages using the form {'code' => code, 'description' => description}.

=cut

sub all_languages {

    my ( $self ) = @_;

    my $dbh = $self->{dbh};

    my $query = qq|
        SELECT code, description
        FROM language
	ORDER BY description|;

    my $sth = $dbh->prepare($query);
    $sth->execute || $self->dberror($query);

    $self->{all_language} = [];

    while ( my $ref = $sth->fetchrow_hashref('NAME_lc') ) {
        push @{ $self->{all_language} }, $ref;
    }

    $sth->finish;
}

=item $form->all_years($myconfig[, $dbh2]);

Populates the hash $form->{all_month} with a mapping between a two-digit month
number and the English month name.  Populates the list $form->{all_years} with
all years which contain transactions.

$dbh2 is unused.

=cut

sub all_years {

    my ( $self, $myconfig ) = @_;

    my $dbh = $self->{dbh};
    $self->{all_years} = [];

    # get years
    my $query = qq|
        SELECT * FROM date_get_all_years()|;

    my $sth = $dbh->prepare($query);
    $sth->execute();
    while (my ($year) = $sth->fetchrow_array()){
      push @{$self->{all_years}}, $year; 
    }

    #this should probably be changed to use locale
    %{ $self->{all_month} } = (
        '01' => 'January',
        '02' => 'February',
        '03' => 'March',
        '04' => 'April',
        '05' => 'May ',
        '06' => 'June',
        '07' => 'July',
        '08' => 'August',
        '09' => 'September',
        '10' => 'October',
        '11' => 'November',
        '12' => 'December'
    );

}

=item $form->create_links( { module => $module,
    myconfig => $myconfig, vc => $vc, billing => $billing [, job => $job ] });

Populates the hash referred to as $form->{${module}_links} details about
accounts that have $module in their link field.  The hash is keyed upon link
elements such as 'AP_amount' and 'AR_tax' and they refer to lists of hashes
containing accno and description for the appropriate accounts.  If the key does
not contain 'tax', the account number is appended to the space seperated list
$form->{accounts}.  $module is typically 'AR' or 'AP' and is the base type of
the accounts looked up.

If $form->{id} is not set, check $form->{"$form->{vc}_id"}.  If neither is set,
use $form->lastname_used to populate the details.  If $form->{id} is set,
populate the invnumber, transdate, ${vc}_id, datepaid, duedate, ordnumber,
taxincluded, currency, notes, intnotes, ${vc}, department_id, department,
oldinvtotal, oldtotalpaid, employee_id, employee, language_code, ponumber, 
reverse, printed, emailed, queued, recurring, exchangerate, and acc_trans
attributes of $form with details about the transaction $form->{id}.  All of
these attributes, save for acc_trans, are scalar; $form->{acc_trans} refers to
a hash keyed by link elements whose values are lists of references to hashes
describing acc_trans table entries corresponding to the transaction $form->{id}.
The elements in the acc_trans entry hashes are accno, description, source,
amount, memo, transdate, cleared, project_id, projectnumber, and exchangerate.

The closedto, separate_duties, revtrans, and currencies $form attributes are filled with values
from the defaults table, while $form->{current_date} is populated with the
current date.  If $form->{id} is not set, then $form->{transdate} also takes on
the current date.

When $billing is provided and true, the email addresses are selected
from the billing contact classes, when available, falling back to the
normal email classes when not.

After all this, it calls $form->all_vc to conclude.

=cut

sub create_links {

    my $self = shift;
    my %args = @_;
    my $module = $args{module};
    my $myconfig = $args{myconfig};
    my $billing = $args{billing};
    my $vc = $args{vc};
    my $job = $args{job};

    # get last customers or vendors
    my ( $query, $sth );

    if (!$self->{dbh}) {
        $self->db_init($myconfig);
    }

    my $dbh = $self->{dbh};

    my %xkeyref = ();

    my $val;
    my $ref;
    my $key;

    # now get the account numbers
    $query = qq|SELECT accno, description, link
				  FROM chart
				 WHERE link LIKE ?
			  ORDER BY accno|;

    $sth = $dbh->prepare($query);
    $sth->execute( "%" . "$module%" ) || $self->dberror($query);

    $self->{accounts} = "";

    while ( my $ref = $sth->fetchrow_hashref('NAME_lc') ) {

        foreach my $key ( split /:/, $ref->{link} ) {

            if ( $key =~ /$module/ ) {

                # cross reference for keys
                $xkeyref{ $ref->{accno} } = $key;

                push @{ $self->{"${module}_links"}{$key} },
                  {
                    accno       => $ref->{accno},
                    description => $ref->{description}
                  };

                $self->{accounts} .= "$ref->{accno} "
                  unless $key =~ /tax/;
            }
        }
    }

    $sth->finish;

    my $arap = ( $vc eq 'customer' ) ? 'ar' : 'ap';
    $vc = 'vendor' unless $vc eq 'customer';

    if ( $self->{id} ) {

        $query = qq|
			SELECT a.invnumber, a.transdate,
				a.entity_credit_account AS entity_id, 
				a.datepaid, a.duedate, a.ordnumber,
				a.taxincluded, a.curr AS currency, a.notes, 
				a.intnotes, ce.name AS $vc, a.department_id, 
				d.description AS department,
				a.amount AS oldinvtotal, a.paid AS oldtotalpaid,
				a.person_id, e.name AS employee, 
				c.language_code, a.ponumber, a.reverse,
                                a.approved, ctf.default_reportable
			FROM $arap a
			JOIN entity_credit_account c 
				ON (a.entity_credit_account = c.id)
			JOIN entity ce ON (ce.id = c.entity_id)
			LEFT JOIN entity_employee er 
                                   ON (er.entity_id = a.person_id)
			LEFT JOIN entity e ON (er.entity_id = e.id)
			LEFT JOIN department d ON (d.id = a.department_id)
                        LEFT JOIN country_tax_form ctf 
                                  ON (ctf.id = c.taxform_id)
			WHERE a.id = ? AND c.entity_class = 
				(select id FROM entity_class 
				WHERE class ilike ?)|;

        $sth = $dbh->prepare($query);
        $sth->execute( $self->{id}, $self->{vc} ) || $self->dberror($query);

        $ref = $sth->fetchrow_hashref('NAME_lc');
        $self->db_parse_numeric(sth=>$sth, hashref=>$ref);

        if (!defined $ref->{approved}){
           $ref->{approved} = 0;
        }

        foreach $key ( keys %$ref ) {
            $self->{$key} = $ref->{$key};
        }

        $sth->finish;

        # get printed, emailed
        $query = qq|
			SELECT s.printed, s.emailed, s.spoolfile, s.formname
			FROM status s WHERE s.trans_id = ?|;
        $sth = $dbh->prepare($query);
        $sth->execute( $self->{id} ) || $self->dberror($query);
        while ( $ref = $sth->fetchrow_hashref('NAME_lc') ) {
            $self->{printed} .= "$ref->{formname} "
              if $ref->{printed};
            $self->{emailed} .= "$ref->{formname} "
              if $ref->{emailed};
            $self->{queued} .= "$ref->{formname} " . "$ref->{spoolfile} "
              if $ref->{spoolfile};
        }
        $sth->finish;
        for (qw(printed emailed queued)) { $self->{$_} =~ s/ +$//g }

	# get customer e-mail accounts
	$query = qq|SELECT * FROM eca__list_contacts(?)
                      WHERE class_id BETWEEN 12 AND ?
                      ORDER BY class_id DESC;|;
	my %id_map = ( 12 => 'email',
		       13 => 'cc',
		       14 => 'bcc',
		       15 => 'email',
		       16 => 'cc',
		       17 => 'bcc' );
	$sth = $dbh->prepare($query);
	$sth->execute( $self->{entity_id},
	               $billing ? 17 : 14) || $self->dberror( $query );

	my $ctype;
	my $billing_email = 0;
	while ( $ref = $sth->fetchrow_hashref('NAME_lc') ) {
	    $ctype = $ref->{class_id};
	    $ctype = $id_map{$ctype};
	    $billing_email = 1
		if $ref->{class_id} == 15;

	    # If there's an explicit billing email, don't use
	    # the standard email addresses; otherwise fall back to standard
	    $self->{$ctype} .= ($self->{$ctype} ? ", " : "") . $ref->{contact}
		if (($ref->{class_id} < 15 && ! $billing_email)
		    || $ref->{class_id} >= 15);
	}
	$sth->finish;

        # get recurring
        $self->get_recurring($dbh);

        # get amounts from individual entries
        $query = qq|
			SELECT c.accno, c.description, a.source, a.amount,
				a.memo,a.entry_id, a.transdate, a.cleared, a.project_id,
				p.projectnumber
			FROM acc_trans a
			JOIN chart c ON (c.id = a.chart_id)
			LEFT JOIN project p ON (p.id = a.project_id)
			WHERE a.trans_id = ?
				AND a.fx_transaction = '0'
			ORDER BY transdate|;

        $sth = $dbh->prepare($query);
        $sth->execute( $self->{id} ) || $self->dberror($query);

        my $fld = ( $vc eq 'customer' ) ? 'buy' : 'sell';

        $self->{exchangerate} =
          $self->get_exchangerate( $dbh, $self->{currency}, $self->{transdate},
            $fld );

        # store amounts in {acc_trans}{$key} for multiple accounts
        while ( my $ref = $sth->fetchrow_hashref('NAME_lc') ) {
            $self->db_parse_numeric(sth=>$sth, hashref=>$ref);#tshvr
            $ref->{exchangerate} =
              $self->get_exchangerate( $dbh, $self->{currency},
                $ref->{transdate}, $fld );
            if ($self->{reverse}){
                $ref->{amount} *= -1;
            }

            push @{ $self->{acc_trans}{ $xkeyref{ $ref->{accno} } } }, $ref;
        }

        $sth->finish;


    }
    else {

        if ( !$self->{"$self->{vc}_id"} ) {
            $self->lastname_used( $myconfig, $dbh, $vc, $module );
        }
    }
    for (qw(separate_duties current_date curr closedto revtrans)) {
        if ($_ eq 'closedto'){
            $query = qq|
				SELECT value::date FROM defaults
				 WHERE setting_key = '$_'|;
        } elsif ($_ eq 'current_date') {
            $query = qq| select $_|;
        } else {
            $query = qq|
				SELECT value FROM defaults 
				 WHERE setting_key = '$_'|;
        }

        $sth = $dbh->prepare($query);
        $sth->execute || $self->dberror($query);

        ($val) = $sth->fetchrow_array();
        if ( $_ eq 'curr' ) {
            $self->{currencies} = $val;
        }
        else {
            $self->{$_} = $val;
        }
        $sth->finish;
    }
    if (!$self->{id} && !$self->{transdate}){
        $self->{transdate} = $self->{current_date};
    }

    $self->all_vc( $myconfig, $vc, $module, $dbh, $self->{transdate}, $job );
}

=item $form->lastname_used($myconfig, $dbh2, $vc, $module);

Fills the name, currency, ${vc}_id, duedate, and possibly invoice_notes
attributes of $form with the last used values for the transaction type specified
by both $vc and $form->{type}.  $vc can be either 'vendor' or 'customer' and if
unspecified will take on the value given in $form->{vc}, defaulting to 'vendor'.
If $form->{type} matches /_order/, the transaction type used is order, if it
matches /_quotation/, quotations are looked through.  If $form->{type} does not
match either of the above, then ar or ap transactions are used.

$myconfig, $dbh2, and $module are unused.

=cut

sub lastname_used {

    my ( $self, $myconfig, $dbh2, $vc, $module ) = @_;

    my $dbh = $self->{dbh};
    $vc ||= $self->{vc};    # add default to correct for improper passing
    my $arap;
    my $where;
    if ($vc eq 'customer') {
        $arap = 'ar';
    } else {
        $arap = 'ap';
        $vc = 'vendor';
    }
    my $sth;

    if ( $self->{type} =~ /_order/ ) {
        $arap  = 'oe';
        $where = "quotation = '0'";
    }

    if ( $self->{type} =~ /_quotation/ ) {
        $arap  = 'oe';
        $where = "quotation = '1'";
    }
    $where = "AND $where " if $where;
    my $inv_notes;
    # $inv_notes = "ct.invoice_notes," if $vc eq 'customer'; 
    # $inv_notes apparently not implemented at present.  --CT
    my $query = qq|
		SELECT entity.name, ct.curr AS currency, entity_id AS ${vc}_id,
			current_date + ct.terms AS duedate, 
			$inv_notes 
			ct.curr AS currency
		FROM entity_credit_account ct
		JOIN entity ON (ct.entity_id = entity.id)
		WHERE entity.id = (select entity_id from $arap 
		                    where entity_id IS NOT NULL $where 
                                 order by id DESC limit 1)|;

    $sth = $self->{dbh}->prepare($query);
    $sth->execute() || $self->dberror($query);

    my $ref = $sth->fetchrow_hashref('NAME_lc');
    for ( keys %$ref ) { $self->{$_} = $ref->{$_} }
    $sth->finish;
}

=item $form->current_date($myconfig[, $thisdate, $days]);

If $thisdate is false, get the current date from the database.

If $thisdate is true, get the date $days days from $thisdate in the date
format specified by $myconfig->{dateformat} from the database.

=cut

sub current_date {

    my ( $self, $myconfig, $thisdate, $days ) = @_;

    my $dbh = $self->{dbh};
    my $query;
    my @queryargs;

    $days *= 1;
    if ($thisdate) {

        my $dateformat = $myconfig->{dateformat};

        if ( $myconfig->{dateformat} !~ /^y/ ) {
            my @a = split /\D/, $thisdate;
            $dateformat .= "yy" if ( length $a[2] > 2 );
        }

        if ( $thisdate !~ /\D/ ) {
            $dateformat = 'yyyymmdd';
        }

        $query = qq|SELECT (to_date(?, ?) 
				+ ?::interval)::date AS thisdate|;
        @queryargs = ( $thisdate, $dateformat, sprintf('%d days', $days) );

    }
    else {
        $query     = qq|SELECT current_date AS thisdate|;
        @queryargs = ();
    }

    my $sth = $dbh->prepare($query);
    $sth->execute(@queryargs);
    $thisdate = $sth->fetchrow_array;
    $thisdate;
}

=item $form->like($str);

Returns '%$str%'

=cut

sub like {

    my ( $self, $str ) = @_;

    "%$str%";
}

=item $form->redo_rows($flds, $new, $count, $numrows);

$flds refers to a list of field names and $new refers to a list of row detail
hashes with the elements of $flds as keys as well as runningnumber for an order
or another multi-row item that normally expresses elements in the form
$form->{${fieldname}_${index}}.

For every $field in @{$flds} populates $form->{${field}_$i} with an appropriate
value from a $new detail hash where $i is an index between 1 and $count.  The
ordering of the details is done in terms of the runningnumber element of the
row detail hashes in $new.

All $form attributes with names of the form ${field}_$i where the index $i is
between $count + 1 and $numrows is deleted.

=cut

sub redo_rows {

    my ( $self, $flds, $new, $count, $numrows ) = @_;

    my @ndx = ();

    for ( 1 .. $count ) {
        push @ndx, { num => $new->[ $_ - 1 ]->{runningnumber}, ndx => $_ };
    }

    my $i = 0;

    # fill rows
    foreach my $item ( sort { $a->{num} <=> $b->{num} } @ndx ) {
        $i++;
        my $j = $item->{ndx} - 1;
        for ( @{$flds} ) { $self->{"${_}_$i"} = $new->[$j]->{$_} }
    }

    # delete empty rows
    for $i ( $count + 1 .. $numrows ) {
        for ( @{$flds} ) { delete $self->{"${_}_$i"} }
    }
}

=item $form->get_partsgroup($myconfig[, $p]);

Populates the list referred to as $form->{all_partsgroup}.  $p refers to a hash
that describes which partsgroups to retrieve.  $p->{searchitems} can be 'part',
'service', 'assembly', 'labor', or 'nolabor' and will limit the groups to those
that contain the item type described.  $p->{searchitems} and $p->{all} conflict.
If $p->{all} is set and $p->{language_code} is not, all partsgroups are
retrieved.  If $p->{language_code} is set, also include the translation
description specified by $p->{language_code} for the partsgroup.

The results in $form->{all_partsgroup} are normally sorted by partsgroup name.
If a language_code is specified, the results are then sorted by the translated
description.

$myconfig is unused.

=cut

sub get_partsgroup {

    my ( $self, $myconfig, $p ) = @_;

    my $dbh = $self->{dbh};

    my $query = qq|SELECT DISTINCT pg.id, pg.partsgroup
					 FROM partsgroup pg
					 JOIN parts p ON (p.partsgroup_id = pg.id)|;

    my $where;
    my $sortorder = "partsgroup";

    if ( $p->{searchitems} eq 'part' ) {
        $where = qq| WHERE (p.inventory_accno_id > 0
					   AND p.income_accno_id > 0)|;
    } elsif ( $p->{searchitems} eq 'service' ) {
        $where = qq| WHERE p.inventory_accno_id IS NULL|;
    } elsif ( $p->{searchitems} eq 'assembly' ) {
        $where = qq| WHERE p.assembly = '1'|;
    } elsif ( $p->{searchitems} eq 'labor' ) {
        $where =
          qq| WHERE p.inventory_accno_id > 0 AND p.income_accno_id IS NULL|;
    } elsif ( $p->{searchitems} eq 'nolabor' ) {
        $where = qq| WHERE p.income_accno_id > 0|;
    }

    if ( $p->{all} ) {
        $query = qq|SELECT id, partsgroup
					  FROM partsgroup|;
    }
    my @queryargs = ();

    if ( $p->{language_code} ) {
        $sortorder = "translation";

        $query = qq|
			SELECT DISTINCT pg.id, pg.partsgroup,
				t.description AS translation
			FROM partsgroup pg
			JOIN parts p ON (p.partsgroup_id = pg.id)
			LEFT JOIN translation t ON (t.trans_id = pg.id 
				AND t.language_code = ?)|;
        @queryargs = ( $p->{language_code} );
    }

    $query .= qq| $where ORDER BY $sortorder|;

    my $sth = $dbh->prepare($query);
    $sth->execute(@queryargs) || $self->dberror($query);

    $self->{all_partsgroup} = ();

    while ( my $ref = $sth->fetchrow_hashref('NAME_lc') ) {
        push @{ $self->{all_partsgroup} }, $ref;
    }

    $sth->finish;
}

=item $form->update_status($myconfig);

DELETEs all status rows which have a formname of $form->{formname} and a 
trans_id of $form->{id}.  INSERTs a new row into status where trans_id is
$form->{id}, formname is $form->{formname}, printed and emailed are true if
their respective $form attributes match /$form->{formname}/, and spoolfile is
the file extracted from the string $form->{queued} or NULL if there is no entry
for $form->{formname}.

$myconfig is unused.

=cut

sub update_status {

    my ( $self, $myconfig ) = @_;

    # no id return
    return unless $self->{id};

    my $dbh = $self->{dbh};

    my %queued = split / +/, $self->{queued};
    my $spoolfile =
      ( $queued{ $self->{formname} } )
      ? $queued{ $self->{formname} }
      : undef;

    my $query = qq|DELETE FROM status
					WHERE formname = ?
					  AND trans_id = ?|;

    my $sth = $dbh->prepare($query);
    $sth->execute( $self->{formname}, $self->{id} ) || $self->dberror($query);

    $sth->finish;

    my $printed = ( $self->{printed} =~ /$self->{formname}/ ) ? "1" : "0";
    my $emailed = ( $self->{emailed} =~ /$self->{formname}/ ) ? "1" : "0";

    $query = qq|
		INSERT INTO status 
			(trans_id, printed, emailed, spoolfile, formname) 
		VALUES (?, ?, ?, ?, ?)|;

    $sth = $dbh->prepare($query);
    $sth->execute( $self->{id}, $printed, $emailed, $spoolfile,
        $self->{formname} ) || $self->dberror($query);
    $sth->finish;

}

=item $form->save_status();

Clears out any old status entries for $form->{id} and saves new status entries.
Queued form names are extracted from $form->{queued}.  Printed and emailed form
names are extracted from $form->{printed} and $form->{emailed}.  The queued,
printed, and emailed fields are space seperated lists.

=cut

sub save_status {

    my ($self) = @_;

    my $dbh = $self->{dbh};


    my $formnames  = $self->{printed};
    my $emailforms = $self->{emailed};

    my $query = qq|DELETE FROM status
					WHERE trans_id = ?|;

    my $sth = $dbh->prepare($query);
    $sth->execute( $self->{id} ) || $self->dberror($query);
    $sth->finish;

    my %queued;
    my $formname;

    my $printed;
    my $emailed;

    if ( $self->{queued} ) {

        %queued = split / +/, $self->{queued};

        foreach $formname ( keys %queued ) {

            $printed = ( $self->{printed} =~ /$formname/ ) ? "1" : "0";
            $emailed = ( $self->{emailed} =~ /$formname/ ) ? "1" : "0";

            if ( $queued{$formname} ) {
                $query = qq|
					INSERT INTO status 
						(trans_id, printed, emailed,
						spoolfile, formname)
					VALUES (?, ?, ?, ?, ?)|;

                $sth = $dbh->prepare($query);
                $sth->execute( $self->{id}, $printed, $emailed,
                    $queued{$formname}, $formname )
                  || $self->dberror($query);
                $sth->finish;
            }

            $formnames  =~ s/$formname//;
            $emailforms =~ s/$formname//;

        }
    }

    # save printed, emailed info
    $formnames  =~ s/^ +//g;
    $emailforms =~ s/^ +//g;

    my %status = ();
    for ( split / +/, $formnames )  { $status{$_}{printed} = 1 }
    for ( split / +/, $emailforms ) { $status{$_}{emailed} = 1 }

    foreach my $formname ( keys %status ) {
        $printed = ( $formnames  =~ /$self->{formname}/ ) ? "1" : "0";
        $emailed = ( $emailforms =~ /$self->{formname}/ ) ? "1" : "0";

        $query = qq|
			INSERT INTO status (trans_id, printed, emailed, 
				formname)
			VALUES (?, ?, ?, ?)|;

        $sth = $dbh->prepare($query);
        $sth->execute( $self->{id}, $printed, $emailed, $formname );
        $sth->finish;
    }
    $dbh->commit;
}

=item $form->get_recurring();

Sets $form->{recurring} to contain info about the recurrence schedule for the
action $form->{id}.  $form->{recurring} is of the same form used by
$form->save_recurring($dbh2, $myconfig).

  reference,startdate,repeat,unit,howmany,payment,print,email,message
       text      date    int text     int     int  text  text    text

=cut

sub get_recurring {

    my ($self) = @_;

    my $dbh = $self->{dbh};
    my $query = qq/
		SELECT s.*, se.formname || ':' || se.format AS emaila,
			se.message, sp.formname || ':' || 
				sp.format || ':' || sp.printer AS printa
		FROM recurring s
		LEFT JOIN recurringemail se ON (s.id = se.id)
		LEFT JOIN recurringprint sp ON (s.id = sp.id)
		WHERE s.id = ?/;

    my $sth = $dbh->prepare($query);
    $sth->execute( $self->{id} ) || $self->dberror($query);

    for (qw(email print)) { $self->{"recurring$_"} = "" }

    while ( my $ref = $sth->fetchrow_hashref('NAME_lc') ) {
        for ( keys %$ref ) { $self->{"recurring$_"} = $ref->{$_} }
        $self->{recurringemail} .= "$ref->{emaila}:";
        $self->{recurringprint} .= "$ref->{printa}:";
        for (qw(emaila printa)) { delete $self->{"recurring$_"} }
    }

    $sth->finish;
    chop $self->{recurringemail};
    chop $self->{recurringprint};

    if ( $self->{recurringstartdate} ) {
        $self->{recurringreference} =
          $self->escape( $self->{recurringreference}, 1 );
        $self->{recurringmessage} =
          $self->escape( $self->{recurringmessage}, 1 );
        for (
            qw(reference startdate repeat unit howmany
            payment print email message)
          )
        {

            $self->{recurring} .= qq|$self->{"recurring$_"},|;
        }

        chop $self->{recurring};
    }
}

=item $form->save_recurring($dbh2, $myconfig);

Saves or deletes recurring transaction scheduling.  $form->{id} is used to
determine the id used in the various recurring tables.  A recurring transaction
schedule is deleted by having $form->{recurring} be false.  For adding or
updating a schedule, $form->{recurring} is a comma seperated field with partial
subfield quoting of the form:

  reference,startdate,repeat,unit,howmany,payment,print,email,message
       text      date    int text     int     int  text  text    text

=over

=item reference

A URI-encoded reference string for the recurrence set.

=item startdate

The index date for the recurrence.

=item repeat

The unitless repetition frequency.

=item unit

The interval unit used.  Can be 'days', 'weeks', 'months', or 'years',
capitalisation and pluralisation ignored.

=item howmany

The number of recurrences for the transaction.

=item payment

Flag to indicate if a payment is included in the transaction.

=item print

A colon seperated list of formname:format:printer triplets.

=item email

A colon seperated list of formname:format pairs.

=item message

A URI-encoded message for the emails to be sent.

=back

Values for the nextdate and enddate columns of the recurring table are
calculated using startdate, repeat, unit, howmany, and the current database
date.  All other fields of the recurring, recurringemail, and recurringprint are
obtained directly from $form->{recurring}.

B<WARNING>: This function does not check the validity of most subfields of
$form->{recurring}.

$dbh2 is not used.

=cut

sub save_recurring {

    my ( $self, $dbh2, $myconfig ) = @_;

    my $dbh = $self->{dbh};

    my $query;

    $query = qq|DELETE FROM recurring
				 WHERE id = ?|;

    my $sth = $dbh->prepare($query) || $self->dberror($query);
    $sth->execute( $self->{id} ) || $self->dberror($query);

    $query = qq|DELETE FROM recurringemail
				 WHERE id = ?|;

    $sth = $dbh->prepare($query) || $self->dberror($query);
    $sth->execute( $self->{id} ) || $self->dberror($query);

    $query = qq|DELETE FROM recurringprint
				 WHERE id = ?|;

    $sth = $dbh->prepare($query) || $self->dberror($query);
    $sth->execute( $self->{id} ) || $self->dberror($query);

    if ( $self->{recurring} ) {

        my %s = ();
        (
            $s{reference}, $s{startdate}, $s{repeat},
            $s{unit},      $s{howmany},   $s{payment},
            $s{print},     $s{email},     $s{message}
        ) = split /,/, $self->{recurring};

        if ($s{unit} !~ /^(day|week|month|year)s?$/i){
            $dbh->rollback;
            $self->error("Invalid recurrence unit");
        }
        if ($s{howmany} == 0){
            $self->error("Cannot set to recur 0 times");
        }

        for (qw(reference message)) { $s{$_} = $self->unescape( $s{$_} ) }
        for (qw(repeat howmany payment)) { $s{$_} *= 1 }

        # calculate enddate
        my $advance = $s{repeat} * ( $s{howmany} - 1 );

        $query = qq|SELECT (?::date + interval '$advance $s{unit}')|;

        my ($enddate) = $dbh->selectrow_array($query, undef, $s{startdate});

        # calculate nextdate
        $query = qq|
			SELECT current_date - ?::date AS a,
				?::date - current_date AS b|;

        $sth = $dbh->prepare($query) || $self->dberror($query);
        $sth->execute( $s{startdate}, $enddate ) || $self->dberror($query);
        my ( $a, $b ) = $sth->fetchrow_array;

        if ( $a + $b ) {
            $advance =
              int( ( $a / ( $a + $b ) ) * ( $s{howmany} - 1 ) + 1 ) *
              $s{repeat};
        }
        else {
            $advance = 0;
        }

        my $nextdate = $enddate;
        if ( $advance > 0 ) {
            if ( $advance < ( $s{repeat} * $s{howmany} ) ) {

                $query = qq|SELECT (?::date + interval '$advance $s{unit}')|;

                ($nextdate) = $dbh->selectrow_array($query, undef, $s{startdate});
            }

        }
        else {
            $nextdate = $s{startdate};
        }

        if ( $self->{recurringnextdate} ) {

            $nextdate = $self->{recurringnextdate};

            $query = qq|SELECT ?::date - ?::date|;

            if ( $dbh->selectrow_array($query, undef, $enddate, $nextdate) < 0 ) {
                undef $nextdate;
            }
        }

        $self->{recurringpayment} *= 1;

        $query = qq|
			INSERT INTO recurring 
				(id, reference, startdate, enddate, nextdate, 
				repeat, unit, howmany, payment)
			VALUES (?, ?, ?, ?, ?, ?, ?, ?, ?)|;

        $sth = $dbh->prepare($query);
        $sth->execute(
            $self->{id}, $s{reference}, $s{startdate},
            $enddate,    $nextdate,     $s{repeat},
            $s{unit},    $s{howmany},   $s{payment}
        );

        my @p;
        my $p;
        my $i;
        my $sth;

        if ( $s{email} ) {

            # formname:format
            @p = split /:/, $s{email};

            $query =
              qq|INSERT INTO recurringemail (id, formname, format, message)
						VALUES (?, ?, ?, ?)|;

            $sth = $dbh->prepare($query) || $self->dberror($query);

            for ( $i = 0 ; $i <= $#p ; $i += 2 ) {
                $sth->execute( $self->{id}, $p[$i], $p[ $i + 1 ], $s{message} );
            }

            $sth->finish;
        }

        if ( $s{print} ) {

            # formname:format:printer
            @p = split /:/, $s{print};

            $query =
              qq|INSERT INTO recurringprint (id, formname, format, printer)
						VALUES (?, ?, ?, ?)|;

            $sth = $dbh->prepare($query) || $self->dberror($query);

            for ( $i = 0 ; $i <= $#p ; $i += 3 ) {
                $p = ( $p[ $i + 2 ] ) ? $p[ $i + 2 ] : "";
                $sth->execute( $self->{id}, $p[$i], $p[ $i + 1 ], $p );
            }

            $sth->finish;
        }
    }
    $dbh->commit;

}

=item $form->save_intnotes($myconfig, $vc);

Sets the intnotes field of the entry in the table $vc that has the id
$form->{id} to the value of $form->{intnotes}.

Does nothing if $form->{id} is not set.

=cut

sub save_intnotes {

    my ( $self, $myconfig, $vc ) = @_;

    # no id return
    return unless $self->{id};

    my $dbh = $self->{dbh};

    my $query = qq|UPDATE $vc SET intnotes = ? WHERE id = ?|;

    my $sth = $dbh->prepare($query);
    $sth->execute( $self->{intnotes}, $self->{id} ) || $self->dberror($query);
    $dbh->commit;
}

=item $form->update_defaults($myconfig, $fld[, $dbh [, $nocommit]);

Updates the defaults entry for the setting $fld following rules specified by
the existing value and returns the processed value that results.  If $form is
false, such as the case when invoked as "Form::update_defaults('',...)", $dbh is
used as the handle.  When $form is set, it uses $form->{dbh}, initialising the
connection if it does not yet exist.  The entry $fld must exist prior to
executing this function and this update function does not handle the general
case of updating the defaults table.

Note that nocommit prevents the db from committing in this function.

B<NOTE>: rules handling is currently broken.

Rules followed by this function's processing:

=over

=item *

If digits are found in the field, increment the left-most set.  This change,
unlike the others is reflected in the UPDATE.

=item *

Replace <?lsmb date ?> with the date specified in $form->{transdate} formatted
as $myconfig->{dateformat}.

=item *

Replace <?lsmb curr ?> with the value of $form->{currency}

=back

=cut

sub update_defaults {

    my ( $self, $myconfig, $fld, $nocommit) = @_;

    if ( !$self->{dbh} && $self ) {
        $self->db_init($myconfig);
    }

    my $dbh = $self->{dbh};

    if ( !$self ) {
        $dbh = $_[3];
    }

    my $query = qq|
		SELECT value FROM defaults 
		 WHERE setting_key = ? FOR UPDATE|;
    my $sth = $dbh->prepare($query);
    $sth->execute($fld);
    ($_) = $sth->fetchrow_array();

    $_ = "0" unless $_;

# check for and replace
# <?lsmb DATE ?>, <?lsmb YYMMDD ?>, <?lsmb YEAR ?>, <?lsmb MONTH ?>, <?lsmb DAY ?> or variations of
# <?lsmb NAME 1 1 3 ?>, <?lsmb BUSINESS ?>, <?lsmb BUSINESS 10 ?>, <?lsmb CURR... ?>
# <?lsmb DESCRIPTION 1 1 3 ?>, <?lsmb ITEM 1 1 3 ?>, <?lsmb PARTSGROUP 1 1 3 ?> only for parts
# <?lsmb PHONE ?> for customer and vendors

    my $num = $_;
    ($num) = $num =~ /(\d+)/;

    if ( defined $num ) {
        my $incnum;

        # if we have leading zeros check how long it is

        if ( $num =~ /^0/ ) {
            my $l = length $num;
            $incnum = $num + 1;
            $l -= length $incnum;

            # pad it out with zeros
            my $padzero = "0" x $l;
            $incnum = ( "0" x $l ) . $incnum;
        }
        else {
            $incnum = $num + 1;
        }

        s/$num/$incnum/;
    }

    my $dbvar = $_;
    my $var   = $_;
    my $str;
    my $param;

    if (/<\?lsmb /) {

        while (/<\?lsmb /) {

            s/<\?lsmb .*? \?>//;
            last unless $&;
            $param = $&;
            $str   = "";

            if ( $param =~ /<\?lsmb date \?>/i ) {
                $str = (
                    $self->split_date(
                        $myconfig->{dateformat},
                        $self->{transdate}
                    )
                )[0];
                $var =~ s/$param/$str/;
            }

            if ( $param =~
/<\?lsmb (name|business|description|item|partsgroup|phone|custom)/i
              )
            {
	        #SC: XXX hairy, undoc, possibly broken

                my $fld = lc $&;
                $fld =~ s/<\?lsmb //;

                if ( $fld =~ /name/ ) {
                    if ( $self->{type} ) {
                        $fld = $self->{vc};
                    }
                }

                my $p = $param;
                $p =~ s/(<|>|%)//g;
                my @p = split / /, $p;
                my @n = split / /, uc $self->{$fld};

                if ( $#p > 0 ) {

                    for ( my $i = 1 ; $i <= $#p ; $i++ ) {
                        $str .= substr( $n[ $i - 1 ], 0, $p[$i] );
                    }

                }
                else {
                    ($str) = split /--/, $self->{$fld};
                }

                $var =~ s/$param/$str/;
                $var =~ s/\W//g if $fld eq 'phone';
            }

            if ( $param =~ /<\?lsmb (yy|mm|dd)/i ) {

		# SC: XXX Does this even work anymore?
                my $p = $param;
                $p =~ s/(<|>|%)//g;
                my $spc = $p;
                $spc =~ s/\w//g;
                $spc = substr( $spc, 0, 1 );
                my %d = ( yy => 1, mm => 2, dd => 3 );
                my @p = ();

                my @a = $self->split_date( $myconfig->{dateformat},
                    $self->{transdate} );
                for ( sort keys %d ) { push @p, $a[ $d{$_} ] if ( $p =~ /$_/ ) }
                $str = join $spc, @p;
                $var =~ s/$param/$str/;
            }

            if ( $param =~ /<\?lsmb curr/i ) {
                $var =~ s/$param/$self->{currency}/;
            }
        }
    }

    $query = qq|
		UPDATE defaults
		   SET value = ?
		 WHERE setting_key = ?|;

    $sth = $dbh->prepare($query);
    $sth->execute( $dbvar, $fld ) || $self->dberror($query);

    $dbh->commit if !defined $nocommit;

    $var;
}

=item $form->db_prepare_vars(var1, var2, ..., varI<n>)

Undefines $form->{varI<m>}, 1 <= I<m> <= I<n>, iff $form-<{varI<m> is both
false and not "0".

=cut

sub db_prepare_vars {
    my $self = shift;

    for (@_) {
        if ( !$self->{$_} and $self->{$_} ne "0" ) {
            undef $self->{$_};
        }
    }
}

=item $form->split_date($dateformat[, $date]);

Returns ($rv, $yy, $mm, $dd) for the provided $date, or the current date if no
date is provided.  $rv is a seperator-free merging of the fields $yy, $mm, and
$dd in the ordering supplied by $dateformat.  If the supplied $date does not
contain non-digit characters, $rv is $date and the other return values are
undefined.

$yy is two digits.

=cut

sub split_date {

    my ( $self, $dateformat, $date ) = @_;

    my $mm;
    my $dd;
    my $yy;
    my $rv;

    if ( !$date ) {
        my @d = localtime;
        $dd = $d[3];
        $mm = ++$d[4];
        $yy = substr( $d[5], -2 );
        $mm = substr( "0$mm", -2 );
        $dd = substr( "0$dd", -2 );
    }

    if ( $dateformat =~ /^yy/ ) {

        if ($date) {

            if ( $date =~ /\D/ ) {
                ( $yy, $mm, $dd ) = split /\D/, $date;
                $mm *= 1;
                $dd *= 1;
                $mm = substr( "0$mm", -2 );
                $dd = substr( "0$dd", -2 );
                $yy = substr( $yy,    -2 );
                $rv = "$yy$mm$dd";
            }
            else {
                $rv = $date;
            }
        }
        else {
            $rv = "$yy$mm$dd";
        }
    }
    elsif ( $dateformat =~ /^mm/ ) {

        if ($date) {

            if ( $date =~ /\D/ ) {
                ( $mm, $dd, $yy ) = split /\D/, $date;
                $mm *= 1;
                $dd *= 1;
                $mm = substr( "0$mm", -2 );
                $dd = substr( "0$dd", -2 );
                $yy = substr( $yy,    -2 );
                $rv = "$mm$dd$yy";
            }
            else {
                $rv = $date;
            }
        }
        else {
            $rv = "$mm$dd$yy";
        }
    }
    elsif ( $dateformat =~ /^dd/ ) {

        if ($date) {

            if ( $date =~ /\D/ ) {
                ( $dd, $mm, $yy ) = split /\D/, $date;
                $mm *= 1;
                $dd *= 1;
                $mm = substr( "0$mm", -2 );
                $dd = substr( "0$dd", -2 );
                $yy = substr( $yy,    -2 );
                $rv = "$dd$mm$yy";
            }
            else {
                $rv = $date;
            }
        }
        else {
            $rv = "$dd$mm$yy";
        }
    }

    ( $rv, $yy, $mm, $dd );
}

=item $form->format_date($date);

Returns $date converted from 'yyyy-mm-dd' format to the format specified by
$form->{db_dateformat}.  If the supplied date does not match /^\d{4}\D/,
return the supplied date.

This function takes a four digit year and returns the date with a four digit
year.

=cut

sub format_date {

    # takes an iso date in, and converts it to the date for printing
    my ( $self, $date ) = @_;
    my $datestring;
    if ( $date =~ /^\d{4}\D/ ) {    # is an ISO date
        $datestring = $self->{db_dateformat};
        my ( $yyyy, $mm, $dd ) = split( /\W/, $date );
        $datestring =~ s/y+/$yyyy/;
        $datestring =~ s/mm/$mm/;
        $datestring =~ s/dd/$dd/;
    }
    else {                          # return date
        $datestring = $date;
    }
    return $datestring;
}

=item $form->from_to($yyyy, $mm[, $interval]);

Returns the date $yyyy-$mm-01 and the the last day of the month interval - 1
months from then in the form ($form->format_date(fromdate),
$form->format_date(later)).  If $interval is false but defined, the later date
is the current date.

This function dies horribly when $mm + $interval > 24

=cut

sub from_to {

    my ( $self, $yyyy, $mm, $interval ) = @_;

    $yyyy = 0 unless defined $yyyy;
    $mm = 0 unless defined $mm;

    my @t;
    my $dd       = 1;
    my $fromdate = "$yyyy-${mm}-01";
    my $bd       = 1;

    if ( defined $interval ) {

        if ( $interval == 12 ) {
            $yyyy++;
        }
        else {

            if ( ( $mm += $interval ) > 12 ) {
                $mm -= 12;
                $yyyy++;
            }

            if ( $interval == 0 ) {
                @t    = localtime(time);
                $dd   = $t[3];
                $mm   = $t[4] + 1;
                $yyyy = $t[5] + 1900;
                $bd   = 0;
            }
        }

    }
    else {

        if ( ++$mm > 12 ) {
            $mm -= 12;
            $yyyy++;
        }
    }

    $mm--;
    @t = localtime( Time::Local::timelocal( 0, 0, 0, $dd, $mm, $yyyy ) - $bd );

    $t[4]++;
    $t[4] = substr( "0$t[4]", -2 );
    $t[3] = substr( "0$t[3]", -2 );
    $t[5] += 1900;
    
    return ( $self->format_date($fromdate), $self->format_date("$t[5]-$t[4]-$t[3]") );
}

=item $form->audittrail($dbh, $myconfig, $audittrail);

$audittrail is a hashref.  If $audittrail->{id} is false, this function
retrieves the current time from the database and return a string of the form 
"tablename|reference|formname|action|timestamp|" where all the values save
timestamp are taken directly from the $audittrail hashref.

If $audittrail->{id} is true but the value of audittrail in the defaults table
is '0', do nothing and return.

If $form->{audittrail} is true and $myconfig is false, $form->{audittrail} is
treated as a pipe seperated list (trailing pipe required) of the form:
  table1|ref1|form1|action1|date1|...|tablen|refn|formn|actionn|daten|

All the entries described by $form->{audittrail} are inserted into the audit
table, taking on a transaction id of $audittrail->{id} and the employee id of
the calling user.

Irrespective of $form->{audittrail} and $myconfig status, this function will add
a record to the audittrail using the values contained within $audittrail,
substituting the current date if $audittrail->{transdate} is not set and the
employee id of the calling user.

=cut

sub audittrail {

    my ( $self, $dbh, $myconfig, $audittrail ) = @_;

    # table, $reference, $formname, $action, $id, $transdate) = @_;

    my $query;
    my $rv;
    my $disconnect;

    if ( !$dbh ) {
        $dbh = $self->{dbh};
    }
    my $sth;

    # if we have an id add audittrail, otherwise get a new timestamp

    my @queryargs;

    if ( $audittrail->{id} ) {

        $query = qq|
			SELECT value FROM defaults 
			 WHERE setting_key = 'audittrail'|;

        if ( $dbh->selectrow_array($query) ) {

            my ( $null, $employee_id ) = $self->get_employee($dbh);

            if ( $self->{audittrail} && !$myconfig ) {

                chop $self->{audittrail};

                my @a = split /\|/, $self->{audittrail};
                my %newtrail = ();
                my $key;
                my $i;
                my @flds = qw(tablename reference formname action transdate);

                # put into hash and remove dups
                while (@a) {
                    $key = "$a[2]$a[3]";
                    $i   = 0;
                    $newtrail{$key} = { map { $_ => $a[ $i++ ] } @flds };
                    splice @a, 0, 5;
                }

                $query = qq|
					INSERT INTO audittrail 
						(trans_id, tablename, reference,
						formname, action, transdate, 
						employee_id)
					VALUES (?, ?, ?, ?, ?, ?, ?)|;

                my $sth = $dbh->prepare($query) || $self->dberror($query);

                foreach $key (
                    sort {
                        $newtrail{$a}{transdate} cmp $newtrail{$b}{transdate}
                    } keys %newtrail
                  )
                {

                    $i = 2;
                    $sth->bind_param( 1, $audittrail->{id} );

                    for (@flds) {
                        $sth->bind_param( $i++, $newtrail{$key}{$_} );
                    }
                    $sth->bind_param( $i++, $employee_id );
                    $sth->execute() || $self->dberror($query);
                    $sth->finish;
                }
            }

            if ( $audittrail->{transdate} ) {

                $query = qq|
					INSERT INTO audittrail (
						trans_id, tablename, reference,
						formname, action, employee_id, 
						transdate)
					VALUES (?, ?, ?, ?, ?, ?, ?)|;
                @queryargs = (
                    $audittrail->{id},        $audittrail->{tablename},
                    $audittrail->{reference}, $audittrail->{formname},
                    $audittrail->{action},    $employee_id,
                    $audittrail->{transdate}
                );
            }
            else {
                $query = qq|
					INSERT INTO audittrail 
						(trans_id, tablename, reference,
						formname, action, employee_id)
					VALUES (?, ?, ?, ?, ?, ?)|;
                @queryargs = (
                    $audittrail->{id},        $audittrail->{tablename},
                    $audittrail->{reference}, $audittrail->{formname},
                    $audittrail->{action},    $employee_id,
                );
            }

            $sth = $dbh->prepare($query);
            $sth->execute(@queryargs) || $self->dberror($query);
        }

    }
    else {

        $query = qq|SELECT current_timestamp|;
        my ($timestamp) = $dbh->selectrow_array($query);

        $rv =
"$audittrail->{tablename}|$audittrail->{reference}|$audittrail->{formname}|$audittrail->{action}|$timestamp|";
    }

    $rv;
}




#dummy function used to see all the keys of form 

sub testdisplayform
{

    my $self=shift;

    foreach(keys(%$self))
    {

	 print STDERR "testdisplay $_  => $self->{$_}\n" if ($_ eq "customer_id");

    }



}

# New block of code to get control code from batch table


sub get_batch_control_code {

    my ( $self, $dbh, $batch_id) = @_;

    my ($query,$sth,$control);
       

    if ( !$dbh ) {
        $dbh = $self->{dbh};
    }

    $query=qq|select control_code from batch where id=?|;
    $sth=$dbh->prepare($query) || $self->dberror($query);
    $sth->execute($batch_id) || $self->dberror($query);
    $control=$sth->fetchrow();
    $sth->finish();
    return $control;   

}


#end get control code from batch table


#start description

sub get_batch_description {

    my ( $self, $dbh, $batch_id) = @_;

    my ($query,$sth,$desc);
       

    if ( !$dbh ) {
        $dbh = $self->{dbh};
    }

    $query=qq|select description from batch where id=?|;
    $sth=$dbh->prepare($query) || $self->dberror($query);
    $sth->execute($batch_id) || $self->dberror($query);
    $desc=$sth->fetchrow();
    $sth->finish();
    return $desc;   

}

#end decrysiption

1;


=back
<|MERGE_RESOLUTION|>--- conflicted
+++ resolved
@@ -150,13 +150,8 @@
     #menubar will be deprecated, replaced with below
     $self->{lynx} = 1 if ( ( defined $self->{path} ) && ( $self->{path} =~ /lynx/i ) );
 
-<<<<<<< HEAD
     $self->{version}   = "1.3.999";
     $self->{dbversion} = "1.3.999";
-=======
-    $self->{version}   = "1.3.4";
-    $self->{dbversion} = "1.3.4";
->>>>>>> ed4247de
 
     bless $self, $type;
 
