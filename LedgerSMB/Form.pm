
=head1 NAME

Form

=head1 SYNOPSIS

This module provides general legacy support functions and the central object

=head1 STATUS

Deprecated

=head1 COPYRIGHT

 #====================================================================
 # LedgerSMB
 # Small Medium Business Accounting software
 # http://www.ledgersmb.org/
 #
 # Copyright (C) 2006
 # This work contains copyrighted information from a number of sources
 # all used with permission.
 #
 # This file contains source code included with or based on SQL-Ledger
 # which is Copyright Dieter Simader and DWS Systems Inc. 2000-2005
 # and licensed under the GNU General Public License version 2 or, at
 # your option, any later version.  For a full list including contact
 # information of contributors, maintainers, and copyright holders,
 # see the CONTRIBUTORS file.
 #
 # Original Copyright Notice from SQL-Ledger 2.6.17 (before the fork):
 # Copyright (C) 2000
 #
 #  Author: DWS Systems Inc.
 #     Web: http://www.sql-ledger.org
 #
 # Contributors: Thomas Bayen <bayen@gmx.de>
 #               Antti Kaihola <akaihola@siba.fi>
 #               Moritz Bunkus (tex)
 #               Jim Rawlings <jim@your-dba.com> (DB2)
 #====================================================================
 #
 # This file has undergone whitespace cleanup.
 #
 #====================================================================
 #
 # main package
 #
 #====================================================================

=head1 METHODS

=over

=cut

#inline documentation
use strict;

use LedgerSMB::Sysconfig;
use LedgerSMB::Auth;
use List::Util qw(first);
use Time::Local;
use Cwd;
use File::Copy;
use LedgerSMB::Company_Config;
use LedgerSMB::PGNumber;

use charnames qw(:full);
use open ':utf8';
package Form;
use utf8;

use LedgerSMB::Log;
our $logger = Log::Log4perl->get_logger('LedgerSMB::Form');

=item new Form([$argstr])

Returns a reference to new Form object.  The initial set of attributes is
obtained from $argstr, a CGI query string, or $ARGV[0].  All the values are
run through unescape to undo any URI encoding.

The version and dbversion attributes are set to hardcoded values; action,
nextsub, path, script, and login are filtered to remove some dangerous values.
Both menubar and lynx are set if path matches lynx.

$form->error may be called to deny access on some attribute values.

=cut

sub new {

    my $type = shift;
    my $argstr = shift;

    $ENV{CONTENT_LENGTH} = 0 unless defined $ENV{CONTENT_LENGTH};

    if ( ( $ENV{CONTENT_LENGTH} != 0 ) && ( $ENV{CONTENT_LENGTH} > $LedgerSMB::Sysconfig::max_post_size ) ) {
        print "Status: 413\n Request entity too large\n\n";
        die "Error: Request entity too large\n";
    }

    read( STDIN, $_, $ENV{CONTENT_LENGTH} ) unless $ENV{CONTENT_LENGTH} == 0;

    if ($argstr) {
        $_ = $argstr;
    }
    elsif ( $ENV{QUERY_STRING} ) {
        $_ = $ENV{QUERY_STRING};
    }

    elsif ( $ARGV[0] ) {
        $_ = $ARGV[0];
    }

    my $self = {};
    my $orig = {};
    %$orig = split /[&=]/ unless !defined $_;
    for ( keys %$orig ) { 
        $self->{unescape( "", $_) } = unescape( "", $orig->{$_} );
    }

    for my $p(keys %$self){
        utf8::decode($self->{$p});
        utf8::upgrade($self->{$p});
    }
    $self->{action} = "" unless defined $self->{action};

    if ( substr( $self->{action}, 0, 1 ) !~ /( |\.)/ ) {
        $self->{action} = lc $self->{action};
        $self->{action} =~ s/( |-|,|\#|\/|\.$)/_/g;
        $self->{nextsub} = lc $self->{nextsub};
        $self->{nextsub} =~ s/( |-|,|\#|\/|\.$)/_/g;
    }

    $self->{login} = "" unless defined $self->{login};
    $self->{login} =~ s/[^a-zA-Z0-9._+\@'-]//g;

    if (!$self->{company} && $ENV{HTTP_COOKIE}){
        $ENV{HTTP_COOKIE} =~ s/;\s*/;/g;
        my %cookie;
        my @cookies = split /;/, $ENV{HTTP_COOKIE};
        foreach (@cookies) {
            my ( $name, $value ) = split /=/, $_, 2;
            $cookie{$name} = $value;
        }
         my $ccookie = $cookie{${LedgerSMB::Sysconfig::cookie_name}};
         $ccookie =~ s/.*:([^:]*)$/$1/;
         $self->{company} = $ccookie;
    }

    $self->{menubar} = 1 if ( ( defined $self->{path} ) && ( $self->{path} =~ /lynx/i ) );

    #menubar will be deprecated, replaced with below
    $self->{lynx} = 1 if ( ( defined $self->{path} ) && ( $self->{path} =~ /lynx/i ) );

<<<<<<< HEAD
    $self->{version}   = "1.3.999";
    $self->{dbversion} = "1.3.999";
=======
    $self->{version}   = "1.3.5";
    $self->{dbversion} = "1.3.5";
>>>>>>> 35cff697

    bless $self, $type;

    if ( !defined $self->{path} or $self->{path} ne 'bin/lynx' ) { $self->{path} = 'bin/mozilla'; }
    #if ( $self->{path} ne 'bin/lynx' ) { $self->{path} = 'bin/mozilla'; }

    if ( ( $self->{script} )
        and not List::Util::first { $_ eq $self->{script} }
        @{LedgerSMB::Sysconfig::scripts} )
    {
        $self->error( 'Access Denied', __LINE__, __FILE__ );
    }

    if ( ( $self->{action} =~ /(:|')/ ) || ( $self->{nextsub} =~ /(:|')/ ) ) {
        $self->error( "Access Denied", __LINE__, __FILE__ );
    }

    #for ( keys %$self ) { $self->{$_} =~ s/\N{NULL}//g }
    for ( keys %$self ) { if ( defined $self->{$_} ) { $self->{$_}=~ s/\N{NULL}//g; } }
    
    if ( ($self->{action} eq 'redirect') || ($self->{nextsub} eq 'redirect') ) {
        $self->error( "Access Denied", __LINE__, __FILE__ );
    }
    
    $self;
}


sub open_form {
    my ($self) = @_;
    if ($self->{form_id} =~ '^\s*$'){
        delete $self->{form_id};
    }
    if (!$ENV{GATEWAY_INTERFACE}){
        return 1;
    }
    my $sth = $self->{dbh}->prepare('select form_open(?)');
    $sth->execute($self->{session_id});
    my @results = $sth->fetchrow_array();

    $self->{form_id} = $results[0];
    return $results[0];
}

sub check_form {
    my ($self) = @_;
    if (!$ENV{GATEWAY_INTERFACE}){
        return 1;
    }
    my $sth = $self->{dbh}->prepare('select form_check(?, ?)');
    $sth->execute($self->{session_id}, $self->{form_id});
    my @results = $sth->fetchrow_array();
    return $results[0];
}

sub close_form {
    my ($self) = @_;
    if ($self->{form_id} =~ '^\s*$'){
        delete $self->{form_id};
    }
    if (!$ENV{GATEWAY_INTERFACE}){
        return 1;
    }
    my $sth = $self->{dbh}->prepare('select form_close(?, ?)');
    $sth->execute($self->{session_id}, $self->{form_id});
    my @results = $sth->fetchrow_array();
    delete $self->{close_form};
    return $results[0];
}


=item open_form()

This sets a $self->{form_id} to be used in later form validation (anti-XSRF 
measure).

=item check_form()

This returns true if the form_id was associated with the session, and false if 
not.  Use this if the form may be re-used (back-button actions are valid).

=item close_form()

Identical with check_form() above, but also removes the form_id from the 
session.  This should be used when back-button actions are not valid.

=item $form->debug([$file]);

Outputs the sorted contents of $form.  If a filename is specified, log to it,
otherwise output to STDOUT.

=cut

sub debug {

    my ( $self, $file ) = @_;

    if ($file) {
        open( FH, '>', "$file" ) or die $!;
        for ( sort keys %$self ) 
        {   
            $self->{$_} = "" unless defined $self->{$_};
            print FH "$_ = $self->{$_}\n";
        }
        close(FH);
    }
    else {
        print "\n";
        for ( sort keys %$self ) { print "$_ = $self->{$_}\n" }
    }

}

=item $form->encode_all();

Does nothing and is unused.  Contains merely the comment # TODO;

=cut

sub encode_all {

    # TODO;
}

=item $form->decode_all();

Does nothing and is unused.  Contains merely the comment # TODO

=cut

sub decode_all {

    # TODO
}

=item $form->escape($str[, $beenthere]);

Returns the URI-encoded $str.  $beenthere is a boolean that when true forces a
single encoding run.  When false, it escapes the string twice if it detects
that it is running on a version of Apache 2.0 earlier than 2.0.44.

Note that recurring transaction support depends on this function escaping ','.

=cut

sub escape {
    my ( $self, $str, $beenthere ) = @_;

    # for Apache 2 we escape strings twice
    if ( ( $ENV{SERVER_SIGNATURE} =~ /Apache\/2\.(\d+)\.(\d+)/ )
        && !$beenthere )
    {
        $str = $self->escape( $str, 1 ) if $1 == 0 && $2 < 44;
    }

    utf8::encode($str);
    # SC: Adding commas to the ignore list will break recurring transactions
    $str =~ s/([^a-zA-Z0-9_.-])/sprintf("%%%02x", ord($1))/ge;
    $str;

}

=item $form->unescape($str);

Returns the unencoded form of the URI-encoded $str.

=cut

sub unescape {
    my ( $self, $str ) = @_;

    $str =~ tr/+/ /;
    $str =~ s/\\$//;

    utf8::encode($str) if utf8::is_utf8($str);
    $str =~ s/%([0-9a-fA-Z]{2})/pack("C",hex($1))/eg;
    utf8::decode($str);
    $str =~ s/\r?\n/\n/g;

    $str;

}

=item $form->quote($str);

Replaces all double quotes in $str with '&quot;'.  Does nothing if $str is a
reference.

=cut

sub quote {
    my ( $self, $str ) = @_;

    if ( $str && !ref($str) ) {
        $str =~ s/"/&quot;/g;
    }

    $str;

}

=item $form->unquote($str);

Replaces all '&quot;' in $str with double quotes.  Does nothing if $str is a
reference.

=cut

sub unquote {
    my ( $self, $str ) = @_;

    if ( $str && !ref($str) ) {
        $str =~ s/&quot;/"/g;
    }

    $str;

}

=item $form->hide_form([...]);

Outputs hidden HTML form fields to STDOUT.  If values are passed into this
function, only those $form values are output.  If no values are passed in, all
$form values are output as well as deleting $form->{header}.  Values from the
$form object are run through $form->quote, whereas keys/names are not.

Sample output:

 <input type="hidden" name="login" value="testuser" />

=cut

sub hide_form {
    my $self = shift;

    if (@_) {

        for (@_) {
            print qq|<input type="hidden" name="$_" value="|
              . $self->quote( $self->{$_} )
              . qq|" />\n|;
        }

    }
    else {
        delete $self->{header};

        for ( sort keys %$self ) {
            print qq|<input type="hidden" name="$_" value="|
              . $self->quote( $self->{$_} )
              . qq|" />\n|;
        }
    }
}


=item $form->error($msg);

Output an error message, $msg.  If a CGI environment is detected, this outputs
an HTTP and HTML header section if required, and displays the message after
running it through $form->format_string.  If it is not a CGI environment and
$ENV{error_function} is set, call the specified function with $msg as the sole
argument.  Otherwise, this function simply dies with $msg.

This function does not return.  Execution is terminated at the end of the
appropriate path.

=cut

sub error {

    my ( $self, $msg ) = @_;

    if ( $ENV{GATEWAY_INTERFACE} ) {

        $self->{msg}    = $msg;
        $self->{format} = "html";
        $self->format_string('msg');

        delete $self->{pre};

        if ( !$self->{header} ) {
            $self->header;
        }

        print
          qq|<body><h2 class="error">Error!</h2> <p><b>$self->{msg}</b></body>|;

        $self->finalize_request();

    }
    else {

        if ( $ENV{error_function} ) {
            __PACKAGE__->can($ENV{error_function})->($msg);
        }
        die "Error: $msg\n";
    }
}

=item $form->finalize_request();

Stops further processing, allowing post-request cleanup on intermediate
levels by throwing an exception.

This function replaces explicit 'exit()' calls.

=cut

sub finalize_request {
    LedgerSMB::finalize_request();
}



=item $form->info($msg);

Output an informational message, $msg.  If a CGI environment is detected, this
outputs an HTTP and HTML header section if required, and displays the message
in bold tags without escaping.  If it is not a CGI environment and 
$ENV{info_function} is set, call the specified function with $msg as the sole
argument.  Otherwise, this function simply prints $msg to STDOUT.

=cut

sub info {
    my ( $self, $msg ) = @_;

    if ( $ENV{GATEWAY_INTERFACE} ) {
        $msg =~ s/\n/<br>/g;

        delete $self->{pre};

        if ( !$self->{header} ) {
            $self->header;
            print qq| <body>|;
            $self->{header} = 1;
        }

        print "<b>$msg</b>";

    }
    else {

        if ( $ENV{info_function} ) {
            __PACKAGE__->can($ENV{info_function})->($msg);
        }
        else {
            print "$msg\n";
        }
    }
}

=item $form->numtextrows($str, $cols[, $maxrows]);

Returns the number of rows of $cols columns can be formed by $str.  If $maxrows
is set and the number of rows is greater than $maxrows, this returns $maxrows.
In the determination of rowcount, newline characters, "\n", are taken into
account while spaces are not.

=cut

sub numtextrows {

    my ( $self, $str, $cols, $maxrows ) = @_;

    my $rows = 0;

    for ( split /\n/, $str ) {
        $rows += int( ( (length) - 2 ) / $cols ) + 1;
    }

    $maxrows = $rows unless defined $maxrows;

    return ( $rows > $maxrows ) ? $maxrows : $rows;

}

=item $form->dberror($msg);

Outputs a message as in $form->error but with $DBI::errstr automatically
appended to $msg.

=cut

sub dberror {
    my ( $self, $msg ) = @_;
    $self->error( "$msg\n" . $DBI::errstr );
}

=item $form->isblank($name, $msg);

Calls $form->error($msg) if the value of $form->{$name} matches /^\s*$/.

=cut

sub isblank {
    my ( $self, $name, $msg ) = @_;
    $self->error($msg) if $self->{$name} =~ /^\s*$/;
}

=item $form->header([$init, $headeradd]);

Outputs HTML and HTTP headers and sets $form->{header} to indicate that headers
have been output.  If called with $form->{header} set or in a non-CGI
environment, does not output anything.  $init is ignored.  $headeradd is data
to be added to the <head> portion of the output headers.  $form->{stylesheet},
$form->{title}, $form->{titlebar}, and $form->{pre} all affect the output of
this function.

If the stylesheet indicated by $form->{stylesheet} exists, output a link tag
to reference it.  If $form->{title} is false, the title text is the value of
$form->{titlebar}.  If $form->{title} is true, the title text takes the form of
"$form->{title} - $form->{titlebar}".  The value of $form->{pre} is output 
immediately after the closing of <head>.

=cut

sub header {

    my ( $self, $init, $headeradd ) = @_;

    return if $self->{header} or $ENV{LSMB_NOHEAD};
    $ENV{LSMB_NOHEAD} = 1; # Only run once.
    my ( $stylesheet, $favicon, $charset );

    if ( $ENV{GATEWAY_INTERFACE} ) {
        if ( $self->{stylesheet} && ( -f "css/$self->{stylesheet}" ) ) {
            $stylesheet =
qq|<link rel="stylesheet" href="css/$self->{stylesheet}" type="text/css" title="LedgerSMB stylesheet" />\n|;
        }

        $self->{charset} ||= "utf-8";
        $charset =
qq|<meta http-equiv="content-type" content="text/html; charset=$self->{charset}" />\n|;

        $self->{titlebar} =
          ( $self->{title} )
          ? "$self->{title} - $self->{titlebar}"
          : $self->{titlebar};
        if ($self->{warn_expire}){
            $headeradd .= qq|
		<script type="text/javascript" language="JavaScript">
		window.alert('Warning:  Your password will expire in $self->{pw_expires}');
	</script>|;
        }

        print qq|Content-Type: text/html; charset=utf-8\n\n
<!DOCTYPE html PUBLIC "-//W3C//DTD XHTML 1.0 Transitional//EN" 
		"http://www.w3.org/TR/xhtml1/DTD/xhtml1-transitional.dtd">
<html xmlns="http://www.w3.org/1999/xhtml" xml:lang="en" lang="en">
<head>
	<title>$self->{titlebar}</title>
	<meta http-equiv="Pragma" content="no-cache" />
	<meta http-equiv="Expires" content="-1" />
	<link rel="shortcut icon" href="favicon.ico" type="image/x-icon" />
	$stylesheet
	$charset
	<meta name="robots" content="noindex,nofollow" />
        $headeradd
</head>

		$self->{pre} \n|;
    }

    $self->{header} = 1;
}

=item $form->redirect([$msg]);

If $form->{callback} is set or $msg is not set, call the redirect function in
common.pl.  If main::redirect returns, exit.

Otherwise, output $msg as an informational message with $form->info($msg).

=cut

sub redirect {

    my ( $self, $msg ) = @_;

    if ( $self->{callback} || !$msg ) {
	print STDERR "Full redirect\n";
        main::redirect();
	$self->finalize_request();
    }
    else {

        $self->info($msg);
    }
}

=item $form->sort_columns(@columns);

Sorts the list @columns.  If $form->{sort} is unset, do nothing.  If the value
of $form->{sort} does not exist in @columns, returns the list formed by the
value of $form->{sort} followed by the values of @columns.  If the value of
$form->{sort} is in @columns, return the list formed by @columns with the value
of $form->{sort} moved to the head of the list.

=cut

sub sort_columns {

    my ( $self, @columns ) = @_;

    if ( $self->{sort} ) {
        $self->{sort} =~ s/^"*(.*?)"*$/$1/;
        if (@columns) {
            @columns = grep !/^$self->{sort}$/, @columns;
            if ($self->{sort} !~ /^\w*$/){
                $self->{sort} = $self->{dbh}->quote_identifier($self->{sort});
            }
            splice @columns, 0, 0, $self->{sort};
        }
    }

    @columns;
}

=item $form->sort_order($columns[, $ordinal]);

Returns a string that contains ordering details for the columns in SQL form.
$columns is a reference to a list of columns, $ordinal is a reference to a hash
that maps column names to ordinal positions.  This function depends upon the
values of $form->{direction}, $form->{sort}, and $form->{oldsort}.

If $form->{direction} is false, it becomes 'ASC'.  If $form->{direction} is true
and $form->{sort} and $form->{oldsort} are equal, reverse the order specified by
$form->{direction}.  $form->{oldsort} is set to the same value as $form->{sort}

The actual sorting of $columns happens as in $form->sort_columns(@$columns).

If $ordinal is set, the positions given by it are substituted for the names of
columns returned.

=cut

sub sort_order {

    my ( $self, $columns, $ordinal ) = @_;

    $self = "" unless defined $self;
    $self->{sort} = "" unless defined $self->{sort};
    $self->{oldsort} = "" unless defined $self->{oldsort};
    $self->{direction} = "" unless defined $self->{direction};

    # setup direction
    if ( $self->{direction} ) {

        if ( $self->{sort} eq $self->{oldsort} ) {

            if ( $self->{direction} eq 'ASC' ) {
                $self->{direction} = "DESC";
            }
            else {
                $self->{direction} = "ASC";
            }
        }

    }
    else {

        $self->{direction} = "ASC";
    }

    $self->{oldsort} = $self->{sort};

    my @a = $self->sort_columns( @{$columns} );

    if (ref $ordinal eq 'HASH') {
        #$a[0] =
          #( $ordinal->{ $a[$_] } )
          #? "$ordinal->{$a[0]} $self->{direction}"; 
          #: "$a[0] $self->{direction}";

          if ( defined $_ && $ordinal->{ $a[$_] } )
          {   
              $a[0] = "$ordinal->{$a[0]} $self->{direction}"; 
          }
          elsif ( !defined $_ && $ordinal->{ $a[0] } )
          {
              $a[0] = "$ordinal->{$a[0]} $self->{direction}"; 
          }
          else
          {
              $a[0] = "$a[0] $self->{direction}";
          }

        for ( 1 .. $#a ) {
            $a[$_] = $ordinal->{ $a[$_] } if $ordinal->{ $a[$_] };
        }

    }
    else {
        $a[0] .= " $self->{direction}";
    }

    my $sortorder = join ',', @a;
    $sortorder;
}

=item $form->format_amount($myconfig, $amount, $places, $dash);

Returns $amount as formatted in the form specified by $form->{numberformat}.
$places is the number of decimal places to have in the output.  $dash indicates
how to represent conditions surrounding values.

 +-------+----------+---------+------+
 | $dash | -1.00    | 1.00    | 0.00 |
 +-------+----------+---------+------+
 |   -   | (1.00)   | 1.00    |   -  |
 | DRCR  |  1.00 DR | 1.00 CR | DRCR |
 |   0   | -1.00    | 1.00    | 0.00 |
 |   x   | -1.00    | 1.00    |   x  |
 | undef | -1.00    | 1.00    |      |
 +-------+----------+---------+------+

Sample behaviour of the formatted output of various numbers for select $dash
values.

=cut

sub format_amount {

    my ( $self, $myconfig, $amount, $places, $dash ) = @_;

    $self = "" unless defined $self;
    my $negative;
    $myconfig = "" unless defined $myconfig;
    $amount = "" unless defined $amount;
    $places = "0" unless defined $places;
    $dash = "" unless defined $dash;
    if ($self->{money_precision}){
       $places= $self->{money_precision};
    }
    $amount = $self->parse_amount( $myconfig, $amount );
    return $amount->to_output({
               places => $places,
                money => $self->{money_precision},
           neg_format => $dash,
               format => $myconfig->{numberformat},
    });
}

=item $form->parse_amount($myconfig, $amount);

Return a Math::BigFloat containing the value of $amount where $amount is
formatted as $myconfig->{numberformat}.  If $amount is '' or undefined, it is
treated as zero.  DRCR and parenthesis notation is accepted in addition to
negative sign notation.

Calls $form->error if the value is NaN.

=cut

sub parse_amount {

    my ( $self, $myconfig, $amount ) = @_;

    #if ( ( $amount eq '' ) or ( ! defined $amount ) ) {
    if ( ( ! defined $amount ) or ( $amount eq '' ) ) {
        $amount = '0';
    }

    return LedgerSMB::PGNumber->from_input($amount, 
                                           {format => $myconfig->{numberformat}}
    );
}

=item $form->round_amount($amount, $places);

Rounds the provided $amount to $places decimal places.

=cut

sub round_amount {

    my ( $self, $amount, $places ) = @_;

    # These rounding rules follow from the previous implementation.
    # They should be changed to allow different rules for different accounts.
    Math::BigFloat->round_mode('+inf') if $amount >= 0;
    Math::BigFloat->round_mode('-inf') if $amount < 0;

    $amount = Math::BigFloat->new($amount)->ffround( -$places ) if $places >= 0;
    $amount = Math::BigFloat->new($amount)->ffround( -( $places - 1 ) )
      if $places < 0;

    $amount->precision(undef); #we are assuming whole cents so do not round
                               #immediately on arithmatic.  This is necessary
                               #because Math::BigFloat is arithmatically
                               #correct wrt accuracy and precision.

    return $amount;
}

=item $form->db_parse_numeric('sth' => $sth, ['arrayref' => $arrayref, 'hashref' => $hashref])

Converts numeric values in the result set $arrayref or $hashref to
Math::BigFloat using $sth to determine which fields are numeric.

=cut

sub db_parse_numeric {
    my $self = shift;
    my %args = @_;
    my ($sth, $arrayref, $hashref) = ($args{sth}, $args{arrayref}, 
          $args{hashref});
    my @types = @{$sth->{TYPE}};
    my @names = @{$sth->{NAME_lc}};
    for (0 .. $#names){
        #   numeric            float4/real
        if ($types[$_] == 3 or $types[$_] ==2) {
            $arrayref->[$_] = Math::BigFloat->new($arrayref->[$_]) 
              if defined $arrayref;
            $hashref->{$names[$_]} = Math::BigFloat->new($hashref->{$names[$_]})
              if defined $hashref;
        }

    }
    return ($hashref || $arrayref);
}

=item $form->get_my_emp_num($myconfig);

Function to get the employee number of the user $form->{login}.  $myconfig is
only used to create %myconfig.  $form->{emp_num} is set to the retrieved value.

This function is currently (2007-08-02) only used by pos.conf.pl.

=cut

sub get_my_emp_num {
    my ( $self, $myconfig) = @_;
    my %myconfig = %{$myconfig};
    my $dbh = $self->{dbh};

    # we got a connection, check the version
    my $query = qq|
		SELECT employeenumber FROM entity_employee 
		 WHERE entity_id = 
			(SELECT entity_id FROM users WHERE username = ?)|;
    my $sth = $dbh->prepare($query);
    $sth->execute( $self->{login} ) || $self->dberror($query);

    my ($id) = $sth->fetchrow_array;
    $sth->finish;
    $self->{'emp_num'} = $id;
}

=item $form->format_string(@fields);

Escape the values of $form selected by @fields for the format specified by
$form->{format}.

=cut

sub format_string {

    my ( $self, @fields ) = @_;

    my $format = $self->{format};

    if ( $self->{format} =~ /(postscript|pdf)/ ) {
        $format = 'tex';
    }

    my %replace = (
        'order' => {
            html => [ '<',  '>', '\n', '\r' ],
            txt  => [ '\n', '\r' ],
        },
        html => {
            '<'  => '&lt;',
            '>'  => '&gt;',
            '\n' => '<br />',
            '\r' => '<br />'
        },
        txt => { '\n' => "\n", '\r' => "\r" },
    );

    my $key;

    foreach $key ( @{ $replace{order}{$format} } ) {
        for (@fields) { $self->{$_} =~ s/$key/$replace{$format}{$key}/g }
    }

}

=item $form->datetonum($myconfig, $date[, $picture]);

Converts $date from the format $myconfig->{dateformat} to the format 'yyyymmdd'.
If the year extracted is only two-digits, the year given is assumed to be in the
range 2000-2099.

If $date does not contain any non-digits, datetonum does nothing.

$picture is ignored.

=cut

sub datetonum {

    my ( $self, $myconfig, $date, $picture ) = @_;

    $date = "" unless defined $date;

    if ($date =~ /^\d{4}-\d{2}-\d{2}$/){
        $date =~ s/-//g;
        return $date;
    }

    if ( $date && $date =~ /\D/ ) {

        my $yy;
        my $mm;
        my $dd;

        if ( $date =~ /^\d{4}-\d\d-\d\d$/ ) {
            ( $yy, $mm, $dd ) = split /\D/, $date;
        } if ( $myconfig->{dateformat} =~ /^yy/ ) {
            ( $yy, $mm, $dd ) = split /\D/, $date;
        } elsif ( $myconfig->{dateformat} =~ /^mm/ ) {
            ( $mm, $dd, $yy ) = split /\D/, $date;
        } elsif ( $myconfig->{dateformat} =~ /^dd/ ) {
            ( $dd, $mm, $yy ) = split /\D/, $date;
        }

        $dd *= 1;
        $mm *= 1;
        $yy += 2000 if length $yy == 2;

        $dd = substr( "0$dd", -2 );
        $mm = substr( "0$mm", -2 );
        $date = "$yy$mm$dd";
    }

    $date;
}

=item $form->add_date($myconfig, $date, $repeat, $unit);

Returns the date $repeat $units from $date in the input format.  $date can
either be in $myconfig->{dateformat} or 'yyyymmdd' (four digit year required for
this option).  The valid values for $unit are 'days', 'weeks', 'months', and
'years'.

This function is unreliable for $unit values other than 'days' or 'weeks' and
can die horribly.

=cut

sub add_date {

    my ( $self, $myconfig, $date, $repeat, $unit ) = @_;

    my $diff = 0;
    my $spc  = $myconfig->{dateformat};
    my $yy;
    my $mm;
    my $dd;
    $spc =~ s/\w//g;
    $spc = substr( $spc, 0, 1 );

    if ($date) {

        if ( $date =~ /\D/ ) {

            if ( $myconfig->{dateformat} =~ /^yy/ ) {
                ( $yy, $mm, $dd ) = split /\D/, $date;
            }
            elsif ( $myconfig->{dateformat} =~ /^mm/ ) {
                ( $mm, $dd, $yy ) = split /\D/, $date;
            }
            elsif ( $myconfig->{dateformat} =~ /^dd/ ) {
                ( $dd, $mm, $yy ) = split /\D/, $date;
            }

        }
        else {

            # ISO
            ( $yy, $mm, $dd ) = ($date =~ /(....)(..)(..)/);
        }

        if ( $unit eq 'days' ) {
            $diff = $repeat * 86400;
        }
        elsif ( $unit eq 'weeks' ) {
            $diff = $repeat * 604800;
        }
        elsif ( $unit eq 'months' ) {
            $diff = $mm + $repeat;

            my $whole = int( $diff / 12 );
            $yy += $whole;

            $mm = ( $diff % 12 );
            $mm = '12' if $mm == 0;
            $yy-- if $mm == 12;
            $diff = 0;
        }
        elsif ( $unit eq 'years' ) {
            $yy += $repeat;
        }

        $mm--;

        my @t = localtime( Time::Local::timelocal( 0, 0, 0, $dd, $mm, $yy ) + $diff );

        $t[4]++;
        $mm = substr( "0$t[4]", -2 );
        $dd = substr( "0$t[3]", -2 );
        $yy = $t[5] + 1900;

        if ( $date =~ /\D/ ) {

            if ( $myconfig->{dateformat} =~ /^yy/ ) {
                $date = "$yy$spc$mm$spc$dd";
            }
            elsif ( $myconfig->{dateformat} =~ /^mm/ ) {
                $date = "$mm$spc$dd$spc$yy";
            }
            elsif ( $myconfig->{dateformat} =~ /^dd/ ) {
                $date = "$dd$spc$mm$spc$yy";
            }

        }
        else {
            $date = "$yy$mm$dd";
        }
    }

    $date;
}

=item $form->print_button($button, $name);

Outputs a submit button to STDOUT.  $button is a hashref that contains data
about buttons, $name is the key for the element in $button to output.  Each
value in $button is a reference to a hash of two elements, 'key' and 'value'.

$name is the value of the button that gets sent to the server when clicked,
$button->{$name}{key} is the accesskey, and $button->{$name}{value} is the label
for the button.

=cut

sub print_button {
    my ( $self, $button, $name ) = @_;

    print
qq|<button class="submit" type="submit" name="action" value="$name" accesskey="$button->{$name}{key}" title="$button->{$name}{value} [Alt-$button->{$name}{key}]">$button->{$name}{value}</button>\n|;
}

# Database routines used throughout

=item $form->db_init($myconfig);

Connect to the database that $myconfig is set to use and initialise the base
parameters.  The connection handle becomes $form->{dbh} and
$form->{custom_db_fields} is populated.  The connection initiated has
autocommit disabled.

=cut

sub db_init {
    my ( $self, $myconfig ) = @_;

    # Handling of HTTP Basic Auth headers
    my $auth = $ENV{'HTTP_AUTHORIZATION'};
	# Send HTTP 401 if the authorization header is missing
    LedgerSMB::Auth::credential_prompt unless ($auth);
	$auth =~ s/Basic //i; # strip out basic authentication preface
    $auth = MIME::Base64::decode($auth);
    my ($login, $password) = split(/:/, $auth);
    $self->{login} = $login;
    if (!$self->{company}){ 
        $self->{company} = $LedgerSMB::Sysconfig::default_db;
    }
    my $dbname = $self->{company};
    my $dbconfig = { dbconnect => "dbi:Pg:dbname=$dbname",
                  dbuser    => $login,
                  dbpasswd  => $password
    };

    $self->{dbh} = $self->dbconnect_noauto($dbconfig) || $self->dberror();
    $self->{dbh}->{pg_server_prepare} = 0;
    my $dbh = $self->{dbh};
    my %date_query = (
        'mm/dd/yy' => 'set DateStyle to \'SQL, US\'',
        'mm-dd-yy' => 'set DateStyle to \'POSTGRES, US\'',
        'dd/mm/yy' => 'set DateStyle to \'SQL, EUROPEAN\'',
        'dd-mm-yy' => 'set DateStyle to \'POSTGRES, EUROPEAN\'',
        'dd.mm.yy' => 'set DateStyle to \'GERMAN\''
    );
    if ( !$myconfig->{dateformat}) {
        $myconfig->{dateformat} = 'yyyy-mm-dd';
    } else {
        $self->{dbh}->do( $date_query{ $myconfig->{dateformat} } );
    }
    $self->{db_dateformat} = $myconfig->{dateformat};    #shim

    # This is the general version check
    my $sth = $dbh->prepare("
            SELECT value FROM defaults 
             WHERE setting_key = 'version'");
    $sth->execute;
    my ($dbversion) = $sth->fetchrow_array;
    if ($dbversion ne $self->{dbversion}){
        $self->error("Database is not the expected version.");
    }

    my $query = "SELECT t.extends, 
			coalesce (t.table_name, 'custom_' || extends) 
			|| ':' || f.field_name as field_def
		FROM custom_table_catalog t
		JOIN custom_field_catalog f USING (table_id)";
    $sth = $self->{dbh}->prepare($query);
    $sth->execute;
    my $ref;
    while ( $ref = $sth->fetchrow_hashref('NAME_lc') ) {
        push @{ $self->{custom_db_fields}{ $ref->{extends} } },
          $ref->{field_def};
    }
    # Roles tracking
    $self->{_roles} = [];
    $query = "select rolname from pg_roles 
               where pg_has_role(SESSION_USER, 'USAGE')";
    $sth = $dbh->prepare($query);
    $sth->execute();
    while (my @roles = $sth->fetchrow_array){
        push @{$self->{_roles}}, $roles[0];
    }

    $sth = $dbh->prepare('SELECT check_expiration()');
    $sth->execute;
    ($self->{warn_expire}) = $sth->fetchrow_array;
    if ($self->{warn_expire}){
        $sth = $dbh->prepare('SELECT user__check_my_expiration()');
        $sth->execute;
        ($self->{pw_expires})  = $sth->fetchrow_array;
    }
    LedgerSMB::Company_Config::initialize($self);
    $sth->finish();
}

=item $form->run_custom_queries($tablename, $query_type[, $linenum]);

Runs queries against custom fields for the specified $query_type against
$tablename.

Valid values for $query_type are any casing of 'SELECT', 'INSERT', and 'UPDATE'.

=cut

sub run_custom_queries {
    my ( $self, $tablename, $query_type, $linenum ) = @_;
    my $dbh = $self->{dbh};
    if ( $query_type !~ /^(select|insert|update)$/i ) {
        $self->error(
                "Passed incorrect query type to run_custom_queries."
        );
    }
    my @rc;
    my %temphash;
    my @templist;
    my @elements;
    my $query;
    my $did_insert;
    my $ins_values;
    my $sth;
    if ($linenum) {
        $linenum = "_$linenum";
    }

    $query_type = uc($query_type);
    for ( @{ $self->{custom_db_fields}{$tablename} } ) {
        @elements = split( /:/, $_ );
        push @{ $temphash{ $elements[0] } }, $elements[1];
    }
    for ( keys %temphash ) {
        my @data;
        my $ins_values;
        $query = "$query_type ";
        if ( $query_type eq 'UPDATE' ) {
            $query = "DELETE FROM $_ WHERE row_id = ?";
            my $sth = $dbh->prepare($query);
            $sth->execute( $self->{ "id" . "$linenum" } )
              || $self->dberror($query);
        }
        elsif ( $query_type eq 'INSERT' ) {
            $query .= " INTO $_ (";
        }
        my $first = 1;
        for ( @{ $temphash{$_} } ) {
            $query .= "$_";
            if ( $query_type eq 'UPDATE' ) {
                $query .= '= ?';
            }
            $ins_values .= "?, ";
            $query      .= ", ";
            $first = 0;
            if ( $query_type eq 'UPDATE' or $query_type eq 'INSERT' ) {
                push @data, $self->{"$_$linenum"};
            }
        }
        if ( $query_type ne 'INSERT' ) {
            $query =~ s/, $//;
        }
        if ( $query_type eq 'SELECT' ) {
            $query .= " FROM $_";
        }
        if ( $query_type eq 'SELECT' or $query_type eq 'UPDATE' ) {
            $query .= " WHERE row_id = ?";
        }
        if ( $query_type eq 'INSERT' ) {
            $query .= " row_id) VALUES ($ins_values ?)";
        }
        if ( $query_type eq 'SELECT' ) {
            push @rc, [$query];
        }
        else {
            unshift( @data, $query );
            push @rc, [@data];
        }
    }
    if ( $query_type eq 'INSERT' ) {
        for (@rc) {
            $query = shift( @{$_} );
            $sth   = $dbh->prepare($query)
              || $self->db_error($query);
            $sth->execute( @{$_}, $self->{id} )
              || $self->dberror($query);
            $sth->finish;
            $did_insert = 1;
        }
    }
    elsif ( $query_type eq 'UPDATE' ) {
        @rc = $self->run_custom_queries( $tablename, 'INSERT', $linenum );
    }
    elsif ( $query_type eq 'SELECT' ) {
        for (@rc) {
            my $query = shift @{$_};
            my $sth   = $self->{dbh}->prepare($query);
            $sth->execute( $self->{id} );
            my $ref = $sth->fetchrow_hashref('NAME_lc');
            for ( keys %{$ref} ) {
                $self->{$_} = $ref->{$_};
            }
        }
    }
    @rc;
}

=item $form->dbconnect($myconfig);

Returns an autocommit connection to the database specified in $myconfig.

=cut

sub dbconnect {

    my ( $self, $myconfig ) = @_;

    # connect to database
    my $dbh = DBI->connect( $myconfig->{dbconnect},
        $myconfig->{dbuser}, $myconfig->{dbpasswd} )
      or $self->dberror;
    $dbh->{pg_enable_utf8} = 1;

    # set db options
    if ( $myconfig->{dboptions} ) {
        $dbh->do( $myconfig->{dboptions} )
          || $self->dberror( $myconfig->{dboptions} );
    }

    $dbh;
}

=item $form->dbconnect_noauto($myconfig);

Returns a non-autocommit connection to the database specified in $myconfig.

=cut

sub dbconnect_noauto {

    my ( $self, $myconfig ) = @_;

    # connect to database
    my $dbh = DBI->connect(
        $myconfig->{dbconnect}, $myconfig->{dbuser},
        $myconfig->{dbpasswd}, { AutoCommit => 0 }
    ) or $self->dberror;
    $dbh->{pg_enable_utf8} = 1;

    # set db options
    if ( $myconfig->{dboptions} ) {
        $dbh->do( $myconfig->{dboptions} );
    }

    $dbh;
}

=item $form->dbquote($var);

If $var is an empty string, return NULL, otherwise return $var as quoted by
$form->{dbh}->quote($var).

=cut

sub dbquote {

    my ( $self, $var ) = @_;

    if ( $var eq '' ) {
        $_ = "NULL";
    }
    else {
        $_ = $self->{dbh}->quote($var);
    }
    $_;
}

=item $form->update_balance($dbh, $table, $field, $where, $value);

B<WARNING>: This is a dangerous private function.  All apps calling it must be
careful to avoid SQL injection issues.

If $value is set, sets the value of $field in $table to the sum of the current
stored value and $value.  In order to not annihilate the values in $table,
$where must contain a WHERE clause that limits the UPDATE to a single row.

=cut

sub update_balance {

    # This is a dangerous private function.  All apps calling it must
    # be careful to avoid SQL injection issues

    my ( $self, $dbh, $table, $field, $where, $value ) = @_;

    
    $table = $dbh->quote_identifier($table);
    $field = $dbh->quote_identifier($field);
    # if we have a value, go do it
    if ($value) {

        # retrieve balance from table
        my $query = "SELECT $field FROM $table WHERE $where FOR UPDATE";
        my ($balance) = $dbh->selectrow_array($query);

        $balance = $dbh->quote($balance + $value);

        # update balance
        $query = "UPDATE $table SET $field = $balance WHERE $where";
        $dbh->do($query) || $self->dberror($query);
    }
}

=item $form->update_exchangerate($dbh, $curr, $transdate, $buy, $sell);

Updates the exchange rates $buy and $sell for the given $currency on $transdate.
If there is not yet an exchange rate for $currency on $transdate, an entry is
inserted.  This returns without doing anything if $curr eq ''.

$dbh is not used, favouring $self->{dbh}.

=cut

sub update_exchangerate {

    my ( $self, $dbh, $curr, $transdate, $buy, $sell ) = @_;

    # some sanity check for currency
    return if ( $curr eq "" );

    my $query = qq|
		SELECT curr 
		FROM exchangerate
		WHERE curr = ?
		AND transdate = ?
		FOR UPDATE|;

    my $sth = $self->{dbh}->prepare($query);
    $sth->execute( $curr, $transdate ) || $self->dberror($query);

    my $set;
    my @queryargs;

    if ( $buy && $sell ) {
        $set = "buy = ?, sell = ?";
        @queryargs = ( $buy, $sell );
    }
    elsif ($buy) {
        $set       = "buy = ?";
        @queryargs = ($buy);
    }
    elsif ($sell) {
        $set       = "sell = ?";
        @queryargs = ($sell);
    }

    if ( !$set ) {
        $self->error("Exchange rate missing!");
    }
    if ( $sth->fetchrow_array ) {
        $query = qq|UPDATE exchangerate
					   SET $set
					 WHERE curr = ?
					   AND transdate = ?|;
        push( @queryargs, $curr, $transdate );

    }
    else {
        $query = qq|
			INSERT INTO exchangerate (
			curr, buy, sell, transdate)
			VALUES (?, ?, ?, ?)|;
        @queryargs = ( $curr, $buy, $sell, $transdate );
    }
    $sth->finish;
    $sth = $self->{dbh}->prepare($query);

    $sth->execute(@queryargs) || $self->dberror($query);

}

=item $form->save_exchangerate($myconfig, $currency, $transdate, $rate, $fld);

Saves the exchange rate $rate for the given $currency on $transdate for the
provided purpose in $fld.  $fld can be either 'buy' or 'sell'.

$myconfig is not used.  $self->update_exchangerate is used for the majority of
the work.

=cut

sub save_exchangerate {

    my ( $self, $myconfig, $currency, $transdate, $rate, $fld ) = @_;

    my ( $buy, $sell ) = ( 0, 0 );
    $buy  = $rate if $fld eq 'buy';
    $sell = $rate if $fld eq 'sell';

    $self->update_exchangerate( $self->{dbh}, $currency, $transdate, $buy,
        $sell );

}

=item $form->get_exchangerate($dbh, $curr, $transdate, $fld);

Returns the exchange rate in relation to the default currency for $currency on
$transdate for the purpose indicated by $fld.  $fld can be either 'buy' or
'sell' to get usable results.

$dbh is not used, favouring $self->{dbh}.

=cut

sub get_exchangerate {

    my ( $self, $dbh, $curr, $transdate, $fld ) = @_;

    my $exchangerate = 1;

    if ($transdate) {
        my $query = qq|
			SELECT $fld FROM exchangerate
			WHERE curr = ? AND transdate = ?|;
        my $sth = $self->{dbh}->prepare($query);
        $sth->execute( $curr, $transdate );

        ($exchangerate) = $sth->fetchrow_array;
	$exchangerate = Math::BigFloat->new($exchangerate);
        $sth->finish;
    }

    $exchangerate;
}

=item $form->check_exchangerate($myconfig, $currency, $transdate, $fld);

Returns some true value when an entry for $currency on $transdate is true for
the purpose indicated by $fld.  $fld can be either 'buy' or 'sell' to get
usable results.  Returns false if $transdate is not set.

$myconfig is not used.

=cut

sub check_exchangerate {

    my ( $self, $myconfig, $currency, $transdate, $fld ) = @_;

    return "" unless $transdate;

    my $query = qq|
		SELECT $fld 
		FROM exchangerate
		WHERE curr = ? AND transdate = ?|;

    my $sth = $self->{dbh}->prepare($query);
    $sth->execute( $currency, $transdate );
    my @array = $sth->fetchrow_array;
    $self->db_parse_numeric(sth => $sth, arrayref => \@array);
    my ($exchangerate) = @array;

    $sth->finish;

    $exchangerate;
}

=item $form->add_shipto($dbh, $id);

Inserts a new address into the table shipto if the value of any of the shipto
address components in $form differs to the regular attribute in $form.  The
inserted value of trans_id is $id, the other fields correspond with the shipto
address components of $form.

$dbh is unused.

=cut

sub add_shipto {
  
  	my ( $self,$dbh,$id ) = @_;
        if (! $self->{locationid}) {
		return;
	}
	my $query = qq|
			INSERT INTO new_shipto 
			(trans_id, oe_id,location_id) 
			VALUES ( ?, ?, ?)
			|;

        my $sth = $self->{dbh}->prepare($query) || $self->dberror($query);

        $sth->execute(
                        undef,                     
			$self->{id},
			$self->{locationid}
             
		      ) || $self->dberror($query);
	
	$sth->finish;
	$dbh->commit;

     
    
}


=item $form->get_employee($dbh);

Returns a list containing the name and id of the employee $form->{login}.  Any
portion of $form->{login} including and past '@' are ignored.

$dbh is unused.

=cut

sub get_employee {
    my ( $self, $dbh ) = @_;

    my $login = $self->{login};
    $login =~ s/@.*//;

    my $query = qq|
		SELECT name, id
		  FROM entity WHERE id IN (select entity_id
					 FROM users 
					WHERE username = ?)|;

    my $sth = $self->{dbh}->prepare($query);
    $sth->execute($login);
    my (@a) = $sth->fetchrow_array();
    $a[1] *= 1;

    $sth->finish;

    @a;
}

=item $form->get_name($myconfig, $table[, $transdate])

Sets $form->{name_list} to refer to a list of customers or vendors whose names
or numbers match the value found in $form->{$table} and returns the number of
matches.  $table can be 'vendor', 'customer', or 'employee'; if the optional
field $transdate is provided, the result set is further limited to $table
entries which were active on the provided date as determined by the start and
end dates.  The elements of $form->{name_list} are references returned rows in
hashref form and are sorted by the name field.  The fields of the hash are those
of the view $table and the table entity.

$myconfig is unused.

=cut

# this sub gets the id and name from $table
sub get_name {

    my ( $self, $myconfig, $table, $transdate ) = @_;

    my @queryargs;
    my $where;
    if ($transdate) {
        $where = qq|
			AND (c.startdate IS NULL OR c.startdate <= ?)
					AND (c.enddate IS NULL OR c.enddate >= ?)|;

        @queryargs = ( $transdate, $transdate );
    }

    # SC: Check for valid table/view name.  Other values will cause SQL errors.
    if ($table !~ /^(vendor|customer|employee)$/i) {
        $self->error('Invalid name source');
    }
    # Company name is stored in $self->{vendor} or $self->{customer}
    if ($self->{"${table}number"} eq ''){
        $self->{"${table}number"} = $self->{$table};
    }

    my $name = $self->like( lc $self->{$table} );

    $self->{"${table}number"}=$self->like(lc $self->{"${table}number"});#added % and % for searching key vendor/customer number.

    # Vendor and Customer are now views into entity_credit_account.
    my $query = qq/
		SELECT c.*, e.name, e.control_code, ctf.default_reportable
                  FROM entity_credit_account c
		  JOIN entity e ON (c.entity_id = e.id)
             LEFT JOIN country_tax_form ctf ON (c.taxform_id = ctf.id)
		 WHERE (lower(e.name) LIKE ?
		       OR c.meta_number ILIKE ?)
		$where
		ORDER BY e.name/;

    unshift( @queryargs, $name, $self->{"${table}number"} );
    my $sth = $self->{dbh}->prepare($query);
    $sth->execute(@queryargs) || $self->dberror($query);

    my $i = 0;
    @{ $self->{name_list} } = ();
    while ( my $ref = $sth->fetchrow_hashref('NAME_lc') ) {
        push( @{ $self->{name_list} }, $ref );
        $i++;
    }
    $sth->finish;

    return $i;
}

=item $form->all_vc($myconfig, $vc, $module, $dbh, $transdate, $job);

Populates the list referred to by $form->{all_${vc}} with hashes of either
vendor or customer id and name, ordered by the name.  This will be vendor
details unless $vc is set to 'customer'.  This list can be limited to only
vendors or customers which are usable on a given day by specifying $transdate.
As a further restriction, $form->{all_${vc}} will not be populated if the
number of vendors or customers that would be present in that list exceeds, or
is equal to, $myconfig->{vclimit}.

In addition to the possible population of $form->{all_${vc}},
$form->{employee_id} is looked up if not already set, the list
$form->{all_language} is populated using the language table and is sorted by the
description, and $form->all_employees, $form->all_departments,
$form->all_projects, and $form->all_taxaccounts are all run.

$module and $dbh are unused.

=cut

sub all_vc {

    my ( $self, $myconfig, $vc, $module, $dbh, $transdate, $job ) = @_;
    my $ref;
    my $table;

    if ($module eq 'AR'){
        $table = 'ar';
    } elsif ($module eq 'AP'){
        $table = 'ap';
    }

    $dbh = $self->{dbh};

    my $sth;
    $sth = $dbh->prepare('SELECT value FROM defaults WHERE setting_key = ?');

    $sth->execute('vclimit');
    ($myconfig->{vclimit}) = $sth->fetchrow_array();

    if ($vc eq 'customer'){
        $self->{vc_class} = 1;
    } else {
        $self->{vc_class} = 2;
        $vc = 'vendor';
    }
    my $query = qq|SELECT count(*) FROM entity_credit_account ec 
		where ec.entity_class = ?|;
    my $where;
    my @queryargs2 = ($self->{vc_class});
    my @queryargs;
    if ($transdate) {
        $query .= qq| AND (ec.startdate IS NULL OR ec.startdate <= ?)
				AND (ec.enddate IS NULL OR ec.enddate >= ?)|;
        $where = qq| (ec.startdate IS NULL OR ec.startdate <= ?)
			AND (ec.enddate IS NULL OR ec.enddate >= ?) 
			AND ec.entity_class = ?|;
        push (@queryargs, $transdate, $transdate, $self->{vc_class});
        push (@queryargs2, $transdate, $transdate);
    } else {
        $where = " true";
    }

    $sth = $dbh->prepare($query);

    $sth->execute(@queryargs2);

    my ($count) = $sth->fetchrow_array;

    $sth->finish;

    if ($self->{id}) {
	### fixme: the segment below assumes that the form ID is a
	# credit account id, which it isn't necessarily (maybe never?)
	# when called from bin/oe.pl, it's an order id.
        $query = qq|
		SELECT ec.id, e.name
		  FROM entity e
		  JOIN entity_credit_account ec ON (ec.entity_id = e.id)
		 WHERE ec.id = (select entity_credit_account FROM $table
				WHERE id = ?)
		ORDER BY name|;
        $sth = $self->{dbh}->prepare($query);
        $sth->execute($self->{id});
        ($self->{"${vc}_id"}, $self->{$vc}) = $sth->fetchrow_array();
    }

    if ( $count < $myconfig->{vclimit} ) {

        $self->{"${vc}_id"} *= 1;

        $query = qq|SELECT ec.id, e.name
                      FROM entity e
                      JOIN entity_credit_account ec ON ec.entity_id = e.id
                     WHERE 
                           $where
                     UNION 
                    SELECT ec.id, e.name
                      FROM entity e
                      JOIN entity_credit_account ec ON ec.entity_id = e.id
                     WHERE ec.id = ?
                  ORDER BY name|;

        push( @queryargs, $self->{"${vc}_id"} );

        $sth = $dbh->prepare($query);
        $sth->execute(@queryargs) || $self->dberror($query);

        @{ $self->{"all_$vc"} } = ();

        while ( $ref = $sth->fetchrow_hashref('NAME_lc') ) {
            push @{ $self->{"all_$vc"} }, $ref;
        }

        $sth->finish;

    }

    # get self
    if ( !$self->{employee_id} ) {
        ( $self->{employee}, $self->{employee_id} ) = split /--/,
          $self->{employee};
        ( $self->{employee}, $self->{employee_id} ) = $self->get_employee($dbh)
          unless $self->{employee_id};
    }

    $self->get_regular_metadata($myconfig,$vc, $module, $dbh, $transdate, $job);
}

=item $form->get_regular_metadata($myconfig, $vc, $module, $dbh, $transdate, 
                                 $job)

This is API-compatible with all_vc.  It is a handy wrapper function that calls
the following functions:
all_employees
all_departments
all_projects
all_taxaccounts

It is preferable to using all_vc where the latter does not work properly due to
variable collisions, etc.

$form->{employee_id} is looked up if not already set, the list
$form->{all_language} is populated using the language table and is sorted by the
description, and $form->all_employees, $form->all_departments,
$form->all_projects, and $form->all_taxaccounts are all run.

$module and $dbh are unused.

=cut

sub get_regular_metadata {
    my ( $self, $myconfig, $vc, $module, $dbh, $transdate, $job ) = @_;
    $dbh = $self->{dbh};

    $self->all_employees( $myconfig, $dbh, $transdate, 1 );
    $self->all_departments( $myconfig, $dbh, $vc );
    $self->all_projects( $myconfig, $dbh, $transdate, $job );
    $self->all_taxaccounts( $myconfig, $dbh, $transdate );
    $self->all_languages();
}

=item $form->all_accounts()

Sets $form->{accounts} to all accounts.  Returns the list as well.
Example:  my @account_list = $form->all_accounts();

=cut

sub all_accounts {
    my ($self) = @_;
    my $ref;
    $self->{all_accounts} = [];
    my $sth = $self->{dbh}->prepare('SELECT * FROM chart_list_all()');
    $sth->execute || $self->dberror('SELECT * FROM chart_list_all()');
    while ($ref = $sth->fetchrow_hashref('NAME_lc')){
        push(@{$self->{all_accounts}}, $ref);
    }
    $sth->finish;
    return @{$self->{all_accounts}};
}

=item $form->all_taxaccounts($myconfig, $dbh2[, $transdate]);

Get the tax rates and numbers for all the taxes in $form->{taxaccounts}.  Does
nothing if $form->{taxaccounts} is false.  Taxes are listed as a space seperated
list of account numbers from the chart.  The retrieved values are placed within
$form->{${accno}_rate} and $form->{${accno}_taxnumber}.  If $transdate is set,
then only process taxes that were valid on $transdate.

$myconfig and $dbh2 are unused.

=cut

sub all_taxaccounts {

    my ( $self, $myconfig, $dbh2, $transdate ) = @_;

    my $dbh = $self->{dbh};

    my $sth;
    my $query;
    my $where;

    my @queryargs = ();

    if ($transdate) {
        $where = qq| AND (t.validto >= ? OR t.validto IS NULL)|;
        push( @queryargs, $transdate );
    }

    if ( $self->{taxaccounts} ) {

        # rebuild tax rates
        $query = qq|SELECT t.rate, t.taxnumber 
					  FROM tax t 
					  JOIN chart c ON (c.id = t.chart_id) 
					 WHERE c.accno = ?
					$where
				  ORDER BY accno, validto|;

        $sth = $dbh->prepare($query) || $self->dberror($query);

        foreach my $accno ( split / /, $self->{taxaccounts} ) {
            $sth->execute( $accno, @queryargs );
            ( $self->{"${accno}_rate"}, $self->{"${accno}_taxnumber"} ) =
              $sth->fetchrow_array;
            $sth->finish;
        }
    }
}

=item $form->all_employees($myconfig, $dbh2, $transdate, $sales);

Sets $form->{all_employee} to be a reference to an array referencing hashes of
employee information.  The hashes are of the form {'id' => id, 'name' => name}.
If $transdate is set, the query is limited to employees who are active on that
day.  If $sales is true, only employees with the sales flag set are added.

$dbh2 is unused.

=cut 

sub all_employees {

    my ( $self, $myconfig, $dbh2, $transdate, $sales ) = @_;

    my $dbh       = $self->{dbh};
    my @whereargs = ();

    # setup employees/sales contacts
    my $query = qq|
		SELECT id, name
		FROM entity
		WHERE id IN (SELECT entity_id FROM entity_employee
					WHERE|;

    if ($transdate) {
        $query .= qq| (startdate IS NULL OR startdate <= ?)
		AND (enddate IS NULL OR enddate >= ?) AND|;
        @whereargs = ( $transdate, $transdate );
    }
    else {
        $query .= qq| enddate IS NULL AND|;
    }

    if ($sales) {
        $query .= qq| sales = '1' AND|;
    }

    $query =~ s/(WHERE|AND)$//;
    $query .= qq|) ORDER BY name|;
    my $sth = $dbh->prepare($query);
    $sth->execute(@whereargs) || $self->dberror($query);

    while ( my $ref = $sth->fetchrow_hashref('NAME_lc') ) {
        push @{ $self->{all_employee} }, $ref;
    }

    $sth->finish;
}

=item $form->all_projects($myconfig, $dbh2[, $transdate, $job]);

Populates the list referred to as $form->{all_project} with hashes detailing
all projects.  If $job is true, limit the projects to those whose ids  are not
also present in parts with a project_id > 0.  If $transdate is set, the projects
are limited to those valid on $transdate.  If $form->{language_code} is set,
include the translation description in the project list and limit to
translations with a matching language_code.  The result list,
$form->{all_project}, is sorted by projectnumber.

$myconfig and $dbh2 are unused.  $job appears to be part of attempted job-
costing support.

=cut

sub all_projects {

    my ( $self, $myconfig, $dbh2, $transdate, $job ) = @_;

    my $dbh       = $self->{dbh};
    my @queryargs = ();

    my $where = "1 = 1";

    $where = qq|id NOT IN (SELECT id
							 FROM parts
							WHERE project_id > 0)| if !$job;

    my $query = qq|SELECT *
					 FROM project
					WHERE $where|;

    if ( $self->{language_code} ) {

        $query = qq|
			SELECT pr.*, t.description AS translation
			FROM project pr
			LEFT JOIN translation t ON (t.trans_id = pr.id)
			WHERE t.language_code = ?|;
        push( @queryargs, $self->{language_code} );
    }

    if ($transdate) {
        $query .= qq| AND (startdate IS NULL OR startdate <= ?)
				AND (enddate IS NULL OR enddate >= ?)|;
        push( @queryargs, $transdate, $transdate );
    }

    $query .= qq| ORDER BY projectnumber|;
 
    #my $sth = $dbh->prepare($query);
    #$sth->execute(@queryargs) || $self->dberror($query);
    
     #temporary query

     $query=qq|SELECT pr.*, e.name AS customer
               FROM project pr
               LEFT JOIN entity_credit_account c ON (c.id = pr.credit_id) 
               left join entity e on(e.id=c.entity_id)
              |;
my $sth = $dbh->prepare($query);
    $sth->execute() || $self->dberror($query);
    #temparary query	

    

    @{ $self->{all_project} } = ();

    while ( my $ref = $sth->fetchrow_hashref('NAME_lc') ) {
        push @{ $self->{all_project} }, $ref;
      
    }

    $sth->finish;
}

=item $form->all_departments($myconfig, $dbh2, $vc);

Set $form->{all_department} to be a reference to a list of hashrefs describing
departments of the form {'id' => id, 'description' => description}.  If $vc
is 'customer', further limit the results to those whose role is 'P' (Profit
Center).

This procedure is internally followed by a call to $form->all_years($myconfig).

$dbh2 is not used.

=cut

sub all_departments {

    my ( $self, $myconfig, $dbh2, $vc ) = @_;

    my $dbh = $self->{dbh};

    my $where = "1 = 1";

    if ($vc) {
        if ( $vc eq 'customer' ) {
            $where = " role = 'P'";
        }
    }

    my $query = qq|SELECT id, description
					 FROM department
					WHERE $where
				 ORDER BY id|;

#temporary
 $query = qq|SELECT id, description
					 FROM department
				 ORDER BY id|;
#end

    my $sth = $dbh->prepare($query);
    $sth->execute || $self->dberror($query);

    @{ $self->{all_department} } = ();

    while ( my $ref = $sth->fetchrow_hashref('NAME_lc') ) {
        push @{ $self->{all_department} }, $ref;
    }

    $sth->finish;
    $self->all_years($myconfig);
}

=item $form->all_languages($myconfig);

Set $form->{all_language} to be a reference to a list of hashrefs describing
languages using the form {'code' => code, 'description' => description}.

=cut

sub all_languages {

    my ( $self ) = @_;

    my $dbh = $self->{dbh};

    my $query = qq|
        SELECT code, description
        FROM language
	ORDER BY description|;

    my $sth = $dbh->prepare($query);
    $sth->execute || $self->dberror($query);

    $self->{all_language} = [];

    while ( my $ref = $sth->fetchrow_hashref('NAME_lc') ) {
        push @{ $self->{all_language} }, $ref;
    }

    $sth->finish;
}

=item $form->all_years($myconfig[, $dbh2]);

Populates the hash $form->{all_month} with a mapping between a two-digit month
number and the English month name.  Populates the list $form->{all_years} with
all years which contain transactions.

$dbh2 is unused.

=cut

sub all_years {

    my ( $self, $myconfig ) = @_;

    my $dbh = $self->{dbh};
    $self->{all_years} = [];

    # get years
    my $query = qq|
        SELECT * FROM date_get_all_years()|;

    my $sth = $dbh->prepare($query);
    $sth->execute();
    while (my ($year) = $sth->fetchrow_array()){
      push @{$self->{all_years}}, $year; 
    }

    #this should probably be changed to use locale
    %{ $self->{all_month} } = (
        '01' => 'January',
        '02' => 'February',
        '03' => 'March',
        '04' => 'April',
        '05' => 'May ',
        '06' => 'June',
        '07' => 'July',
        '08' => 'August',
        '09' => 'September',
        '10' => 'October',
        '11' => 'November',
        '12' => 'December'
    );

}

=item $form->create_links( { module => $module,
    myconfig => $myconfig, vc => $vc, billing => $billing [, job => $job ] });

Populates the hash referred to as $form->{${module}_links} details about
accounts that have $module in their link field.  The hash is keyed upon link
elements such as 'AP_amount' and 'AR_tax' and they refer to lists of hashes
containing accno and description for the appropriate accounts.  If the key does
not contain 'tax', the account number is appended to the space seperated list
$form->{accounts}.  $module is typically 'AR' or 'AP' and is the base type of
the accounts looked up.

If $form->{id} is not set, check $form->{"$form->{vc}_id"}.  If neither is set,
use $form->lastname_used to populate the details.  If $form->{id} is set,
populate the invnumber, transdate, ${vc}_id, datepaid, duedate, ordnumber,
taxincluded, currency, notes, intnotes, ${vc}, department_id, department,
oldinvtotal, oldtotalpaid, employee_id, employee, language_code, ponumber, 
reverse, printed, emailed, queued, recurring, exchangerate, and acc_trans
attributes of $form with details about the transaction $form->{id}.  All of
these attributes, save for acc_trans, are scalar; $form->{acc_trans} refers to
a hash keyed by link elements whose values are lists of references to hashes
describing acc_trans table entries corresponding to the transaction $form->{id}.
The elements in the acc_trans entry hashes are accno, description, source,
amount, memo, transdate, cleared, project_id, projectnumber, and exchangerate.

The closedto, separate_duties, revtrans, and currencies $form attributes are filled with values
from the defaults table, while $form->{current_date} is populated with the
current date.  If $form->{id} is not set, then $form->{transdate} also takes on
the current date.

When $billing is provided and true, the email addresses are selected
from the billing contact classes, when available, falling back to the
normal email classes when not.

After all this, it calls $form->all_vc to conclude.

=cut

sub create_links {

    my $self = shift;
    my %args = @_;
    my $module = $args{module};
    my $myconfig = $args{myconfig};
    my $billing = $args{billing};
    my $vc = $args{vc};
    my $job = $args{job};

    # get last customers or vendors
    my ( $query, $sth );

    if (!$self->{dbh}) {
        $self->db_init($myconfig);
    }

    my $dbh = $self->{dbh};

    my %xkeyref = ();

    my $val;
    my $ref;
    my $key;

    # now get the account numbers
    $query = qq|SELECT accno, description, link
				  FROM chart
				 WHERE link LIKE ?
			  ORDER BY accno|;

    $sth = $dbh->prepare($query);
    $sth->execute( "%" . "$module%" ) || $self->dberror($query);

    $self->{accounts} = "";

    while ( my $ref = $sth->fetchrow_hashref('NAME_lc') ) {

        foreach my $key ( split /:/, $ref->{link} ) {

            if ( $key =~ /$module/ ) {

                # cross reference for keys
                $xkeyref{ $ref->{accno} } = $key;

                push @{ $self->{"${module}_links"}{$key} },
                  {
                    accno       => $ref->{accno},
                    description => $ref->{description}
                  };

                $self->{accounts} .= "$ref->{accno} "
                  unless $key =~ /tax/;
            }
        }
    }

    $sth->finish;

    my $arap = ( $vc eq 'customer' ) ? 'ar' : 'ap';
    $vc = 'vendor' unless $vc eq 'customer';

    if ( $self->{id} ) {

        $query = qq|
			SELECT a.invnumber, a.transdate,
				a.entity_credit_account AS entity_id, 
				a.datepaid, a.duedate, a.ordnumber,
				a.taxincluded, a.curr AS currency, a.notes, 
				a.intnotes, ce.name AS $vc, a.department_id, 
				d.description AS department,
				a.amount AS oldinvtotal, a.paid AS oldtotalpaid,
				a.person_id, e.name AS employee, 
				c.language_code, a.ponumber, a.reverse,
                                a.approved, ctf.default_reportable
			FROM $arap a
			JOIN entity_credit_account c 
				ON (a.entity_credit_account = c.id)
			JOIN entity ce ON (ce.id = c.entity_id)
			LEFT JOIN entity_employee er 
                                   ON (er.entity_id = a.person_id)
			LEFT JOIN entity e ON (er.entity_id = e.id)
			LEFT JOIN department d ON (d.id = a.department_id)
                        LEFT JOIN country_tax_form ctf 
                                  ON (ctf.id = c.taxform_id)
			WHERE a.id = ? AND c.entity_class = 
				(select id FROM entity_class 
				WHERE class ilike ?)|;

        $sth = $dbh->prepare($query);
        $sth->execute( $self->{id}, $self->{vc} ) || $self->dberror($query);

        $ref = $sth->fetchrow_hashref('NAME_lc');
        $self->db_parse_numeric(sth=>$sth, hashref=>$ref);

        if (!defined $ref->{approved}){
           $ref->{approved} = 0;
        }

        foreach $key ( keys %$ref ) {
            $self->{$key} = $ref->{$key};
        }

        $sth->finish;

        # get printed, emailed
        $query = qq|
			SELECT s.printed, s.emailed, s.spoolfile, s.formname
			FROM status s WHERE s.trans_id = ?|;
        $sth = $dbh->prepare($query);
        $sth->execute( $self->{id} ) || $self->dberror($query);
        while ( $ref = $sth->fetchrow_hashref('NAME_lc') ) {
            $self->{printed} .= "$ref->{formname} "
              if $ref->{printed};
            $self->{emailed} .= "$ref->{formname} "
              if $ref->{emailed};
            $self->{queued} .= "$ref->{formname} " . "$ref->{spoolfile} "
              if $ref->{spoolfile};
        }
        $sth->finish;
        for (qw(printed emailed queued)) { $self->{$_} =~ s/ +$//g }

	# get customer e-mail accounts
	$query = qq|SELECT * FROM eca__list_contacts(?)
                      WHERE class_id BETWEEN 12 AND ?
                      ORDER BY class_id DESC;|;
	my %id_map = ( 12 => 'email',
		       13 => 'cc',
		       14 => 'bcc',
		       15 => 'email',
		       16 => 'cc',
		       17 => 'bcc' );
	$sth = $dbh->prepare($query);
	$sth->execute( $self->{entity_id},
	               $billing ? 17 : 14) || $self->dberror( $query );

	my $ctype;
	my $billing_email = 0;
	while ( $ref = $sth->fetchrow_hashref('NAME_lc') ) {
	    $ctype = $ref->{class_id};
	    $ctype = $id_map{$ctype};
	    $billing_email = 1
		if $ref->{class_id} == 15;

	    # If there's an explicit billing email, don't use
	    # the standard email addresses; otherwise fall back to standard
	    $self->{$ctype} .= ($self->{$ctype} ? ", " : "") . $ref->{contact}
		if (($ref->{class_id} < 15 && ! $billing_email)
		    || $ref->{class_id} >= 15);
	}
	$sth->finish;

        # get recurring
        $self->get_recurring($dbh);

        # get amounts from individual entries
        $query = qq|
			SELECT c.accno, c.description, a.source, a.amount,
				a.memo,a.entry_id, a.transdate, a.cleared, a.project_id,
				p.projectnumber
			FROM acc_trans a
			JOIN chart c ON (c.id = a.chart_id)
			LEFT JOIN project p ON (p.id = a.project_id)
			WHERE a.trans_id = ?
				AND a.fx_transaction = '0'
			ORDER BY transdate|;

        $sth = $dbh->prepare($query);
        $sth->execute( $self->{id} ) || $self->dberror($query);

        my $fld = ( $vc eq 'customer' ) ? 'buy' : 'sell';

        $self->{exchangerate} =
          $self->get_exchangerate( $dbh, $self->{currency}, $self->{transdate},
            $fld );

        # store amounts in {acc_trans}{$key} for multiple accounts
        while ( my $ref = $sth->fetchrow_hashref('NAME_lc') ) {
            $self->db_parse_numeric(sth=>$sth, hashref=>$ref);#tshvr
            $ref->{exchangerate} =
              $self->get_exchangerate( $dbh, $self->{currency},
                $ref->{transdate}, $fld );
            if ($self->{reverse}){
                $ref->{amount} *= -1;
            }

            push @{ $self->{acc_trans}{ $xkeyref{ $ref->{accno} } } }, $ref;
        }

        $sth->finish;


    }
    else {

        if ( !$self->{"$self->{vc}_id"} ) {
            $self->lastname_used( $myconfig, $dbh, $vc, $module );
        }
    }
    for (qw(separate_duties current_date curr closedto revtrans)) {
        if ($_ eq 'closedto'){
            $query = qq|
				SELECT value::date FROM defaults
				 WHERE setting_key = '$_'|;
        } elsif ($_ eq 'current_date') {
            $query = qq| select $_|;
        } else {
            $query = qq|
				SELECT value FROM defaults 
				 WHERE setting_key = '$_'|;
        }

        $sth = $dbh->prepare($query);
        $sth->execute || $self->dberror($query);

        ($val) = $sth->fetchrow_array();
        if ( $_ eq 'curr' ) {
            $self->{currencies} = $val;
        }
        else {
            $self->{$_} = $val;
        }
        $sth->finish;
    }
    if (!$self->{id} && !$self->{transdate}){
        $self->{transdate} = $self->{current_date};
    }

    $self->all_vc( $myconfig, $vc, $module, $dbh, $self->{transdate}, $job );
}

=item $form->lastname_used($myconfig, $dbh2, $vc, $module);

Fills the name, currency, ${vc}_id, duedate, and possibly invoice_notes
attributes of $form with the last used values for the transaction type specified
by both $vc and $form->{type}.  $vc can be either 'vendor' or 'customer' and if
unspecified will take on the value given in $form->{vc}, defaulting to 'vendor'.
If $form->{type} matches /_order/, the transaction type used is order, if it
matches /_quotation/, quotations are looked through.  If $form->{type} does not
match either of the above, then ar or ap transactions are used.

$myconfig, $dbh2, and $module are unused.

=cut

sub lastname_used {

    my ( $self, $myconfig, $dbh2, $vc, $module ) = @_;

    my $dbh = $self->{dbh};
    $vc ||= $self->{vc};    # add default to correct for improper passing
    my $arap;
    my $where;
    if ($vc eq 'customer') {
        $arap = 'ar';
    } else {
        $arap = 'ap';
        $vc = 'vendor';
    }
    my $sth;

    if ( $self->{type} =~ /_order/ ) {
        $arap  = 'oe';
        $where = "quotation = '0'";
    }

    if ( $self->{type} =~ /_quotation/ ) {
        $arap  = 'oe';
        $where = "quotation = '1'";
    }
    $where = "AND $where " if $where;
    my $inv_notes;
    # $inv_notes = "ct.invoice_notes," if $vc eq 'customer'; 
    # $inv_notes apparently not implemented at present.  --CT
    my $query = qq|
		SELECT entity.name, ct.curr AS currency, entity_id AS ${vc}_id,
			current_date + ct.terms AS duedate, 
			$inv_notes 
			ct.curr AS currency
		FROM entity_credit_account ct
		JOIN entity ON (ct.entity_id = entity.id)
		WHERE entity.id = (select entity_id from $arap 
		                    where entity_id IS NOT NULL $where 
                                 order by id DESC limit 1)|;

    $sth = $self->{dbh}->prepare($query);
    $sth->execute() || $self->dberror($query);

    my $ref = $sth->fetchrow_hashref('NAME_lc');
    for ( keys %$ref ) { $self->{$_} = $ref->{$_} }
    $sth->finish;
}

=item $form->current_date($myconfig[, $thisdate, $days]);

If $thisdate is false, get the current date from the database.

If $thisdate is true, get the date $days days from $thisdate in the date
format specified by $myconfig->{dateformat} from the database.

=cut

sub current_date {

    my ( $self, $myconfig, $thisdate, $days ) = @_;

    my $dbh = $self->{dbh};
    my $query;
    my @queryargs;

    $days *= 1;
    if ($thisdate) {

        my $dateformat = $myconfig->{dateformat};

        if ( $myconfig->{dateformat} !~ /^y/ ) {
            my @a = split /\D/, $thisdate;
            $dateformat .= "yy" if ( length $a[2] > 2 );
        }

        if ( $thisdate !~ /\D/ ) {
            $dateformat = 'yyyymmdd';
        }

        $query = qq|SELECT (to_date(?, ?) 
				+ ?::interval)::date AS thisdate|;
        @queryargs = ( $thisdate, $dateformat, sprintf('%d days', $days) );

    }
    else {
        $query     = qq|SELECT current_date AS thisdate|;
        @queryargs = ();
    }

    my $sth = $dbh->prepare($query);
    $sth->execute(@queryargs);
    $thisdate = $sth->fetchrow_array;
    $thisdate;
}

=item $form->like($str);

Returns '%$str%'

=cut

sub like {

    my ( $self, $str ) = @_;

    "%$str%";
}

=item $form->redo_rows($flds, $new, $count, $numrows);

$flds refers to a list of field names and $new refers to a list of row detail
hashes with the elements of $flds as keys as well as runningnumber for an order
or another multi-row item that normally expresses elements in the form
$form->{${fieldname}_${index}}.

For every $field in @{$flds} populates $form->{${field}_$i} with an appropriate
value from a $new detail hash where $i is an index between 1 and $count.  The
ordering of the details is done in terms of the runningnumber element of the
row detail hashes in $new.

All $form attributes with names of the form ${field}_$i where the index $i is
between $count + 1 and $numrows is deleted.

=cut

sub redo_rows {

    my ( $self, $flds, $new, $count, $numrows ) = @_;

    my @ndx = ();

    for ( 1 .. $count ) {
        push @ndx, { num => $new->[ $_ - 1 ]->{runningnumber}, ndx => $_ };
    }

    my $i = 0;

    # fill rows
    foreach my $item ( sort { $a->{num} <=> $b->{num} } @ndx ) {
        $i++;
        my $j = $item->{ndx} - 1;
        for ( @{$flds} ) { $self->{"${_}_$i"} = $new->[$j]->{$_} }
    }

    # delete empty rows
    for $i ( $count + 1 .. $numrows ) {
        for ( @{$flds} ) { delete $self->{"${_}_$i"} }
    }
}

=item $form->get_partsgroup($myconfig[, $p]);

Populates the list referred to as $form->{all_partsgroup}.  $p refers to a hash
that describes which partsgroups to retrieve.  $p->{searchitems} can be 'part',
'service', 'assembly', 'labor', or 'nolabor' and will limit the groups to those
that contain the item type described.  $p->{searchitems} and $p->{all} conflict.
If $p->{all} is set and $p->{language_code} is not, all partsgroups are
retrieved.  If $p->{language_code} is set, also include the translation
description specified by $p->{language_code} for the partsgroup.

The results in $form->{all_partsgroup} are normally sorted by partsgroup name.
If a language_code is specified, the results are then sorted by the translated
description.

$myconfig is unused.

=cut

sub get_partsgroup {

    my ( $self, $myconfig, $p ) = @_;

    my $dbh = $self->{dbh};

    my $query = qq|SELECT DISTINCT pg.id, pg.partsgroup
					 FROM partsgroup pg
					 JOIN parts p ON (p.partsgroup_id = pg.id)|;

    my $where;
    my $sortorder = "partsgroup";

    if ( $p->{searchitems} eq 'part' ) {
        $where = qq| WHERE (p.inventory_accno_id > 0
					   AND p.income_accno_id > 0)|;
    } elsif ( $p->{searchitems} eq 'service' ) {
        $where = qq| WHERE p.inventory_accno_id IS NULL|;
    } elsif ( $p->{searchitems} eq 'assembly' ) {
        $where = qq| WHERE p.assembly = '1'|;
    } elsif ( $p->{searchitems} eq 'labor' ) {
        $where =
          qq| WHERE p.inventory_accno_id > 0 AND p.income_accno_id IS NULL|;
    } elsif ( $p->{searchitems} eq 'nolabor' ) {
        $where = qq| WHERE p.income_accno_id > 0|;
    }

    if ( $p->{all} ) {
        $query = qq|SELECT id, partsgroup
					  FROM partsgroup|;
    }
    my @queryargs = ();

    if ( $p->{language_code} ) {
        $sortorder = "translation";

        $query = qq|
			SELECT DISTINCT pg.id, pg.partsgroup,
				t.description AS translation
			FROM partsgroup pg
			JOIN parts p ON (p.partsgroup_id = pg.id)
			LEFT JOIN translation t ON (t.trans_id = pg.id 
				AND t.language_code = ?)|;
        @queryargs = ( $p->{language_code} );
    }

    $query .= qq| $where ORDER BY $sortorder|;

    my $sth = $dbh->prepare($query);
    $sth->execute(@queryargs) || $self->dberror($query);

    $self->{all_partsgroup} = ();

    while ( my $ref = $sth->fetchrow_hashref('NAME_lc') ) {
        push @{ $self->{all_partsgroup} }, $ref;
    }

    $sth->finish;
}

=item $form->update_status($myconfig);

DELETEs all status rows which have a formname of $form->{formname} and a 
trans_id of $form->{id}.  INSERTs a new row into status where trans_id is
$form->{id}, formname is $form->{formname}, printed and emailed are true if
their respective $form attributes match /$form->{formname}/, and spoolfile is
the file extracted from the string $form->{queued} or NULL if there is no entry
for $form->{formname}.

$myconfig is unused.

=cut

sub update_status {

    my ( $self, $myconfig ) = @_;

    # no id return
    return unless $self->{id};

    my $dbh = $self->{dbh};

    my %queued = split / +/, $self->{queued};
    my $spoolfile =
      ( $queued{ $self->{formname} } )
      ? $queued{ $self->{formname} }
      : undef;

    my $query = qq|DELETE FROM status
					WHERE formname = ?
					  AND trans_id = ?|;

    my $sth = $dbh->prepare($query);
    $sth->execute( $self->{formname}, $self->{id} ) || $self->dberror($query);

    $sth->finish;

    my $printed = ( $self->{printed} =~ /$self->{formname}/ ) ? "1" : "0";
    my $emailed = ( $self->{emailed} =~ /$self->{formname}/ ) ? "1" : "0";

    $query = qq|
		INSERT INTO status 
			(trans_id, printed, emailed, spoolfile, formname) 
		VALUES (?, ?, ?, ?, ?)|;

    $sth = $dbh->prepare($query);
    $sth->execute( $self->{id}, $printed, $emailed, $spoolfile,
        $self->{formname} ) || $self->dberror($query);
    $sth->finish;

}

=item $form->save_status();

Clears out any old status entries for $form->{id} and saves new status entries.
Queued form names are extracted from $form->{queued}.  Printed and emailed form
names are extracted from $form->{printed} and $form->{emailed}.  The queued,
printed, and emailed fields are space seperated lists.

=cut

sub save_status {

    my ($self) = @_;

    my $dbh = $self->{dbh};


    my $formnames  = $self->{printed};
    my $emailforms = $self->{emailed};

    my $query = qq|DELETE FROM status
					WHERE trans_id = ?|;

    my $sth = $dbh->prepare($query);
    $sth->execute( $self->{id} ) || $self->dberror($query);
    $sth->finish;

    my %queued;
    my $formname;

    my $printed;
    my $emailed;

    if ( $self->{queued} ) {

        %queued = split / +/, $self->{queued};

        foreach $formname ( keys %queued ) {

            $printed = ( $self->{printed} =~ /$formname/ ) ? "1" : "0";
            $emailed = ( $self->{emailed} =~ /$formname/ ) ? "1" : "0";

            if ( $queued{$formname} ) {
                $query = qq|
					INSERT INTO status 
						(trans_id, printed, emailed,
						spoolfile, formname)
					VALUES (?, ?, ?, ?, ?)|;

                $sth = $dbh->prepare($query);
                $sth->execute( $self->{id}, $printed, $emailed,
                    $queued{$formname}, $formname )
                  || $self->dberror($query);
                $sth->finish;
            }

            $formnames  =~ s/$formname//;
            $emailforms =~ s/$formname//;

        }
    }

    # save printed, emailed info
    $formnames  =~ s/^ +//g;
    $emailforms =~ s/^ +//g;

    my %status = ();
    for ( split / +/, $formnames )  { $status{$_}{printed} = 1 }
    for ( split / +/, $emailforms ) { $status{$_}{emailed} = 1 }

    foreach my $formname ( keys %status ) {
        $printed = ( $formnames  =~ /$self->{formname}/ ) ? "1" : "0";
        $emailed = ( $emailforms =~ /$self->{formname}/ ) ? "1" : "0";

        $query = qq|
			INSERT INTO status (trans_id, printed, emailed, 
				formname)
			VALUES (?, ?, ?, ?)|;

        $sth = $dbh->prepare($query);
        $sth->execute( $self->{id}, $printed, $emailed, $formname );
        $sth->finish;
    }
    $dbh->commit;
}

=item $form->get_recurring();

Sets $form->{recurring} to contain info about the recurrence schedule for the
action $form->{id}.  $form->{recurring} is of the same form used by
$form->save_recurring($dbh2, $myconfig).

  reference,startdate,repeat,unit,howmany,payment,print,email,message
       text      date    int text     int     int  text  text    text

=cut

sub get_recurring {

    my ($self) = @_;

    my $dbh = $self->{dbh};
    my $query = qq/
		SELECT s.*, se.formname || ':' || se.format AS emaila,
			se.message, sp.formname || ':' || 
				sp.format || ':' || sp.printer AS printa
		FROM recurring s
		LEFT JOIN recurringemail se ON (s.id = se.id)
		LEFT JOIN recurringprint sp ON (s.id = sp.id)
		WHERE s.id = ?/;

    my $sth = $dbh->prepare($query);
    $sth->execute( $self->{id} ) || $self->dberror($query);

    for (qw(email print)) { $self->{"recurring$_"} = "" }

    while ( my $ref = $sth->fetchrow_hashref('NAME_lc') ) {
        for ( keys %$ref ) { $self->{"recurring$_"} = $ref->{$_} }
        $self->{recurringemail} .= "$ref->{emaila}:";
        $self->{recurringprint} .= "$ref->{printa}:";
        for (qw(emaila printa)) { delete $self->{"recurring$_"} }
    }

    $sth->finish;
    chop $self->{recurringemail};
    chop $self->{recurringprint};

    if ( $self->{recurringstartdate} ) {
        $self->{recurringreference} =
          $self->escape( $self->{recurringreference}, 1 );
        $self->{recurringmessage} =
          $self->escape( $self->{recurringmessage}, 1 );
        for (
            qw(reference startdate repeat unit howmany
            payment print email message)
          )
        {

            $self->{recurring} .= qq|$self->{"recurring$_"},|;
        }

        chop $self->{recurring};
    }
}

=item $form->save_recurring($dbh2, $myconfig);

Saves or deletes recurring transaction scheduling.  $form->{id} is used to
determine the id used in the various recurring tables.  A recurring transaction
schedule is deleted by having $form->{recurring} be false.  For adding or
updating a schedule, $form->{recurring} is a comma seperated field with partial
subfield quoting of the form:

  reference,startdate,repeat,unit,howmany,payment,print,email,message
       text      date    int text     int     int  text  text    text

=over

=item reference

A URI-encoded reference string for the recurrence set.

=item startdate

The index date for the recurrence.

=item repeat

The unitless repetition frequency.

=item unit

The interval unit used.  Can be 'days', 'weeks', 'months', or 'years',
capitalisation and pluralisation ignored.

=item howmany

The number of recurrences for the transaction.

=item payment

Flag to indicate if a payment is included in the transaction.

=item print

A colon seperated list of formname:format:printer triplets.

=item email

A colon seperated list of formname:format pairs.

=item message

A URI-encoded message for the emails to be sent.

=back

Values for the nextdate and enddate columns of the recurring table are
calculated using startdate, repeat, unit, howmany, and the current database
date.  All other fields of the recurring, recurringemail, and recurringprint are
obtained directly from $form->{recurring}.

B<WARNING>: This function does not check the validity of most subfields of
$form->{recurring}.

$dbh2 is not used.

=cut

sub save_recurring {

    my ( $self, $dbh2, $myconfig ) = @_;

    my $dbh = $self->{dbh};

    my $query;

    $query = qq|DELETE FROM recurring
				 WHERE id = ?|;

    my $sth = $dbh->prepare($query) || $self->dberror($query);
    $sth->execute( $self->{id} ) || $self->dberror($query);

    $query = qq|DELETE FROM recurringemail
				 WHERE id = ?|;

    $sth = $dbh->prepare($query) || $self->dberror($query);
    $sth->execute( $self->{id} ) || $self->dberror($query);

    $query = qq|DELETE FROM recurringprint
				 WHERE id = ?|;

    $sth = $dbh->prepare($query) || $self->dberror($query);
    $sth->execute( $self->{id} ) || $self->dberror($query);

    if ( $self->{recurring} ) {

        my %s = ();
        (
            $s{reference}, $s{startdate}, $s{repeat},
            $s{unit},      $s{howmany},   $s{payment},
            $s{print},     $s{email},     $s{message}
        ) = split /,/, $self->{recurring};

        if ($s{unit} !~ /^(day|week|month|year)s?$/i){
            $dbh->rollback;
            $self->error("Invalid recurrence unit");
        }
        if ($s{howmany} == 0){
            $self->error("Cannot set to recur 0 times");
        }

        for (qw(reference message)) { $s{$_} = $self->unescape( $s{$_} ) }
        for (qw(repeat howmany payment)) { $s{$_} *= 1 }

        # calculate enddate
        my $advance = $s{repeat} * ( $s{howmany} - 1 );

        $query = qq|SELECT (?::date + interval '$advance $s{unit}')|;

        my ($enddate) = $dbh->selectrow_array($query, undef, $s{startdate});

        # calculate nextdate
        $query = qq|
			SELECT current_date - ?::date AS a,
				?::date - current_date AS b|;

        $sth = $dbh->prepare($query) || $self->dberror($query);
        $sth->execute( $s{startdate}, $enddate ) || $self->dberror($query);
        my ( $a, $b ) = $sth->fetchrow_array;

        if ( $a + $b ) {
            $advance =
              int( ( $a / ( $a + $b ) ) * ( $s{howmany} - 1 ) + 1 ) *
              $s{repeat};
        }
        else {
            $advance = 0;
        }

        my $nextdate = $enddate;
        if ( $advance > 0 ) {
            if ( $advance < ( $s{repeat} * $s{howmany} ) ) {

                $query = qq|SELECT (?::date + interval '$advance $s{unit}')|;

                ($nextdate) = $dbh->selectrow_array($query, undef, $s{startdate});
            }

        }
        else {
            $nextdate = $s{startdate};
        }

        if ( $self->{recurringnextdate} ) {

            $nextdate = $self->{recurringnextdate};

            $query = qq|SELECT ?::date - ?::date|;

            if ( $dbh->selectrow_array($query, undef, $enddate, $nextdate) < 0 ) {
                undef $nextdate;
            }
        }

        $self->{recurringpayment} *= 1;

        $query = qq|
			INSERT INTO recurring 
				(id, reference, startdate, enddate, nextdate, 
				repeat, unit, howmany, payment)
			VALUES (?, ?, ?, ?, ?, ?, ?, ?, ?)|;

        $sth = $dbh->prepare($query);
        $sth->execute(
            $self->{id}, $s{reference}, $s{startdate},
            $enddate,    $nextdate,     $s{repeat},
            $s{unit},    $s{howmany},   $s{payment}
        );

        my @p;
        my $p;
        my $i;
        my $sth;

        if ( $s{email} ) {

            # formname:format
            @p = split /:/, $s{email};

            $query =
              qq|INSERT INTO recurringemail (id, formname, format, message)
						VALUES (?, ?, ?, ?)|;

            $sth = $dbh->prepare($query) || $self->dberror($query);

            for ( $i = 0 ; $i <= $#p ; $i += 2 ) {
                $sth->execute( $self->{id}, $p[$i], $p[ $i + 1 ], $s{message} );
            }

            $sth->finish;
        }

        if ( $s{print} ) {

            # formname:format:printer
            @p = split /:/, $s{print};

            $query =
              qq|INSERT INTO recurringprint (id, formname, format, printer)
						VALUES (?, ?, ?, ?)|;

            $sth = $dbh->prepare($query) || $self->dberror($query);

            for ( $i = 0 ; $i <= $#p ; $i += 3 ) {
                $p = ( $p[ $i + 2 ] ) ? $p[ $i + 2 ] : "";
                $sth->execute( $self->{id}, $p[$i], $p[ $i + 1 ], $p );
            }

            $sth->finish;
        }
    }
    $dbh->commit;

}

=item $form->save_intnotes($myconfig, $vc);

Sets the intnotes field of the entry in the table $vc that has the id
$form->{id} to the value of $form->{intnotes}.

Does nothing if $form->{id} is not set.

=cut

sub save_intnotes {

    my ( $self, $myconfig, $vc ) = @_;

    # no id return
    return unless $self->{id};

    my $dbh = $self->{dbh};

    my $query = qq|UPDATE $vc SET intnotes = ? WHERE id = ?|;

    my $sth = $dbh->prepare($query);
    $sth->execute( $self->{intnotes}, $self->{id} ) || $self->dberror($query);
    $dbh->commit;
}

=item $form->update_defaults($myconfig, $fld[, $dbh [, $nocommit]);

Updates the defaults entry for the setting $fld following rules specified by
the existing value and returns the processed value that results.  If $form is
false, such as the case when invoked as "Form::update_defaults('',...)", $dbh is
used as the handle.  When $form is set, it uses $form->{dbh}, initialising the
connection if it does not yet exist.  The entry $fld must exist prior to
executing this function and this update function does not handle the general
case of updating the defaults table.

Note that nocommit prevents the db from committing in this function.

B<NOTE>: rules handling is currently broken.

Rules followed by this function's processing:

=over

=item *

If digits are found in the field, increment the left-most set.  This change,
unlike the others is reflected in the UPDATE.

=item *

Replace <?lsmb date ?> with the date specified in $form->{transdate} formatted
as $myconfig->{dateformat}.

=item *

Replace <?lsmb curr ?> with the value of $form->{currency}

=back

=cut

sub update_defaults {

    my ( $self, $myconfig, $fld, $nocommit) = @_;

    if ( !$self->{dbh} && $self ) {
        $self->db_init($myconfig);
    }

    my $dbh = $self->{dbh};

    if ( !$self ) {
        $dbh = $_[3];
    }

    my $query = qq|
		SELECT value FROM defaults 
		 WHERE setting_key = ? FOR UPDATE|;
    my $sth = $dbh->prepare($query);
    $sth->execute($fld);
    ($_) = $sth->fetchrow_array();

    $_ = "0" unless $_;

# check for and replace
# <?lsmb DATE ?>, <?lsmb YYMMDD ?>, <?lsmb YEAR ?>, <?lsmb MONTH ?>, <?lsmb DAY ?> or variations of
# <?lsmb NAME 1 1 3 ?>, <?lsmb BUSINESS ?>, <?lsmb BUSINESS 10 ?>, <?lsmb CURR... ?>
# <?lsmb DESCRIPTION 1 1 3 ?>, <?lsmb ITEM 1 1 3 ?>, <?lsmb PARTSGROUP 1 1 3 ?> only for parts
# <?lsmb PHONE ?> for customer and vendors

    my $num = $_;
    ($num) = $num =~ /(\d+)/;

    if ( defined $num ) {
        my $incnum;

        # if we have leading zeros check how long it is

        if ( $num =~ /^0/ ) {
            my $l = length $num;
            $incnum = $num + 1;
            $l -= length $incnum;

            # pad it out with zeros
            my $padzero = "0" x $l;
            $incnum = ( "0" x $l ) . $incnum;
        }
        else {
            $incnum = $num + 1;
        }

        s/$num/$incnum/;
    }

    my $dbvar = $_;
    my $var   = $_;
    my $str;
    my $param;

    if (/<\?lsmb /) {

        while (/<\?lsmb /) {

            s/<\?lsmb .*? \?>//;
            last unless $&;
            $param = $&;
            $str   = "";

            if ( $param =~ /<\?lsmb date \?>/i ) {
                $str = (
                    $self->split_date(
                        $myconfig->{dateformat},
                        $self->{transdate}
                    )
                )[0];
                $var =~ s/$param/$str/;
            }

            if ( $param =~
/<\?lsmb (name|business|description|item|partsgroup|phone|custom)/i
              )
            {
	        #SC: XXX hairy, undoc, possibly broken

                my $fld = lc $&;
                $fld =~ s/<\?lsmb //;

                if ( $fld =~ /name/ ) {
                    if ( $self->{type} ) {
                        $fld = $self->{vc};
                    }
                }

                my $p = $param;
                $p =~ s/(<|>|%)//g;
                my @p = split / /, $p;
                my @n = split / /, uc $self->{$fld};

                if ( $#p > 0 ) {

                    for ( my $i = 1 ; $i <= $#p ; $i++ ) {
                        $str .= substr( $n[ $i - 1 ], 0, $p[$i] );
                    }

                }
                else {
                    ($str) = split /--/, $self->{$fld};
                }

                $var =~ s/$param/$str/;
                $var =~ s/\W//g if $fld eq 'phone';
            }

            if ( $param =~ /<\?lsmb (yy|mm|dd)/i ) {

		# SC: XXX Does this even work anymore?
                my $p = $param;
                $p =~ s/(<|>|%)//g;
                my $spc = $p;
                $spc =~ s/\w//g;
                $spc = substr( $spc, 0, 1 );
                my %d = ( yy => 1, mm => 2, dd => 3 );
                my @p = ();

                my @a = $self->split_date( $myconfig->{dateformat},
                    $self->{transdate} );
                for ( sort keys %d ) { push @p, $a[ $d{$_} ] if ( $p =~ /$_/ ) }
                $str = join $spc, @p;
                $var =~ s/$param/$str/;
            }

            if ( $param =~ /<\?lsmb curr/i ) {
                $var =~ s/$param/$self->{currency}/;
            }
        }
    }

    $query = qq|
		UPDATE defaults
		   SET value = ?
		 WHERE setting_key = ?|;

    $sth = $dbh->prepare($query);
    $sth->execute( $dbvar, $fld ) || $self->dberror($query);

    $dbh->commit if !defined $nocommit;

    $var;
}

=item $form->db_prepare_vars(var1, var2, ..., varI<n>)

Undefines $form->{varI<m>}, 1 <= I<m> <= I<n>, iff $form-<{varI<m> is both
false and not "0".

=cut

sub db_prepare_vars {
    my $self = shift;

    for (@_) {
        if ( !$self->{$_} and $self->{$_} ne "0" ) {
            undef $self->{$_};
        }
    }
}

=item $form->split_date($dateformat[, $date]);

Returns ($rv, $yy, $mm, $dd) for the provided $date, or the current date if no
date is provided.  $rv is a seperator-free merging of the fields $yy, $mm, and
$dd in the ordering supplied by $dateformat.  If the supplied $date does not
contain non-digit characters, $rv is $date and the other return values are
undefined.

$yy is two digits.

=cut

sub split_date {

    my ( $self, $dateformat, $date ) = @_;

    my $mm;
    my $dd;
    my $yy;
    my $rv;

    if ( !$date ) {
        my @d = localtime;
        $dd = $d[3];
        $mm = ++$d[4];
        $yy = substr( $d[5], -2 );
        $mm = substr( "0$mm", -2 );
        $dd = substr( "0$dd", -2 );
    }

    if ( $dateformat =~ /^yy/ ) {

        if ($date) {

            if ( $date =~ /\D/ ) {
                ( $yy, $mm, $dd ) = split /\D/, $date;
                $mm *= 1;
                $dd *= 1;
                $mm = substr( "0$mm", -2 );
                $dd = substr( "0$dd", -2 );
                $yy = substr( $yy,    -2 );
                $rv = "$yy$mm$dd";
            }
            else {
                $rv = $date;
            }
        }
        else {
            $rv = "$yy$mm$dd";
        }
    }
    elsif ( $dateformat =~ /^mm/ ) {

        if ($date) {

            if ( $date =~ /\D/ ) {
                ( $mm, $dd, $yy ) = split /\D/, $date;
                $mm *= 1;
                $dd *= 1;
                $mm = substr( "0$mm", -2 );
                $dd = substr( "0$dd", -2 );
                $yy = substr( $yy,    -2 );
                $rv = "$mm$dd$yy";
            }
            else {
                $rv = $date;
            }
        }
        else {
            $rv = "$mm$dd$yy";
        }
    }
    elsif ( $dateformat =~ /^dd/ ) {

        if ($date) {

            if ( $date =~ /\D/ ) {
                ( $dd, $mm, $yy ) = split /\D/, $date;
                $mm *= 1;
                $dd *= 1;
                $mm = substr( "0$mm", -2 );
                $dd = substr( "0$dd", -2 );
                $yy = substr( $yy,    -2 );
                $rv = "$dd$mm$yy";
            }
            else {
                $rv = $date;
            }
        }
        else {
            $rv = "$dd$mm$yy";
        }
    }

    ( $rv, $yy, $mm, $dd );
}

=item $form->format_date($date);

Returns $date converted from 'yyyy-mm-dd' format to the format specified by
$form->{db_dateformat}.  If the supplied date does not match /^\d{4}\D/,
return the supplied date.

This function takes a four digit year and returns the date with a four digit
year.

=cut

sub format_date {

    # takes an iso date in, and converts it to the date for printing
    my ( $self, $date ) = @_;
    my $datestring;
    if ( $date =~ /^\d{4}\D/ ) {    # is an ISO date
        $datestring = $self->{db_dateformat};
        my ( $yyyy, $mm, $dd ) = split( /\W/, $date );
        $datestring =~ s/y+/$yyyy/;
        $datestring =~ s/mm/$mm/;
        $datestring =~ s/dd/$dd/;
    }
    else {                          # return date
        $datestring = $date;
    }
    return $datestring;
}

=item $form->from_to($yyyy, $mm[, $interval]);

Returns the date $yyyy-$mm-01 and the the last day of the month interval - 1
months from then in the form ($form->format_date(fromdate),
$form->format_date(later)).  If $interval is false but defined, the later date
is the current date.

This function dies horribly when $mm + $interval > 24

=cut

sub from_to {

    my ( $self, $yyyy, $mm, $interval ) = @_;

    $yyyy = 0 unless defined $yyyy;
    $mm = 0 unless defined $mm;

    my @t;
    my $dd       = 1;
    my $fromdate = "$yyyy-${mm}-01";
    my $bd       = 1;

    if ( defined $interval ) {

        if ( $interval == 12 ) {
            $yyyy++;
        }
        else {

            if ( ( $mm += $interval ) > 12 ) {
                $mm -= 12;
                $yyyy++;
            }

            if ( $interval == 0 ) {
                @t    = localtime(time);
                $dd   = $t[3];
                $mm   = $t[4] + 1;
                $yyyy = $t[5] + 1900;
                $bd   = 0;
            }
        }

    }
    else {

        if ( ++$mm > 12 ) {
            $mm -= 12;
            $yyyy++;
        }
    }

    $mm--;
    @t = localtime( Time::Local::timelocal( 0, 0, 0, $dd, $mm, $yyyy ) - $bd );

    $t[4]++;
    $t[4] = substr( "0$t[4]", -2 );
    $t[3] = substr( "0$t[3]", -2 );
    $t[5] += 1900;
    
    return ( $self->format_date($fromdate), $self->format_date("$t[5]-$t[4]-$t[3]") );
}

=item $form->audittrail($dbh, $myconfig, $audittrail);

Audit trail has been replaced by triggers which work on a very similar manner.

=cut

sub audittrail {
    return;
}




#dummy function used to see all the keys of form 

sub testdisplayform
{

    my $self=shift;

    foreach(keys(%$self))
    {

	 print STDERR "testdisplay $_  => $self->{$_}\n" if ($_ eq "customer_id");

    }



}

# New block of code to get control code from batch table


sub get_batch_control_code {

    my ( $self, $dbh, $batch_id) = @_;

    my ($query,$sth,$control);
       

    if ( !$dbh ) {
        $dbh = $self->{dbh};
    }

    $query=qq|select control_code from batch where id=?|;
    $sth=$dbh->prepare($query) || $self->dberror($query);
    $sth->execute($batch_id) || $self->dberror($query);
    $control=$sth->fetchrow();
    $sth->finish();
    return $control;   

}


#end get control code from batch table


#start description

sub get_batch_description {

    my ( $self, $dbh, $batch_id) = @_;

    my ($query,$sth,$desc);
       

    if ( !$dbh ) {
        $dbh = $self->{dbh};
    }

    $query=qq|select description from batch where id=?|;
    $sth=$dbh->prepare($query) || $self->dberror($query);
    $sth->execute($batch_id) || $self->dberror($query);
    $desc=$sth->fetchrow();
    $sth->finish();
    return $desc;   

}

#end decrysiption

1;


=back
<|MERGE_RESOLUTION|>--- conflicted
+++ resolved
@@ -155,13 +155,8 @@
     #menubar will be deprecated, replaced with below
     $self->{lynx} = 1 if ( ( defined $self->{path} ) && ( $self->{path} =~ /lynx/i ) );
 
-<<<<<<< HEAD
     $self->{version}   = "1.3.999";
     $self->{dbversion} = "1.3.999";
-=======
-    $self->{version}   = "1.3.5";
-    $self->{dbversion} = "1.3.5";
->>>>>>> 35cff697
 
     bless $self, $type;
 
