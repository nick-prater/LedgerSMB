--- conflicted
+++ resolved
@@ -56,8 +56,6 @@
 use LedgerSMB::Tax;
 use LedgerSMB::Sysconfig;
 
-<<<<<<< HEAD
-=======
 my $logger = Log::Log4perl->get_logger('AM');
 
 =item AM->get_account($myconfig, $form);
@@ -212,7 +210,6 @@
     $rc;
 }
 
->>>>>>> 8b0ab91a
 =item AM->gifi_accounts($myconfig, $form);
 
 Populates the list referred to as $form->{ALL} with hashes of gifi numbers and
