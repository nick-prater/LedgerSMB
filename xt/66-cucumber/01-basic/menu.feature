@one-db @weasel
Feature: correct operation of the menu and immediate linked pages
  As an end-user, I want to be able to navigate the menu and open
  the screens from the available links. If my authorizations
  don't allow a specific screen, I expect the links not to be in
  the menu.



Background:
  Given a standard test company
  Given a logged in admin


#Scenario Outline: Navigate to menu and open tab
#   When I navigate the menu and select the item at "<path>"
#   And I select the "<tab>" tab
#   Then I should see the <screen> tab
#  Examples:
#    | path                                      | screen                   | tab           |
#    | Contacts > Add Contact                    | contact creation         | Company       |
##    | Contacts > Add Contact                    | contact creation         | Person        |
##    | General Journal > Year End                | year-end                 | Close Year    |
##    | General Journal > Year End                | year-end                 | Close Period  |
##    | General Journal > Year End                | year-end                 | Ro-open Books |


Scenario Outline: Navigate to menu and open screen
   When I navigate the menu and select the item at "<path>"
   Then I should see the <screen> screen
  Examples:
<<<<<<< HEAD
    | path                                      | screen                   |
#   | Contacts > Add Contact                    | contact creation         |
    | Contacts > Search                         | Contact search           |
    | AR > Add Transaction                      | AR transaction entry     |
    | AR > Import Batch                         | Batch import             |
    | AR > Sales Invoice                        | AR invoice entry         |
    | AR > Credit Note                          | AR note entry            |
    | AR > Credit Invoice                        | AR credit invoice entry |
#   | AR > Add Return                           | AR returns               |
#   | AR > Search                               | AR search                |
    | AP > Add Transaction                      | AP transaction entry     |
#   | AP > Import Batch                         | Batch import             |
    | AP > Vendor Invoice                       | AP invoice entry         |
    | AP > Debit Note                           | AP note entry            |
    | AP > Debit Invoice                        | AP debit invoice entry   |
#   | AP > Search                               | AP search                |
    | Budgets > Search                          | Budget search            |
    | HR > Employees > Search                   | Employee search          |
    | Order Entry > Sales Order                 | Sales order entry        |
    | Order Entry > Purchase Order              | Purchase order entry     |
    | Order Entry > Reports > Sales Orders      | Sales order search       |
    | Order Entry > Reports > Purchase Orders   | Purchase order search    |
    | Order Entry > Generate > Sales Orders     | generate sales order     |
    | Order Entry > Generate > Purchase Orders  | generate purchase order  |
    | Order Entry > Combine > Sales Orders      | combine sales order      |
    | Order Entry > Combine > Purchase Orders   | combine purchase order   |
    | Quotations > Reports > Quotations         | Quotation search         |
    | Quotations > Reports > RFQs               | RFQ search               |
    | General Journal > Search and GL           | GL search                |
    | Goods and Services > Add Part             | part entry               |
    | Goods and Services > Add Service          | service entry            |
    | Goods and Services > Add Assembly         | assembly entry           |
    | Goods and Services > Add Overhead         | overhead entry           |
    | System > Defaults                         | system defaults          |
    | System > Taxes                            | system taxes             |
=======
    | path                                       | screen                   |
    | AP > Add Transaction                       | AP transaction entry     |
    | AP > Debit Invoice                         | AP debit invoice entry   |
    | AP > Debit Note                            | AP note entry            |
    | AP > Import Batch                          | Batch import             |
#   | AP > Reports > AP Aging                    |                          |
#   | AP > Reports > Customer History            |                          |
#   | AP > Reports > Outstanding                 |                          |
#   | AP > Reports > Vendor History              |                          |
    | AP > Search                                | AP search                |
    | AP > Vendor Invoice                        | AP invoice entry         |
#   | AP > Vouchers > AP Voucher                 |                          |
#   | AP > Vouchers > Import AP Batch            |                          |
#   | AP > Vouchers > Invoice Vouchers           |                          |
#   | AR > Add Return                            | AR returns               |
    | AR > Add Transaction                       | AR transaction entry     |
    | AR > Credit Invoice                        | AR credit invoice entry  |
    | AR > Credit Note                           | AR note entry            |
    | AR > Import Batch                          | Batch import             |
#   | AR > Reports > AR Aging                    |                          |
#   | AR > Reports > Customer History            |                          |
#   | AR > Reports > Outstanding                 |                          |
    | AR > Sales Invoice                         | AR invoice entry         |
    | AR > Search                                | AR search                |
#   | AR > Vouchers > AR Voucher                 |                          |
#   | AR > Vouchers > Import AR Batch            |                          |
#   | AR > Vouchers > Invoice Vouchers           |                          |
#   | Budgets > Add Budget                       |                          |
    | Budgets > Search                           | Budget search            |
#   | Cash > Payment                             |                          |
#   | Cash > Receipt                             |                          |
#   | Cash > Reconciliation                      |                          |
#   | Cash > Reports                             |                          |
#   | Cash > Reports > Payments                  |                          |
#   | Cash > Reports > Receipts                  |                          |
#   | Cash > Reports > Reconciliation            |                          |
#   | Cash > Transfer                            |                          |
#   | Cash > Use AR Overpayment                  |                          |
#   | Cash > Use Overpayment                     |                          |
#   | Cash > Vouchers                            |                          |
#   | Cash > Vouchers > Payments                 |                          |
#   | Cash > Vouchers > Receipts                 |                          |
#   | Cash > Vouchers > Reverse AR Overpay       |                          |
#   | Cash > Vouchers > Reverse Overpay          |                          |
#   | Cash > Vouchers > Reverse Payment          |                          |
#   | Cash > Vouchers > Reverse Receipts         |                          |
    | Contacts > Search                          | Contact search           |
#   | Fixed Assets > Asset Classes               |                          |
#   | Fixed Assets > Asset Classes > Add Class   |                          |
#   | Fixed Assets > Asset Classes > List Classes|                          |
#   | Fixed Assets > Assets                      |                          |
#   | Fixed Assets > Assets > Add Assets         |                          |
#   | Fixed Assets > Assets > Depreciate         |                          |
#   | Fixed Assets > Assets > Disposal           |                          |
#   | Fixed Assets > Assets > Import             |                          |
#   | Fixed Assets > Assets > Reports            |                          |
#   | Fixed Assets > Assets > Reports > Depreciation |                      |
#   | Fixed Assets > Assets > Reports > Disposal |                          |
#   | Fixed Assets > Assets > Reports > Net Book Value |                    |
#   | Fixed Assets > Assets > Search Assets      |                          |
#   | General Journal > Add Accounts             |                          |
#   | General Journal > Chart of Accounts        |                          |
#   | General Journal > Import                   |                          |
#   | General Journal > Import Chart             |                          |
#   | General Journal > Journal Entry            |                          |
    | General Journal > Search and GL            | GL search                |
    | Goods and Services > Add Assembly          | assembly entry           |
#   | Goods and Services > Add Group             |                          |
    | Goods and Services > Add Overhead          | overhead entry           |
    | Goods and Services > Add Part              | part entry               |
#   | Goods and Services > Add Pricegroup        |                          |
    | Goods and Services > Add Service           | service entry            |
#   | Goods and Services > Enter Inventory       | Enter Inventory          |
#   | Goods and Services > Import Inventory      |                          |
#   | Goods and Services > Reports               |                          |
#   | Goods and Services > Reports > Inventory Activity |                   |
#   | Goods and Services > Search                | search for goods & services |
#   | Goods and Services > Search Groups         |                          |
#   | Goods and Services > Search Pricegroups    |                          |
#   | Goods and Services > Stock Assembly        |                          |
#   | Goods and Services > Translations          |                          |
#   | Goods and Services > Translations > Description |                     |
#   | Goods and Services > Translations > Partsgroup |                      |
#   | HR > Employees > Add Employee              |                          |
    | HR > Employees > Search                    | Employee search          |
#   | Logout                                     |                          |
#   | New Window                                 |                          |
    | Order Entry > Combine > Purchase Orders    | combine purchase order   |
    | Order Entry > Combine > Sales Orders       | combine sales order      |
    | Order Entry > Generate > Purchase Orders   | generate purchase order  |
    | Order Entry > Generate > Sales Orders      | generate sales order     |
    | Order Entry > Purchase Order               | Purchase order entry     |
    | Order Entry > Reports > Purchase Orders    | Purchase order search    |
    | Order Entry > Reports > Sales Orders       | Sales order search       |
    | Order Entry > Sales Order                  | Sales order entry        |
#   | Preferences                                |                          |
#   | Quotations > Quotation                     |                          |
    | Quotations > Reports > Quotations          | Quotation search         |
    | Quotations > Reports > RFQs                | RFQ search               |
#   | Quotations > RFQ                           |                          |
#   | Recurring Transactions                     |                          |
    | Reports > Balance Sheet                    | generate balance sheet   |
#   | Reports > Income Statement                 |                          |
#   | Reports > Inventory and COGS               |                          |
#   | Reports > Trial Balance                    |                          |
#   | Shipping > Receive                         |                          |
#   | Shipping > Ship                            |                          |
#   | Shipping > Transfer                        |                          |
    | System > Defaults                          | system defaults          |
#   | System > GIFI > Add GIFI                   |                          |
#   | System > GIFI > Import GIFI                |                          |
#   | System > GIFI > List GIFI                  |                          |
#   | System > HTML Templates > Invoicing > AP Transaction |                |
#   | System > HTML Templates > Invoicing > AR Transaction |                |
#   | System > HTML Templates > Invoicing > Invoice |                       |
#   | System > HTML Templates > Invoicing > Product Receipt |               |
#   | System > HTML Templates > Invoicing > Statement |                     |
#   | System > HTML Templates > Ordering > Purchase Order |                 |
#   | System > HTML Templates > Ordering > Quotation |                      |
#   | System > HTML Templates > Ordering > RFQ   |                          |
#   | System > HTML Templates > Ordering > Sales Order |                    |
#   | System > HTML Templates > Ordering > Work Order |                     |
#   | System > HTML Templates > Other > Letterhead |                        |
#   | System > HTML Templates > Other > Payment  |                          |
#   | System > HTML Templates > Other > Timecard |                          |
#   | System > HTML Templates > Shipping > Bin List |                       |
#   | System > HTML Templates > Shipping > Packing List |                   |
#   | System > HTML Templates > Shipping > Pick List |                      |
#   | System > Language > Add Language           |                          |
#   | System > Language > List Languages         |                          |
#   | System > LaTeX Templates > Invoicing > AP Transaction |               |
#   | System > LaTeX Templates > Invoicing > AR Transaction |               |
#   | System > LaTeX Templates > Invoicing > Invoice |                      |
#   | System > LaTeX Templates > Invoicing > Product Receipt |              |
#   | System > LaTeX Templates > Invoicing > Statement |                    |
#   | System > LaTeX Templates > Ordering > Purchase Order |                |
#   | System > LaTeX Templates > Ordering > Quotation |                     |
#   | System > LaTeX Templates > Ordering > RFQ  |                          |
#   | System > LaTeX Templates > Ordering > Sales Order |                   |
#   | System > LaTeX Templates > Ordering > Work Order |                    |
#   | System > LaTeX Templates > Other > Check   |                          |
#   | System > LaTeX Templates > Other > Check Base |                       |
#   | System > LaTeX Templates > Other > Letterhead |                       |
#   | System > LaTeX Templates > Other > Multiple Checks |                  |
#   | System > LaTeX Templates > Other > Receipt |                          |
#   | System > LaTeX Templates > Other > Timecard |                         |
#   | System > LaTeX Templates > Shipping > Bin List |                      |
#   | System > LaTeX Templates > Shipping > Envelope |                      |
#   | System > LaTeX Templates > Shipping > Packing List |                  |
#   | System > LaTeX Templates > Shipping > Pick List |                     |
#   | System > LaTeX Templates > Shipping > Shipping Label |                |
#   | System > Reporting Units                   |                          |
#   | System > Sequences                         |                          |
#   | System > Sessions                          |                          |
#   | System > SIC > Add SIC                     |                          |
#   | System > SIC > Import                      |                          |
#   | System > SIC > List SIC                    |                          |
    | System > Taxes                             | system taxes             |
#   | System > Type of Business > Add Business   |                          |
#   | System > Type of Business > List Businesses|                          |
#   | System > Warehouses > Add Warehouse        |                          |
#   | System > Warehouses > List Warehouse       |                          |
#   | Tax Forms > Add Tax Form                   |                          |
#   | Tax Forms > List Tax Forms                 |                          |
#   | Tax Forms > Reports                        |                          |
#   | Timecards > Add Timecard                   |                          |
#   | Timecards > Generate > Sales Orders        |                          |
#   | Timecards > Import                         |                          |
#   | Timecards > Search                         |                          |
#   | Timecards > Translations > Description     |                          |
#   | Transaction Approval > Batches             |                          |
#   | Transaction Approval > Drafts              |                          |
#   | Transaction Approval > Inventory           | unapproved inventory adjustments search screen |
#   | Transaction Approval > Reconciliation      |                          |
#   | Transaction Templates                      |                          |
>>>>>>> 84dbdf6f
<|MERGE_RESOLUTION|>--- conflicted
+++ resolved
@@ -29,43 +29,6 @@
    When I navigate the menu and select the item at "<path>"
    Then I should see the <screen> screen
   Examples:
-<<<<<<< HEAD
-    | path                                      | screen                   |
-#   | Contacts > Add Contact                    | contact creation         |
-    | Contacts > Search                         | Contact search           |
-    | AR > Add Transaction                      | AR transaction entry     |
-    | AR > Import Batch                         | Batch import             |
-    | AR > Sales Invoice                        | AR invoice entry         |
-    | AR > Credit Note                          | AR note entry            |
-    | AR > Credit Invoice                        | AR credit invoice entry |
-#   | AR > Add Return                           | AR returns               |
-#   | AR > Search                               | AR search                |
-    | AP > Add Transaction                      | AP transaction entry     |
-#   | AP > Import Batch                         | Batch import             |
-    | AP > Vendor Invoice                       | AP invoice entry         |
-    | AP > Debit Note                           | AP note entry            |
-    | AP > Debit Invoice                        | AP debit invoice entry   |
-#   | AP > Search                               | AP search                |
-    | Budgets > Search                          | Budget search            |
-    | HR > Employees > Search                   | Employee search          |
-    | Order Entry > Sales Order                 | Sales order entry        |
-    | Order Entry > Purchase Order              | Purchase order entry     |
-    | Order Entry > Reports > Sales Orders      | Sales order search       |
-    | Order Entry > Reports > Purchase Orders   | Purchase order search    |
-    | Order Entry > Generate > Sales Orders     | generate sales order     |
-    | Order Entry > Generate > Purchase Orders  | generate purchase order  |
-    | Order Entry > Combine > Sales Orders      | combine sales order      |
-    | Order Entry > Combine > Purchase Orders   | combine purchase order   |
-    | Quotations > Reports > Quotations         | Quotation search         |
-    | Quotations > Reports > RFQs               | RFQ search               |
-    | General Journal > Search and GL           | GL search                |
-    | Goods and Services > Add Part             | part entry               |
-    | Goods and Services > Add Service          | service entry            |
-    | Goods and Services > Add Assembly         | assembly entry           |
-    | Goods and Services > Add Overhead         | overhead entry           |
-    | System > Defaults                         | system defaults          |
-    | System > Taxes                            | system taxes             |
-=======
     | path                                       | screen                   |
     | AP > Add Transaction                       | AP transaction entry     |
     | AP > Debit Invoice                         | AP debit invoice entry   |
@@ -240,5 +203,4 @@
 #   | Transaction Approval > Drafts              |                          |
 #   | Transaction Approval > Inventory           | unapproved inventory adjustments search screen |
 #   | Transaction Approval > Reconciliation      |                          |
-#   | Transaction Templates                      |                          |
->>>>>>> 84dbdf6f
+#   | Transaction Templates                      |                          |