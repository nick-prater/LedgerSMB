#!perl

BEGIN {
    use lib 't/lib';
    use LedgerSMB;
    use Test::More;
    use LedgerSMB::Template;
    use LedgerSMB::Sysconfig;
    use LedgerSMB::DBTest;
    use LedgerSMB::App_State;
    use LedgerSMB::Locale;
}

# TODO: FIXME
# This is a hack, and it's very bad!
# This is here because the subroutines _http_output,
# render, and error are redefined in here.
# This isn't ideal in the least. The subroutines should
# be refactored to provide different renderings based on
# whether or not they are being called in a test
# or regularly in the code.
# LedgerSMB::Template contains render and _http_output
# LedgerSMB contains error

LedgerSMB::App_State::set_Locale(LedgerSMB::Locale->get_handle('en'));

no warnings 'redefine';

if (defined $ENV{LSMB_TEST_DB}){
        if (defined $ENV{LSMB_NEW_DB}){
                $ENV{PGDATABASE} = $ENV{LSMB_NEW_DB};
        }
        if (!defined $ENV{PGDATABASE}){
                die "Oops...  LSMB_TEST_DB set but no db selected!";
        }
        plan 'no_plan';
} else {
        plan skip_all => 'Skipping, LSMB_TEST_DB environment variable not set.';
}

@test_request_data = do { 'xt/data/62-request-data' } ; # Import test case hashes

for (qw(        drafts     login      payment
                menu       contact
                inventory  vouchers recon)
    ){
        ok(eval { require "LedgerSMB/Scripts/$_.pm" }, "Importing $_");
        if ($@){
                print STDERR "Error:  $@\n";
        }
} # Import new code namespaces

my $dbh = LedgerSMB::DBTest->connect("dbi:Pg:dbname=$ENV{PGDATABASE}", undef, undef);
<<<<<<< HEAD
my $locale = LedgerSMB::Locale->get_handle( 'en' );
=======
ok($dbh->{_dbh}, "Opened db $ENV{PGDATABASE}");
my $locale = LedgerSMB::Locale->get_handle( ${LedgerSMB::Sysconfig::language} );
ok($locale, "Opened ${LedgerSMB::Sysconfig::language} locale");
>>>>>>> 28ea9104

for my $test (@$test_request_data){
    my $argstr="";
    my $module="";
        for my $key (keys %$test)
        {
            # scan both key and value for _$GLOBAL$.
            # replace _$GLOBAL$:varname with the value from the %GLOBAL{varname}
            if ( ( defined $key ) && ( $key =~ /_\$GLOBAL\$:(.*)$/ ) ) {
                my $newkey = $GLOBAL{$1};
                $key = $newkey;
            }
            if ( ( defined $key ) &&  ( defined $test->{$key} ) && ( $test->{$key} =~ /_\$GLOBAL\$:(.*)$/ ) ) {
                my $val = $GLOBAL{$1};
                $test->{$key} = $val;
            }
            if ( ( defined $key ) && ( $key eq 'module' ) ){
                $module = $test->{"$key"}
            }
            elsif ( ( defined $test->{"$key"} ) && ( defined $key ) && ( $key !~ /^\_/ ) ){
                $argstr .= "&" . "$key=".$test->{"$key"};

            }
        }

        if (ref $test->{'_pre_test_sub'} eq 'CODE'){
                $test->{'_pre_test_sub'}();
        }
    my $request = LedgerSMB->new();
        if (lc $test->{_codebase} eq 'old'){
                next; # skip old codebase tests for now
                #old_code_test::_load_script($test->{module});
                #my $qstring = "$test->{module}?";
                #for $key (keys(%$test)){
                        #if ($key !~ /^_/){
                                #$qstring .= qq|$key=$test->{"$key"}&|;
                        #}
                #}
                #$qstring =~ s/&$//;
                #$old_code_test::form = Form->new($qstring);
                #for (keys (%$test)){
                        #$form->{$_} = $test->{$_};
                #}
                #is('old_code_test'->can($test->{action}), 0,
                        #"$test->{_test_id}: Action Successful");
        } else {
                $request->merge($test);
                $request->{_locale} = $locale;
                my $script = $test->{module};
                if (!$request->{action}){
                        $request->{action} = '__default';
                }
                $request->{dbh} = $dbh;
                if (ref $test->{_api_test} eq 'CODE'){
                        $request->{_test_cases} = $test->{_api_test};
                }
                $script =~ s/\.pl$//;
                is(ref "LedgerSMB::Scripts::$script"->can($request->{action}),
                        'CODE',
                        "$test->{_test_id}: Action ($request->{action}) Defined");
                ok("LedgerSMB::Scripts::$script"->can($request->{action})->($request), "$test->{_test_id}: Action Successful");
        }

    if (ref $test->{_api_test} eq 'CODE'){
        $request->{_test_cases} = $test->{_api_test};
    }

        ok($dbh->rollback, "$test->{_test_id}: rollback");
}

package LedgerSMB::Template;
use Test::More;
# Don't render templates.  Just return so we can run tests on data structures.
sub render {
        my ($self, $data) = @_;

        if (ref $data->{_test_cases} eq 'CODE'){
                $data->{_test_cases}($data);
        }
        if ($data->{_error_test}){
                cmp_ok($data->{_died}, '==', '1',
                        "$data->{_test_id} died as expected");
        } else {
                ok(!defined $data->{_died},
                        "$data->{_test_id} did not error");
        }
        return 1;
}

sub _http_output {
        return 1;
}
package old_code_test;
# Keeps old code isolated in a different namespace, and provides for reasonable
# reload facilities.
our $form;

sub _load_script {
        do "old/bin/arapprn.pl";
        do "old/bin/arap.pl";
        do "old/bin/io.pl";
        do "old/bin/$1[0]";
}

package LedgerSMB;
sub error {
    my $self = shift;
    $self->{_error} = shift;
    $self->{_died} = 1;
}<|MERGE_RESOLUTION|>--- conflicted
+++ resolved
@@ -40,7 +40,7 @@
 
 @test_request_data = do { 'xt/data/62-request-data' } ; # Import test case hashes
 
-for (qw(        drafts     login      payment
+for (qw(        drafts     login      payment      
                 menu       contact
                 inventory  vouchers recon)
     ){
@@ -51,13 +51,9 @@
 } # Import new code namespaces
 
 my $dbh = LedgerSMB::DBTest->connect("dbi:Pg:dbname=$ENV{PGDATABASE}", undef, undef);
-<<<<<<< HEAD
-my $locale = LedgerSMB::Locale->get_handle( 'en' );
-=======
 ok($dbh->{_dbh}, "Opened db $ENV{PGDATABASE}");
 my $locale = LedgerSMB::Locale->get_handle( ${LedgerSMB::Sysconfig::language} );
 ok($locale, "Opened ${LedgerSMB::Sysconfig::language} locale");
->>>>>>> 28ea9104
 
 for my $test (@$test_request_data){
     my $argstr="";
@@ -69,19 +65,19 @@
             if ( ( defined $key ) && ( $key =~ /_\$GLOBAL\$:(.*)$/ ) ) {
                 my $newkey = $GLOBAL{$1};
                 $key = $newkey;
-            }
+            }   
             if ( ( defined $key ) &&  ( defined $test->{$key} ) && ( $test->{$key} =~ /_\$GLOBAL\$:(.*)$/ ) ) {
                 my $val = $GLOBAL{$1};
                 $test->{$key} = $val;
-            }
+            }   
             if ( ( defined $key ) && ( $key eq 'module' ) ){
                 $module = $test->{"$key"}
-            }
+            }   
             elsif ( ( defined $test->{"$key"} ) && ( defined $key ) && ( $key !~ /^\_/ ) ){
                 $argstr .= "&" . "$key=".$test->{"$key"};
 
-            }
-        }
+            }   
+        }  
 
         if (ref $test->{'_pre_test_sub'} eq 'CODE'){
                 $test->{'_pre_test_sub'}();
@@ -94,7 +90,7 @@
                 #for $key (keys(%$test)){
                         #if ($key !~ /^_/){
                                 #$qstring .= qq|$key=$test->{"$key"}&|;
-                        #}
+                        #}      
                 #}
                 #$qstring =~ s/&$//;
                 #$old_code_test::form = Form->new($qstring);
@@ -115,7 +111,7 @@
                         $request->{_test_cases} = $test->{_api_test};
                 }
                 $script =~ s/\.pl$//;
-                is(ref "LedgerSMB::Scripts::$script"->can($request->{action}),
+                is(ref "LedgerSMB::Scripts::$script"->can($request->{action}), 
                         'CODE',
                         "$test->{_test_id}: Action ($request->{action}) Defined");
                 ok("LedgerSMB::Scripts::$script"->can($request->{action})->($request), "$test->{_test_id}: Action Successful");
@@ -138,10 +134,10 @@
                 $data->{_test_cases}($data);
         }
         if ($data->{_error_test}){
-                cmp_ok($data->{_died}, '==', '1',
+                cmp_ok($data->{_died}, '==', '1', 
                         "$data->{_test_id} died as expected");
         } else {
-                ok(!defined $data->{_died},
+                ok(!defined $data->{_died}, 
                         "$data->{_test_id} did not error");
         }
         return 1;
@@ -151,7 +147,7 @@
         return 1;
 }
 package old_code_test;
-# Keeps old code isolated in a different namespace, and provides for reasonable
+# Keeps old code isolated in a different namespace, and provides for reasonable 
 # reload facilities.
 our $form;
 
