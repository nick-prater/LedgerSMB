# LedgerSMB perlcriticrc file

# Use these themes:

#  lsmb         -- includes all themes we want to use 
#  lsmb_new     -- themes enforced on 'new' code
#  lsmb_old     --  themes enforced on 'old' code; subset of lsmb_new
#  lsmb_wip     -- themes we are trying to use on 'new' code 
#  lsmb_old_wip -- themes we are trying to use on 'old' code, subset of lsmb_wip

#  lsmb_reject   -- explicitly rejected themes
#  lsmb_consider -- themes we are confused about using

theme = lsmb_wip
only = 1
severity = 1
verbose =%s %p %f   %l\n
#verbose =%f %p   %l  (%s)\n
color =  0
pager = less

[ValuesAndExpressions::ProhibitMagicNumbers]
    allowed_values = -1 0 1 2 100
    set_themes = lsmb lsmb_wip lsmb_old_wip

[BuiltinFunctions::ProhibitStringySplit]
    set_themes = lsmb lsmb_new
[BuiltinFunctions::ProhibitUniversalCan]
    set_themes = lsmb lsmb_new
[ClassHierarchies::ProhibitExplicitISA]
    set_themes = lsmb lsmb_new lsmb_old_wip
[ControlStructures::ProhibitMutatingListFunctions]
    set_themes = lsmb lsmb_new
[ControlStructures::ProhibitUnreachableCode]
    set_themes = lsmb lsmb_new
[InputOutput::ProhibitBarewordFileHandles]
    set_themes = lsmb lsmb_new
[InputOutput::ProhibitInteractiveTest]
    set_themes = lsmb lsmb_new
[InputOutput::ProhibitOneArgSelect]
    set_themes = lsmb lsmb_new
[InputOutput::ProhibitTwoArgOpen]
    set_themes = lsmb lsmb_new
[InputOutput::RequireCheckedOpen]
    set_themes = lsmb lsmb_new
[Miscellanea::ProhibitFormats]
    set_themes = lsmb lsmb_new
[Modules::ProhibitEvilModules]
    set_themes = lsmb lsmb_new
    modules_file = xt/prohibited_modules
[Modules::RequireEndWithOne]
    set_themes = lsmb lsmb_new  lsmb_old
[Objects::ProhibitIndirectSyntax]
    set_themes = lsmb lsmb_new
[Subroutines::ProhibitReturnSort]
    set_themes = lsmb lsmb_new
[Subroutines::ProhibitSubroutinePrototypes]
    set_themes = lsmb lsmb_new
[TestingAndDebugging::ProhibitProlongedStrictureOverride]
    set_themes = lsmb lsmb_new
[TestingAndDebugging::RequireUseStrict]
    set_themes = lsmb lsmb_new
[TestingAndDebugging::RequireUseWarnings]
    set_themes = lsmb lsmb_new
[ValuesAndExpressions::ProhibitLeadingZeros]
    set_themes = lsmb lsmb_new
[Variables::ProhibitPerl4PackageNames]
    set_themes = lsmb lsmb_new
[Variables::ProhibitUnusedVariables]
    set_themes = lsmb lsmb_new
[Variables::ProtectPrivateVars]
    set_themes = lsmb lsmb_new
[Variables::RequireLexicalLoopIterators]


[CodeLayout::ProhibitTrailingWhitespace]
    set_themes = lsmb lsmb_new lsmb_old

[CodeLayout::ProhibitHardTabs]
    set_themes = lsmb lsmb_new lsmb_old
    allow_leading_tabs = 0

[Modules::ProhibitAutomaticExportation]
    set_themes = lsmb lsmb_new lsmb_old
[Modules::ProhibitConditionalUseStatements]
    set_themes = lsmb lsmb_new lsmb_old
[Modules::ProhibitEvilModules]
    set_themes = lsmb lsmb_new lsmb_old
[Modules::ProhibitExcessMainComplexity]
    set_themes = lsmb lsmb_new lsmb_old_wip
[Modules::ProhibitMultiplePackages]
    set_themes = lsmb lsmb_new lsmb_old_wip
[Modules::RequireBarewordIncludes]
    set_themes = lsmb lsmb_new lsmb_old_wip
[Modules::RequireEndWithOne]
    set_themes = lsmb lsmb_new lsmb_old
[Modules::RequireExplicitInclusion]
    set_themes = lsmb lsmb_wip
[Modules::RequireExplicitPackage]
    set_themes = lsmb lsmb_new lsmb_old
[Modules::RequireFilenameMatchesPackage]
    set_themes = lsmb lsmb_new lsmb_old_wip
[Modules::RequireNoMatchVarsWithUseEnglish]
    set_themes = lsmb lsmb_new lsmb_old


[Moose::RequireMakeImmutable]
    set_themes = lsmb lsmb_new lsmb_old
[Moose::RequireCleanNamespace]
    set_themes = lsmb lsmb_new lsmb_old


[TestingAndDebugging::ProhibitNoStrict]
    set_themes = lsmb lsmb_new lsmb_old_wip
[TestingAndDebugging::ProhibitNoWarnings]
    set_themes = lsmb lsmb_new lsmb_old_wip
[TestingAndDebugging::ProhibitProlongedStrictureOverride]
    set_themes = lsmb lsmb_new lsmb_old
[TestingAndDebugging::RequireTestLabels]
    set_themes = lsmb lsmb_new lsmb_old
[TestingAndDebugging::RequireUseStrict]
    set_themes = lsmb lsmb_new lsmb_old_wip
[TestingAndDebugging::RequireUseWarnings]
    set_themes = lsmb lsmb_new lsmb_old_wip

[InputOutput::RequireEncodingWithUTF8Layer]
    set_themes = lsmb lsmb_new lsmb_old_wip
[Subroutines::ProhibitExplicitReturnUndef]
    set_themes = lsmb lsmb_wip lsmb_old_wip

[BuiltinFunctions::ProhibitBooleanGrep]
    set_themes = lsmb lsmb_wip lsmb_old_wip
[BuiltinFunctions::ProhibitUniversalIsa]
    set_themes = lsmb lsmb_wip lsmb_old_wip
[InputOutput::RequireCheckedClose]
    set_themes = lsmb lsmb_wip lsmb_old_wip
[InputOutput::RequireCheckedSyscalls]
    set_themes = lsmb lsmb_new lsmb_old_wip
    functions = open close 

[RegularExpressions::ProhibitCaptureWithoutTest]
    set_themes = lsmb lsmb_wip lsmb_old_wip
[Subroutines::ProtectPrivateSubs]
    set_themes = lsmb lsmb_wip lsmb_old_wip
[Subroutines::RequireFinalReturn]
    set_themes = lsmb lsmb_wip lsmb_old_wip
[ValuesAndExpressions::ProhibitCommaSeparatedStatements]
    set_themes = lsmb lsmb_new lsmb_old_wip
[ValuesAndExpressions::ProhibitMismatchedOperators]
    set_themes = lsmb lsmb_new lsmb_old_wip
[ValuesAndExpressions::ProhibitMixedBooleanOperators]
    set_themes = lsmb lsmb_new lsmb_old_wip
[Variables::RequireInitializationForLocalVars]
    set_themes = lsmb lsmb_new lsmb_old_wip
[Variables::RequireLocalizedPunctuationVars]
    set_themes = lsmb lsmb_new lsmb_old_wip


# Rejected policies

# It is easier to lookup $^D than remember 
# if $DEBUGGING is an application var.
#[Variables::ProhibitPunctuationVars]

# LSMB is more application than lib
#[Modules::RequireVersionVar]

<<<<<<< HEAD
# Too many methods
[Subroutines::ProhibitBuiltinHomonyms]
    set_themes = lsmb_reject
=======
# Policy fails on methods.
#[Subroutines::ProhibitBuiltinHomonyms]
>>>>>>> fbdcd63c
<|MERGE_RESOLUTION|>--- conflicted
+++ resolved
@@ -165,11 +165,6 @@
 # LSMB is more application than lib
 #[Modules::RequireVersionVar]
 
-<<<<<<< HEAD
 # Too many methods
 [Subroutines::ProhibitBuiltinHomonyms]
-    set_themes = lsmb_reject
-=======
-# Policy fails on methods.
-#[Subroutines::ProhibitBuiltinHomonyms]
->>>>>>> fbdcd63c
+    set_themes = lsmb_reject