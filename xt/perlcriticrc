--- conflicted
+++ resolved
@@ -1,20 +1,8 @@
 [Modules::ProhibitEvilModules]
-<<<<<<< HEAD
-modules = Carp::Always Data::Dumper Data::Printer
-
-[Modules::ProhibitExcessMainComplexity]
-# Sysconfig.pm needs to be simplified, because it has McCabe = 21
-# but working around that today
-max_mccabe = 22
-
-[CodeLayout::ProhibitHardTabs]
-allow_leading_tabs = 0
-=======
 modules_file = xt/prohibited_modules
 
 [CodeLayout::ProhibitHardTabs]
 allow_leading_tabs = 0
 
 [ValuesAndExpressions::ProhibitMagicNumbers]
-allowed_values = -1 0 1 2
->>>>>>> d819fd84
+allowed_values = -1 0 1 2