--- conflicted
+++ resolved
@@ -76,13 +76,8 @@
 
 
 [CodeLayout::ProhibitTrailingWhitespace]
-<<<<<<< HEAD
-    set_themes = lsmb lsmb_new lsmb_old
+    set_themes = lsmb lsmb_new lsmb_old lsmb_tests
 
-=======
-    set_themes = lsmb lsmb_new lsmb_old lsmb_tests
-    
->>>>>>> d756f8cf
 [CodeLayout::ProhibitHardTabs]
     set_themes = lsmb lsmb_new lsmb_old lsmb_tests
     allow_leading_tabs = 0
