--- conflicted
+++ resolved
@@ -83,12 +83,8 @@
     SELECT results_eq('test',ARRAY[true],'Local currency marks fully paid');
     DEALLOCATE test;
 
-<<<<<<< HEAD
     --TODO: 0.01? Ain't that dependent of the country
     PREPARE test AS SELECT abs(sum(amount_tc)) < 0.01
-=======
-    PREPARE test AS SELECT sum(amount) = 0
->>>>>>> d756f8cf
                         from acc_trans
                        where trans_id = -11
                          and chart_id = (select id from account where accno = '00001');
