#!/usr/bin/perl

use strict;
use warnings;

$ENV{TMPDIR} = 't/var';

#use Test::More 'no_plan';
use Test::More tests => 762;
use Test::Trap qw(trap $trap);
use Math::BigFloat;

use LedgerSMB;
use LedgerSMB::Form;
use LedgerSMB::PGNumber;

my $no_format_message = qr/LedgerSMB::PGNumber No Format Set/;
my $nan_message       = qr/LedgerSMB::PGNumber Invalid Number/;
my @r;
my $form = new Form;
my %myconfig;
ok(defined $form);
isa_ok($form, 'Form');
my $lsmb = new LedgerSMB;
ok(defined $lsmb);
isa_ok($lsmb, 'LedgerSMB');

@r = trap{$form->format_amount({'apples' => '1000.00'}, 'foo', 2)};
is($trap->exit, undef,
	'form: No numberformat set, invalid amount (NaN check)');
cmp_ok($trap->die, '=~', $no_format_message,
	'form: No numberformat set, invalid amount message (NaN check)');
@r = trap{$lsmb->format_amount('user' => {'apples' => '1000.00'},
	'amount' => 'foo', 'precision' => 2)};
is($trap->exit, undef,
	'lsmb: No numberformat set, invalid amount (NaN check)');
cmp_ok($trap->die, , '=~', $no_format_message,
	'lsmb: No numberformat set, invalid amount message (NaN check)');
my $expected;
foreach my $value ('0.01', '0.05', '0.015', '0.025', '1.1', '1.5', '1.9', 
		'10.01', '4', '5', '5.1', '5.4', '5.5', '5.6', '6', '0', 
		'0.000', '10.155', '55', '0.001', '14.5', '15.5', '4.5') {
	foreach my $places ('3', '2', '1', '0') {
		Math::BigFloat->round_mode('+inf');
		$expected = Math::BigFloat->new($value)->ffround(-$places);
		$expected->precision(undef);
		is($form->round_amount($value, $places), $expected,
			"form: $value to $places decimal places - $expected");
		is($lsmb->round_amount($value, $places), $expected,
			"lsmb: $value to $places decimal places - $expected");

		Math::BigFloat->round_mode('-inf');
		$expected = Math::BigFloat->new(-$value)->ffround(-$places);
		$expected->precision(undef);
		is($form->round_amount(-$value, $places), $expected,
			"form: -$value to $places decimal places - $expected");
		is($lsmb->round_amount(-$value, $places), $expected,
			"lsmb: -$value to $places decimal places - $expected");
	}
	foreach my $places ('-1', '-2') {
		Math::BigFloat->round_mode('+inf');
		$expected = Math::BigFloat->new($value)->ffround(-($places-1));
		is($form->round_amount($value, $places), $expected,
			"form: $value to $places decimal places - $expected");
		is($lsmb->round_amount($value, $places), $expected,
			"lsmb: $value to $places decimal places - $expected");

		Math::BigFloat->round_mode('-inf');
		$expected = Math::BigFloat->new(-$value)->ffround(-($places-1));
		is($form->round_amount(-$value, $places), $expected,
			"form: -$value to $places decimal places - $expected");
		is($lsmb->round_amount(-$value, $places), $expected,
			"lsmb: -$value to $places decimal places - $expected");
	}
}

# TODO Number formatting still needs work for l10n
my @formats = (#['1,000.00', ',', '.'], ["1'000.00", "'", '.'], 
		['1.000,00', '.', ','], ['1000,00', '', ','],); 
		#['1000.00', '', '.'], ['1 000.00', ' ', '.']);
my %myfooconfig = (numberformat => '1000.00');
my $test_args = {format => 0,
                 places => 2,
             neg_format => 'def',
};
foreach my $format (0 .. $#formats) {
	%myconfig = (numberformat => $formats[$format][0]);
        $LedgerSMB::App_State::User = \%myconfig;
        $test_args->{format} = $formats[$format][0];
	my $thou = $formats[$format][1];
	my $dec = $formats[$format][2];
	foreach my $rawValue (#'10t000d00', '9t999d99', '333d33', 
			'7t777t777d77', '-12d34', '0d00') {
		$expected = $rawValue;
		$expected =~ s/t/$thou/gx;
		$expected =~ s/d/$dec/gx;
		my $value = $rawValue;
		$value =~ s/t//gx;
		$value =~ s/d/\./gx;
		$value = LedgerSMB::PGNumber->from_db($value);
                is(LedgerSMB::PGNumber->from_input($value, $test_args
                    )->to_output($test_args), 
                    $expected, 
                    "Pgnumber: $value formatted as $test_args->{format} : $expected");
		is($lsmb->format_amount('user' => \%myconfig, 
			'amount' => $value, 'precision' => 2, 
			'neg_format' => '0'), $expected,
			"lsmb: $value formatted as $formats[$format][0] : $expected");
		is($form->format_amount(\%myconfig, $value, 2, '0'), $expected,
			"form: $value formatted as $formats[$format][0] : $expected");
	}
}
foreach my $format (0 .. $#formats) {
	%myconfig = (numberformat => $formats[$format][0]);
        $LedgerSMB::App_State::User = \%myconfig;
	my $thou = $formats[$format][1];
	my $dec = $formats[$format][2];
	foreach my $rawValue ('10t000d00', '9t999d99', '333d33', 
			'7t777t777d77', '-12d34', '0d00', '0') {
		$expected = $rawValue;
		if ($expected eq '0'){
			$expected = '0d00';
                }
		$expected =~ s/t/$thou/gx;
		$expected =~ s/d/$dec/gx;
		my $value = $rawValue;
		$value =~ s/t//gx;
		$value =~ s/d/\./gx;
		##$value = Math::BigFloat->new($value);
		$LedgerSMB::Sysconfig::decimal_places = 2;
		$value = $lsmb->parse_amount(user =>\%myfooconfig, 
			amount =>$value);
		is($form->format_amount(\%myconfig, $value, 2, '0'), $expected,
			"form: $value formatted as $formats[$format][0] - $expected");
		is($lsmb->format_amount('user' => \%myconfig, 
			'amount' => $value, 'money' => 1, 
			'neg_format' => '0'), $expected,
			"lsmb(money): $value formatted as $formats[$format][0] - $expected");
	}
}

foreach my $format (0 .. $#formats) {
	%myconfig = (numberformat => $formats[$format][0]);
        $LedgerSMB::App_State::User = \%myconfig;
	my $thou = $formats[$format][1];
	my $dec = $formats[$format][2];
	foreach my $rawValue ('10t000d00', '9t999d99', '333d33', 
			'7t777t777d77', '-12d34', '0d00') {
		$expected = $rawValue;
		$expected =~ s/t/$thou/gx;
		$expected =~ s/d/$dec/gx;
		my $value = $rawValue;
		$value =~ s/t//gx;
		$value =~ s/d/\./gx;
                my $val2 = $value;
		##$value = Math::BigFloat->new($value);
		$value = $form->parse_amount(\%myfooconfig,$value);
		my $value2 = $lsmb->parse_amount(user => \%myfooconfig, amount => $val2);
		is($form->format_amount(\%myconfig, $value, 2, '0'), $expected,
			"form: $value formatted as $formats[$format][0] - $expected");
		is($lsmb->format_amount('user' => \%myconfig, 
			'amount' => $value2, 'precision' => 2, 
			'neg_format' => '0'), $expected,
			"lsmb: $value formatted as $formats[$format][0] - $expected");
	}
}

foreach my $format (0 .. $#formats) {
	%myconfig = (numberformat => $formats[$format][0]);
        $LedgerSMB::App_State::User = \%myconfig;
	my $thou = $formats[$format][1];
	my $dec = $formats[$format][2];
	my $rawValue = '6d00';
	$expected = $rawValue;
	$expected =~ s/d/$dec/gx;
	my $value = $form->parse_amount(\%myfooconfig, '6');
	is($form->format_amount(\%myconfig, $value, 2, '0'), $expected,
		"form: $value formatted as $formats[$format][0] - $expected");
	is($lsmb->format_amount('user' => \%myconfig, 
		'amount' => $value, 'precision' => 2, 
		'neg_format' => '0'), $expected,
		"lsmb: $value formatted as $formats[$format][0] - $expected");
}

$expected = $form->parse_amount({'numberformat' => '1000.00'}, '0.00');
is($form->format_amount({'numberformat' => '1000.00'} , $expected, 2, ''), '0.00',
	"form: 0.00 with dash ''");
is($lsmb->format_amount('user' => {'numberformat' => '1000.00'}, 
	'amount' => $expected, 'precision' => 2, 
	'neg_format' => ''), '0.00',
	"lsmb: 0.00 with dash ''");
is($form->format_amount({'numberformat' => '1000.00'} , $expected, 2), '0.00',
	"form: 0.00 with undef dash");
is($lsmb->format_amount('user' => {'numberformat' => '1000.00'}, 
	'amount' => $expected, 'precision' => 2), '0.00',
	"lsmb: 0.00 with undef dash");
$ENV{GATEWAY_INTERFACE} = 'yes';
$form->{pre} = 'Blah';
$form->{header} = 'Blah';
<<<<<<< HEAD
is($form->format_amount({'numberformat' => '1000.00'} , '-1.00', 2, 'paren'), '(1.00)',
=======
@r = trap{$form->format_amount({'apples' => '1000.00'}, 'foo', 2)};
is($trap->exit, undef,
	'form: No numberformat set, invalid amount (NaN check)');
is($trap->stdout, $form_nan_message,
	'form: No numberformat set, invalid amount message (NaN check)');
@r = trap{$lsmb->format_amount('user' => {'apples' => '1000.00'},
	'amount' => 'foo', 'precision' => 2)};
is($trap->exit, undef,
	'lsmb: No numberformat set, invalid amount (NaN check)');
is($trap->stdout, $lsmb_nan_message,
	'lsmb: No numberformat set, invalid amount message (NaN check)');
cmp_ok($form->format_amount({'apples' => '1000.00'} , '1.00', 2), '==', 1,
	"form: No numberformat set, valid amount");
cmp_ok($lsmb->format_amount('user' => {'apples' => '1000.00'}, 
	'amount' => '1.00', 'precision' => 2), '==', 1,
	"lsmb: No numberformat set, valid amount");
is($form->format_amount({'numberformat' => '1000.00'} , '-1.00', 2, '-'), '(1.00)',
>>>>>>> 8d1c213f
	"form: -1.00 with dash '-'");
is($lsmb->format_amount('user' => {'numberformat' => '1000.00'}, 
	'amount' => '-1.00', 'precision' => 2, 'neg_format' => 'paren'), '(1.00)',
	"lsmb: -1.00 with dash '-'");
is($form->format_amount({'numberformat' => '1000.00'} , '1.00', 2, 'paren'), '1.00',
	"form: 1.00 with dash '-'");
is($lsmb->format_amount('user' => {'numberformat' => '1000.00'}, 
	'amount' => '1.00', 'precision' => 2, 'neg_format' => 'paren'), '1.00',
	"lsmb: 1.00 with dash '-'");
is($form->format_amount({'numberformat' => '1000.00'} , '-1.00', 2, 'DRCR'), 
	'1.00 DR', "form: -1.00 with dash DRCR");
is($lsmb->format_amount('user' => {'numberformat' => '1000.00'}, 
	'amount' => '-1.00', 'precision' => 2, 'neg_format' => 'DRCR'), 
	'1.00 DR', "lsmb: -1.00 with dash DRCR");
is($form->format_amount({'numberformat' => '1000.00'} , '1.00', 2, 'DRCR'), 
	'1.00 CR', "form: 1.00 with dash DRCR");
is($lsmb->format_amount('user' => {'numberformat' => '1000.00'}, 
	'amount' => '1.00', 'precision' => 2, 'neg_format' => 'DRCR'), 
	'1.00 CR', "lsmb: 1.00 with dash DRCR");
is($form->format_amount({'numberformat' => '1000.00'} , '-1.00', 2), '-1.00',
	"form: -1.00 with dash undefined");
is($lsmb->format_amount('user' => {'numberformat' => '1000.00'}, 
	'amount' => '-1.00', 'precision' => 2), '-1.00',
	"lsmb: -1.00 with dash undefined");
is($form->format_amount({'numberformat' => '1000.00'} , '1.00', 2), '1.00',
	"form: 1.00 with dash undefined");
is($lsmb->format_amount('user' => {'numberformat' => '1000.00'}, 
	'amount' => '1.00', 'precision' => 2), '1.00',
	"lsmb: 1.00 with dash undefined");
# Triggers the $amount .= "\.$dec" if ($dec ne ""); check to false
is($form->format_amount({'numberformat' => '1000.00'} , '1.00'), '1',
	"form: 1.00 with no precision or dash (1000.00)");
is($lsmb->format_amount('user' => {'numberformat' => '1000.00'}, 
	'amount' => '1.00'), '1',
	"lsmb: 1.00 with no precision or dash (1000.00)");
is($form->format_amount({'numberformat' => '1,000.00'} , '1.00'), '1',
	"form: 1.00 with no precision or dash (1,000.00)");
is($lsmb->format_amount('user' => {'numberformat' => '1,000.00'}, 
	'amount' => '1.00'), '1',
	"lsmb: 1.00 with no precision or dash (1,000.00)");
is($form->format_amount({'numberformat' => '1 000.00'} , '1.00'), '1',
	"form: 1.00 with no precision or dash (1 000.00)");
is($lsmb->format_amount('user' => {'numberformat' => '1 000.00'}, 
	'amount' => '1.00'), '1',
	"lsmb: 1.00 with no precision or dash (1 000.00)");
is($form->format_amount({'numberformat' => '1\'000.00'} , '1.00'), '1',
	"form: 1.00 with no precision or dash (1'000.00)");
is($lsmb->format_amount('user' => {'numberformat' => '1\'000.00'}, 
	'amount' => '1.00'), '1',
	"lsmb: 1.00 with no precision or dash (1'000.00)");
is($form->format_amount({'numberformat' => '1.000,00'} , '1,00'), '1',
	"form: 1,00 with no precision or dash (1.000,00)");
is($lsmb->format_amount('user' => {'numberformat' => '1.000,00'}, 
	'amount' => '1,00'), '1',
	"lsmb: 1,00 with no precision or dash (1.000,00)");
is($form->format_amount({'numberformat' => '1000,00'} , '1,00'), '1',
	"form: 1,00 with no precision or dash (1000,00)");
is($lsmb->format_amount('user' => {'numberformat' => '1000,00'}, 
	'amount' => '1,00'), '1',
	"lsmb: 1,00 with no precision or dash (1000,00)");
is($form->format_amount({'numberformat' => '1000.00'} , '1.50'), '1.5',
	"form: 1.50 with no precision or dash");
is($lsmb->format_amount('user' => {'numberformat' => '1000.00'}, 
	'amount' => '1.50'), '1.5',
	"lsmb: 1.50 with no precision or dash");
is($form->format_amount({'numberformat' => '1000.00'} , '0.0', undef, '0'), '0',
	"form: 0.0 with no precision, dash '0'");
is($lsmb->format_amount('user' => {'numberformat' => '1000.00'}, 
	'amount' => '0.0', 'neg_format' => '0'), '0',
	"lsmb: 0.0 with no precision, dash '0'");

foreach my $format (0 .. $#formats) {
	%myconfig = (numberformat => $formats[$format][0]);
        $LedgerSMB::App_State::User = \%myconfig;
	my $thou = $formats[$format][1];
	my $dec = $formats[$format][2];
	foreach my $rawValue ('10t000d00', '9t999d99', '333d33', 
			'7t777t777d77', '-12d34') {
		$expected = $rawValue;
		$expected =~ s/t/$thou/gx;
		$expected =~ s/d/$dec/gx;
		my $value = $rawValue;
		$value =~ s/t//gx;
		$value =~ s/d/\./gx;
		#my $ovalue = $value;
		$value = $form->parse_amount(\%myfooconfig,$value);
		is($form->format_amount(\%myconfig, 
			$form->format_amount(\%myconfig, $value, 2, 'def'), 
			2, 'def'), $expected, 
			"form: Double formatting of $value as $formats[$format][0] - $expected");
		is($lsmb->format_amount('user' => \%myconfig, 
			'amount' => 
				$lsmb->format_amount('user' => \%myconfig, 
				'amount' => $value, 
				'precision' => 2, 
				'neg_format' => 'def'), 
			'precision' => 2, 'neg_format' => 'def'), $expected, 
			"lsmb: Double formatting of $value as $formats[$format][0] - $expected");
	}
}

foreach my $format (0 .. $#formats) {
	%myconfig = ('numberformat' => $formats[$format][0]);
        $LedgerSMB::App_State::User = \%myconfig;
	my $thou = $formats[$format][1];
	my $dec = $formats[$format][2];
	foreach my $rawValue ('10t000d00', '9t999d99', '333d33', 
			'7t777t777d77', '-12d34', '(76t543d21)') {
		$expected = $rawValue;
		$expected =~ s/t/$thou/gx;
		$expected =~ s/d/$dec/gx;
		my $value = $rawValue;
		$value =~ s/t//gx;
		$value =~ s/d/\./gx;
		if ($value =~ m/^\(/gx) {
			$value = Math::BigFloat->new('-'.substr($value, 1, -1));
		} else {
			$value = Math::BigFloat->new($value);
		}
		cmp_ok($form->parse_amount(\%myconfig, $expected), '==',  $value,
			"form: $expected parsed as $formats[$format][0] - $value");
		cmp_ok($lsmb->parse_amount('user' => \%myconfig, 
			'amount' => $expected), '==',  $value,
			"lsmb: $expected parsed as $formats[$format][0] - $value");
	}
	$expected = '12 CR';
	my $value = Math::BigFloat->new('12');
	cmp_ok($form->parse_amount(\%myconfig, $expected), '==',  $value,
		"form: $expected parsed as $formats[$format][0] - $value");
	cmp_ok($lsmb->parse_amount('user' => \%myconfig, 'amount' => $expected),
		'==',  $value,
		"lsmb: $expected parsed as $formats[$format][0] - $value");
	$expected = '21 DR';
	$value = Math::BigFloat->new('-21');
	cmp_ok($form->parse_amount(\%myconfig, $expected), '==',  $value,
		"form: $expected parsed as $formats[$format][0] - $value");
	cmp_ok($lsmb->parse_amount('user' => \%myconfig, 'amount' => $expected),
		'==',  $value,
		"lsmb: $expected parsed as $formats[$format][0] - $value");
	
	cmp_ok($form->parse_amount(\%myconfig, ''), '==', 0,
		"form: Empty string returns 0");
	@r = trap{$form->parse_amount(\%myconfig, 'foo')};
	is($trap->exit, undef,
		'form: Invalid string does not exit');
<<<<<<< HEAD
=======
	is($trap->stdout, $form_nan_message,
		'form: Invalid string gives NaN message');
	cmp_ok($lsmb->parse_amount('user' => \%myconfig, 'amount' => ''), '==', 0,
		"lsmb: Empty string returns 0");
	@r = trap{$lsmb->parse_amount('user' => \%myconfig, 'amount' => 'foo')};
	is($trap->exit, undef,
		'lsmb: Invalid string gives NaN exit');
	is($trap->stdout, $lsmb_nan_message,
		'lsmb: Invalid string gives NaN message');
>>>>>>> 8d1c213f
}

foreach my $format (0 .. $#formats) {
	%myconfig = ('numberformat' => $formats[$format][0]);
        $LedgerSMB::App_State::User = \%myconfig;
	my $thou = $formats[$format][1];
	my $dec = $formats[$format][2];
	foreach my $rawValue ('10t000d00', '9t999d99', '333d33', 
			'7t777t777d77', '-12d34', '(76t543d21)') {
		$expected = $rawValue;
		$expected =~ s/t/$thou/gx;
		$expected =~ s/d/$dec/gx;
		my $value = $rawValue;
		$value =~ s/t//gx;
		$value =~ s/d/\./gx;
		if ($value =~ m/^\(/gx) {
			$value = Math::BigFloat->new('-'.substr($value, 1, -1));
		} else {
			$value = Math::BigFloat->new($value);
		}
		cmp_ok($form->parse_amount(\%myconfig, 
			$form->parse_amount(\%myconfig, $expected)),
			'==',  $value,
			"form: $expected parsed as $formats[$format][0] - $value");
		cmp_ok($lsmb->parse_amount('user' => \%myconfig, 
			'amount' => $lsmb->parse_amount('user' => \%myconfig, 
				'amount' => $expected)),
			'==',  $value,
			"lsmb: $expected parsed as $formats[$format][0] - $value");
	}
	$expected = '12 CR';
	my $value = Math::BigFloat->new('12');
	cmp_ok($form->parse_amount(\%myconfig, 
		$form->parse_amount(\%myconfig, $expected)),
		'==',  $value,
		"form: $expected parsed as $formats[$format][0] - $value");
	cmp_ok($lsmb->parse_amount('user' => \%myconfig, 
		'amount' => $lsmb->parse_amount('user' => \%myconfig, 
			'amount' => $expected)),
		'==',  $value,
		"lsmb: $expected parsed as $formats[$format][0] - $value");
	$expected = '21 DR';
	$value = Math::BigFloat->new('-21');
	cmp_ok($form->parse_amount(\%myconfig, 
		$form->parse_amount(\%myconfig, $expected)),
		'==',  $value,
		"form: $expected parsed as $formats[$format][0] - $value");
	cmp_ok($lsmb->parse_amount('user' => \%myconfig, 
		'amount' => $lsmb->parse_amount('user' => \%myconfig, 
			'amount' => $expected)),
		'==',  $value,
		"lsmb: $expected parsed as $formats[$format][0] - $value");

	cmp_ok($form->parse_amount(\%myconfig, ''), '==', 0,
		"form: Empty string returns 0");
	cmp_ok($form->parse_amount(\%myconfig), '==', 0,
		"form: undef string returns 0");
	@r = trap{$form->parse_amount(\%myconfig, 'foo')};
	is($trap->exit, undef,
		'form: Invalid string gives NaN exit');
	@r = trap{$lsmb->parse_amount('user' => \%myconfig, 'amount' => 'foo')};
	is($trap->exit, undef,
		'lsmb: Invalid string gives NaN exit');
}<|MERGE_RESOLUTION|>--- conflicted
+++ resolved
@@ -197,27 +197,7 @@
 $ENV{GATEWAY_INTERFACE} = 'yes';
 $form->{pre} = 'Blah';
 $form->{header} = 'Blah';
-<<<<<<< HEAD
 is($form->format_amount({'numberformat' => '1000.00'} , '-1.00', 2, 'paren'), '(1.00)',
-=======
-@r = trap{$form->format_amount({'apples' => '1000.00'}, 'foo', 2)};
-is($trap->exit, undef,
-	'form: No numberformat set, invalid amount (NaN check)');
-is($trap->stdout, $form_nan_message,
-	'form: No numberformat set, invalid amount message (NaN check)');
-@r = trap{$lsmb->format_amount('user' => {'apples' => '1000.00'},
-	'amount' => 'foo', 'precision' => 2)};
-is($trap->exit, undef,
-	'lsmb: No numberformat set, invalid amount (NaN check)');
-is($trap->stdout, $lsmb_nan_message,
-	'lsmb: No numberformat set, invalid amount message (NaN check)');
-cmp_ok($form->format_amount({'apples' => '1000.00'} , '1.00', 2), '==', 1,
-	"form: No numberformat set, valid amount");
-cmp_ok($lsmb->format_amount('user' => {'apples' => '1000.00'}, 
-	'amount' => '1.00', 'precision' => 2), '==', 1,
-	"lsmb: No numberformat set, valid amount");
-is($form->format_amount({'numberformat' => '1000.00'} , '-1.00', 2, '-'), '(1.00)',
->>>>>>> 8d1c213f
 	"form: -1.00 with dash '-'");
 is($lsmb->format_amount('user' => {'numberformat' => '1000.00'}, 
 	'amount' => '-1.00', 'precision' => 2, 'neg_format' => 'paren'), '(1.00)',
@@ -361,20 +341,6 @@
 	cmp_ok($form->parse_amount(\%myconfig, ''), '==', 0,
 		"form: Empty string returns 0");
 	@r = trap{$form->parse_amount(\%myconfig, 'foo')};
-	is($trap->exit, undef,
-		'form: Invalid string does not exit');
-<<<<<<< HEAD
-=======
-	is($trap->stdout, $form_nan_message,
-		'form: Invalid string gives NaN message');
-	cmp_ok($lsmb->parse_amount('user' => \%myconfig, 'amount' => ''), '==', 0,
-		"lsmb: Empty string returns 0");
-	@r = trap{$lsmb->parse_amount('user' => \%myconfig, 'amount' => 'foo')};
-	is($trap->exit, undef,
-		'lsmb: Invalid string gives NaN exit');
-	is($trap->stdout, $lsmb_nan_message,
-		'lsmb: Invalid string gives NaN message');
->>>>>>> 8d1c213f
 }
 
 foreach my $format (0 .. $#formats) {
