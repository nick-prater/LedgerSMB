#!/usr/bin/perl

use strict;
use warnings;
use Test::More;
use File::Find;

my @on_disk;
sub collect {
    return if $File::Find::name !~ m/\.pm$/;

    my $module = $File::Find::name;
    $module =~ s#^old/##g;
    $module =~ s#^lib/##g;
    $module =~ s#/#::#g;
    $module =~ s#\.pm$##g;
    push @on_disk, $module
}
find(\&collect, 'lib/LedgerSMB/', 'old/lib/LedgerSMB/');


my @exception_modules =
    (
     # Exclude because tested conditionally on Template::Plugin::Latex way below
     'LedgerSMB::Template::LaTeX',

     # Exclude because tested conditionally on XML::Twig way below
     'LedgerSMB::Template::ODS',

     # Exclude because tested conditionally on Excel::Writer::XLSX
     # and Spreadsheet::WriteExcel
     'LedgerSMB::Template::XLSX',

     # Exclude because tested conditionally on CGI::Emulate::PSGI way below
     'LedgerSMB::PSGI',
     # Exclude because tested conditionally on X12::Parser way below
     'LedgerSMB::X12', 'LedgerSMB::X12::EDI850', 'LedgerSMB::X12::EDI894',

     # Exclude because tested first to see if tests can succeed at all
     'LedgerSMB::Sysconfig',

     # Exclude because currently broken
     #@@@TODO: 1.5 release blocker!
    );

# USE STATEMENTS BELOW AS HELPERS TO REFRESH THE TABLE
#use Data::Dumper;
#print STDERR Dumper(\@on_disk);
my @modules =
    (
          'LedgerSMB::App_State',
          'LedgerSMB::DBH', 'LedgerSMB::I18N',
          'LedgerSMB::Locale', 'LedgerSMB::Mailer',
          'LedgerSMB::User', 'LedgerSMB::Entity',
          'LedgerSMB::GL', 'LedgerSMB::Timecard',
          'LedgerSMB::PE', 'LedgerSMB::App_Module', 'LedgerSMB::Budget',
          'LedgerSMB::Business_Unit', 'LedgerSMB::Business_Unit_Class',
          'LedgerSMB::MooseTypes', 'LedgerSMB::PriceMatrix',
          'LedgerSMB::File', 'LedgerSMB::Report',
          'LedgerSMB::Request::Helper::ParameterMap',
<<<<<<< HEAD
          'LedgerSMB::Template', 'LedgerSMB::Legacy_Util',
          'LedgerSMB::Company_Config',
          'LedgerSMB::Currency', 'LedgerSMB::Database',
=======
          'LedgerSMB::Template', 'LedgerSMB::Template::UI',
          'LedgerSMB::Legacy_Util',
          'LedgerSMB::Company_Config', 'LedgerSMB::Database',
>>>>>>> 333becf4
          'LedgerSMB::Database::ChangeChecks', 'LedgerSMB::Database::Config',
          'LedgerSMB::Exchangerate', 'LedgerSMB::Exchangerate_Type',
          'LedgerSMB::PGObject', 'LedgerSMB::Auth',
          'LedgerSMB::IIAA',
          'LedgerSMB::AA', 'LedgerSMB::AM', 'LedgerSMB::Batch',
          'LedgerSMB::IC', 'LedgerSMB::IR', 'LedgerSMB::PGDate',
          'LedgerSMB::PGNumber', 'LedgerSMB::PGOld',
          'LedgerSMB::Setting', 'LedgerSMB::Tax', 'LedgerSMB::Upgrade_Tests',
          'LedgerSMB::Upgrade_Preparation', 'LedgerSMB::Form', 'LedgerSMB::IS',
          'LedgerSMB::Num2text', 'LedgerSMB::OE', 'LedgerSMB::Auth::DB',
          'LedgerSMB::DBObject::Asset_Class', 'LedgerSMB::DBObject::Draft',
          'LedgerSMB::DBObject::EOY',
          'LedgerSMB::DBObject::Pricelist', 'LedgerSMB::DBObject::TaxForm',
          'LedgerSMB::DBObject::TransTemplate', 'LedgerSMB::DBObject::Menu',
          'LedgerSMB::DBObject::User', 'LedgerSMB::DBObject::Account',
          'LedgerSMB::DBObject::Admin', 'LedgerSMB::DBObject::Asset',
          'LedgerSMB::DBObject::Asset_Report', 'LedgerSMB::DBObject::Date',
          'LedgerSMB::DBObject::Reconciliation',
          'LedgerSMB::Report::Listings::TemplateTrans',
          'LedgerSMB::Report::Approval_Option',
          'LedgerSMB::DBObject::Payment', 'LedgerSMB::Entity::Contact',
          'LedgerSMB::Entity::Location', 'LedgerSMB::Entity::Note',
          'LedgerSMB::Entity::Bank', 'LedgerSMB::Entity::Company',
          'LedgerSMB::Entity::Credit_Account',
          'LedgerSMB::Entity::Person', 'LedgerSMB::Entity::User',
          'LedgerSMB::Entity::Payroll::Deduction',
          'LedgerSMB::Entity::Payroll::Wage',
          'LedgerSMB::Entity::Person::Employee',
          'LedgerSMB::File::ECA', 'LedgerSMB::File::Entity',
          'LedgerSMB::File::Incoming', 'LedgerSMB::File::Internal',
          'LedgerSMB::File::Order', 'LedgerSMB::File::Part',
          'LedgerSMB::File::Transaction',
          'LedgerSMB::Inventory::Adjust',
          'LedgerSMB::Inventory::Adjust_Line',
          'LedgerSMB::Middleware::AuthenticateSession',
          'LedgerSMB::Middleware::ClearDownloadCookie',
          'LedgerSMB::Middleware::DisableBackButton',
          'LedgerSMB::Middleware::DynamicLoadWorkflow',
          'LedgerSMB::Middleware::Log4perl',
          'LedgerSMB::Middleware::RequestID',
          'LedgerSMB::old_code', 'LedgerSMB::Part',
          'LedgerSMB::Payroll::Deduction_Type',
          'LedgerSMB::Payroll::Income_Type',
          'LedgerSMB::PSGI::Preloads', 'LedgerSMB::PSGI::Util',
          'LedgerSMB::Reconciliation::CSV',
          'LedgerSMB::Reconciliation::ISO20022',
          'LedgerSMB::FileFormats::ISO20022::CAMT053',
          'LedgerSMB::Report::Axis',
          'LedgerSMB::Report::File', 'LedgerSMB::Report::GL',
          'LedgerSMB::Report::Orders', 'LedgerSMB::Report::Timecards',
          'LedgerSMB::Report::Balance_Sheet', 'LedgerSMB::Report::Dates',
          'LedgerSMB::Report::Trial_Balance', 'LedgerSMB::Report::Aging',
          'LedgerSMB::Report::COA', 'LedgerSMB::Report::PNL',
          'LedgerSMB::Report::Assets::Net_Book_Value',
          'LedgerSMB::Report::Budget::Search',
          'LedgerSMB::Report::Budget::Variance',
          'LedgerSMB::Report::Contact::Purchase',
          'LedgerSMB::Report::Contact::History',
          'LedgerSMB::Report::Contact::Search',
          'LedgerSMB::Report::File::Incoming',
          'LedgerSMB::Report::File::Internal',
          'LedgerSMB::Report::Hierarchical',
          'LedgerSMB::Report::Inventory::Activity',
          'LedgerSMB::Report::Inventory::Partsgroups',
          'LedgerSMB::Report::Inventory::Pricegroups',
          'LedgerSMB::Report::Inventory::Search',
          'LedgerSMB::Report::Inventory::Search_Adj',
          'LedgerSMB::Report::Inventory::History',
          'LedgerSMB::Report::Inventory::Adj_Details',
          'LedgerSMB::Report::Invoices::Outstanding',
          'LedgerSMB::Report::Invoices::Payments',
          'LedgerSMB::Report::Invoices::COGS',
          'LedgerSMB::Report::Invoices::Transactions',
          'LedgerSMB::Report::Listings::Asset',
          'LedgerSMB::Report::Listings::Asset_Class',
          'LedgerSMB::Report::Listings::GIFI',
          'LedgerSMB::Report::Listings::Language',
          'LedgerSMB::Report::Listings::Overpayments',
          'LedgerSMB::Report::Listings::SIC',
          'LedgerSMB::Report::Listings::Templates',
          'LedgerSMB::Report::Listings::Warehouse',
          'LedgerSMB::Report::Listings::Business_Unit',
          'LedgerSMB::Report::Listings::Business_Type',
          'LedgerSMB::Report::PNL::ECA',
          'LedgerSMB::Report::PNL::Income_Statement',
          'LedgerSMB::Report::PNL::Invoice', 'LedgerSMB::Report::PNL::Product',
          'LedgerSMB::Report::Payroll::Deduction_Types',
          'LedgerSMB::Report::Payroll::Income_Types',
          'LedgerSMB::Report::Reconciliation::Summary',
          'LedgerSMB::Report::Taxform::Details',
          'LedgerSMB::Report::Taxform::Summary',
          'LedgerSMB::Report::Taxform::List',
          'LedgerSMB::Report::Unapproved::Batch_Overview',
          'LedgerSMB::Report::Unapproved::Batch_Detail',
          'LedgerSMB::Report::Unapproved::Drafts',
          'LedgerSMB::Report::co::Balance_y_Mayor',
          'LedgerSMB::Report::co::Caja_Diaria',
          'LedgerSMB::Scripts::budget_reports',
          'LedgerSMB::Scripts::currency',
          'LedgerSMB::Scripts::parts',
          'LedgerSMB::Scripts::contact_reports', 'LedgerSMB::Scripts::file',
          'LedgerSMB::Scripts::inv_reports', 'LedgerSMB::Scripts::lreports_co',
          'LedgerSMB::Scripts::pnl', 'LedgerSMB::Scripts::report_aging',
          'LedgerSMB::Scripts::import_csv', 'LedgerSMB::Scripts::inventory',
          'LedgerSMB::Scripts::business_unit', 'LedgerSMB::Scripts::taxform',
          'LedgerSMB::Scripts::menu', 'LedgerSMB::Scripts::trial_balance',
          'LedgerSMB::Scripts::account', 'LedgerSMB::Scripts::admin',
          'LedgerSMB::Scripts::asset', 'LedgerSMB::Scripts::budgets',
          'LedgerSMB::Scripts::configuration', 'LedgerSMB::Scripts::goods',
          'LedgerSMB::Scripts::invoice', 'LedgerSMB::Scripts::journal',
          'LedgerSMB::Scripts::login', 'LedgerSMB::Scripts::order',
          'LedgerSMB::Scripts::payment', 'LedgerSMB::Scripts::payroll',
          'LedgerSMB::Scripts::reports', 'LedgerSMB::Scripts::setup',
          'LedgerSMB::Scripts::template', 'LedgerSMB::Scripts::transtemplate',
          'LedgerSMB::Scripts::user', 'LedgerSMB::Scripts::contact',
          'LedgerSMB::Scripts::drafts', 'LedgerSMB::Scripts::recon',
          'LedgerSMB::Scripts::timecard', 'LedgerSMB::Scripts::vouchers',
          'LedgerSMB::Scripts::employee::country',
          'LedgerSMB::Setting::Sequence',
          'LedgerSMB::Setup::SchemaChecks',
          'LedgerSMB::Taxes::Simple',
          'LedgerSMB::Template::DBProvider',
          'LedgerSMB::Template::TXT',
          'LedgerSMB::Template::HTML', 'LedgerSMB::Template::CSV',
          'LedgerSMB::Template::DB', 'LedgerSMB::Timecard::Type',
          'LedgerSMB::Database::Loadorder', 'LedgerSMB::Database::Change',
          'LedgerSMB::Magic',
    );

my %modules;
$modules{$_} = 1 for @modules;
$modules{$_} = 1 for @exception_modules;

my @untested_modules;
for (@on_disk) {
    push @untested_modules, $_
        if ! defined($modules{$_});
}

ok(scalar(@untested_modules) eq 0, 'All on-disk modules are tested')
    or diag ('Missing in test: ', explain \@untested_modules);

use_ok('LedgerSMB::Sysconfig')
    || BAIL_OUT(q{System Configuration couldn't be loaded!});
my @to_sort = map { rand() } 0 .. $#modules;
@modules = @modules[ sort { $to_sort[$a] <=> $to_sort[$b] } 0 .. $#modules  ];
for my $module (@modules) {
    use_ok($module);
}
SKIP: {
    eval{ require Template::Plugin::Latex} ||
    skip 'Template::Plugin::Latex not installed', 1;
    eval{ require Template::Latex} ||
    skip 'Template::Latex not installed', 1;

    use_ok('LedgerSMB::Template::LaTeX');
}

SKIP: {
    eval { require XML::Twig };
    skip 'XML::Twig not installed', 1 if $@;


    eval { require OpenOffice::OODoc };
    skip 'OpenOffice::OODoc not installed', 1 if $@;

    use_ok('LedgerSMB::Template::ODS');
}

 SKIP: {
     eval { require XML::Twig; require OpenOffice::OODoc; };

     skip 'XML::Twig or OpenOffice::OODoc not installed', 1 if $@;

     use_ok('LedgerSMB::Template::ODS');
}

SKIP: {
        eval { require CGI::Emulate::PSGI };

        skip 'CGI::Emulate::PSGI not installed', 1 if $@;
        use_ok('LedgerSMB::PSGI');
}

SKIP: {
    eval { require X12::Parser };

    skip 'X12::Parser not installed', 3 if $@;
    for ('LedgerSMB::X12', 'LedgerSMB::X12::EDI850', 'LedgerSMB::X12::EDI894') {
        use_ok($_);
    }
}

SKIP: {
    eval { require Excel::Writer::XLSX };
    skip 'Excel::Writer::XLSX not installed', 1 if $@;


    eval { require Spreadsheet::WriteExcel };
    skip 'Spreadsheet::WriteExcel not installed', 1 if $@;

    for ('LedgerSMB::Template::XLSX') {
        use_ok($_);
    }
}

done_testing;<|MERGE_RESOLUTION|>--- conflicted
+++ resolved
@@ -58,15 +58,10 @@
           'LedgerSMB::MooseTypes', 'LedgerSMB::PriceMatrix',
           'LedgerSMB::File', 'LedgerSMB::Report',
           'LedgerSMB::Request::Helper::ParameterMap',
-<<<<<<< HEAD
-          'LedgerSMB::Template', 'LedgerSMB::Legacy_Util',
+          'LedgerSMB::Template', 'LedgerSMB::Template::UI',
+          'LedgerSMB::Legacy_Util',
           'LedgerSMB::Company_Config',
           'LedgerSMB::Currency', 'LedgerSMB::Database',
-=======
-          'LedgerSMB::Template', 'LedgerSMB::Template::UI',
-          'LedgerSMB::Legacy_Util',
-          'LedgerSMB::Company_Config', 'LedgerSMB::Database',
->>>>>>> 333becf4
           'LedgerSMB::Database::ChangeChecks', 'LedgerSMB::Database::Config',
           'LedgerSMB::Exchangerate', 'LedgerSMB::Exchangerate_Type',
           'LedgerSMB::PGObject', 'LedgerSMB::Auth',
