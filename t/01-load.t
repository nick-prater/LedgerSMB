#!/usr/bin/perl

use strict;
use warnings;
<<<<<<< HEAD
use Test::More;
=======
use Test::More tests => 207;
>>>>>>> d212ea9a
use File::Find;

my @on_disk;
sub collect {
    return if $File::Find::name !~ m/\.pm$/;

    my $module = $File::Find::name;
    $module =~ s#/#::#g;
    $module =~ s#\.pm$##g;
    push @on_disk, $module
}
find(\&collect, 'LedgerSMB/');


my @exception_modules =
    (
     # Exclude because tested conditionally on Template::Plugin::Latex way below
     'LedgerSMB::Template::LaTeX',

     # Exclude because tested conditionally on XML::Twig way below
     'LedgerSMB::RESTXML::Document::Base',
     'LedgerSMB::RESTXML::Document::Customer',
     'LedgerSMB::RESTXML::Document::Customer_Search',
     'LedgerSMB::RESTXML::Document::Part',
     'LedgerSMB::RESTXML::Document::Part_Search',
     'LedgerSMB::RESTXML::Document::SalesOrder',
     'LedgerSMB::RESTXML::Document::Session',
     'LedgerSMB::Template::ODS',

     # Exclude because tested conditionally on XML::Simple way below
     'LedgerSMB::REST_Format::xml',

     # Exclude because tested conditionally on CGI::Emulate::PSGI way below
     'LedgerSMB::PSGI',

     # Exclude because tested conditionally on X12::Parser way below
     'LedgerSMB::X12', 'LedgerSMB::X12::EDI850', 'LedgerSMB::X12::EDI894',

     # Exclude because tested first to see if tests can succeed at all
     'LedgerSMB::Sysconfig',

     # Exclude because currently broken
     #@@@TODO: 1.5 release blocker!
    );

# USE STATEMENTS BELOW AS HELPERS TO REFRESH THE TABLE
#use Data::Dumper;
#print STDERR Dumper(\@on_disk);
my @modules =
    (
          'LedgerSMB::App_State',
          'LedgerSMB::DBH', 'LedgerSMB::DBTest', 'LedgerSMB::I18N',
          'LedgerSMB::Locale', 'LedgerSMB::Mailer', 'LedgerSMB::Session',
          'LedgerSMB::User', 'LedgerSMB::Entity',
          'LedgerSMB::GL', 'LedgerSMB::Group', 'LedgerSMB::Timecard',
          'LedgerSMB::PE', 'LedgerSMB::App_Module', 'LedgerSMB::Budget',
          'LedgerSMB::Business_Unit', 'LedgerSMB::Business_Unit_Class',
          'LedgerSMB::MooseTypes', 'LedgerSMB::PriceMatrix',
          'LedgerSMB::File', 'LedgerSMB::Report',
          'LedgerSMB::Template', 'LedgerSMB::Company_Config',
          'LedgerSMB::Contact', 'LedgerSMB::Currency',
          'LedgerSMB::Database',
          'LedgerSMB::Exchangerate', 'LedgerSMB::Exchangerate_Type',
          'LedgerSMB::PGObject', 'LedgerSMB::Auth',
          'LedgerSMB::IIAA',
          'LedgerSMB::AA', 'LedgerSMB::AM', 'LedgerSMB::Batch',
          'LedgerSMB::IC', 'LedgerSMB::IR', 'LedgerSMB::PGDate',
          'LedgerSMB::PGNumber', 'LedgerSMB::PGOld', 'LedgerSMB::Request',
          'LedgerSMB::Setting', 'LedgerSMB::Tax', 'LedgerSMB::Upgrade_Tests',
          'LedgerSMB::Form', 'LedgerSMB::IS',
          'LedgerSMB::Num2text', 'LedgerSMB::OE', 'LedgerSMB::Auth::DB',
          'LedgerSMB::DBObject::Asset_Class', 'LedgerSMB::DBObject::Draft',
          'LedgerSMB::DBObject::EOY', 'LedgerSMB::DBObject::Part',
          'LedgerSMB::DBObject::Pricelist', 'LedgerSMB::DBObject::TaxForm',
          'LedgerSMB::DBObject::TransTemplate', 'LedgerSMB::DBObject::Menu',
          'LedgerSMB::DBObject::User', 'LedgerSMB::DBObject::Account',
          'LedgerSMB::DBObject::Admin', 'LedgerSMB::DBObject::Asset',
          'LedgerSMB::DBObject::Asset_Report', 'LedgerSMB::DBObject::Date',
          'LedgerSMB::DBObject::Reconciliation',
          'LedgerSMB::DBObject::Payment', 'LedgerSMB::Entity::Contact',
          'LedgerSMB::Entity::Location', 'LedgerSMB::Entity::Note',
          'LedgerSMB::Entity::Bank', 'LedgerSMB::Entity::Company',
          'LedgerSMB::Entity::Credit_Account',
          'LedgerSMB::Entity::Person', 'LedgerSMB::Entity::User',
          'LedgerSMB::Entity::Payroll::Deduction',
          'LedgerSMB::Entity::Payroll::Wage',
          'LedgerSMB::Entity::Person::Employee',
          'LedgerSMB::File::ECA', 'LedgerSMB::File::Entity',
          'LedgerSMB::File::Incoming', 'LedgerSMB::File::Internal',
          'LedgerSMB::File::Order', 'LedgerSMB::File::Part',
          'LedgerSMB::File::Transaction',
          'LedgerSMB::Inventory::Adjust',
          'LedgerSMB::Inventory::Adjust_Line',
          'LedgerSMB::Part',
          'LedgerSMB::Payroll::Deduction_Type',
          'LedgerSMB::Payroll::Income_Type',
          'LedgerSMB::REST_Format::json',
          'LedgerSMB::Reconciliation::CSV',
          'LedgerSMB::Report::Axis',
          'LedgerSMB::Report::File', 'LedgerSMB::Report::GL',
          'LedgerSMB::Report::Orders', 'LedgerSMB::Report::Timecards',
          'LedgerSMB::Report::Balance_Sheet', 'LedgerSMB::Report::Dates',
          'LedgerSMB::Report::Trial_Balance', 'LedgerSMB::Report::Aging',
          'LedgerSMB::Report::COA', 'LedgerSMB::Report::PNL',
          'LedgerSMB::Report::Assets::Net_Book_Value',
          'LedgerSMB::Report::Budget::Search',
          'LedgerSMB::Report::Budget::Variance',
          'LedgerSMB::Report::Contact::Purchase',
          'LedgerSMB::Report::Contact::History',
          'LedgerSMB::Report::Contact::Search',
          'LedgerSMB::Report::File::Incoming',
          'LedgerSMB::Report::File::Internal',
          'LedgerSMB::Report::Hierarchical',
          'LedgerSMB::Report::Inventory::Activity',
          'LedgerSMB::Report::Inventory::Partsgroups',
          'LedgerSMB::Report::Inventory::Pricegroups',
          'LedgerSMB::Report::Inventory::Search',
          'LedgerSMB::Report::Inventory::Search_Adj',
          'LedgerSMB::Report::Inventory::History',
          'LedgerSMB::Report::Inventory::Adj_Details',
          'LedgerSMB::Report::Invoices::Outstanding',
          'LedgerSMB::Report::Invoices::Payments',
          'LedgerSMB::Report::Invoices::COGS',
          'LedgerSMB::Report::Invoices::Transactions',
          'LedgerSMB::Report::Listings::Asset',
          'LedgerSMB::Report::Listings::Asset_Class',
          'LedgerSMB::Report::Listings::GIFI',
          'LedgerSMB::Report::Listings::Language',
          'LedgerSMB::Report::Listings::Overpayments',
          'LedgerSMB::Report::Listings::SIC',
          'LedgerSMB::Report::Listings::Templates',
          'LedgerSMB::Report::Listings::Warehouse',
          'LedgerSMB::Report::Listings::Business_Unit',
          'LedgerSMB::Report::Listings::Business_Type',
          'LedgerSMB::Report::PNL::ECA',
          'LedgerSMB::Report::PNL::Income_Statement',
          'LedgerSMB::Report::PNL::Invoice', 'LedgerSMB::Report::PNL::Product',
          'LedgerSMB::Report::Payroll::Deduction_Types',
          'LedgerSMB::Report::Payroll::Income_Types',
          'LedgerSMB::Report::Reconciliation::Summary',
          'LedgerSMB::Report::Taxform::Details',
          'LedgerSMB::Report::Taxform::Summary',
          'LedgerSMB::Report::Taxform::List',
          'LedgerSMB::Report::Unapproved::Batch_Overview',
          'LedgerSMB::Report::Unapproved::Batch_Detail',
          'LedgerSMB::Report::Unapproved::Drafts',
          'LedgerSMB::Report::co::Balance_y_Mayor',
          'LedgerSMB::Report::co::Caja_Diaria',
          'LedgerSMB::Scripts::budget_reports',
          'LedgerSMB::Scripts::currency',
          'LedgerSMB::Scripts::parts',
          'LedgerSMB::Scripts::contact_reports', 'LedgerSMB::Scripts::file',
          'LedgerSMB::Scripts::inv_reports', 'LedgerSMB::Scripts::lreports_co',
          'LedgerSMB::Scripts::pnl', 'LedgerSMB::Scripts::report_aging',
          'LedgerSMB::Scripts::import_csv', 'LedgerSMB::Scripts::inventory',
          'LedgerSMB::Scripts::business_unit', 'LedgerSMB::Scripts::taxform',
          'LedgerSMB::Scripts::menu', 'LedgerSMB::Scripts::trial_balance',
          'LedgerSMB::Scripts::account', 'LedgerSMB::Scripts::admin',
          'LedgerSMB::Scripts::asset', 'LedgerSMB::Scripts::budgets',
          'LedgerSMB::Scripts::configuration', 'LedgerSMB::Scripts::goods',
          'LedgerSMB::Scripts::invoice', 'LedgerSMB::Scripts::journal',
          'LedgerSMB::Scripts::login', 'LedgerSMB::Scripts::order',
          'LedgerSMB::Scripts::payment', 'LedgerSMB::Scripts::payroll',
          'LedgerSMB::Scripts::reports', 'LedgerSMB::Scripts::setup',
          'LedgerSMB::Scripts::template', 'LedgerSMB::Scripts::transtemplate',
          'LedgerSMB::Scripts::user', 'LedgerSMB::Scripts::contact',
          'LedgerSMB::Scripts::drafts', 'LedgerSMB::Scripts::recon',
          'LedgerSMB::Scripts::timecard', 'LedgerSMB::Scripts::vouchers',
          'LedgerSMB::Scripts::employee::country',
          'LedgerSMB::Setting::Sequence', 'LedgerSMB::Taxes::Simple',
          'LedgerSMB::Template::Elements',
          'LedgerSMB::Template::TTI18N', 'LedgerSMB::Template::TXT',
          'LedgerSMB::Template::HTML', 'LedgerSMB::Template::CSV',
          'LedgerSMB::Template::DB', 'LedgerSMB::Timecard::Type',
          'LedgerSMB::REST_Class::contact', 'LedgerSMB::Request::Error',
          'LedgerSMB::Database::Loadorder', 'LedgerSMB::Database::Change',
    );

my %modules;
$modules{$_} = 1 for @modules;
$modules{$_} = 1 for @exception_modules;

my @untested_modules;
for (@on_disk) {
    push @untested_modules, $_
        if ! defined($modules{$_});
}

ok(scalar(@untested_modules) eq 0, 'All on-disk modules are tested')
    or diag ('Missing in test: ', explain \@untested_modules);

use_ok('LedgerSMB::Sysconfig')
    || BAIL_OUT('System Configuration could be loaded!');
for my $module (@modules) {
    use_ok($module);
}
SKIP: {
    eval{ require Template::Plugin::Latex} ||
    skip 'Template::Plugin::Latex not installed', 1;
    eval{ require Template::Latex} ||
    skip 'Template::Latex not installed', 1;

    use_ok('LedgerSMB::Template::LaTeX');
}

SKIP: {
    eval { require XML::Twig };

    skip 'XML::Twig not installed', 7 if $@;

    for ('LedgerSMB::RESTXML::Document::Base',
         'LedgerSMB::RESTXML::Document::Customer',
         'LedgerSMB::RESTXML::Document::Customer_Search',
         'LedgerSMB::RESTXML::Document::Part',
         'LedgerSMB::RESTXML::Document::Part_Search',
         'LedgerSMB::RESTXML::Document::SalesOrder',
         'LedgerSMB::RESTXML::Document::Session',
        ) {
        use_ok($_);
    }

    eval { require OpenOffice::OODoc };
    skip 'OpenOffice::OODoc not installed', 1 if $@;

    use_ok('LedgerSMB::Template::ODS');
}

 SKIP: {
     eval { require XML::Twig; require OpenOffice::OODoc; };

     skip 'XML::Twig or OpenOffice::OODoc not installed', 1 if $@;
     
     use_ok('LedgerSMB::Template::ODS');
}

SKIP: {
	eval { require XML::Simple };

	skip 'XML::Simple not installed', 1 if $@;
	use_ok('LedgerSMB::REST_Format::xml');
}

SKIP: {
	eval { require CGI::Emulate::PSGI };

	skip 'CGI::Emulate::PSGI not installed', 1 if $@;
	use_ok('LedgerSMB::PSGI');
}

SKIP: {
    eval { require X12::Parser };

    skip 'X12::Parser not installed', 3 if $@;
    for ('LedgerSMB::X12', 'LedgerSMB::X12::EDI850', 'LedgerSMB::X12::EDI894') {
        use_ok($_);
    }
}

&done_testing();<|MERGE_RESOLUTION|>--- conflicted
+++ resolved
@@ -2,11 +2,7 @@
 
 use strict;
 use warnings;
-<<<<<<< HEAD
 use Test::More;
-=======
-use Test::More tests => 207;
->>>>>>> d212ea9a
 use File::Find;
 
 my @on_disk;
