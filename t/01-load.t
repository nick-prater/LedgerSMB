#!/usr/bin/perl

use strict;
use warnings;
<<<<<<< HEAD
use Test::More;
=======
use Test::More tests => 205;
>>>>>>> 28ea9104
use File::Find;

my @on_disk;
sub collect {
    return if $File::Find::name !~ m/\.pm$/;

    my $module = $File::Find::name;
    $module =~ s#^old/##g;
    $module =~ s#^lib/##g;
    $module =~ s#/#::#g;
    $module =~ s#\.pm$##g;
    push @on_disk, $module
}
find(\&collect, 'lib/LedgerSMB/', 'old/lib/LedgerSMB/');


my @exception_modules =
    (
     # Exclude because tested conditionally on Template::Plugin::Latex way below
     'LedgerSMB::Template::LaTeX',

     # Exclude because tested conditionally on XML::Twig way below
     'LedgerSMB::Template::ODS',

     # Exclude because tested conditionally on Excel::Writer::XLSX
     'LedgerSMB::Template::XLSX',

     # Exclude because tested conditionally on Spreadsheet::WriteExcel
     'LedgerSMB::Template::XLS',

     # Exclude because tested conditionally on CGI::Emulate::PSGI way below
     'LedgerSMB::PSGI',

     # Exclude because tested conditionally on X12::Parser way below
     'LedgerSMB::X12', 'LedgerSMB::X12::EDI850', 'LedgerSMB::X12::EDI894',

     # Exclude because tested first to see if tests can succeed at all
     'LedgerSMB::Sysconfig',

     # Exclude because currently broken
     #@@@TODO: 1.5 release blocker!
    );

# USE STATEMENTS BELOW AS HELPERS TO REFRESH THE TABLE
#use Data::Dumper;
#print STDERR Dumper(\@on_disk);
my @modules =
    (
          'LedgerSMB::App_State',
          'LedgerSMB::DBH', 'LedgerSMB::I18N',
          'LedgerSMB::Locale', 'LedgerSMB::Mailer', 'LedgerSMB::Session',
          'LedgerSMB::User', 'LedgerSMB::Entity',
          'LedgerSMB::GL', 'LedgerSMB::Group', 'LedgerSMB::Timecard',
          'LedgerSMB::PE', 'LedgerSMB::App_Module', 'LedgerSMB::Budget',
          'LedgerSMB::Business_Unit', 'LedgerSMB::Business_Unit_Class',
          'LedgerSMB::MooseTypes', 'LedgerSMB::PriceMatrix',
          'LedgerSMB::File', 'LedgerSMB::Report',
          'LedgerSMB::Template', 'LedgerSMB::Company_Config',
          'LedgerSMB::Contact', 'LedgerSMB::Currency',
          'LedgerSMB::Database',
          'LedgerSMB::Exchangerate', 'LedgerSMB::Exchangerate_Type',
          'LedgerSMB::PGObject', 'LedgerSMB::Auth',
          'LedgerSMB::IIAA',
          'LedgerSMB::AA', 'LedgerSMB::AM', 'LedgerSMB::Batch',
          'LedgerSMB::IC', 'LedgerSMB::IR', 'LedgerSMB::PGDate',
          'LedgerSMB::PGNumber', 'LedgerSMB::PGOld', 'LedgerSMB::Request',
          'LedgerSMB::Setting', 'LedgerSMB::Tax', 'LedgerSMB::Upgrade_Tests',
          'LedgerSMB::Form', 'LedgerSMB::IS',
          'LedgerSMB::Num2text', 'LedgerSMB::OE', 'LedgerSMB::Auth::DB',
          'LedgerSMB::DBObject::Asset_Class', 'LedgerSMB::DBObject::Draft',
          'LedgerSMB::DBObject::EOY', 'LedgerSMB::DBObject::Part',
          'LedgerSMB::DBObject::Pricelist', 'LedgerSMB::DBObject::TaxForm',
          'LedgerSMB::DBObject::TransTemplate', 'LedgerSMB::DBObject::Menu',
          'LedgerSMB::DBObject::User', 'LedgerSMB::DBObject::Account',
          'LedgerSMB::DBObject::Admin', 'LedgerSMB::DBObject::Asset',
          'LedgerSMB::DBObject::Asset_Report', 'LedgerSMB::DBObject::Date',
          'LedgerSMB::DBObject::Reconciliation',
          'LedgerSMB::Report::Listings::TemplateTrans',
          'LedgerSMB::Report::Approval_Option',
          'LedgerSMB::DBObject::Payment', 'LedgerSMB::Entity::Contact',
          'LedgerSMB::Entity::Location', 'LedgerSMB::Entity::Note',
          'LedgerSMB::Entity::Bank', 'LedgerSMB::Entity::Company',
          'LedgerSMB::Entity::Credit_Account',
          'LedgerSMB::Entity::Person', 'LedgerSMB::Entity::User',
          'LedgerSMB::Entity::Payroll::Deduction',
          'LedgerSMB::Entity::Payroll::Wage',
          'LedgerSMB::Entity::Person::Employee',
          'LedgerSMB::File::ECA', 'LedgerSMB::File::Entity',
          'LedgerSMB::File::Incoming', 'LedgerSMB::File::Internal',
          'LedgerSMB::File::Order', 'LedgerSMB::File::Part',
          'LedgerSMB::File::Transaction',
          'LedgerSMB::Inventory::Adjust',
          'LedgerSMB::Inventory::Adjust_Line',
          'LedgerSMB::old_code', 'LedgerSMB::Part',
          'LedgerSMB::Payroll::Deduction_Type',
          'LedgerSMB::Payroll::Income_Type',
          'LedgerSMB::PSGI::Preloads',
          'LedgerSMB::Reconciliation::CSV',
          'LedgerSMB::Reconciliation::ISO20022',
          'LedgerSMB::FileFormats::ISO20022::CAMT053',
          'LedgerSMB::Report::Axis',
          'LedgerSMB::Report::File', 'LedgerSMB::Report::GL',
          'LedgerSMB::Report::Orders', 'LedgerSMB::Report::Timecards',
          'LedgerSMB::Report::Balance_Sheet', 'LedgerSMB::Report::Dates',
          'LedgerSMB::Report::Trial_Balance', 'LedgerSMB::Report::Aging',
          'LedgerSMB::Report::COA', 'LedgerSMB::Report::PNL',
          'LedgerSMB::Report::Assets::Net_Book_Value',
          'LedgerSMB::Report::Budget::Search',
          'LedgerSMB::Report::Budget::Variance',
          'LedgerSMB::Report::Contact::Purchase',
          'LedgerSMB::Report::Contact::History',
          'LedgerSMB::Report::Contact::Search',
          'LedgerSMB::Report::File::Incoming',
          'LedgerSMB::Report::File::Internal',
          'LedgerSMB::Report::Hierarchical',
          'LedgerSMB::Report::Inventory::Activity',
          'LedgerSMB::Report::Inventory::Partsgroups',
          'LedgerSMB::Report::Inventory::Pricegroups',
          'LedgerSMB::Report::Inventory::Search',
          'LedgerSMB::Report::Inventory::Search_Adj',
          'LedgerSMB::Report::Inventory::History',
          'LedgerSMB::Report::Inventory::Adj_Details',
          'LedgerSMB::Report::Invoices::Outstanding',
          'LedgerSMB::Report::Invoices::Payments',
          'LedgerSMB::Report::Invoices::COGS',
          'LedgerSMB::Report::Invoices::Transactions',
          'LedgerSMB::Report::Listings::Asset',
          'LedgerSMB::Report::Listings::Asset_Class',
          'LedgerSMB::Report::Listings::GIFI',
          'LedgerSMB::Report::Listings::Language',
          'LedgerSMB::Report::Listings::Overpayments',
          'LedgerSMB::Report::Listings::SIC',
          'LedgerSMB::Report::Listings::Templates',
          'LedgerSMB::Report::Listings::Warehouse',
          'LedgerSMB::Report::Listings::Business_Unit',
          'LedgerSMB::Report::Listings::Business_Type',
          'LedgerSMB::Report::PNL::ECA',
          'LedgerSMB::Report::PNL::Income_Statement',
          'LedgerSMB::Report::PNL::Invoice', 'LedgerSMB::Report::PNL::Product',
          'LedgerSMB::Report::Payroll::Deduction_Types',
          'LedgerSMB::Report::Payroll::Income_Types',
          'LedgerSMB::Report::Reconciliation::Summary',
          'LedgerSMB::Report::Taxform::Details',
          'LedgerSMB::Report::Taxform::Summary',
          'LedgerSMB::Report::Taxform::List',
          'LedgerSMB::Report::Unapproved::Batch_Overview',
          'LedgerSMB::Report::Unapproved::Batch_Detail',
          'LedgerSMB::Report::Unapproved::Drafts',
          'LedgerSMB::Report::co::Balance_y_Mayor',
          'LedgerSMB::Report::co::Caja_Diaria',
          'LedgerSMB::Scripts::budget_reports',
          'LedgerSMB::Scripts::currency',
          'LedgerSMB::Scripts::parts',
          'LedgerSMB::Scripts::contact_reports', 'LedgerSMB::Scripts::file',
          'LedgerSMB::Scripts::inv_reports', 'LedgerSMB::Scripts::lreports_co',
          'LedgerSMB::Scripts::pnl', 'LedgerSMB::Scripts::report_aging',
          'LedgerSMB::Scripts::import_csv', 'LedgerSMB::Scripts::inventory',
          'LedgerSMB::Scripts::business_unit', 'LedgerSMB::Scripts::taxform',
          'LedgerSMB::Scripts::menu', 'LedgerSMB::Scripts::trial_balance',
          'LedgerSMB::Scripts::account', 'LedgerSMB::Scripts::admin',
          'LedgerSMB::Scripts::asset', 'LedgerSMB::Scripts::budgets',
          'LedgerSMB::Scripts::configuration', 'LedgerSMB::Scripts::goods',
          'LedgerSMB::Scripts::invoice', 'LedgerSMB::Scripts::journal',
          'LedgerSMB::Scripts::login', 'LedgerSMB::Scripts::order',
          'LedgerSMB::Scripts::payment', 'LedgerSMB::Scripts::payroll',
          'LedgerSMB::Scripts::reports', 'LedgerSMB::Scripts::setup',
          'LedgerSMB::Scripts::template', 'LedgerSMB::Scripts::transtemplate',
          'LedgerSMB::Scripts::user', 'LedgerSMB::Scripts::contact',
          'LedgerSMB::Scripts::drafts', 'LedgerSMB::Scripts::recon',
          'LedgerSMB::Scripts::timecard', 'LedgerSMB::Scripts::vouchers',
          'LedgerSMB::Scripts::employee::country',
          'LedgerSMB::Setting::Sequence', 'LedgerSMB::Taxes::Simple',
          'LedgerSMB::Template::Elements', 'LedgerSMB::Template::DBProvider',
          'LedgerSMB::Template::TTI18N', 'LedgerSMB::Template::TXT',
          'LedgerSMB::Template::HTML', 'LedgerSMB::Template::CSV',
          'LedgerSMB::Template::DB', 'LedgerSMB::Timecard::Type',
          'LedgerSMB::Request::Error',
          'LedgerSMB::Database::Loadorder', 'LedgerSMB::Database::Change',
    );

my %modules;
$modules{$_} = 1 for @modules;
$modules{$_} = 1 for @exception_modules;

my @untested_modules;
for (@on_disk) {
    push @untested_modules, $_
        if ! defined($modules{$_});
}

ok(scalar(@untested_modules) eq 0, 'All on-disk modules are tested')
    or diag ('Missing in test: ', explain \@untested_modules);

use_ok('LedgerSMB::Sysconfig')
    || BAIL_OUT('System Configuration could be loaded!');
my @to_sort = map { rand() } 0 .. $#modules;
@modules = @modules[ sort { $to_sort[$a] <=> $to_sort[$b] } 0 .. $#modules  ];
for my $module (@modules) {
    use_ok($module);
}
SKIP: {
    eval{ require Template::Plugin::Latex} ||
    skip 'Template::Plugin::Latex not installed', 1;
    eval{ require Template::Latex} ||
    skip 'Template::Latex not installed', 1;

    use_ok('LedgerSMB::Template::LaTeX');
}

SKIP: {
    eval { require XML::Twig };
    skip 'XML::Twig not installed', 1 if $@;


    eval { require OpenOffice::OODoc };
    skip 'OpenOffice::OODoc not installed', 1 if $@;

    use_ok('LedgerSMB::Template::ODS');
}

 SKIP: {
     eval { require XML::Twig; require OpenOffice::OODoc; };

     skip 'XML::Twig or OpenOffice::OODoc not installed', 1 if $@;

     use_ok('LedgerSMB::Template::ODS');
}

SKIP: {
        eval { require CGI::Emulate::PSGI };

        skip 'CGI::Emulate::PSGI not installed', 1 if $@;
        use_ok('LedgerSMB::PSGI');
}

SKIP: {
    eval { require X12::Parser };

    skip 'X12::Parser not installed', 3 if $@;
    for ('LedgerSMB::X12', 'LedgerSMB::X12::EDI850', 'LedgerSMB::X12::EDI894') {
        use_ok($_);
    }
}

SKIP: {
    eval { require Excel::Writer::XLSX };

    skip 'Excel::Writer::XLSX not installed', 1 if $@;
    for ('LedgerSMB::Template::XLSX') {
        use_ok($_);
    }
}

SKIP: {
    eval { require Spreadsheet::WriteExcel };

    skip 'Spreadsheet::WriteExcel not installed', 1 if $@;
    for ('LedgerSMB::Template::XLS') {
        use_ok($_);
    }
}

&done_testing();
<|MERGE_RESOLUTION|>--- conflicted
+++ resolved
@@ -2,11 +2,7 @@
 
 use strict;
 use warnings;
-<<<<<<< HEAD
 use Test::More;
-=======
-use Test::More tests => 205;
->>>>>>> 28ea9104
 use File::Find;
 
 my @on_disk;
