--- conflicted
+++ resolved
@@ -57,16 +57,11 @@
           'LedgerSMB::Business_Unit', 'LedgerSMB::Business_Unit_Class',
           'LedgerSMB::MooseTypes', 'LedgerSMB::PriceMatrix',
           'LedgerSMB::File', 'LedgerSMB::Report',
-<<<<<<< HEAD
           'LedgerSMB::Template', 'LedgerSMB::Company_Config',
           'LedgerSMB::Legacy_Util',
           'LedgerSMB::Currency', 'LedgerSMB::Database',
+          'LedgerSMB::Database::ChangeChecks',
           'LedgerSMB::Exchangerate', 'LedgerSMB::Exchangerate_Type',
-=======
-          'LedgerSMB::Template', 'LedgerSMB::Legacy_Util',
-          'LedgerSMB::Company_Config', 'LedgerSMB::Database',
-          'LedgerSMB::Database::ChangeChecks',
->>>>>>> a86f93d0
           'LedgerSMB::PGObject', 'LedgerSMB::Auth',
           'LedgerSMB::IIAA',
           'LedgerSMB::AA', 'LedgerSMB::AM', 'LedgerSMB::Batch',
@@ -271,8 +266,4 @@
     }
 }
 
-<<<<<<< HEAD
-&done_testing();
-=======
-done_testing;
->>>>>>> a86f93d0
+done_testing;