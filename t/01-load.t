#!/usr/bin/perl

use strict;
use warnings;
<<<<<<< HEAD
use Test::More;
=======
use Test::More tests => 208;
>>>>>>> 1bfaa5bf
use File::Find;

my @on_disk;
sub collect {
    return if $File::Find::name !~ m/\.pm$/;

    my $module = $File::Find::name;
    $module =~ s#^old/##g;
    $module =~ s#^lib/##g;
    $module =~ s#/#::#g;
    $module =~ s#\.pm$##g;
    push @on_disk, $module
}
find(\&collect, 'lib/LedgerSMB/', 'old/lib/LedgerSMB/');


my @exception_modules =
    (
     # Exclude because tested conditionally on Template::Plugin::Latex way below
     'LedgerSMB::Template::LaTeX',

     # Exclude because tested conditionally on XML::Twig way below
     'LedgerSMB::Template::ODS',

     # Exclude because tested conditionally on Excel::Writer::XLSX
     # and Spreadsheet::WriteExcel
     'LedgerSMB::Template::XLSX',

     # Exclude because tested conditionally on CGI::Emulate::PSGI way below
     'LedgerSMB::PSGI',
     # Exclude because tested conditionally on X12::Parser way below
     'LedgerSMB::X12', 'LedgerSMB::X12::EDI850', 'LedgerSMB::X12::EDI894',

     # Exclude because tested first to see if tests can succeed at all
     'LedgerSMB::Sysconfig',

     # Exclude because currently broken
     #@@@TODO: 1.5 release blocker!
    );

# USE STATEMENTS BELOW AS HELPERS TO REFRESH THE TABLE
#use Data::Dumper;
#print STDERR Dumper(\@on_disk);
my @modules =
    (
          'LedgerSMB::App_State',
          'LedgerSMB::DBH', 'LedgerSMB::I18N',
          'LedgerSMB::Locale', 'LedgerSMB::Mailer',
          'LedgerSMB::User', 'LedgerSMB::Entity',
          'LedgerSMB::GL', 'LedgerSMB::Group', 'LedgerSMB::Timecard',
          'LedgerSMB::PE', 'LedgerSMB::App_Module', 'LedgerSMB::Budget',
          'LedgerSMB::Business_Unit', 'LedgerSMB::Business_Unit_Class',
          'LedgerSMB::MooseTypes', 'LedgerSMB::PriceMatrix',
          'LedgerSMB::File', 'LedgerSMB::Report',
          'LedgerSMB::Template', 'LedgerSMB::Company_Config',
          'LedgerSMB::Legacy_Util',
          'LedgerSMB::Currency', 'LedgerSMB::Database',
          'LedgerSMB::Exchangerate', 'LedgerSMB::Exchangerate_Type',
          'LedgerSMB::PGObject', 'LedgerSMB::Auth',
          'LedgerSMB::IIAA',
          'LedgerSMB::AA', 'LedgerSMB::AM', 'LedgerSMB::Batch',
          'LedgerSMB::IC', 'LedgerSMB::IR', 'LedgerSMB::PGDate',
          'LedgerSMB::PGNumber', 'LedgerSMB::PGOld',
          'LedgerSMB::Setting', 'LedgerSMB::Tax', 'LedgerSMB::Upgrade_Tests',
          'LedgerSMB::Upgrade_Preparation', 'LedgerSMB::Form', 'LedgerSMB::IS',
          'LedgerSMB::Num2text', 'LedgerSMB::OE', 'LedgerSMB::Auth::DB',
          'LedgerSMB::DBObject::Asset_Class', 'LedgerSMB::DBObject::Draft',
          'LedgerSMB::DBObject::EOY',
          'LedgerSMB::DBObject::Pricelist', 'LedgerSMB::DBObject::TaxForm',
          'LedgerSMB::DBObject::TransTemplate', 'LedgerSMB::DBObject::Menu',
          'LedgerSMB::DBObject::User', 'LedgerSMB::DBObject::Account',
          'LedgerSMB::DBObject::Admin', 'LedgerSMB::DBObject::Asset',
          'LedgerSMB::DBObject::Asset_Report', 'LedgerSMB::DBObject::Date',
          'LedgerSMB::DBObject::Reconciliation',
          'LedgerSMB::Report::Listings::TemplateTrans',
          'LedgerSMB::Report::Approval_Option',
          'LedgerSMB::DBObject::Payment', 'LedgerSMB::Entity::Contact',
          'LedgerSMB::Entity::Location', 'LedgerSMB::Entity::Note',
          'LedgerSMB::Entity::Bank', 'LedgerSMB::Entity::Company',
          'LedgerSMB::Entity::Credit_Account',
          'LedgerSMB::Entity::Person', 'LedgerSMB::Entity::User',
          'LedgerSMB::Entity::Payroll::Deduction',
          'LedgerSMB::Entity::Payroll::Wage',
          'LedgerSMB::Entity::Person::Employee',
          'LedgerSMB::File::ECA', 'LedgerSMB::File::Entity',
          'LedgerSMB::File::Incoming', 'LedgerSMB::File::Internal',
          'LedgerSMB::File::Order', 'LedgerSMB::File::Part',
          'LedgerSMB::File::Transaction',
          'LedgerSMB::Inventory::Adjust',
          'LedgerSMB::Inventory::Adjust_Line',
          'LedgerSMB::Middleware::AuthenticateSession',
          'LedgerSMB::Middleware::ClearDownloadCookie',
          'LedgerSMB::Middleware::DisableBackButton',
          'LedgerSMB::Middleware::DynamicLoadWorkflow',
          'LedgerSMB::Middleware::Log4perl',
          'LedgerSMB::Middleware::RequestID',
          'LedgerSMB::old_code', 'LedgerSMB::Part',
          'LedgerSMB::Payroll::Deduction_Type',
          'LedgerSMB::Payroll::Income_Type',
          'LedgerSMB::PSGI::Preloads', 'LedgerSMB::PSGI::Util',
          'LedgerSMB::Reconciliation::CSV',
          'LedgerSMB::Reconciliation::ISO20022',
          'LedgerSMB::FileFormats::ISO20022::CAMT053',
          'LedgerSMB::Report::Axis',
          'LedgerSMB::Report::File', 'LedgerSMB::Report::GL',
          'LedgerSMB::Report::Orders', 'LedgerSMB::Report::Timecards',
          'LedgerSMB::Report::Balance_Sheet', 'LedgerSMB::Report::Dates',
          'LedgerSMB::Report::Trial_Balance', 'LedgerSMB::Report::Aging',
          'LedgerSMB::Report::COA', 'LedgerSMB::Report::PNL',
          'LedgerSMB::Report::Assets::Net_Book_Value',
          'LedgerSMB::Report::Budget::Search',
          'LedgerSMB::Report::Budget::Variance',
          'LedgerSMB::Report::Contact::Purchase',
          'LedgerSMB::Report::Contact::History',
          'LedgerSMB::Report::Contact::Search',
          'LedgerSMB::Report::File::Incoming',
          'LedgerSMB::Report::File::Internal',
          'LedgerSMB::Report::Hierarchical',
          'LedgerSMB::Report::Inventory::Activity',
          'LedgerSMB::Report::Inventory::Partsgroups',
          'LedgerSMB::Report::Inventory::Pricegroups',
          'LedgerSMB::Report::Inventory::Search',
          'LedgerSMB::Report::Inventory::Search_Adj',
          'LedgerSMB::Report::Inventory::History',
          'LedgerSMB::Report::Inventory::Adj_Details',
          'LedgerSMB::Report::Invoices::Outstanding',
          'LedgerSMB::Report::Invoices::Payments',
          'LedgerSMB::Report::Invoices::COGS',
          'LedgerSMB::Report::Invoices::Transactions',
          'LedgerSMB::Report::Listings::Asset',
          'LedgerSMB::Report::Listings::Asset_Class',
          'LedgerSMB::Report::Listings::GIFI',
          'LedgerSMB::Report::Listings::Language',
          'LedgerSMB::Report::Listings::Overpayments',
          'LedgerSMB::Report::Listings::SIC',
          'LedgerSMB::Report::Listings::Templates',
          'LedgerSMB::Report::Listings::Warehouse',
          'LedgerSMB::Report::Listings::Business_Unit',
          'LedgerSMB::Report::Listings::Business_Type',
          'LedgerSMB::Report::PNL::ECA',
          'LedgerSMB::Report::PNL::Income_Statement',
          'LedgerSMB::Report::PNL::Invoice', 'LedgerSMB::Report::PNL::Product',
          'LedgerSMB::Report::Payroll::Deduction_Types',
          'LedgerSMB::Report::Payroll::Income_Types',
          'LedgerSMB::Report::Reconciliation::Summary',
          'LedgerSMB::Report::Taxform::Details',
          'LedgerSMB::Report::Taxform::Summary',
          'LedgerSMB::Report::Taxform::List',
          'LedgerSMB::Report::Unapproved::Batch_Overview',
          'LedgerSMB::Report::Unapproved::Batch_Detail',
          'LedgerSMB::Report::Unapproved::Drafts',
          'LedgerSMB::Report::co::Balance_y_Mayor',
          'LedgerSMB::Report::co::Caja_Diaria',
          'LedgerSMB::Scripts::budget_reports',
          'LedgerSMB::Scripts::currency',
          'LedgerSMB::Scripts::parts',
          'LedgerSMB::Scripts::contact_reports', 'LedgerSMB::Scripts::file',
          'LedgerSMB::Scripts::inv_reports', 'LedgerSMB::Scripts::lreports_co',
          'LedgerSMB::Scripts::pnl', 'LedgerSMB::Scripts::report_aging',
          'LedgerSMB::Scripts::import_csv', 'LedgerSMB::Scripts::inventory',
          'LedgerSMB::Scripts::business_unit', 'LedgerSMB::Scripts::taxform',
          'LedgerSMB::Scripts::menu', 'LedgerSMB::Scripts::trial_balance',
          'LedgerSMB::Scripts::account', 'LedgerSMB::Scripts::admin',
          'LedgerSMB::Scripts::asset', 'LedgerSMB::Scripts::budgets',
          'LedgerSMB::Scripts::configuration', 'LedgerSMB::Scripts::goods',
          'LedgerSMB::Scripts::invoice', 'LedgerSMB::Scripts::journal',
          'LedgerSMB::Scripts::login', 'LedgerSMB::Scripts::order',
          'LedgerSMB::Scripts::payment', 'LedgerSMB::Scripts::payroll',
          'LedgerSMB::Scripts::reports', 'LedgerSMB::Scripts::setup',
          'LedgerSMB::Scripts::template', 'LedgerSMB::Scripts::transtemplate',
          'LedgerSMB::Scripts::user', 'LedgerSMB::Scripts::contact',
          'LedgerSMB::Scripts::drafts', 'LedgerSMB::Scripts::recon',
          'LedgerSMB::Scripts::timecard', 'LedgerSMB::Scripts::vouchers',
          'LedgerSMB::Scripts::employee::country',
          'LedgerSMB::Setting::Sequence', 'LedgerSMB::Taxes::Simple',
          'LedgerSMB::Template::Elements', 'LedgerSMB::Template::DBProvider',
          'LedgerSMB::Template::TXT',
          'LedgerSMB::Template::HTML', 'LedgerSMB::Template::CSV',
          'LedgerSMB::Template::DB', 'LedgerSMB::Timecard::Type',
          'LedgerSMB::Database::Loadorder', 'LedgerSMB::Database::Change',
          'LedgerSMB::Magic',
    );

my %modules;
$modules{$_} = 1 for @modules;
$modules{$_} = 1 for @exception_modules;

my @untested_modules;
for (@on_disk) {
    push @untested_modules, $_
        if ! defined($modules{$_});
}

ok(scalar(@untested_modules) eq 0, 'All on-disk modules are tested')
    or diag ('Missing in test: ', explain \@untested_modules);

use_ok('LedgerSMB::Sysconfig')
    || BAIL_OUT('System Configuration could be loaded!');
my @to_sort = map { rand() } 0 .. $#modules;
@modules = @modules[ sort { $to_sort[$a] <=> $to_sort[$b] } 0 .. $#modules  ];
for my $module (@modules) {
    use_ok($module);
}
SKIP: {
    eval{ require Template::Plugin::Latex} ||
    skip 'Template::Plugin::Latex not installed', 1;
    eval{ require Template::Latex} ||
    skip 'Template::Latex not installed', 1;

    use_ok('LedgerSMB::Template::LaTeX');
}

SKIP: {
    eval { require XML::Twig };
    skip 'XML::Twig not installed', 1 if $@;


    eval { require OpenOffice::OODoc };
    skip 'OpenOffice::OODoc not installed', 1 if $@;

    use_ok('LedgerSMB::Template::ODS');
}

 SKIP: {
     eval { require XML::Twig; require OpenOffice::OODoc; };

     skip 'XML::Twig or OpenOffice::OODoc not installed', 1 if $@;

     use_ok('LedgerSMB::Template::ODS');
}

SKIP: {
        eval { require CGI::Emulate::PSGI };

        skip 'CGI::Emulate::PSGI not installed', 1 if $@;
        use_ok('LedgerSMB::PSGI');
}

SKIP: {
    eval { require X12::Parser };

    skip 'X12::Parser not installed', 3 if $@;
    for ('LedgerSMB::X12', 'LedgerSMB::X12::EDI850', 'LedgerSMB::X12::EDI894') {
        use_ok($_);
    }
}

SKIP: {
    eval { require Excel::Writer::XLSX };
    skip 'Excel::Writer::XLSX not installed', 1 if $@;


    eval { require Spreadsheet::WriteExcel };
    skip 'Spreadsheet::WriteExcel not installed', 1 if $@;

    for ('LedgerSMB::Template::XLSX') {
        use_ok($_);
    }
}

&done_testing();
<|MERGE_RESOLUTION|>--- conflicted
+++ resolved
@@ -2,11 +2,7 @@
 
 use strict;
 use warnings;
-<<<<<<< HEAD
 use Test::More;
-=======
-use Test::More tests => 208;
->>>>>>> 1bfaa5bf
 use File::Find;
 
 my @on_disk;
