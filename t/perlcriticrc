[Modules::ProhibitEvilModules]
modules = Carp::Always Data::Dumper
<<<<<<< HEAD

[Modules::ProhibitExcessMainComplexity]
# Sysconfig.pm needs to be simplified, because it has McCabe = 21
# but working around that today
max_mccabe = 22
=======
    [CodeLayout::ProhibitHardTabs]
    allow_leading_tabs = 0
>>>>>>> 7b304a28
<|MERGE_RESOLUTION|>--- conflicted
+++ resolved
@@ -1,12 +1,10 @@
 [Modules::ProhibitEvilModules]
 modules = Carp::Always Data::Dumper
-<<<<<<< HEAD
 
 [Modules::ProhibitExcessMainComplexity]
 # Sysconfig.pm needs to be simplified, because it has McCabe = 21
 # but working around that today
 max_mccabe = 22
-=======
-    [CodeLayout::ProhibitHardTabs]
-    allow_leading_tabs = 0
->>>>>>> 7b304a28
+
+[CodeLayout::ProhibitHardTabs]
+allow_leading_tabs = 0