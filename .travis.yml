# run on GCE build as per suggested:
# https://github.com/travis-ci/travis-ci/issues/3251#issuecomment-219675294
sudo: required
language: perl
env:
  global:
    # ledgersmb org uses Chris Travers' keys
    - secure: UF72BIXXxkPTIJTV4jl3Sm2eg9JdSK0yNqZLdlF2eDc9M1WldvIOr2qg9zJDcBW7M3qB7wKbyBk6PMcqLcY7mCOVTHQB1ORJa8F4dLTK0JFbGLqARAheCrYjQPhy8cIySbV1yFs5hrP2KeTXd0ZcS0bA+MyK0azMRztu+P3WD80=
    - secure: Htra4bK1HEcUoxtraW+Usv+xXuTlIAuMQDWDc7rrMKLKZMNDuC9buuGbOaXDJx1Rty8h05gMkEcN7LD0fD9FhFzDOW7cnKfYHtysH+Gq1a21TZIKb3lgT4n0344Qg/7FuoV9zUl7WWzW5bg6TYvchdOasJ9CVl4n92dYsr4Y+Ck=
    # einhverfr user uses Chris Travers' keys
    - secure: R6gsxVa7jZv6fvEyVi9+WiSRYwxnObYQdyuWNXKyybDSs+V+viJPuTomD6sZvkgNyP8YvSGiMRaRCchmLfBlMSbgvVGTpC8lHbhp/uXh3+ruA/fGHfDJnhEMqbOv0FDLvrivkfU98UP87lWms3HwYrq+wjfkVRRfFNdrjLTOVVk=
    - secure: a9+NnKLUPrEi1+Xu2nHpUPPDOVMgwXkF2zfY1mhRJCGZ4dMHyLzGx731Zz8nvZrYCjWwEBD5AhzHQEH5eOiir6aWTMA2QaEjY7zzOakYVG36xzigA5X5B+TNi559EpuVPIbT80iHt99ec2WImudUCDnjC+3nAh3KYzhQQ7Wm9r0=
    # ehuelsmann user uses Erik Huelsmann's keys
    - secure: q9IckmvMBEEQ6EeM4U8K4y96Lx6tEaxs/A5GYUJxNJVhUkx3YqJKeERArZc4fpoV3CtUCFPDs/tktiFJn1LDeh3s9vJitUAGMU2AQxiUNARXK4EkEdPhvbX+CtusIIKDXYwEqXLiymv6mmpcc9/19CvHUzr9CiKZbb/LpS8lWqc=
    - secure: cZKPTfU0h4rH2IIRr1Ds1XRPDrloe/K+menYm+VK54hE4MM2zTtNDmWn0fyPdeHeJDRrTF0pyobje8RG9E2Ld5YPHXve1/lVkieoPeqzm9V8hlvZlkgTQJiMAvKzjhSlUJx8AKPjX+jQZfhgAS1hnuWwOIB1cAA7fMpPJ7rPVWo=

matrix:
  include:
    - perl: '5.22'
      addons:
        postgresql: '9.4'
        sauce_connect: true
        apt:
          packages:
            - nginx
      env:
        - TEST_SAUCE=1
    - perl: '5.20'
      addons:
        postgresql: "9.4"
        apt:
          packages:
            - nginx
      env:
        - COVERAGE=1
    - perl: '5.18'
      addons:
        postgresql: "9.4"
        apt:
          packages:
            - nginx
      env:
        - COA_TESTING=1
    - perl: '5.16'
      addons:
        postgresql: "9.3"
        apt:
          packages:
            - nginx
      env:
        - DB_TESTING=1
    - perl: '5.14'
      addons:
        postgresql: "9.2"
        apt:
          packages:
            - nginx
      env:
        - DB_TESTING=1
    - perl: '5.12'
      addons:
        postgresql: "9.2"
        apt:
          packages:
            - nginx
      env:
        - DB_TESTING=1
    - perl: '5.10'
      addons:
        postgresql: "9.3"
        apt:
          packages:
            - nginx

cache:
  directories:
    - $HOME/locallib


before_install:
  - git clone git://github.com/travis-perl/helpers ~/travis-perl-helpers
  - source ~/travis-perl-helpers/init
  - build-perl 2>/dev/null
  - perl -V
  - export PERL_LOCAL_LIB_ROOT="$HOME/locallib${PERL_LOCAL_LIB_ROOT+:}$PERL_LOCAL_LIB_ROOT"
  - export PERL5LIB="$HOME/locallib/lib/perl5${PERL5LIB+:}$PERL5LIB"
  - export PATH="$HOME/locallib/bin:$PATH"
  - export PERL_MM_OPT="INSTALL_BASE=$HOME/locallib"
  - export PERL_MB_OPT="--install_base=$HOME/locallib"

install:
  - cpanm --quiet --notest --with-develop --with-feature=edi --installdeps .
  - cpan-install --coverage

before_script:
  - make dist DIST_VER=travis DIST_DIR=${HOME}/built-dist/tar-output
  - cd ${HOME}/built-dist
  - tar xzf tar-output/ledgersmb-travis.tar.gz
  - cd ledgersmb
  - cp conf/ledgersmb.conf.default ledgersmb.conf
  - coverage-setup 2>/dev/null
  - export DEVEL_COVER_OPTIONS=+ignore,"\.lttc\$"
  - sed -e "s#{ROOT}#$PWD#" conf/nginx-travis.conf >/tmp/nginx.conf
  - ((phantomjs --webdriver=4422 2>/dev/null >/dev/null &) && echo "PhantomJS started succesfully") || (echo "Failed to start PhantomJS!" ; exit 1)
  - #PERL5OPT="$PERL5OPT $HARNESS_PERL_SWITCHES" plackup -Ilib --port 5001 --server HTTP::Server::PSGI tools/starman.psgi >/dev/null 2>/dev/null &
  - PERL5OPT="$PERL5OPT $HARNESS_PERL_SWITCHES" plackup -Ilib --port 5001 --server HTTP::Server::PSGI tools/starman.psgi --access_log /tmp/plackup-access.log 2> /tmp/plackup-error.log &
  - sleep 5  # give starman a chance to start
<<<<<<< HEAD
  - utils/test/Is_LSMB_running.sh  # fail early if starman is not running
=======
  - cat /tmp/plackup-error.log
  - echo curl localhost:5001/setup.pl >/dev/null 2>&1  # fail early if starman is not running
>>>>>>> 8ca7c3ee
  - nginx -c /tmp/nginx.conf

script:
  - export RELEASE_TESTING=1 && PGUSER=postgres PGPASSWORD=test LSMB_TEST_DB=1 LSMB_NEW_DB=lsmb13installtest LSMB_BASE_URL="http://127.0.0.1:5000" prove

after_success:
  - >
    if [ "$COVERAGE" != "0" ] ; then
       curl http://localhost:5001/stop.pl ;
       while [ -n "$(jobs -r | grep starman.psgi)" ] ; do sleep 1; echo -n "." ; done ;
       echo "" ;
    fi
  - coverage-report<|MERGE_RESOLUTION|>--- conflicted
+++ resolved
@@ -105,12 +105,7 @@
   - #PERL5OPT="$PERL5OPT $HARNESS_PERL_SWITCHES" plackup -Ilib --port 5001 --server HTTP::Server::PSGI tools/starman.psgi >/dev/null 2>/dev/null &
   - PERL5OPT="$PERL5OPT $HARNESS_PERL_SWITCHES" plackup -Ilib --port 5001 --server HTTP::Server::PSGI tools/starman.psgi --access_log /tmp/plackup-access.log 2> /tmp/plackup-error.log &
   - sleep 5  # give starman a chance to start
-<<<<<<< HEAD
   - utils/test/Is_LSMB_running.sh  # fail early if starman is not running
-=======
-  - cat /tmp/plackup-error.log
-  - echo curl localhost:5001/setup.pl >/dev/null 2>&1  # fail early if starman is not running
->>>>>>> 8ca7c3ee
   - nginx -c /tmp/nginx.conf
 
 script:
