
=head1 NAME

LedgerSMB  The Base class for many LedgerSMB objects, including DBObject.

=head1 SYNOPSIS

This module creates a basic request handler with utility functions available
in database objects (LedgerSMB::DBObject)

=head1 METHODS

=over

=item new ()

This method creates a new base request instance. It also validates the 
session/user credentials, as appropriate for the run mode.  Finally, it sets up 
the database connections for the user.

=item date_to_number (user => $LedgerSMB::User, date => $string);

This function takes the date in the format provided and returns a numeric 
string in YYMMDD format.  This may be moved to User in the future.

=item open_form()

This sets a $self->{form_id} to be used in later form validation (anti-XSRF 
measure).

=item check_form()

This returns true if the form_id was associated with the session, and false if 
not.  Use this if the form may be re-used (back-button actions are valid).

=item close_form()

Identical with check_form() above, but also removes the form_id from the 
session.  This should be used when back-button actions are not valid.

=item debug (file => $path);

This dumps the current object to the file if that is defined and otherwise to 
standard output.

=item escape (string => $string);

This function returns the current string escaped using %hexhex notation.

=item unescape (string => $string);

This function returns the $string encoded using %hexhex using ordinary notation.

=item format_amount (user => $LedgerSMB::User::hash, amount => $string, precision => $integer, neg_format => (-|DRCR));

The function takes a monetary amount and formats it according to the user 
preferences, the negative format (- or DR/CR).  Note that it may move to
LedgerSMB::User at some point in the future.

=item parse_amount (user => $LedgerSMB::User::hash, amount => $variable);

If $amount is a Bigfloat, it is returned as is.  If it is a string, it is 
parsed according to the user preferences stored in the LedgerSMB::User object.

=item is_blank (name => $string)

This function returns true if $self->{$string} only consists of whitespace
characters or is an empty string.

=item is_run_mode ('(cli|cgi|mod_perl)')

This function returns 1 if the run mode is what is specified.  Otherwise
returns 0.

=item is_allowed_role({allowed_roles => @role_names})

This function returns 1 if the user's roles include any of the roles in
@role_names.  

=item num_text_rows (string => $string, cols => $number, max => $number);

This function determines the likely number of rows needed to hold text in a 
textbox.  It returns either that number or max, which ever is lower.

=item merge ($hashref, keys => @list, index => $number);

This command merges the $hashref into the current object.  If keys are 
specified, only those keys are used.  Otherwise all keys are merged.

If an index is specified, the merged keys are given a form of 
"$key" . "_$index", otherwise the key is used on both sides.

=item redirect (msg => $string)

This function redirects to the script and argument set determined by 
$self->{callback}, and if this is not set, goes to an info screen and prints
$msg.

=item redo_rows (fields => \@list, count => $integer, [index => $string);

This function is undergoing serious redesign at the moment.  If index is 
defined, that field is used for ordering the rows.  If not, runningnumber is 
used.  Behavior is not defined when index points to a field containing 
non-numbers.

=item set (@attrs)

Copies the given key=>vars to $self. Allows for finer control of 
merging hashes into self.

=item remove_cgi_globals()

Removes all elements starting with a . because these elements conflict with the
ability to hide the entire structure for things like CSV lookups.

=item get_default_value_by_key($key)

Retrieves a default value for the given key, it is just a wrapper on LedgerSMB::Setting;


=item call_procedure( procname => $procname, args => $args )

Function that allows you to call a stored procedure by name and map the appropriate argument to the function values.

Args is an arrayref.  The members of args can be scalars or arrayrefs in which 
case they are just bound to the placeholders (arrayref to Pg array conversion
occurs automatically in DBD::Pg 2.x), or they can be hashrefs of the following
syntax: {value => $data, type=> $db_type}.  The type field is any SQL type 
DBD::Pg supports (such as 'PG_BYTEA').

=item dberror()

Localizes and returns database errors and error codes within LedgerSMB

=item error()

Returns HTML errors in LedgerSMB. Needs refactored into a general Error class.

=item get_user_info()

Loads user configuration info from LedgerSMB::User

=item round_amount() 

Uses Math::Float with an amount and a set number of decimal places to round the amount and return it.

Defaults to the default decimal places setting in the LedgerSMB configuration if there is no places argument passed in.

They should be changed to allow different rules for different accounts.

=item sanitize_for_display()

Expands a hash into human-readable key => value pairs, and formats and rounds amounts, recursively expanding hashes until there are no hash members present.

=item take_top_level()

Removes blank keys and non-reference keys from a hash and returns a hash with only non-blank and referenced keys.

=item type()

Ensures that the $ENV{REQUEST_METHOD} is defined and either "HEAD", "GET", "POST".

=item finalize_request()

This function throws a CancelFurtherProcessing exception to be caught
by the outermost processing script.  This construct allows the outer
script and intermediate levels to clean up, if required.

This construct replaces 'exit;' calls randomly scattered
around the code everywhere.

=cut


=back



=head1 Copyright (C) 2006, The LedgerSMB core team.

 # This work contains copyrighted information from a number of sources 
 # all used with permission.
 #
 # This file contains source code included with or based on SQL-Ledger
 # which is Copyright Dieter Simader and DWS Systems Inc. 2000-2005
 # and licensed under the GNU General Public License version 2 or, at
 # your option, any later version.  For a full list including contact
 # information of contributors, maintainers, and copyright holders, 
 # see the CONTRIBUTORS file.
 #
 # Original Copyright Notice from SQL-Ledger 2.6.17 (before the fork):
 # Copyright (C) 2000
 #
 #  Author: DWS Systems Inc.
 #     Web: http://www.sql-ledger.org
 #
 # Contributors: Thomas Bayen <bayen@gmx.de>
 #               Antti Kaihola <akaihola@siba.fi>
 #               Moritz Bunkus (tex)
 #               Jim Rawlings <jim@your-dba.com> (DB2)
 #====================================================================
=cut

use CGI::Simple;
$CGI::Simple::DISABLE_UPLOADS = 0;
use LedgerSMB::PGNumber;
use LedgerSMB::Sysconfig;
use Data::Dumper;
use Error;
use LedgerSMB::Auth;
use LedgerSMB::Session;
use LedgerSMB::CancelFurtherProcessing;
use LedgerSMB::Template;
use LedgerSMB::Locale;
use LedgerSMB::User;
use LedgerSMB::Setting;
use LedgerSMB::Log;
use LedgerSMB::Company_Config;
use strict;
use utf8;

$CGI::Simple::POST_MAX = -1;

package LedgerSMB;
our $VERSION = '1.3.999';

my $logger = Log::Log4perl->get_logger('LedgerSMB');

sub new {
    #my $type   = "" unless defined shift @_;
    #my $argstr = "" unless defined shift @_;
    (my $package,my $filename,my $line)=caller;

    my $type   = shift @_;
    my $argstr = shift @_;
    my %cookie;
    my $self = {};

    $type = "" unless defined $type;
    $argstr = "" unless defined $argstr;

    $logger->debug("Begin called from \$filename=$filename \$line=$line \$type=$type \$argstr=$argstr ref argstr=".ref $argstr);

    $self->{version} = $VERSION;
    $self->{dbversion} = "1.3.999";
    
    bless $self, $type;

    my $query;
    my %params=();
    if(ref($argstr) eq 'DBI::db')
    {
     $self->{dbh}=$argstr;
     $logger->info("setting dbh from argstr \$self->{dbh}=$self->{dbh}");
    }
    else
    {
     $query = ($argstr) ? new CGI::Simple($argstr) : new CGI::Simple;
     # my $params = $query->Vars; returns a tied hash with keys that
     # are not parameters of the CGI query.
     %params = $query->Vars;
     for my $p(keys %params){
         utf8::decode($params{$p});
         utf8::upgrade($params{$p});
     }
     $logger->debug("params=", Data::Dumper::Dumper(\%params));
    }
    $self->{VERSION} = $VERSION;
    $self->{_request} = $query;

    $self->merge(\%params);
    $self->{have_latex} = $LedgerSMB::Sysconfig::latex;

    # Adding this so that empty values are stored in the db as NULL's.  If
    # stored procedures want to handle them differently, they must opt to do so.
    # -- CT
    for (keys %$self){
        if ($self->{$_} eq ''){
            $self->{$_} = undef;
        }
    }

    if ($self->is_run_mode('cgi', 'mod_perl')) {
        $ENV{HTTP_COOKIE} =~ s/;\s*/;/g;
        my @cookies = split /;/, $ENV{HTTP_COOKIE};
        foreach (@cookies) {
            my ( $name, $value ) = split /=/, $_, 2;
            $cookie{$name} = $value;
        }
    }
    #HV set _locale already to default here,so routines lower in stack can use it;e.g. login.pl
    $self->{_locale}=LedgerSMB::Locale->get_handle(${LedgerSMB::Sysconfig::language})
      or $self->error( __FILE__ . ':' . __LINE__ .": Locale not loaded: $!\n" );

    $self->{action} = "" unless defined $self->{action};
    $self->{action} =~ s/\W/_/g;
    $self->{action} = lc $self->{action};

    $self->{path} = "" unless defined $self->{path};

    if ( $self->{path} eq "bin/lynx" ) {
        $self->{menubar} = 1;

        # Applying the path is deprecated.  Use menubar instead.  CT.
        $self->{lynx} = 1;
        $self->{path} = "bin/lynx";
    }
    else {
        $self->{path} = "bin/mozilla";

    }

    $ENV{SCRIPT_NAME} = "" unless defined $ENV{SCRIPT_NAME};

    $ENV{SCRIPT_NAME} =~ m/([^\/\\]*.pl)\?*.*$/;
    $self->{script} = $1 unless !defined $1;
    $self->{script} = "" unless defined $self->{script};

    if ( ( $self->{script} =~ m#(\.\.|\\|/)# ) ) {
        $self->error("Access Denied");
    }
    if (!$self->{script}) {
        $self->{script} = 'login.pl';
    }
    $logger->debug("\$self->{script} = $self->{script} \$self->{action} = $self->{action}");
#    if ($self->{action} eq 'migrate_user'){
#        return $self;
#    }

    # This is suboptimal.  We need to have a better way for 1.4
    #HV we should try to have DBI->connect in one place?
    #HV  why not trying _db_init also in case of login authenticate? quid logout-function?
    if ($self->{script} eq 'login.pl' &&
        ($self->{action} eq 'authenticate'  || $self->{action} eq '__default' 
		|| !$self->{action})){
        return $self;
    }
    if ($self->{script} eq 'setup.pl'){
        return $self;
    }
    my $ccookie;
    if (!$self->{company} && $self->is_run_mode('cgi', 'mod_perl')){
         $ccookie = $cookie{${LedgerSMB::Sysconfig::cookie_name}};
         $ccookie =~ s/.*:([^:]*)$/$1/;
         if($ccookie ne 'Login') { $self->{company} = $ccookie; } 
    }
    $logger->debug("\$ccookie=$ccookie cookie.LedgerSMB::Sysconfig::cookie_name=".$cookie{${LedgerSMB::Sysconfig::cookie_name}}." \$self->{company}=$self->{company}");

    if(! $cookie{${LedgerSMB::Sysconfig::cookie_name}} && $self->{action} eq 'logout')
    {
     $logger->debug("quitting because of logout and no cookie,avoid _db_init");
     return $self;
    }

    #dbh may have been set elsewhere,by DBObject.pm?
    if(!$self->{dbh})
    {
     $self->_db_init;
    }

    LedgerSMB::Company_Config::initialize($self);

    #TODO move before _db_init to avoid _db_init with invalid session?
    if ($self->is_run_mode('cgi', 'mod_perl') and !$ENV{LSMB_NOHEAD}) {
       #check for valid session unless this is an inital authentication
       #request -- CT
       if (!LedgerSMB::Session::check( $cookie{${LedgerSMB::Sysconfig::cookie_name}}, $self) ) {
            $logger->error("Session did not check");
            $self->_get_password("Session Expired");
            exit;
       }
       $logger->debug("session_check completed OK \$self->{session_id}=$self->{session_id} caller=\$filename=$filename \$line=$line");
    }
    $self->get_user_info;

<<<<<<< HEAD
    my $locale   = LedgerSMB::Locale->get_handle($self->{_user}->{language})
#    $self->{_locale} = LedgerSMB::Locale->get_handle('en') # temporary
=======
    $self->{dbh}->do("set DateStyle to '".$date_setting{$self->{_user}->{dateformat}}."'");
    #my $locale   = LedgerSMB::Locale->get_handle($self->{_user}->{language})
    # or $self->error(__FILE__.':'.__LINE__.": Locale not loaded: $!\n");
    #$self->{_locale} = $locale;
    $self->{_locale}=LedgerSMB::Locale->get_handle($self->{_user}->{language})
>>>>>>> 6f268da0
     or $self->error(__FILE__.':'.__LINE__.": Locale not loaded: $!\n");

    $self->{stylesheet} = $self->{_user}->{stylesheet};

    $logger->debug("End");

    return $self;

}

sub open_form {
    my ($self, $args) = @_;
    if (!$ENV{GATEWAY_INTERFACE}){
        return 1;
    }
    my @vars = $self->call_procedure(procname => 'form_open', 
                              args => [$self->{session_id}],
                              continue_on_error => 1
    );
    if ($args->{commit}){
       $self->{dbh}->commit;
    }
    $self->{form_id} = $vars[0]->{form_open};
}

sub check_form {
    my ($self) = @_;
    if (!$ENV{GATEWAY_INTERFACE}){
        return 1;
    }
    my @vars = $self->call_procedure(procname => 'form_check', 
                              args => [$self->{session_id}, $self->{form_id}]
    );
    return $vars[0]->{form_check};
}

sub close_form {
    my ($self) = @_;
    if (!$ENV{GATEWAY_INTERFACE}){
        return 1;
    }
    my @vars = $self->call_procedure(procname => 'form_close', 
                              args => [$self->{session_id}, $self->{form_id}]
    );
    delete $self->{form_id};
    return $vars[0]->{form_close};
}

sub get_user_info {
    my ($self) = @_;
    $self->{_user} = LedgerSMB::User->fetch_config($self);
}
#This function needs to be moved into the session handler.
sub _get_password {
    my ($self) = shift @_;
    $self->{sessionexpired} = shift @_;
    LedgerSMB::Auth::credential_prompt();
    exit;
}

sub debug {
    my $self = shift @_;
    my $args = shift @_;
    my $file;
    if (scalar keys %$args){
        $file = $args->{'file'};
    }
    my $d    = Data::Dumper->new( [$self] );
    $d->Sortkeys(1);

    if ($file) {
        open( FH, '>', "$file" ) or die $!;
        print FH $d->Dump();
        close(FH);
    }
    else {
        print "\n";
        print $d->Dump();
    }

}

sub escape {
    my $self = shift;
    my %args = @_;
    my $str  = $args{string};
    $str = "" unless defined $str;

    my $regex = qr/([^a-zA-Z0-9_.-])/;
    $str =~ s/$regex/sprintf("%%%02x", ord($1))/ge;
    return $str;
}

sub is_blank {
    my $self = shift @_;
    my %args = @_;
    my $name = $args{name};
    my $rc;

    if (not defined $name){
        $self->{_locale} = LedgerSMB::Locale->get_handle('en') unless defined $self->{_locale};
        $self->error($self->{_locale}->text('Field \"Name\" Not Defined'));
    }

    if ( $self->{$name} =~ /^\s*$/ ) {
        $rc = 1;
    }
    else {
        $rc = 0;
    }
    $rc;
}

sub is_run_mode {
    my $self = shift @_;
    #avoid 'uninitialized' warnings in tests
    my $mode = shift @_;
    my $rc   = 0;
    if(! $mode){return $rc;}
    $mode=lc $mode;
    if ( $mode eq 'cgi' && $ENV{GATEWAY_INTERFACE} ) {
        $rc = 1;
    }
    elsif ( $mode eq 'cli' && !( $ENV{GATEWAY_INTERFACE} || $ENV{MOD_PERL} ) ) {
        $rc = 1;
    }
    elsif ( $mode eq 'mod_perl' && $ENV{MOD_PERL} ) {
        $rc = 1;
    }
    $rc;
}

sub num_text_rows {
    my $self    = shift @_;
    my %args    = @_;
    my $string  = $args{string};
    my $cols    = $args{cols};
    my $maxrows = $args{max};

    my $rows = 0;

    for ( split /\n/, $string ) {
        my $line = $_;
        while ( length($line) > $cols ) {
            my $fragment = substr( $line, 0, $cols + 1 );
            $fragment =~ s/^(.*)\W.*$/$1/;
            $line =~ s/$fragment//;
            if ( $line eq $fragment ) {    # No word breaks!
                $line = "";
            }
            ++$rows;
        }
        ++$rows;
    }

    if ( !defined $maxrows ) {
        $maxrows = $rows;
    }

    return ( $rows > $maxrows ) ? $maxrows : $rows;

}

sub redirect {
    my $self = shift @_;
    my %args = @_;
    my $msg  = $args{msg};

    if ( $self->{callback} || !$msg ) {

        main::redirect();
	exit;
    }
    else {

        $self->info($msg);
    }
}

# TODO:  Either we should have an amount class with formats and such attached
# Or maybe we should move this into the user class...
sub format_amount {

    # Based on SQL-Ledger's Form::format_amount
    my $self     = shift @_;
    my %args  = (ref($_[0]) eq 'HASH')? %{$_[0]}: @_;
    my $myconfig = $args{user} || $self->{_user};
    my $amount   = $args{amount};
    my $places   = $args{precision};
    my $dash     = $args{neg_format};
    my $format   = $args{format};

    if (defined $amount and ! UNIVERSAL::isa($amount, 'LedgerSMB::PGNumber' )) {
        $amount = $self->parse_amount('user' => $myconfig, 'amount' => $amount);
    }
    $dash = undef unless defined $dash;

    if (!defined $format){
       $format = $myconfig->{numberformat}
    }
    if (!defined $amount){
        return undef;
    }
    if (!defined $args{precision} and defined $args{money}){
       $places = $LedgerSMB::Sysconfig::decimal_places;
    }

    return $amount->to_output({format => $format, 
                           neg_format => $args{neg_format}, 
                               places => $places,
                                money => $args{money},
           });
}

# For backwards compatibility only
sub parse_amount {
    my $self     = shift @_;
    my %args     = @_;
    my $amount   = $args{amount};
    my $user     = ($args{user})? ($args{user}) : $self->{_user};
    if (UNIVERSAL::isa($amount, 'LedgerSMB::PGNumber')){
        return $amount;
    } 
    return LedgerSMB::PGNumber->from_input($amount, 
                                     {format => $user->{numberformat}}
    ); 
}

sub round_amount {

    my ( $self, $amount, $places ) = @_;
    
    #
    # We will grab the default value, if it isnt defined
    #
    if (!defined $places){
       $places = ${LedgerSMB::Sysconfig::decimal_places};
    }
    
    # These rounding rules follow from the previous implementation.
    # They should be changed to allow different rules for different accounts.
    if ($amount >= 0) {
        Math::BigFloat->round_mode('+inf');
    } 
    else {
        Math::BigFloat->round_mode('-inf');
    } 

    if ($places >= 0) {
        $amount = Math::BigFloat->new($amount)->ffround( -$places );
    } 
    else {
        $amount = Math::BigFloat->new($amount)->ffround( -( $places - 1 ) );
    } 
    $amount->precision(undef);

    return $amount;
}

sub call_procedure {
    my $self     = shift @_;
    my %args     = @_;
    my $procname = $args{procname};
    my $schema   = $args{schema};
    my @call_args;
    @call_args = @{ $args{args} } if defined $args{args};
    my $order_by = $args{order_by};
    my $query_rc;
    my $argstr   = "";
    my @results;

    if (!defined $procname){
        $self->error('Undefined function in call_procedure.');
    }
    $procname = $self->{dbh}->quote_identifier($procname);
    # Add the test for whether the schema is something useful.
    $logger->trace("\$procname=$procname");
    
    $schema = $schema || $LedgerSMB::Sysconfig::db_namespace;
    
    $schema = $self->{dbh}->quote_identifier($schema);
    
    for ( 1 .. scalar @call_args ) {
        $argstr .= "?, ";
    }
    $argstr =~ s/\, $//;
    my $query = "SELECT * FROM $schema.$procname()";
    if ($order_by){
        $query .= " ORDER BY $order_by";
    }
    $query =~ s/\(\)/($argstr)/;
    my $sth = $self->{dbh}->prepare($query);
    my $place = 1;
    # API Change here to support byteas:  
    # If the argument is a hashref, allow it to define it's SQL type
    # for example PG_BYTEA, and use that to bind.  The API supports the old
    # syntax (array of scalars and arrayrefs) but extends this so that hashrefs
    # now have special meaning. I expect this to be somewhat recursive in the
    # future if hashrefs to complex types are added, but we will have to put 
    # that off for another day. --CT
    foreach my $carg (@call_args){
        if (ref($carg) eq 'HASH'){
            $sth->bind_param($place, $carg->{value}, 
                       { pg_type => $carg->{type} });
        } else {
            $sth->bind_param($place, $carg);
        }
        ++$place;
    }
    $query_rc = $sth->execute();
    if (!$query_rc){
          if ($args{continue_on_error} and  #  only for plpgsql exceptions
                          ($self->{dbh}->state =~ /^P/)){
                $@ = $self->{dbh}->errstr;
          } else {
                $self->dberror($self->{dbh}->errstr . ": " . $query);
          }
    }
   
    my @types = @{$sth->{TYPE}};
    my @names = @{$sth->{NAME_lc}};
    while ( my $ref = $sth->fetchrow_hashref('NAME_lc') ) {
	for (0 .. $#names){
            #   numeric            float4/real
            if ($types[$_] == 3 or $types[$_] == 2) {
                $ref->{$names[$_]} = Math::BigFloat->new($ref->{$names[$_]});
            }
            #    DATE                TIMESTAMP
            if ($types[$_] == 91 or $types[$_] == 11){
                $ref->{$names[$_]} = LedgerSMB::PGDate->from_db($ref->{$names[$_]});
            }
        }
        push @results, $ref;
    }
    return @results;
}

# Keeping this here due to common requirements
sub is_allowed_role {
    my ($self, $args) = @_;
    my @roles = @{$args->{allowed_roles}};
    for my $role (@roles){
        $self->{_role_prefix} = "lsmb_$self->{company}__" unless defined $self->{_role_prefix};
        my @roleset = grep m/^$self->{_role_prefix}$role$/, @{$self->{_roles}};
        if (scalar @roleset){
            return 1;
        }
    }
    return 0; 
}

# This should probably be moved to User too...
sub date_to_number {

    #based on SQL-Ledger's Form::datetonum
    my $self     = shift @_;
    my %args     = @_;
    my $myconfig = $args{user};
    my $date     = $args{date};

    $date = "" unless defined $date;

    my ( $yy, $mm, $dd );
    if ( $date ne "" && $date && $date =~ /\D/ ) {

        if ( $date =~ /^\d{4}-\d\d-\d\d$/ ) {
            ( $yy, $mm, $dd ) = split /\D/, $date;
        } elsif ( $myconfig->{dateformat} =~ /^yy/ ) {
            ( $yy, $mm, $dd ) = split /\D/, $date;
        } elsif ( $myconfig->{dateformat} =~ /^mm/ ) {
            ( $mm, $dd, $yy ) = split /\D/, $date;
        } elsif ( $myconfig->{dateformat} =~ /^dd/ ) {
            ( $dd, $mm, $yy ) = split /\D/, $date;
        }

        $dd *= 1;
        $mm *= 1;
        $yy += 2000 if length $yy == 2;

        $dd = substr( "0$dd", -2 );
        $mm = substr( "0$mm", -2 );

        $date = "$yy$mm$dd";
    }

    $date;
}

sub sanitize_for_display {
    my $self = shift;
    my $var = shift;
    $self->error('Untested API');
    if (!$var){ 
	$var = $self;
    }
    for my $k (keys %$var){
	my $type = ref($var);
	if (UNIVERSAL::isa($var->{$k}, 'Math::BigFloat')){
              $var->{$k} = 
                  $self->format_amount({amount => $var->{$k}});
	}
	elsif ($type == 'HASH'){
               $self->sanitize_for_display($var->{$k});
        }
    }
    
}

sub finalize_request {
    $logger->debug("throwing CancelFurtherProcessing()");#if trying to follow flow of request
    throw CancelFurtherProcessing();
}

# To be replaced with a generic interface to an Error class
sub error {

    my ( $self, $msg ) = @_;

    if ( $ENV{GATEWAY_INTERFACE} ) {

        $self->{msg}    = $msg;
        $self->{format} = "html";

        delete $self->{pre};

        
        print qq|Content-Type: text/html; charset=utf-8\n\n|;
        print "<head></head>";
        $self->{msg} =~ s/\n/<br \/>\n/;
        print
          qq|<body><h2 class="error">Error!</h2> <p><b>$self->{msg}</b></body>|;

        exit;

    }
    else {

        if ( $ENV{error_function} ) {
            &{ $ENV{error_function} }($msg);
        }
        die "Error: $msg\n";
    }
}
# Database routines used throughout

sub _db_init {
    my $self     = shift @_;
    my %args     = @_;
    (my $package,my $filename,my $line)=caller;
    if($self->{dbh})
    {
     $logger->error("dbh already set \$self->{dbh}=$self->{dbh},called from $filename");
    }

    my $creds = LedgerSMB::Auth::get_credentials();
  
    $self->{login} = $creds->{login};
    if (!$self->{company}){ 
        $self->{company} = $LedgerSMB::Sysconfig::default_db;
    }
    my $dbname = $self->{company};

    # Note that we have to request the login/password again if the db
    # connection fails since this probably means bad credentials are entered.
    # Just in case, however, I think it is a good idea to include the DBI
    # error string.  CT
    $self->{dbh} = DBI->connect(
        "dbi:Pg:dbname=$dbname", "$creds->{login}", "$creds->{password}", { AutoCommit => 0 }
    ); 
    $logger->debug("DBI->connect dbh=$self->{dbh}");
     #my $dbh = $self->{dbh};


    if (($self->{script} eq 'login.pl') && ($self->{action} eq 
        'authenticate')){
        if (!$self->{dbh}){
            $self->{_auth_error} = $DBI::errstr;
        }

        return;
    }
    elsif (!$self->{dbh}){
        $self->_get_password;
    }
    $self->{dbh}->{pg_server_prepare} = 0;
    $self->{dbh}->{pg_enable_utf8} = 1;

    # This is the general version check
    my $sth = $self->{dbh}->prepare("
            SELECT value FROM defaults 
             WHERE setting_key = 'version'");
    $sth->execute;
    my ($dbversion) = $sth->fetchrow_array;
    $sth = $self->{dbh}->prepare("
            SELECT value FROM defaults 
             WHERE setting_key = 'role_prefix'");
    $sth->execute;


    ($self->{_role_prefix}) = $sth->fetchrow_array;
    if ($dbversion ne $self->{dbversion}){
        $self->error("Database is not the expected version.  Was $dbversion, expected $self->{dbversion}.  Please re-run setup.pl against this database to correct.");
    }

    $sth = $self->{dbh}->prepare('SELECT check_expiration()');
    $sth->execute;
    ($self->{warn_expire}) = $sth->fetchrow_array;
   
    if ($self->{warn_expire}){
        $sth = $self->{dbh}->prepare('SELECT user__check_my_expiration()');
        $sth->execute;
        ($self->{pw_expires})  = $sth->fetchrow_array;
    }


    my $query = "SELECT t.extends, 
			coalesce (t.table_name, 'custom_' || extends) 
			|| ':' || f.field_name as field_def
		FROM custom_table_catalog t
		JOIN custom_field_catalog f USING (table_id)";
    $sth = $self->{dbh}->prepare($query);
    $sth->execute;
    my $ref;
    while ( $ref = $sth->fetchrow_hashref('NAME_lc') ) {
        push @{ $self->{custom_db_fields}{ $ref->{extends} } },
          $ref->{field_def};
    }

    # Adding role list to self 
    $self->{_roles} = [];
    $query = "select rolname from pg_roles 
               where pg_has_role(SESSION_USER, 'USAGE')";
    $sth = $self->{dbh}->prepare($query);
    $sth->execute();
    while (my @roles = $sth->fetchrow_array){
        push @{$self->{_roles}}, $roles[0];
    }
    $sth->finish();
    $logger->debug("end");
}

#private, for db connection errors
sub _on_connection_error {
    for (@_){
        $logger->error("$_");
    }
}

sub dberror{
   my $self = shift @_;
   my $state_error = {};
   if ($self->{_locale}){
       my $state_error = {
            '42883' => $self->{_locale}->text('Internal Database Error'),
            '42501' => $self->{_locale}->text('Access Denied'),
            '42401' => $self->{_locale}->text('Access Denied'),
            '22008' => $self->{_locale}->text('Invalid date/time entered'),
            '22012' => $self->{_locale}->text('Division by 0 error'),
            '22004' => $self->{_locale}->text('Required input not provided'),
            '23502' => $self->{_locale}->text('Required input not provided'),
            '23505' => $self->{_locale}->text('Conflict with Existing Data'),
            'P0001' => $self->{_locale}->text('Error from Function:') . "\n" .
                    $self->{dbh}->errstr,
       };
   }
   $logger->error("Logging SQL State ".$self->{dbh}->state.", error ".
           $self->{dbh}->err . ", string " .$self->{dbh}->errstr);
   if (defined $state_error->{$self->{dbh}->state}){
       $self->error($state_error->{$self->{dbh}->state}
           . "\n" . 
          $self->{_locale}->text('More information has been reported in the error logs'));
       $self->{dbh}->rollback;
       exit;
   }
   $self->error($self->{dbh}->state . ":" . $self->{dbh}->errstr);
}

sub redo_rows {

    my $self  = shift @_;
    my %args  = @_;
    my @flds  = @{ $args{fields} };
    my $count = $args{count};
    my $index = ( $args{index} ) ? $args{index} : 'runningnumber';

    my @rows;
    my $i;    # increment counter use only
    for $i ( 1 .. $count ) {
        my $temphash = { _inc => $i };
        for my $fld (@flds) {
            $temphash->{$fld} = $self->{ "$fld" . "_$i" };
        }
        push @rows, $temphash;
    }
    $i = 1;
    for my $row ( sort { $a->{$index} <=> $b->{$index} } @rows ) {
        for my $fld (@flds) {
            $self->{ "$fld" . "_$i" } = $row->{$fld};
        }
        ++$i;
    }
}

sub merge {
    (my $package,my $filename,my $line)=caller;
    my ( $self, $src ) = @_;
    $logger->debug("begin caller \$filename=$filename \$line=$line");
       # Removed dbh from logging string since not used on this api call and
       # not initialized in test cases -CT
    for my $arg ( $self, $src ) {
        shift;
    }
    my %args  = @_;
    my @keys;
    if (defined $args{keys}){
         @keys  = @{ $args{keys} };
    }
    my $index = $args{index};
    if ( !scalar @keys ) {
        @keys = keys %{$src};
    }
    for my $arg ( @keys ) {
        my $dst_arg;
        if ($index) {
            $dst_arg = $arg . "_$index";
        }
        else {
            $dst_arg = $arg;
        }
        if ( defined $dst_arg && defined $src->{$arg} )
        {
            $logger->trace("LedgerSMB.pm: merge setting $dst_arg to $src->{$arg}");
        }
        elsif ( !defined $dst_arg && defined $src->{$arg} )
        {
            $logger->trace("LedgerSMB.pm: merge setting \$dst_arg is undefined \$src->{\$arg} is defined $src->{$arg}");
        }
        elsif ( defined $dst_arg && !defined $src->{$arg} )
        {
            $logger->trace("LedgerSMB.pm: merge setting \$dst_arg is defined $dst_arg \$src->{\$arg} is undefined");
        }
        elsif ( !defined $dst_arg && !defined $src->{$arg} )
        {
            $logger->trace("LedgerSMB.pm: merge setting \$dst_arg is undefined \$src->{\$arg} is undefined");
        }
        $self->{$dst_arg} = $src->{$arg};
    }
    $logger->debug("end caller \$filename=$filename \$line=$line");
}

sub type {
    
    my $self = shift @_;
    
    if (!$ENV{REQUEST_METHOD} or 
        ( !grep {$ENV{REQUEST_METHOD} eq $_} ("HEAD", "GET", "POST") ) ) {
        
        $self->error("Request method unset or set to unknown value");
    }
    
    return $ENV{REQUEST_METHOD};
}

sub DESTROY {}

sub set {
    
    my $self = shift @_;
    my %args = @_;
    
    for my $arg (keys(%args)) {
        $self->{$arg} = $args{$arg};
    }
    return 1;    

}

sub remove_cgi_globals {
    my ($self) = @_;
    for my $key (keys %$self){
        if ($key =~ /^\./){
            delete $self->{key}
        }
    }
}

sub take_top_level {
   my ($self) = @_;
   my $return_hash = {};
   for my $key (keys %$self){
       if (!ref($self->{$key}) && $key !~ /^\./){
          $return_hash->{$key} = $self->{$key}
       }
   }
   return $return_hash;
}



sub get_default_value_by_key 
{
    my ($self, $key) = @_;
    my $Settings = LedgerSMB::Setting->new({base => $self, copy => 'base'});
    $Settings->{key} = $key;
    $Settings->get;    
    $Settings->{value};    
}
1;

<|MERGE_RESOLUTION|>--- conflicted
+++ resolved
@@ -373,16 +373,11 @@
     }
     $self->get_user_info;
 
-<<<<<<< HEAD
-    my $locale   = LedgerSMB::Locale->get_handle($self->{_user}->{language})
-#    $self->{_locale} = LedgerSMB::Locale->get_handle('en') # temporary
-=======
     $self->{dbh}->do("set DateStyle to '".$date_setting{$self->{_user}->{dateformat}}."'");
     #my $locale   = LedgerSMB::Locale->get_handle($self->{_user}->{language})
     # or $self->error(__FILE__.':'.__LINE__.": Locale not loaded: $!\n");
     #$self->{_locale} = $locale;
     $self->{_locale}=LedgerSMB::Locale->get_handle($self->{_user}->{language})
->>>>>>> 6f268da0
      or $self->error(__FILE__.':'.__LINE__.": Locale not loaded: $!\n");
 
     $self->{stylesheet} = $self->{_user}->{stylesheet};
