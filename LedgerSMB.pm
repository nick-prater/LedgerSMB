--- conflicted
+++ resolved
@@ -222,11 +222,7 @@
 $CGI::Simple::POST_MAX = -1;
 
 package LedgerSMB;
-<<<<<<< HEAD
 our $VERSION = '1.3.999';
-=======
-our $VERSION = '1.3.5';
->>>>>>> 35cff697
 
 my $logger = Log::Log4perl->get_logger('LedgerSMB');
 
@@ -244,11 +240,7 @@
     $logger->debug("Begin LedgerSMB.pm");
 
     $self->{version} = $VERSION;
-<<<<<<< HEAD
     $self->{dbversion} = "1.3.999";
-=======
-    $self->{dbversion} = "1.3.5";
->>>>>>> 35cff697
     
     bless $self, $type;
     $logger->debug("LedgerSMB::new: \$argstr = $argstr");
@@ -560,122 +552,11 @@
        $places = $LedgerSMB::Sysconfig::decimal_places;
     }
 
-<<<<<<< HEAD
     return $amount->to_output({format => $format, 
                            neg_format => $args{neg_format}, 
                                places => $places,
                                 money => $args{money},
            });
-=======
-    my $negative;
-    if (defined $amount and ! UNIVERSAL::isa($amount, 'Math::BigFloat' )) {
-        #tshvr many numbers which should really be BigFloat, are not! 
-        # e.g. calculations in the template system are not BigFloat. 
-        # so string,but virtual bigfloat '270.94', comes out as '27.094' when going through parse_amount with numberformat 1.000,00
-        # so if we have a virtual BigFloat, we might consider not going through parse_amount
-        my $test_bf=new Math::BigFloat($amount);
-        if($test_bf->is_nan())
-        {
-         $amount = $self->parse_amount( 'user' => $myconfig, 'amount' => $amount );
-        }
-        else
-        {
-         $amount = $test_bf;
-        }
-    }
-    $negative = ( $amount < 0 );
-    $amount->babs();
-
-    $places = "" unless defined $places;
-    if ( $places =~ /\d+/ ) {
-
-        #$places = 4 if $places == 2;
-        $amount = $self->round_amount( $amount, $places );
-    }
-
-    # is the amount negative
-
-    # Parse $myconfig->{numberformat}
-
-    my ( $ts, $ds ) = ( $1, $2 );
-
-    if (defined $amount) {
-
-        if ( $format ) {
-
-            my ( $whole, $dec ) = split /\./, "$amount";
-            $dec = "" unless defined $dec;
-            $amount = join '', reverse split //, $whole;
-
-            if ($places) {
-                $dec .= "0" x $places;
-                $dec = substr( $dec, 0, $places );
-            }
-
-            if ( $format eq '1,000.00' ) {
-                $amount =~ s/\d{3,}?/$&,/g;
-                $amount =~ s/,$//;
-                $amount = join '', reverse split //, $amount;
-                $amount .= "\.$dec" if ( $dec ne "" );
-            } 
-	    elsif ( $format eq '1 000.00' ) {
-                $amount =~ s/\d{3,}?/$& /g;
-                $amount =~ s/\s$//;
-                $amount = join '', reverse split //, $amount;
-                $amount .= "\.$dec" if ( $dec ne "" );
-            } 
-	    elsif ( $format eq "1'000.00" ) {
-                $amount =~ s/\d{3,}?/$&'/g;
-                $amount =~ s/'$//;
-                $amount = join '', reverse split //, $amount;
-                $amount .= "\.$dec" if ( $dec ne "" );
-            } 
-	    elsif ( $format eq '1.000,00' ) {
-                $amount =~ s/\d{3,}?/$&./g;
-                $amount =~ s/\.$//;
-                $amount = join '', reverse split //, $amount;
-                $amount .= ",$dec" if ( $dec ne "" );
-            } 
-	    elsif ( $format eq '1000,00' ) {
-                $amount = "$whole";
-                $amount .= ",$dec" if ( $dec ne "" );
-            } 
-	    elsif ( $format eq '1000.00' ) {
-                $amount = "$whole";
-                $amount .= ".$dec" if ( $dec ne "" );
-            }
-
-            if ( $dash =~ /-/ ) {
-                $amount = ($negative) ? "($amount)" : "$amount";
-            }
-            elsif ( $dash =~ /DRCR/ ) {
-                $amount = ($negative) ? "$amount DR" : "$amount CR";
-            }
-            else {
-                $amount = ($negative) ? "-$amount" : "$amount";
-            }
-        }
-
-    }
-    else {
-
-        if ( $dash eq "0" && $places ) {
-
-            if ( $format =~ /0,00$/ ) {
-                $amount = "0" . "," . "0" x $places;
-            }
-            else {
-                $amount = "0" . "." . "0" x $places;
-            }
-
-        }
-        else {
-            $amount = ( $dash ne "" ) ? "$dash" : "";
-        }
-    }
-
-    $amount;
->>>>>>> 35cff697
 }
 
 # For backwards compatibility only
