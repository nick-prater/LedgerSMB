--- conflicted
+++ resolved
@@ -442,18 +442,13 @@
 sub _get_password {
     my ($self) = shift @_;
     $self->{sessionexpired} = shift @_;
-<<<<<<< HEAD
     if ($self->{sessionexpired}){
         my $q = new CGI::Simple;
         print $q->redirect('login.pl?action=logout&reason=timeout');
     } else {
         LedgerSMB::Auth::credential_prompt();
     }
-    exit;
-=======
-    LedgerSMB::Auth::credential_prompt();
     die;
->>>>>>> 2020b21e
 }
 
 sub debug {
