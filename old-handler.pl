--- conflicted
+++ resolved
@@ -48,12 +48,8 @@
 
 use LedgerSMB::Sysconfig;
 use Digest::MD5;
-<<<<<<< HEAD
 use Try::Tiny;
-=======
-use Error qw(:try);
 use LedgerSMB::App_State;
->>>>>>> 20eb2495
 
 $| = 1;
 
@@ -167,14 +163,9 @@
 
     &{ $form->{action} };
     LedgerSMB::App_State::cleanup();
-<<<<<<< HEAD
 
   }
   else {
-=======
-}
-else {
->>>>>>> 20eb2495
     $form->error( __FILE__ . ':' . __LINE__ . ': '
           . $locale->text('action not defined!'));
   }
