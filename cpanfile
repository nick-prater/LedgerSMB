#!perl


requires 'perl', '5.10.1';

requires 'App::LedgerSMB::Admin', '0.05';
requires 'App::LedgerSMB::Admin::Database';
requires 'CGI::Emulate::PSGI';
requires 'CGI::Simple';
requires 'CGI::Simple::Standard';
requires 'Config::IniFiles';
requires 'DBD::Pg', '3.3.0';
requires 'DBI';
requires 'DateTime';
requires 'DateTime::Format::Strptime';
requires 'File::MimeInfo';
requires 'HTTP::Exception'; # YLA
requires 'JSON';
requires 'Locale::Maketext::Lexicon', '0.62';
requires 'Log::Log4perl';
requires 'MIME::Lite';
requires 'Moose';
requires 'Moose::Role';
requires 'Moose::Util::TypeConstraints';
requires 'MooseX::NonMoose';
requires 'Number::Format';
requires 'PGObject', '1.402.9';
requires 'PGObject::Simple';
requires 'PGObject::Simple::Role', '1.12.1';
requires 'PGObject::Type::BigFloat';
requires 'PGObject::Type::DateTime', '1.0.3';
requires 'PGObject::Util::DBMethod';
requires 'PGObject::Util::DBAdmin', '0.09';
requires 'Plack::App::File';
requires 'Plack::Builder';
requires 'Plack::Middleware::ConditionalGET'; # YLA
requires 'Plack::Builder::Conditionals'; # YLA
requires 'Plack::Middleware::Redirect';
requires 'Template', '2.14';
requires 'Template::Parser';
requires 'Template::Provider';
requires 'Try::Tiny';
requires 'namespace::autoclean';

recommends 'Math::BigInt::GMP';

feature 'rest', "RESTful Web Service XML support" =>
    sub {
        requires "XML::Simple";
};

feature 'starman', "Standalone Server w/Starman" =>
    sub {
        requires "Starman";
};

feature 'latex-pdf-images',
    "Size detection for images for embedding in LaTeX templates" =>
    sub {
        requires "Image::Size";
};

feature 'edi', "X12 EDI support" =>
    sub {
        requires 'X12::Parser';
        requires 'Path::Class';
        requires 'Module::Runtime';
};

feature 'latex-pdf-ps', "PDF and PostScript output" =>
    sub {
        requires 'LaTeX::Driver', '0.300.2';
        requires 'Template::Latex', '3.08';
        requires 'TeX::Encode';
};

feature 'openoffice', "OpenOffice.org output" =>
    sub {
        requires "XML::Twig";
        requires "OpenOffice::OODoc";
        requires 'OpenOffice::OODoc::Styles';
};

# Even with cpanm --notest, 'test' target of --installdeps
# will be included, so put our testing requirements in develop...
on 'develop' => sub {
    requires 'File::Util';
    requires 'Module::CPANfile'; # for 01.2-deps.t
    requires 'Perl::Critic';
    requires 'Pherkin::Extension::Weasel', '0.02';
    requires 'Test::BDD::Cucumber', '0.50';
    requires 'Test::Exception';
    requires 'Test::Trap';
    requires 'Test::Dependencies', '0.20';
    requires 'Test::Exception';
    requires 'Test::BDD::Cucumber', '0.50';
    requires 'Perl::Critic';
    requires 'Plack::Middleware::Pod'; # YLA - Generate browseable documentation
    requires 'Selenium::Remote::Driver';
<<<<<<< HEAD
    requires 'Weasel', '0.09';
    requires 'Weasel::Driver::Selenium2', '0.04';
=======
    requires 'Weasel', '0.08';
    requires 'Weasel::Driver::Selenium2', 0.02;
>>>>>>> 5076ce60
    requires 'Weasel::Widgets::Dojo';
};<|MERGE_RESOLUTION|>--- conflicted
+++ resolved
@@ -97,12 +97,7 @@
     requires 'Perl::Critic';
     requires 'Plack::Middleware::Pod'; # YLA - Generate browseable documentation
     requires 'Selenium::Remote::Driver';
-<<<<<<< HEAD
     requires 'Weasel', '0.09';
     requires 'Weasel::Driver::Selenium2', '0.04';
-=======
-    requires 'Weasel', '0.08';
-    requires 'Weasel::Driver::Selenium2', 0.02;
->>>>>>> 5076ce60
     requires 'Weasel::Widgets::Dojo';
 };